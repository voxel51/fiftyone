name: Publish

on:
  push:
    tags:
      - teams-v[0-9]+.[0-9]+.[0-9]+
      - teams-v[0-9]+.[0-9]+.[0-9]+rc[0-9]+

jobs:
  build:
    uses: ./.github/workflows/build.yml

  e2e:
    uses: ./.github/workflows/e2e.yml

  test:
    uses: ./.github/workflows/test.yml

  publish:
    runs-on: ubuntu-latest
<<<<<<< HEAD
    if: startsWith(github.ref, 'refs/tags/teams-v')
    needs: [build, test]
=======
    if: github.ref != 'refs/tags/docker-build'
    needs: [build, e2e, test]
>>>>>>> 7e5cd9db
    steps:
      - name: Download dist
        uses: actions/download-artifact@v3
        with:
          name: dist
          path: dist/
      - name: Install dependencies
        run: |
          pip3 install twine
      - name: Set environment
        env:
          RELEASE_TAG: ${{ github.ref }}
        run: |
          echo "TWINE_PASSWORD=${{ secrets.FIFTYONE_TEAMS_PYPI_PASSWORD }}" >> $GITHUB_ENV
          echo "TWINE_REPOSITORY=pypi" >> $GITHUB_ENV
      - name: Upload to pypi
        env:
          TWINE_USERNAME: teams-ci
          TWINE_NON_INTERACTIVE: 1
        run: |
          python3 -m twine upload --repository-url https://pypi.fiftyone.ai dist/*

  build-image:
    needs: [build, e2e, test]
    runs-on: ubuntu-20.04
    steps:
      - name: Clone fiftyone
        uses: actions/checkout@v2
      - name: Download dist
        uses: actions/download-artifact@v2
        with:
          name: dist
          path: dist
      - name: docker
        run: make docker-export -o python
      - name: Upload image
        uses: actions/upload-artifact@v2
        with:
          name: docker-image
          path: fiftyone.tar.gz<|MERGE_RESOLUTION|>--- conflicted
+++ resolved
@@ -18,13 +18,8 @@
 
   publish:
     runs-on: ubuntu-latest
-<<<<<<< HEAD
     if: startsWith(github.ref, 'refs/tags/teams-v')
     needs: [build, test]
-=======
-    if: github.ref != 'refs/tags/docker-build'
-    needs: [build, e2e, test]
->>>>>>> 7e5cd9db
     steps:
       - name: Download dist
         uses: actions/download-artifact@v3
