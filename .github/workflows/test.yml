name: Test

on: workflow_call

jobs:
  test-app:
    runs-on: ubuntu-22.04
    steps:
      - name: Checkout
        uses: actions/checkout@v4
      - name: Cache
        id: node-cache
        uses: actions/cache@v4
        with:
          path: |
            app/node_modules
            app/.yarn/cache
          key: node-modules-${{ hashFiles('app/yarn.lock') }}
      - name: Install
        if: steps.node-cache.outputs.cache-hit != 'true'
        run: cd app && yarn install
      - name: Run
        run: cd app && yarn test

  test-python:
    runs-on: ${{ matrix.os }}
    env:
      FIFTYONE_DO_NOT_TRACK: true
      FIFTYONE_DATABASE_ADMIN: true
    strategy:
      fail-fast: false
      matrix:
        os:
          - ubuntu-22.04-m
<<<<<<< HEAD
          - windows-latest
=======
>>>>>>> aa00258b
        python:
          - "3.9"
          - "3.10"
          - "3.11"
          - "3.12"
    defaults:
      run:
        shell: bash
    steps:
      - name: Checkout
        uses: actions/checkout@v4
      - name: Setup
        uses: actions/setup-python@v5
        id: pip-cache
        with:
          python-version: ${{ matrix.python }}
          cache: "pip"
          cache-dependency-path: |
            requirements/common.txt
            requirements/github.txt
            requirements/test.txt
      - name: Install requirements
        if: steps.pip-cache.outputs.cache-hit != true
        run: |
          pip install -U pip wheel setuptools
          pip install -r requirements/github.txt
      - name: Install fiftyone
        run: |
          pip install .
      - name: Configure
        id: test_config
        run: |
          python tests/utils/setup_config.py
          python tests/utils/github_actions_flags.py

      # - name: Setup FFmpeg (with retries)
      #   uses: FedericoCarboni/setup-ffmpeg@v3

      # Use this until https://github.com/federicocarboni/setup-ffmpeg/pull/23
      # is merged or the maintainer addresses the root issue.
      - name: Setup FFmpeg (with retries)
        uses: afoley587/setup-ffmpeg@main

      # Important: use pytest_wrapper.py instead of pytest directly to ensure
      # that services shut down cleanly and do not conflict with steps later in
      # this workflow
      - name: Run tests
        run: |
          python tests/utils/pytest_wrapper.py tests/ --verbose \
            --cov --cov-report xml \
            --ignore tests/benchmarking/ \
            --ignore tests/isolated/ \
            --ignore tests/utils/ \
            --ignore tests/intensive/ \
            --ignore tests/no_wrapper
      - name: Run no wrapper tests
        run: |
          pytest tests/no_wrapper --verbose
      # Intended to run even if the tests above failed
      - name: Run isolated tests
        if: success() || failure()
        run: |
          find tests/isolated/ -name '*.py' -print0 | xargs -0 --verbose -n1 python tests/utils/pytest_wrapper.py --verbose
      - name: Run teams package tests
        run: |
          pip install package/teams && pytest package/tests --verbose<|MERGE_RESOLUTION|>--- conflicted
+++ resolved
@@ -32,10 +32,6 @@
       matrix:
         os:
           - ubuntu-22.04-m
-<<<<<<< HEAD
-          - windows-latest
-=======
->>>>>>> aa00258b
         python:
           - "3.9"
           - "3.10"
