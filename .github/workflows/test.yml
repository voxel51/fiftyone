name: Test

on: workflow_call

jobs:
  test-app:
    runs-on: ubuntu-20.04
    steps:
      - name: Checkout
        uses: actions/checkout@v4
      - name: Cache
        id: node-cache
        uses: actions/cache@v3
        with:
          path: |
            app/node_modules
            app/.yarn/cache
          key: node-modules-${{ hashFiles('app/yarn.lock') }}
      - name: Install
        if: steps.node-cache.outputs.cache-hit != 'true'
        run: cd app && yarn install
      - name: Run
<<<<<<< HEAD
        run: cd app && yarn test
=======
        run: cd app && yarn test --coverage && mv ./coverage/coverage-final.json ../
      - name: Upload
        uses: codecov/codecov-action@v4
        with:
          token: ${{ secrets.CODECOV_TOKEN }}
          files: ./coverage-final.json
          flags: app
>>>>>>> a78d4e6b

  test-python:
    runs-on: ${{ matrix.os }}
    env:
      FIFTYONE_DO_NOT_TRACK: true
      FIFTYONE_DATABASE_ADMIN: true
    strategy:
      fail-fast: false
      matrix:
        os:
          - ubuntu-latest-m
          - windows-latest
        python:
          - "3.8"
          - "3.10"
          - "3.11"
        exclude:
          - os: windows-latest
            python: "3.8"
          - os: windows-latest
            python: "3.10"
          - os: windows-latest
            python: "3.11"
    defaults:
      run:
        shell: bash
    steps:
      - name: Checkout
        uses: actions/checkout@v4
      - name: Setup
        uses: actions/setup-python@v5
        id: pip-cache
        with:
          python-version: ${{ matrix.python }}
          cache: "pip"
          cache-dependency-path: |
            requirements/common.txt
            requirements/github.txt
            requirements/test.txt
      - name: Install requirements
        if: steps.pip-cache.outputs.cache-hit != true
        run: |
          pip install -r requirements/github.txt
      - name: Install fiftyone
        run: |
          pip install .
      - name: Configure
        id: test_config
        run: |
          python tests/utils/setup_config.py
          python tests/utils/github_actions_flags.py
      - name: FFmpeg
        uses: FedericoCarboni/setup-ffmpeg@v2
      # Important: use pytest_wrapper.py instead of pytest directly to ensure
      # that services shut down cleanly and do not conflict with steps later in
      # this workflow
      - name: Run tests
        run: |
          python tests/utils/pytest_wrapper.py tests/ --verbose \
            --cov --cov-report xml \
            --ignore tests/benchmarking/ \
            --ignore tests/isolated/ \
            --ignore tests/utils/ \
            --ignore tests/intensive/ \
            --ignore tests/no_wrapper
<<<<<<< HEAD
=======
      - name: Upload
        if: ${{ !startsWith(matrix.os, 'windows') && matrix.python == '3.11' }}
        uses: codecov/codecov-action@v4
        with:
          token: ${{ secrets.CODECOV_TOKEN }}
          files: ./coverage.xml
          flags: python
>>>>>>> a78d4e6b
      - name: Run no wrapper tests
        run: |
          pytest tests/no_wrapper --verbose
      # Intended to run even if the tests above failed
      - name: Run isolated tests
        if: success() || failure()
        run: |
          find tests/isolated/ -name '*.py' -print0 | xargs -0 --verbose -n1 python tests/utils/pytest_wrapper.py --verbose<|MERGE_RESOLUTION|>--- conflicted
+++ resolved
@@ -20,9 +20,6 @@
         if: steps.node-cache.outputs.cache-hit != 'true'
         run: cd app && yarn install
       - name: Run
-<<<<<<< HEAD
-        run: cd app && yarn test
-=======
         run: cd app && yarn test --coverage && mv ./coverage/coverage-final.json ../
       - name: Upload
         uses: codecov/codecov-action@v4
@@ -30,7 +27,6 @@
           token: ${{ secrets.CODECOV_TOKEN }}
           files: ./coverage-final.json
           flags: app
->>>>>>> a78d4e6b
 
   test-python:
     runs-on: ${{ matrix.os }}
@@ -96,8 +92,6 @@
             --ignore tests/utils/ \
             --ignore tests/intensive/ \
             --ignore tests/no_wrapper
-<<<<<<< HEAD
-=======
       - name: Upload
         if: ${{ !startsWith(matrix.os, 'windows') && matrix.python == '3.11' }}
         uses: codecov/codecov-action@v4
@@ -105,7 +99,6 @@
           token: ${{ secrets.CODECOV_TOKEN }}
           files: ./coverage.xml
           flags: python
->>>>>>> a78d4e6b
       - name: Run no wrapper tests
         run: |
           pytest tests/no_wrapper --verbose
