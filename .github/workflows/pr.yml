name: Pull Request

on:
  pull_request:
    types: [opened, synchronize]
    branches:
      - develop
      - feat/*
      - main
      - release/v[0-9]+.[0-9]+.[0-9]+
  push:
    branches:
      - afoley/fix-conditional-ci

jobs:
  modified-files:
    runs-on: ubuntu-latest
    outputs:
      app-changes: ${{ steps.base-filter.outputs.app }}
      e2e-changes: ${{ steps.base-filter.outputs.e2e-pw }}
      fiftyone-changes: ${{ steps.base-filter.outputs.fiftyone }}
      teams-app-changes: ${{ steps.teams-app-filter.outputs.teams-app }}
    steps:
      - uses: actions/checkout@v4
      - uses: dorny/paths-filter@v3
        id: base-filter
        with:
<<<<<<< HEAD
=======
          predicate-quantifier: 'some'
>>>>>>> 4061f2a9
          filters: |
            app:
              - 'app/**'
            e2e-pw:
              - 'e2e-pw/**'
            fiftyone:
              - 'fiftyone/**'
              - 'requirements/**'
              - 'tests/**'
              - 'requirements.txt'
              - 'setup.py'
      - uses: dorny/paths-filter@v3
        id: teams-app-filter
        with:
          predicate-quantifier: 'every'
          filters: |
            teams-app:
              - 'teams-app/**'
              - '!teams-app/Dockerfile'
  build:
    needs: modified-files
    if: ${{ needs.modified-files.outputs.app-changes == 'true' || needs.modified-files.outputs.fiftyone-changes == 'true' || needs.modified-files.outputs.teams-app-changes == 'true' }}
    uses: ./.github/workflows/build.yml

  e2e:
    needs: modified-files
    if: ${{ needs.modified-files.outputs.app-changes == 'true' || needs.modified-files.outputs.e2e-changes == 'true' || needs.modified-files.outputs.fiftyone-changes == 'true' || needs.modified-files.outputs.teams-app-changes == 'true' }}
    uses: ./.github/workflows/e2e.yml

  lint:
    needs: modified-files
    if: ${{ needs.modified-files.outputs.app-changes == 'true' || needs.modified-files.outputs.fiftyone-changes == 'true' || needs.modified-files.outputs.teams-app-changes == 'true' }}
    uses: ./.github/workflows/lint-app.yml

  teams:
    runs-on: ubuntu-latest
    if: false
    steps:
      - uses: convictional/trigger-workflow-and-wait@v1.6.5
        with:
          owner: voxel51
          repo: fiftyone-teams
          github_token: ${{ secrets.FIFTYONE_GITHUB_TOKEN }}
          github_user: voxel51-bot
          workflow_file_name: merge-oss.yml
          ref: develop
          wait_interval: 20
          client_payload: |
            {
              "author": "${{ github.event.pull_request.user.login }}",
              "branch": "${{ github.head_ref || github.ref_name }}",
              "pr": ${{ github.event.pull_request.number }}
            }
          propagate_failure: true
          trigger_workflow: true
          wait_workflow: true

  test:
    needs: modified-files
    if: ${{ needs.modified-files.outputs.app-changes == 'true' || needs.modified-files.outputs.fiftyone-changes == 'true' || needs.modified-files.outputs.teams-app-changes == 'true' }}
    uses: ./.github/workflows/test.yml

  all-tests:
    runs-on: ubuntu-latest
    needs: [build, lint, test, e2e]
    if: always()
    steps:
      - run: sh -c ${{
          (needs.build.result == 'success' || needs.build.result == 'skipped') &&
          (needs.lint.result == 'success' || needs.lint.result == 'skipped') &&
          (needs.test.result == 'success' || needs.test.result == 'skipped') }}<|MERGE_RESOLUTION|>--- conflicted
+++ resolved
@@ -25,10 +25,7 @@
       - uses: dorny/paths-filter@v3
         id: base-filter
         with:
-<<<<<<< HEAD
-=======
           predicate-quantifier: 'some'
->>>>>>> 4061f2a9
           filters: |
             app:
               - 'app/**'
