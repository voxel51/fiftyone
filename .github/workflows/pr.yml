name: Pull Request

on:
  pull_request:
    types: [opened, synchronize]
    branches:
      - develop
      - feat/*
      - main
      - release/v[0-9]+.[0-9]+.[0-9]+

jobs:
  lint:
    uses: ./.github/workflows/lint-app.yml

  build:
    uses: ./.github/workflows/build.yml

  e2e:
    uses: ./.github/workflows/e2e.yml

  test:
    uses: ./.github/workflows/test.yml

  teams:
    runs-on: ubuntu-latest
    if: github.base_ref == 'develop'
    steps:
      - uses: convictional/trigger-workflow-and-wait@v1.6.1
        with:
          owner: voxel51
          repo: fiftyone-teams
          github_token: ${{ secrets.FIFTYONE_GITHUB_TOKEN }}
          github_user: voxel51-bot
          workflow_file_name: merge-oss.yml
          ref: chore/merge-pr-automation
          wait_interval: 10
          client_payload: '{ "pull": "${{ github.event.number }}" }'
          propagate_failure: true
          trigger_workflow: true
          wait_workflow: true

  all-tests:
    runs-on: ubuntu-latest
<<<<<<< HEAD
    needs: [build, teams, test]
    if: always()
    steps:
      - run: sh -c ${{ needs.build.result == 'success' && needs.teams.result == 'success' && needs.test.result == 'success' }}
=======
    needs: [build, lint, test]
    if: always()
    steps:
      - run: sh -c ${{ needs.build.result == 'success' && needs.lint.result == 'success' && needs.test.result == 'success' }}
>>>>>>> 6fd73094
<|MERGE_RESOLUTION|>--- conflicted
+++ resolved
@@ -10,14 +10,14 @@
       - release/v[0-9]+.[0-9]+.[0-9]+
 
 jobs:
-  lint:
-    uses: ./.github/workflows/lint-app.yml
-
   build:
     uses: ./.github/workflows/build.yml
 
   e2e:
     uses: ./.github/workflows/e2e.yml
+
+  lint:
+    uses: ./.github/workflows/lint-app.yml
 
   test:
     uses: ./.github/workflows/test.yml
@@ -42,14 +42,11 @@
 
   all-tests:
     runs-on: ubuntu-latest
-<<<<<<< HEAD
-    needs: [build, teams, test]
+    needs: [build, lint, teams, test]
     if: always()
     steps:
-      - run: sh -c ${{ needs.build.result == 'success' && needs.teams.result == 'success' && needs.test.result == 'success' }}
-=======
-    needs: [build, lint, test]
-    if: always()
-    steps:
-      - run: sh -c ${{ needs.build.result == 'success' && needs.lint.result == 'success' && needs.test.result == 'success' }}
->>>>>>> 6fd73094
+      - run: sh -c ${{
+          needs.build.result == 'success' &&
+          needs.lint.result == 'success' &&
+          needs.teams.result == 'success' &&
+          needs.test.result == 'success' }}