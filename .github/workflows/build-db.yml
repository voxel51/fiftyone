name: Builds and publishes the fiftyone-db package

on:
  push:
    tags:
      - db-v*
  pull_request:
    paths:
      - package/db/**
      - .github/workflows/build-db.yml

jobs:
  build:
    runs-on: ubuntu-latest
    strategy:
      fail-fast: false
      matrix:
        platform:
          - sdist
          - darwin-arm64
          - darwin-x86_64
          - windows-32
          - windows-x86_64
    steps:
      - name: Clone fiftyone
        uses: actions/checkout@v4
      - name: Set up Python 3.9
        uses: actions/setup-python@v4
        with:
          python-version: 3.9
      - name: Install dependencies
        run: |
          pip install --upgrade pip setuptools wheel
      - name: Set environment
        env:
          RELEASE_TAG: ${{ github.ref }}
        run: |
          if [[ $RELEASE_TAG =~ ^refs\/tags\/db-v.*-rc\..*$ ]]; then
             echo "RELEASE_VERSION=$(echo "${{ github.ref }}" | sed "s/^refs\/tags\/db-v//")" >> $GITHUB_ENV
          fi
      - name: Build Darwin arm64 wheel
        if: ${{ matrix.platform == 'darwin-arm64' }}
        run: |
          cd package/db
          FODB_MACHINE=arm64 FODB_SYSTEM=Darwin python setup.py bdist_wheel
      - name: Build Darwin x86_64 wheel
        if: ${{ matrix.platform == 'darwin-x86_64' }}
        run: |
          cd package/db
          FODB_MACHINE=x86_64 FODB_SYSTEM=Darwin python setup.py bdist_wheel
      - name: Build Windows 32 wheel
        if: ${{ matrix.platform == 'windows-32' }}
        run: |
          cd package/db
          FODB_MACHINE=32 FODB_SYSTEM=Windows python setup.py bdist_wheel
      - name: Build Windows x86_64 wheel
        if: ${{ matrix.platform == 'windows-x86_64' }}
        run: |
          cd package/db
          FODB_MACHINE=x86_64 FODB_SYSTEM=Windows python setup.py bdist_wheel
      - name: Build sdist
        if: ${{ matrix.platform == 'sdist' }}
        run: |
          cd package/db
<<<<<<< HEAD
          python setup.py bdist_wheel --plat-name linux-x86_64
      - name: Upload wheel(s)
        uses: actions/upload-artifact@v3
=======
          python setup.py sdist
      - name: Upload
        uses: actions/upload-artifact@v2
>>>>>>> 9a93d4fa
        with:
          name: dist-${{ matrix.platform }}
          path: package/db/dist/*

  test:
    runs-on: ubuntu-20.04
    needs: build
    env:
      FIFTYONE_DO_NOT_TRACK: true
    steps:
      - name: Clone fiftyone
<<<<<<< HEAD
        uses: actions/checkout@v4
      - name: Download fiftyone-db wheel
        uses: actions/download-artifact@v3
=======
        uses: actions/checkout@v1
      - name: Download fiftyone-db
        uses: actions/download-artifact@v2
>>>>>>> 9a93d4fa
        with:
          name: dist-sdist
          path: downloads
      - name: Install fiftyone-db
        run: |
          pip3 install downloads/fiftyone_db-*.tar.gz
      - name: Install test dependencies
        run: |
          pip3 install pytest
      - name: Run tests
        run: |
          cd package/db/
          python3 -m pytest --verbose tests/

  publish:
    runs-on: ubuntu-latest
    needs: [build, test]
    if: startsWith(github.ref, 'refs/tags/db-v')
    steps:
<<<<<<< HEAD
      - name: Download wheels
        uses: actions/download-artifact@v3
=======
      - name: Download
        uses: actions/download-artifact@v2
>>>>>>> 9a93d4fa
        with:
          path: downloads
      - name: Install dependencies
        run: |
          pip install twine
      - name: Set environment
        env:
          RELEASE_TAG: ${{ github.ref }}
        run: |
          echo "TWINE_PASSWORD=${{ secrets.FIFTYONE_PYPI_TOKEN }}" >> $GITHUB_ENV
          echo "TWINE_REPOSITORY=pypi" >> $GITHUB_ENV
      - name: Upload to pypi
        env:
          TWINE_USERNAME: __token__
          TWINE_NON_INTERACTIVE: 1
        run: |
          python -m twine upload downloads/dist-*/*<|MERGE_RESOLUTION|>--- conflicted
+++ resolved
@@ -62,15 +62,9 @@
         if: ${{ matrix.platform == 'sdist' }}
         run: |
           cd package/db
-<<<<<<< HEAD
-          python setup.py bdist_wheel --plat-name linux-x86_64
-      - name: Upload wheel(s)
-        uses: actions/upload-artifact@v3
-=======
           python setup.py sdist
       - name: Upload
         uses: actions/upload-artifact@v2
->>>>>>> 9a93d4fa
         with:
           name: dist-${{ matrix.platform }}
           path: package/db/dist/*
@@ -82,15 +76,9 @@
       FIFTYONE_DO_NOT_TRACK: true
     steps:
       - name: Clone fiftyone
-<<<<<<< HEAD
         uses: actions/checkout@v4
       - name: Download fiftyone-db wheel
         uses: actions/download-artifact@v3
-=======
-        uses: actions/checkout@v1
-      - name: Download fiftyone-db
-        uses: actions/download-artifact@v2
->>>>>>> 9a93d4fa
         with:
           name: dist-sdist
           path: downloads
@@ -110,13 +98,8 @@
     needs: [build, test]
     if: startsWith(github.ref, 'refs/tags/db-v')
     steps:
-<<<<<<< HEAD
       - name: Download wheels
         uses: actions/download-artifact@v3
-=======
-      - name: Download
-        uses: actions/download-artifact@v2
->>>>>>> 9a93d4fa
         with:
           path: downloads
       - name: Install dependencies
