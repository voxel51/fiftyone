# Shared GraphQL schema requires approval from both frontend and backend
/package/graphql @voxel51/backend-devs @voxel51/frontend-devs

<<<<<<< HEAD
# deployment is really an Aloha Shirt thing
/deployment @voxel51/aloha-shirts

# Aloha Shirts care about versioning
/setup.py               @voxel51/aloha-shirts
/package/teams/setup.py @voxel51/aloha-shirts
/teams-app/Dockerfile   @voxel51/aloha-shirts
/teams-app/package.json @voxel51/aloha-shirts

# App
.prettierignore @voxel51/frontend-devs
.prettierrc.js  @voxel51/frontend-devs
/app            @voxel51/frontend-devs
=======
/package/graphql @voxel51/backend-devs @voxel51/frontend-devs

# Aloha should keep their eyes on setup.py and requirements files
setup.py @voxel51/aloha-shirts
requirements.txt @voxel51/aloha-shirts
requirements/ @voxel51/aloha-shirts
>>>>>>> f65bfa7b
<|MERGE_RESOLUTION|>--- conflicted
+++ resolved
@@ -1,12 +1,13 @@
 # Shared GraphQL schema requires approval from both frontend and backend
 /package/graphql @voxel51/backend-devs @voxel51/frontend-devs
 
-<<<<<<< HEAD
 # deployment is really an Aloha Shirt thing
 /deployment @voxel51/aloha-shirts
 
 # Aloha Shirts care about versioning
-/setup.py               @voxel51/aloha-shirts
+setup.py                @voxel51/aloha-shirts
+requirements.txt        @voxel51/aloha-shirts
+requirements/           @voxel51/aloha-shirts
 /package/teams/setup.py @voxel51/aloha-shirts
 /teams-app/Dockerfile   @voxel51/aloha-shirts
 /teams-app/package.json @voxel51/aloha-shirts
@@ -14,12 +15,4 @@
 # App
 .prettierignore @voxel51/frontend-devs
 .prettierrc.js  @voxel51/frontend-devs
-/app            @voxel51/frontend-devs
-=======
-/package/graphql @voxel51/backend-devs @voxel51/frontend-devs
-
-# Aloha should keep their eyes on setup.py and requirements files
-setup.py @voxel51/aloha-shirts
-requirements.txt @voxel51/aloha-shirts
-requirements/ @voxel51/aloha-shirts
->>>>>>> f65bfa7b
+/app            @voxel51/frontend-devs