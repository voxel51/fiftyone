import React, { useContext, useLayoutEffect, useEffect, useRef } from "react";
import { animated, config, useSpring } from "react-spring";
import styled, { ThemeContext } from "styled-components";

import { useFollow } from "../../../utils/hooks";

const SearchResultDiv = animated(styled.div`
  cursor: pointer;
  margin: 0.25rem 0.25rem;
  padding: 0.1rem 0.25rem;
  font-weight: bold;
  color: ${({ theme }) => theme.fontDark};
`);

interface SearchResultProps {
  result: string;
  isActive: boolean;
  send: any;
}

const SearchResult = React.memo(({ result, isActive, send, followRef }) => {
  const theme = useContext(ThemeContext);
  const [props, set] = useSpring(() => ({
    backgroundColor: isActive ? theme.backgroundLight : theme.backgroundDark,
    color: isActive ? theme.font : theme.fontDark,
  }));

  useEffect(() => {
    set({
      backgroundColor: isActive ? theme.backgroundLight : theme.backgroundDark,
      color: isActive ? theme.font : theme.fontDark,
    });
  }, [isActive]);

  const handleMouseEnter = () =>
    set({ backgroundColor: theme.backgroundLight, color: theme.font });

  const handleMouseLeave = () =>
    set({ backgroundColor: theme.backgroundDark, color: theme.fontDark });

  const setResult = (e) =>
    send({ type: "COMMIT", value: e.target.dataset.result });

  return (
    <SearchResultDiv
      onClick={setResult}
      onMouseEnter={handleMouseEnter}
      onMouseLeave={handleMouseLeave}
      style={props}
      data-result={result}
    >
      {result}
    </SearchResultDiv>
  );
});

const SearchResultsDiv = animated(styled.div`
<<<<<<< HEAD
  background-color: ${({ theme }) => theme.backgroundDark};
  border: 1px solid ${({ theme }) => theme.backgroundDarkBorder};
  border-radius: 3px;
  box-shadow: 0 2px 20px ${({ theme }) => theme.backgroundDark};
=======
  background: ${({ theme }) => theme.backgroundDark};
  box-shadow: 0 8px 15px 0 rgba(0, 0, 0, 0.43);
  border: 1px solid #191c1f;
  border-radius: 2px;
>>>>>>> cea78977
  box-sizing: border-box;
  margin-top: 2.5rem;
  position: fixed;
  width: auto;
  z-index: 800;
  padding: 0.5rem 0;

  &::-webkit-scrollbar {
    width: 0px;
    background: transparent;
    display: none;
  }
  &::-webkit-scrollbar-thumb {
    width: 0px;
    display: none;
  }
`);

interface SearchResultsProps {
  results: Array<string>;
  send: any;
}

const SearchResults = React.memo(
  ({ results, send, currentResult, barRef, followRef, ...rest }) => {
    const [props, set] = useSpring(() => ({
      left: followRef.current.getBoundingClientRect().x,
      top: followRef.current.getBoundingClientRect().y,
      opacity: 1,
      from: {
        opacity: 0,
      },
      config: config.stiff,
    }));

    barRef && followRef && useFollow(barRef, followRef, (obj) => set(obj));

    if (!results.length) return null;

    return (
      <SearchResultsDiv
        style={props}
        onMouseEnter={() => send("MOUSEENTER_RESULTS")}
        onMouseLeave={() => send("MOUSELEAVE_RESULTS")}
        {...rest}
      >
        {results.map((result, i) => (
          <SearchResult
            key={result}
            result={result}
            isActive={currentResult === i}
            send={send}
          />
        ))}
      </SearchResultsDiv>
    );
  }
);

export default SearchResults;<|MERGE_RESOLUTION|>--- conflicted
+++ resolved
@@ -55,17 +55,10 @@
 });
 
 const SearchResultsDiv = animated(styled.div`
-<<<<<<< HEAD
   background-color: ${({ theme }) => theme.backgroundDark};
   border: 1px solid ${({ theme }) => theme.backgroundDarkBorder};
-  border-radius: 3px;
+  border-radius: 2px;
   box-shadow: 0 2px 20px ${({ theme }) => theme.backgroundDark};
-=======
-  background: ${({ theme }) => theme.backgroundDark};
-  box-shadow: 0 8px 15px 0 rgba(0, 0, 0, 0.43);
-  border: 1px solid #191c1f;
-  border-radius: 2px;
->>>>>>> cea78977
   box-sizing: border-box;
   margin-top: 2.5rem;
   position: fixed;
