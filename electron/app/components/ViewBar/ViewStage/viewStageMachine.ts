import { Machine, actions, assign, send, spawn, sendParent } from "xstate";
import uuid from "uuid-v4";

import viewStageParameterMachine from "./viewStageParameterMachine";

const { choose } = actions;

export const createParameter = (
  stage,
  parameter,
  type,
  defaultValue,
  value,
  submitted,
  focusOnInit,
  tail
) => ({
  id: uuid(),
  defaultValue,
  parameter: parameter,
  type: type,
  stage: stage,
  value: value ? value : "",
  submitted,
  focusOnInit,
  inputRef: {},
  tail,
  currentResult: null,
  results: [],
});

const isValidStage = (stageInfo, stage) => {
  return stageInfo
    .map((s) => s.name)
    .some((n) => n.toLowerCase() === stage.toLowerCase());
};

const viewStageMachine = Machine(
  {
    id: "viewStage",
    context: {
      id: undefined,
      stage: undefined,
      parameters: [],
      prevStage: "",
      stageInfo: undefined,
      index: undefined,
      focusOnInit: undefined,
      length: undefined,
      inputRef: {},
    },
    type: "parallel",
    states: {
      input: {
        initial: "decide",
        states: {
          hist: {
            type: "history",
          },
          decide: {
            always: [
              {
                target: "initializing",
                cond: (ctx) => {
                  return ctx.parameters.length && !ctx.parameters[0].ref;
                },
              },
              {
                target: "waiting",
                cond: (ctx) => !ctx.inputRef,
              },
              {
                target: "editing",
                cond: ({ focusOnInit }) => focusOnInit,
              },
              {
                target: "reading",
              },
            ],
          },
          initializing: {
            entry: assign({
              parameters: (ctx) => {
                return ctx.parameters.map((parameter) => ({
                  ...parameter,
                  ref: spawn(viewStageParameterMachine.withContext(parameter)),
                }));
              },
            }),
            always: "decide",
          },
          waiting: {
            on: {
              FOCUS: {
                target: "decide",
                actions: assign({
                  inputRef: (_, { inputRef }) => inputRef,
                }),
              },
            },
          },
          reading: {
            entry: "blurInput",
            initial: "decide",
            states: {
              decide: {
                always: [
                  {
                    target: "pending",
                    cond: (ctx) => !isValidStage(ctx.stageInfo, ctx.stage),
                  },
                  {
                    target: "selected",
                  },
                ],
              },
              hist: {
                type: "history",
              },
              pending: {},
              selected: {},
              submitted: {},
            },
            on: {
              EDIT: {
                target: "editing",
              },
              DELETE: {
                target: "deleted",
              },
            },
          },
          editing: {
            entry: [
              assign({
                prevStage: (ctx) => ctx.stage,
                prevSubmitted: (ctx) => ctx.submitted,
                results: ({ stageInfo, stage }) =>
                  stageInfo
                    .map((s) => s.name)
                    .filter((n) =>
                      n.toLowerCase().includes(stage.toLowerCase())
                    ),
                currentResult: null,
                focusOnInit: true,
              }),
            ],
            type: "parallel",
            states: {
              input: {
                initial: "focused",
                states: {
                  focused: {
                    entry: "focusInput",
                    on: {
                      UNFOCUS_INPUT: "unfocused",
                    },
                  },
                  unfocused: {
                    on: {
                      FOCUS_INPUT: "focused",
                    },
                  },
                },
              },
              searchResults: {
                initial: "notHovering",
                states: {
                  hovering: {
                    on: {
                      MOUSELEAVE_RESULTS: "notHovering",
                    },
                  },
                  notHovering: {
                    on: {
                      MOUSEENTER_RESULTS: "hovering",
                    },
                  },
                },
              },
            },
            on: {
              CHANGE: {
                actions: assign({
                  stage: (_, e) => e.value,
                  results: ({ stageInfo }, e) =>
                    stageInfo
                      .map((s) => s.name)
                      .filter((n) =>
                        n.toLowerCase().includes(e.value.toLowerCase())
                      ),
                  currentResult: null,
                  errorId: undefined,
                }),
              },
              COMMIT: [
                {
                  target: "reading.selected",
                  actions: [
                    assign({
                      focusOnInit: false,
<<<<<<< HEAD
                      parameters: (ctx) => {
                        const result = ctx.stageInfo.filter((s) =>
                          s.name.toLowerCase().includes(ctx.stage.toLowerCase())
                        )[0].params;
                        const parameters = result.map((parameter, i) =>
                          createParameter(
                            ctx.stage,
=======
                      stage: (ctx, { value }) => value,
                      parameters: (ctx, { value }) => {
                        const result = ctx.stageInfo.filter((s) =>
                          s.name.toLowerCase().includes(value.toLowerCase())
                        )[0].params;
                        const parameters = result.map((parameter, i) =>
                          createParameter(
                            value,
>>>>>>> 78ad5fbc
                            parameter.name,
                            parameter.type,
                            parameter.default,
                            "",
                            false,
                            i === 0,
                            i === result.length - 1
                          )
                        );
                        return parameters.map((parameter) => ({
                          ...parameter,
                          ref: spawn(
                            viewStageParameterMachine.withContext(parameter)
                          ),
                        }));
                      },
                      errorId: undefined,
                    }),
                    send("UPDATE_DELIBLE"),
                  ],
                  cond: (ctx) => {
                    const result = ctx.stageInfo.filter(
<<<<<<< HEAD
                      (s) => s.name.toLowerCase() === ctx.stage.toLowerCase()
=======
                      (s) => s.name.toLowerCase() === e.value.toLowerCase()
>>>>>>> 78ad5fbc
                    );
                    return result.length === 1;
                  },
                },
                {
                  actions: [
                    assign({
                      submitted: () => false,
                      error: (_, { value }) => ({
                        name: "stage",
                        error: `${
                          value === "" ? '""' : value
                        } is not a valid stage`,
                      }),
                      errorId: uuid(),
                    }),
                  ],
                },
              ],
              BLUR: [
                {
                  actions: [
                    assign({
                      focusOnInit: false,
                    }),
                    "blurInput",
                    send("COMMIT"),
                  ],
                },
              ],
            },
          },
          deleted: {
            onEntry: [
              assign({
                stage: "",
                submitted: false,
                parameters: [],
              }),
              sendParent((ctx) => ({ type: "STAGE.DELETE", stage: ctx })),
            ],
            always: "reading.pending",
          },
        },
      },
      delible: {
        initial: "decide",
        states: {
          decide: {
            always: [
              {
                target: "yes",
                cond: (ctx) =>
                  ctx.length > 1 || ctx.submitted || ctx.stage !== "",
              },
              { target: "no" },
            ],
          },
          yes: {},
          no: {},
        },
      },
      draggable: {
        initial: "decide",
        states: {
          decide: {
            always: [
              {
                target: "yes",
                cond: (ctx) => ctx.length === 1,
              },
              {
                target: "no",
              },
            ],
          },
          yes: {},
          no: {},
        },
      },
      focusedViewBar: {
        initial: "decide",
        states: {
          decide: {
            always: [
              { target: "yes", cond: (ctx) => ctx.focusOnInit },
              { target: "no" },
            ],
          },
          yes: {},
          no: {},
        },
      },
    },
    on: {
      CLEAR_ERROR: {
        actions: [
          assign({
            error: undefined,
          }),
        ],
      },
      CLEAR_ERROR_ID: {
        actions: [
          assign({
            errorId: undefined,
          }),
        ],
      },
      NEXT_RESULT: {
        actions: assign({
          currentResult: ({ currentResult, results }) => {
            if (currentResult === null) return 0;
            return Math.min(currentResult + 1, results.length - 1);
          },
          stage: ({ currentResult, results }) => {
            if (currentResult === null) return results[0];
            return results[Math.min(currentResult + 1, results.length - 1)];
          },
        }),
      },
      PREVIOUS_RESULT: {
        actions: assign({
          currentResult: ({ currentResult }) => {
            if (currentResult === 0 || currentResult === null) return null;
            return currentResult - 1;
          },
          stage: ({ currentResult, prevStage, results }) => {
            if (currentResult === 0 || currentResult === null) return prevStage;
            return results[currentResult - 1];
          },
        }),
      },
      BAR_FOCUS: "focusedViewBar.yes",
      BAR_BLUR: "focusedViewBar.no",
      UPDATE_DELIBLE: "delible",
      "STAGE.UPDATE": {
        target: ["draggable", "delible", "input"],
        actions: [
          assign({
            index: (_, { index }) => index,
            length: (_, { length }) => length,
            active: (_, { active }) => active,
          }),
        ],
      },
      "STAGE.DELETE": "input.deleted",
      "PARAMETER.COMMIT": {
        target: "input",
        actions: [
          assign({
            parameters: (ctx, e) => {
              return ctx.parameters.map((parameter) => {
                return parameter.id === e.parameter.id
                  ? { ...e.parameter, ref: parameter.ref }
                  : parameter;
              });
            },
          }),
          choose([
            {
              cond: (ctx) =>
                ctx.parameters.reduce((acc, cur) => {
                  return cur.submitted ? acc : acc + 1;
                }, 0) > 0,
              actions: send("EDIT", {
                to: (ctx, e) => {
                  const reducer = (acc, cur, idx) => {
                    return cur.id === e.parameter.id ? idx : acc;
                  };
                  const refIndex = ctx.parameters.reduce(reducer, undefined);
                  let idx = refIndex + 1;
                  while (idx < ctx.parameters.length) {
                    if (!ctx.parameters[idx].submitted) {
                      return ctx.parameters[idx].ref;
                    }
                    idx += 1;
                  }
                  idx = refIndex - 1;
                  while (idx >= 0) {
                    if (!ctx.parameters[idx].submitted) {
                      return ctx.parameters[idx].ref;
                    }
                    idx -= 1;
                  }
                },
              }),
            },
            {
              cond: (ctx) =>
                ctx.parameters.reduce(
                  (acc, cur) => (cur.submitted ? acc : acc + 1),
                  0
                ) === 0,
              actions: [
                assign({
                  submitted: true,
                  focusOnInit: false,
                }),
                sendParent((ctx) => ({ type: "STAGE.COMMIT", stage: ctx })),
              ],
            },
          ]),
        ],
      },
      "PARAMETER.EDIT": {
        actions: [
          sendParent((ctx) => ({ type: "STAGE.EDIT", index: ctx.index })),
        ],
      },
    },
  },
  {
    actions: {
      focusInput: () => {},
      blurInput: () => {},
    },
  }
);

export default viewStageMachine;<|MERGE_RESOLUTION|>--- conflicted
+++ resolved
@@ -199,15 +199,6 @@
                   actions: [
                     assign({
                       focusOnInit: false,
-<<<<<<< HEAD
-                      parameters: (ctx) => {
-                        const result = ctx.stageInfo.filter((s) =>
-                          s.name.toLowerCase().includes(ctx.stage.toLowerCase())
-                        )[0].params;
-                        const parameters = result.map((parameter, i) =>
-                          createParameter(
-                            ctx.stage,
-=======
                       stage: (ctx, { value }) => value,
                       parameters: (ctx, { value }) => {
                         const result = ctx.stageInfo.filter((s) =>
@@ -216,7 +207,6 @@
                         const parameters = result.map((parameter, i) =>
                           createParameter(
                             value,
->>>>>>> 78ad5fbc
                             parameter.name,
                             parameter.type,
                             parameter.default,
@@ -239,11 +229,7 @@
                   ],
                   cond: (ctx) => {
                     const result = ctx.stageInfo.filter(
-<<<<<<< HEAD
-                      (s) => s.name.toLowerCase() === ctx.stage.toLowerCase()
-=======
                       (s) => s.name.toLowerCase() === e.value.toLowerCase()
->>>>>>> 78ad5fbc
                     );
                     return result.length === 1;
                   },
