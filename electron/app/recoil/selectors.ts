--- conflicted
+++ resolved
@@ -1,11 +1,12 @@
 import { selector, selectorFamily } from "recoil";
 import * as atoms from "./atoms";
 import { generateColorMap } from "../utils/colors";
-<<<<<<< HEAD
-import { makeLabelNameGroups } from "../utils/labels";
-=======
-import { RESERVED_FIELDS, VALID_LIST_TYPES } from "../utils/labels";
->>>>>>> 77cab07d
+import {
+  RESERVED_FIELDS,
+  VALID_LIST_TYPES,
+  VALID_NUMERIC_TYPES,
+  makeLabelNameGroups,
+} from "../utils/labels";
 
 export const viewStages = selector({
   key: "viewStages",
@@ -190,7 +191,6 @@
   },
 });
 
-<<<<<<< HEAD
 export const isLabel = selectorFamily({
   key: "isLabel",
   get: (field) => ({ get }) => {
@@ -255,34 +255,10 @@
 export const isNumericField = selectorFamily({
   key: "isNumericField",
   get: (name) => ({ get }) => {
-    return [
-      "fiftyone.core.fields.IntField",
-      "fiftyone.core.fields.FloatField",
-    ].includes(get(fieldSchema)[name]);
-  },
-});
-
-export const sampleFilter = selector({
-  key: "sampleFilter",
-  get: ({ get }) => {
-    const fields = get(fieldSchema);
-    const filters = [];
-    for (const field in fields) {
-      if (get(isNumericField(field))) {
-        const includeNone = get(atoms.filterNumericFieldIncludeNone(field));
-        const range = get(atoms.filterNumericFieldRange(field));
-        if (range.some((r) => r === null)) continue;
-        filters.push((sample) => {
-          return (
-            (sample[field] >= range[0] && sample[field] <= range[1]) ||
-            (includeNone && sample[field] === null)
-          );
-        });
-      }
-    }
-    return (sample) => {
-      return filters.every((filter) => filter(sample));
-=======
+    return VALID_NUMERIC_TYPES.includes(get(fieldSchema)[name]);
+  },
+});
+
 export const sampleModalFilter = selector({
   key: "sampleModalFilter",
   get: ({ get }) => {
@@ -306,7 +282,6 @@
         }
         return acc;
       }, {});
->>>>>>> 77cab07d
     };
   },
 });