--- conflicted
+++ resolved
@@ -10,12 +10,7 @@
   makeLabelNameGroups,
   labelTypeHasColor,
 } from "../utils/labels";
-<<<<<<< HEAD
 import { getSocket } from "../utils/sockets";
-=======
-import { getSocket } from "../utils/socket";
-import { access } from "fs";
->>>>>>> 5e81bf94
 
 export const socket = selector({
   key: "socket",
