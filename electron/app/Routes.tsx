--- conflicted
+++ resolved
@@ -1,29 +1,14 @@
-<<<<<<< HEAD
 import React from "react";
 import { Switch, Route } from "react-router-dom";
 import routes from "./constants/routes.json";
 import App from "./containers/App";
-import HomePage from "./containers/HomePage";
-=======
-import React from 'react';
-import { Switch, Route } from 'react-router-dom';
-import routes from './constants/routes.json';
-import App from './containers/App';
-import HomePage from './containers/HomePage';
-import CounterPage from './containers/CounterPage';
-import OverviewPage from './containers/OverviewPage';
->>>>>>> a35f5e8b
+import OverviewPage from "./containers/OverviewPage";
 
 export default function Routes() {
   return (
     <App>
       <Switch>
-<<<<<<< HEAD
-=======
-        <Route path={routes.COUNTER} component={CounterPage} />
         <Route path={routes.OVERVIEW} component={OverviewPage} />
->>>>>>> a35f5e8b
-        <Route path={routes.HOME} component={HomePage} />
       </Switch>
     </App>
   );
