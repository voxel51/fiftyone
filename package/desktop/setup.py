#!/usr/bin/env python
"""
Installs the ``fiftyone-desktop`` package.

| Copyright 2017-2023, Voxel51, Inc.
| `voxel51.com <https://voxel51.com/>`_
|
"""
import glob
import os
import shutil
from setuptools import setup
from wheel.bdist_wheel import bdist_wheel

import os
import shutil


<<<<<<< HEAD
VERSION = "0.28.0"
=======
VERSION = "0.28.1"
>>>>>>> a53b9019


def get_version():
    if "RELEASE_VERSION" in os.environ:
        version = os.environ["RELEASE_VERSION"]
        if not version.startswith(VERSION):
            raise ValueError(
                "Release version does not match version: %s and %s"
                % (version, VERSION)
            )
        return version

    return VERSION


def make_tar(dir_path, tar_path):
    outpath, format = _get_tar_format(tar_path)

    rootdir, basedir = os.path.split(os.path.realpath(dir_path))
    shutil.make_archive(outpath, format, rootdir, basedir)


def _get_tar_format(archive_path):
    basepath, ext = os.path.splitext(archive_path)
    if basepath.endswith(".tar"):
        # Handle .tar.gz and .tar.bz
        basepath, ext2 = os.path.splitext(basepath)
        ext = ext2 + ext

    if ext == ".tar":
        return basepath, "tar"

    if ext in (".tar.gz", ".tgz"):
        return basepath, "gztar"

    if ext in (".tar.bz", ".tbz"):
        return basepath, "bztar"

    raise ValueError("Unsupported archive format '%s'" % archive_path)


class CustomBdistWheel(bdist_wheel):
    def finalize_options(self):
        bdist_wheel.finalize_options(self)
        # not pure Python
        self.root_is_pure = False

        platform = self.plat_name
        is_platform = lambda os, isa=None: platform.startswith(os) and (
            not isa or platform.endswith(isa)
        )

        if is_platform("linux", "aarch64"):
            self.plat_name = "manylinux2014_aarch64"
        elif is_platform("linux", "x86_64"):
            self.plat_name = "manylinux1_x86_64"
        elif is_platform("mac", "arm64"):
            self.plat_name = "macosx_11_0_arm64"
        elif is_platform("mac", "x86_64"):
            self.plat_name = "macosx_10_10_x86_64"
        elif is_platform("win"):
            self.plat_name = "win_amd64"
        else:
            raise ValueError(
                "Unsupported target platform: %r" % self.plat_name
            )

    def get_tag(self):
        impl = "py3"
        abi_tag = "none"
        return impl, abi_tag, self.plat_name

    def write_wheelfile(self, *args, **kwargs):
        bdist_wheel.write_wheelfile(self, *args, **kwargs)
        if os.environ.get("RELEASE_DIR"):
            release_dir = os.environ["RELEASE_DIR"]
        else:
            release_dir = os.path.join(
                os.path.dirname(os.path.abspath(__file__)),
                "..",
                "..",
                "app",
                "packages",
                "desktop",
                "release",
            )
        bin_dir = os.path.join(
            self.bdist_dir,
            self.data_dir,
            "purelib",
            "fiftyone",
            "desktop",
            "bin",
        )

        if os.environ.get("FIFTYONE_APP_EXE_PATH"):
            apps = [os.environ["FIFTYONE_APP_EXE_PATH"]]
        elif self.plat_name.startswith("manylinux"):
            apps = glob.glob(os.path.join(release_dir, "FiftyOne*.AppImage"))
        elif self.plat_name == "macosx_11_0_arm64":
            apps = glob.glob(
                os.path.join(release_dir, "mac-arm64", "FiftyOne*.app")
            )
        elif self.plat_name.startswith("mac"):
            apps = glob.glob(os.path.join(release_dir, "mac", "FiftyOne*.app"))
        elif self.plat_name.startswith("win"):
            apps = glob.glob(os.path.join(release_dir, "FiftyOne*.exe"))
        else:
            raise ValueError(
                "Unsupported target platform: %r" % self.plat_name
            )
        if not apps:
            raise RuntimeError(
                "Could not find any built Electron apps in %r. "
                "Run 'yarn package-PLATFORM' in the 'electron' folder first."
                % release_dir
            )
        elif len(apps) > 1:
            raise RuntimeError(
                "Found too many Electron apps in %r: %r" % (release_dir, apps)
            )
        app_path = apps[0]

        if not os.path.isdir(bin_dir):
            os.mkdir(bin_dir)
        if os.path.isfile(app_path):
            # use copy2 to maintain executable permission
            ext = os.path.splitext(app_path)[-1]
        elif os.path.isdir(app_path):
            ext = ".app"
        else:
            raise RuntimeError("Unsupported file type: %r" % app_path)

        ext += ".tar.gz"
        make_tar(app_path, os.path.join(bin_dir, "FiftyOne" + ext))


cmdclass = {
    "bdist_wheel": CustomBdistWheel,
}

with open("README.md", "r") as fh:
    long_description = fh.read()

setup(
    name="fiftyone-desktop",
    version=get_version(),
    description="FiftyOne Desktop",
    author="Voxel51, Inc.",
    author_email="info@voxel51.com",
    url="https://github.com/voxel51/fiftyone",
    license="Apache",
    long_description=long_description,
    long_description_content_type="text/markdown",
    packages=["fiftyone.desktop"],
    package_dir={"fiftyone.desktop": "src"},
    classifiers=[
        "Development Status :: 4 - Beta",
        "Intended Audience :: Developers",
        "Intended Audience :: Science/Research",
        "License :: OSI Approved :: Apache Software License",
        "Topic :: Scientific/Engineering :: Artificial Intelligence",
        "Topic :: Scientific/Engineering :: Image Processing",
        "Topic :: Scientific/Engineering :: Image Recognition",
        "Topic :: Scientific/Engineering :: Information Analysis",
        "Topic :: Scientific/Engineering :: Visualization",
        "Operating System :: MacOS :: MacOS X",
        "Operating System :: POSIX :: Linux",
        "Operating System :: Microsoft :: Windows",
        "Programming Language :: Python :: 3",
        "Programming Language :: Python :: 3.7",
        "Programming Language :: Python :: 3.8",
        "Programming Language :: Python :: 3.9",
        "Programming Language :: Python :: 3.10",
    ],
    python_requires=">=3.7",
    cmdclass=cmdclass,
)<|MERGE_RESOLUTION|>--- conflicted
+++ resolved
@@ -16,11 +16,7 @@
 import shutil
 
 
-<<<<<<< HEAD
-VERSION = "0.28.0"
-=======
 VERSION = "0.28.1"
->>>>>>> a53b9019
 
 
 def get_version():
