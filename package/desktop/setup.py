#!/usr/bin/env python
"""
Installs the ``fiftyone-desktop`` package.

| Copyright 2017-2023, Voxel51, Inc.
| `voxel51.com <https://voxel51.com/>`_
|
"""
import glob
import os
import shutil
from setuptools import setup
from wheel.bdist_wheel import bdist_wheel

import os
import shutil


<<<<<<< HEAD
VERSION = "0.23.1"
=======
VERSION = "0.24.0"
>>>>>>> c61e4420


def get_version():
    if "RELEASE_VERSION" in os.environ:
        version = os.environ["RELEASE_VERSION"]
        if not version.startswith(VERSION):
            raise ValueError(
                "Release version does not match version: %s and %s"
                % (version, VERSION)
            )
        return version

    return VERSION


def make_tar(dir_path, tar_path):
    outpath, format = _get_tar_format(tar_path)

    rootdir, basedir = os.path.split(os.path.realpath(dir_path))
    shutil.make_archive(outpath, format, rootdir, basedir)


def _get_tar_format(archive_path):
    basepath, ext = os.path.splitext(archive_path)
    if basepath.endswith(".tar"):
        # Handle .tar.gz and .tar.bz
        basepath, ext2 = os.path.splitext(basepath)
        ext = ext2 + ext

    if ext == ".tar":
        return basepath, "tar"

    if ext in (".tar.gz", ".tgz"):
        return basepath, "gztar"

    if ext in (".tar.bz", ".tbz"):
        return basepath, "bztar"

    raise ValueError("Unsupported archive format '%s'" % archive_path)


class CustomBdistWheel(bdist_wheel):
    def finalize_options(self):
        bdist_wheel.finalize_options(self)
        # not pure Python
        self.root_is_pure = False

        platform = self.plat_name
        is_platform = lambda os, isa=None: platform.startswith(os) and (
            not isa or platform.endswith(isa)
        )

        if is_platform("linux", "aarch64"):
            self.plat_name = "manylinux2014_aarch64"
        elif is_platform("linux", "x86_64"):
            self.plat_name = "manylinux1_x86_64"
        elif is_platform("mac", "arm64"):
            self.plat_name = "macosx_11_0_arm64"
        elif is_platform("mac", "x86_64"):
            self.plat_name = "macosx_10_10_x86_64"
        elif is_platform("win"):
            self.plat_name = "win_amd64"
        else:
            raise ValueError(
                "Unsupported target platform: %r" % self.plat_name
            )

    def get_tag(self):
        impl = "py3"
        abi_tag = "none"
        return impl, abi_tag, self.plat_name

    def write_wheelfile(self, *args, **kwargs):
        bdist_wheel.write_wheelfile(self, *args, **kwargs)
        if os.environ.get("RELEASE_DIR"):
            release_dir = os.environ["RELEASE_DIR"]
        else:
            release_dir = os.path.join(
                os.path.dirname(os.path.abspath(__file__)),
                "..",
                "..",
                "app",
                "packages",
                "desktop",
                "release",
            )
        bin_dir = os.path.join(
            self.bdist_dir,
            self.data_dir,
            "purelib",
            "fiftyone",
            "desktop",
            "bin",
        )

        if os.environ.get("FIFTYONE_APP_EXE_PATH"):
            apps = [os.environ["FIFTYONE_APP_EXE_PATH"]]
        elif self.plat_name.startswith("manylinux"):
            apps = glob.glob(os.path.join(release_dir, "FiftyOne*.AppImage"))
        elif self.plat_name == "macosx_11_0_arm64":
            apps = glob.glob(
                os.path.join(release_dir, "mac-arm64", "FiftyOne*.app")
            )
        elif self.plat_name.startswith("mac"):
            apps = glob.glob(os.path.join(release_dir, "mac", "FiftyOne*.app"))
        elif self.plat_name.startswith("win"):
            apps = glob.glob(os.path.join(release_dir, "FiftyOne*.exe"))
        else:
            raise ValueError(
                "Unsupported target platform: %r" % self.plat_name
            )
        if not apps:
            raise RuntimeError(
                "Could not find any built Electron apps in %r. "
                "Run 'yarn package-PLATFORM' in the 'electron' folder first."
                % release_dir
            )
        elif len(apps) > 1:
            raise RuntimeError(
                "Found too many Electron apps in %r: %r" % (release_dir, apps)
            )
        app_path = apps[0]

        if not os.path.isdir(bin_dir):
            os.mkdir(bin_dir)
        if os.path.isfile(app_path):
            # use copy2 to maintain executable permission
            ext = os.path.splitext(app_path)[-1]
        elif os.path.isdir(app_path):
            ext = ".app"
        else:
            raise RuntimeError("Unsupported file type: %r" % app_path)

        ext += ".tar.gz"
        make_tar(app_path, os.path.join(bin_dir, "FiftyOne" + ext))


cmdclass = {
    "bdist_wheel": CustomBdistWheel,
}

with open("README.md", "r") as fh:
    long_description = fh.read()

setup(
    name="fiftyone-desktop",
    version=get_version(),
    description="FiftyOne Teams Desktop",
    author="Voxel51, Inc.",
    author_email="info@voxel51.com",
    long_description=long_description,
    long_description_content_type="text/markdown",
    packages=["fiftyone.desktop"],
    package_dir={"fiftyone.desktop": "src"},
    classifiers=[
        "Development Status :: 4 - Beta",
        "Intended Audience :: Developers",
        "Intended Audience :: Science/Research",
        "License :: OSI Approved :: Apache Software License",
        "Topic :: Scientific/Engineering :: Artificial Intelligence",
        "Topic :: Scientific/Engineering :: Image Processing",
        "Topic :: Scientific/Engineering :: Image Recognition",
        "Topic :: Scientific/Engineering :: Information Analysis",
        "Topic :: Scientific/Engineering :: Visualization",
        "Operating System :: MacOS :: MacOS X",
        "Operating System :: POSIX :: Linux",
        "Operating System :: Microsoft :: Windows",
        "Programming Language :: Python :: 3",
        "Programming Language :: Python :: 3.7",
        "Programming Language :: Python :: 3.8",
        "Programming Language :: Python :: 3.9",
        "Programming Language :: Python :: 3.10",
    ],
    python_requires=">=3.7",
    cmdclass=cmdclass,
)<|MERGE_RESOLUTION|>--- conflicted
+++ resolved
@@ -16,11 +16,7 @@
 import shutil
 
 
-<<<<<<< HEAD
-VERSION = "0.23.1"
-=======
 VERSION = "0.24.0"
->>>>>>> c61e4420
 
 
 def get_version():
