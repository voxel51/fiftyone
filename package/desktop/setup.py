#!/usr/bin/env python
"""
Installs the ``fiftyone-desktop`` package.

| Copyright 2017-2023, Voxel51, Inc.
| `voxel51.com <https://voxel51.com/>`_
|
"""
import glob
import os
import shutil
from setuptools import setup
from wheel.bdist_wheel import bdist_wheel

import os
import shutil

<<<<<<< HEAD

VERSION = "0.21.0"

=======
VERSION = "0.22.0"
>>>>>>> 2af65948

def get_version():
    if "RELEASE_VERSION" in os.environ:
        version = os.environ["RELEASE_VERSION"]
        if not version.startswith(VERSION):
            raise ValueError(
                "Release version does not match version: %s and %s"
                % (version, VERSION)
            )
        return version

    return VERSION


def make_tar(dir_path, tar_path):
    outpath, format = _get_tar_format(tar_path)

    rootdir, basedir = os.path.split(os.path.realpath(dir_path))
    shutil.make_archive(outpath, format, rootdir, basedir)


def _get_tar_format(archive_path):
    basepath, ext = os.path.splitext(archive_path)
    if basepath.endswith(".tar"):
        # Handle .tar.gz and .tar.bz
        basepath, ext2 = os.path.splitext(basepath)
        ext = ext2 + ext

    if ext == ".tar":
        return basepath, "tar"

    if ext in (".tar.gz", ".tgz"):
        return basepath, "gztar"

    if ext in (".tar.bz", ".tbz"):
        return basepath, "bztar"

    raise ValueError("Unsupported archive format '%s'" % archive_path)


class CustomBdistWheel(bdist_wheel):
    def finalize_options(self):
        bdist_wheel.finalize_options(self)
        # not pure Python
        self.root_is_pure = False

        platform = self.plat_name
        is_platform = lambda os, isa=None: platform.startswith(os) and (
            not isa or platform.endswith(isa)
        )

        if is_platform("linux", "aarch64"):
            self.plat_name = "manylinux2014_aarch64"
        elif is_platform("linux", "x86_64"):
            self.plat_name = "manylinux1_x86_64"
        elif is_platform("mac", "arm64"):
            self.plat_name = "macosx_11_0_arm64"
        elif is_platform("mac", "x86_64"):
            self.plat_name = "macosx_10_10_x86_64"
        elif is_platform("win"):
            self.plat_name = "win_amd64"
        else:
            raise ValueError(
                "Unsupported target platform: %r" % self.plat_name
            )

    def get_tag(self):
        impl = "py3"
        abi_tag = "none"
        return impl, abi_tag, self.plat_name

    def write_wheelfile(self, *args, **kwargs):
        bdist_wheel.write_wheelfile(self, *args, **kwargs)
        if os.environ.get("RELEASE_DIR"):
            release_dir = os.environ["RELEASE_DIR"]
        else:
            release_dir = os.path.join(
                os.path.dirname(os.path.abspath(__file__)),
                "..",
                "..",
                "app",
                "packages",
                "desktop",
                "release",
            )
        bin_dir = os.path.join(
            self.bdist_dir,
            self.data_dir,
            "purelib",
            "fiftyone",
            "desktop",
            "bin",
        )

        if os.environ.get("FIFTYONE_APP_EXE_PATH"):
            apps = [os.environ["FIFTYONE_APP_EXE_PATH"]]
        elif self.plat_name.startswith("manylinux"):
            apps = glob.glob(os.path.join(release_dir, "FiftyOne*.AppImage"))
        elif self.plat_name == "macosx_11_0_arm64":
            apps = glob.glob(
                os.path.join(release_dir, "mac-arm64", "FiftyOne*.app")
            )
        elif self.plat_name.startswith("mac"):
            apps = glob.glob(os.path.join(release_dir, "mac", "FiftyOne*.app"))
        elif self.plat_name.startswith("win"):
            apps = glob.glob(os.path.join(release_dir, "FiftyOne*.exe"))
        else:
            raise ValueError(
                "Unsupported target platform: %r" % self.plat_name
            )
        if not apps:
            raise RuntimeError(
                "Could not find any built Electron apps in %r. "
                "Run 'yarn package-PLATFORM' in the 'electron' folder first."
                % release_dir
            )
        elif len(apps) > 1:
            raise RuntimeError(
                "Found too many Electron apps in %r: %r" % (release_dir, apps)
            )
        app_path = apps[0]

        if not os.path.isdir(bin_dir):
            os.mkdir(bin_dir)
        if os.path.isfile(app_path):
            # use copy2 to maintain executable permission
            ext = os.path.splitext(app_path)[-1]
        elif os.path.isdir(app_path):
            ext = ".app"
        else:
            raise RuntimeError("Unsupported file type: %r" % app_path)

        ext += ".tar.gz"
        make_tar(app_path, os.path.join(bin_dir, "FiftyOne" + ext))


cmdclass = {
    "bdist_wheel": CustomBdistWheel,
}

with open("README.md", "r") as fh:
    long_description = fh.read()

setup(
    name="fiftyone-desktop",
    version=get_version(),
    description="FiftyOne Teams Desktop",
    author="Voxel51, Inc.",
    author_email="info@voxel51.com",
    long_description=long_description,
    long_description_content_type="text/markdown",
    packages=["fiftyone.desktop"],
    package_dir={"fiftyone.desktop": "src"},
    classifiers=[
        "Development Status :: 4 - Beta",
        "Intended Audience :: Developers",
        "Intended Audience :: Science/Research",
        "License :: OSI Approved :: Apache Software License",
        "Topic :: Scientific/Engineering :: Artificial Intelligence",
        "Topic :: Scientific/Engineering :: Image Processing",
        "Topic :: Scientific/Engineering :: Image Recognition",
        "Topic :: Scientific/Engineering :: Information Analysis",
        "Topic :: Scientific/Engineering :: Visualization",
        "Operating System :: MacOS :: MacOS X",
        "Operating System :: POSIX :: Linux",
        "Operating System :: Microsoft :: Windows",
        "Programming Language :: Python :: 3",
        "Programming Language :: Python :: 3.7",
        "Programming Language :: Python :: 3.8",
        "Programming Language :: Python :: 3.9",
        "Programming Language :: Python :: 3.10",
    ],
    python_requires=">=3.7",
    cmdclass=cmdclass,
)<|MERGE_RESOLUTION|>--- conflicted
+++ resolved
@@ -15,13 +15,9 @@
 import os
 import shutil
 
-<<<<<<< HEAD
 
-VERSION = "0.21.0"
+VERSION = "0.22.0"
 
-=======
-VERSION = "0.22.0"
->>>>>>> 2af65948
 
 def get_version():
     if "RELEASE_VERSION" in os.environ:
