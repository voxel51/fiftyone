#!/usr/bin/env python
"""
Installs FiftyOne Teams App

| Copyright 2017-2023, Voxel51, Inc.
| `voxel51.com <https://voxel51.com/>`_
|
"""
import os
from pkg_resources import DistributionNotFound, get_distribution
import re
from setuptools import setup

INSTALL_REQUIRES = [
    "python-jose>=3.3.0,<4",
    "fiftyone>0.15,<0.17",
]


CHOOSE_INSTALL_REQUIRES = []


def choose_requirement(mains, secondary):
    chosen = secondary
    for main in mains:
        try:
            name = re.split(r"[!<>=]", main)[0]
            get_distribution(name)
            chosen = main
            break
        except DistributionNotFound:
            pass

    return str(chosen)


def get_install_requirements(install_requires, choose_install_requires):
    for mains, secondary in choose_install_requires:
        install_requires.append(choose_requirement(mains, secondary))

    return install_requires


with open("README.md", "r") as fh:
    long_description = fh.read()


setup(
    name="fiftyone-teams-app",
<<<<<<< HEAD
    version="1.6.0.dev7",

=======
    version="1.5.3",
>>>>>>> b75444b0
    description=("FiftyOne Teams"),
    author="Voxel51, Inc.",
    author_email="info@voxel51.com",
    url="https://github.com/voxel51/fiftyone",
    long_description=long_description,
    long_description_content_type="text/markdown",
    packages=["fiftyone.teams"],
    include_package_data=True,
    install_requires=get_install_requirements(
        INSTALL_REQUIRES, CHOOSE_INSTALL_REQUIRES
    ),
    classifiers=[
        "Development Status :: 4 - Beta",
        "Intended Audience :: Developers",
        "Intended Audience :: Science/Research",
        "License :: OSI Approved :: Apache Software License",
        "Topic :: Scientific/Engineering :: Artificial Intelligence",
        "Topic :: Scientific/Engineering :: Image Processing",
        "Topic :: Scientific/Engineering :: Image Recognition",
        "Topic :: Scientific/Engineering :: Information Analysis",
        "Topic :: Scientific/Engineering :: Visualization",
        "Operating System :: MacOS :: MacOS X",
        "Operating System :: POSIX :: Linux",
        "Operating System :: Microsoft :: Windows",
        "Programming Language :: Python :: 3",
        "Programming Language :: Python :: 3.6",
        "Programming Language :: Python :: 3.7",
        "Programming Language :: Python :: 3.8",
        "Programming Language :: Python :: 3.9",
    ],
    python_requires=">=3.7",
)<|MERGE_RESOLUTION|>--- conflicted
+++ resolved
@@ -47,12 +47,7 @@
 
 setup(
     name="fiftyone-teams-app",
-<<<<<<< HEAD
     version="1.6.0.dev7",
-
-=======
-    version="1.5.3",
->>>>>>> b75444b0
     description=("FiftyOne Teams"),
     author="Voxel51, Inc.",
     author_email="info@voxel51.com",
