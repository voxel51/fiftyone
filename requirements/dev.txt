--- conflicted
+++ resolved
@@ -1,7 +1,3 @@
-<<<<<<< HEAD
--r common.txt
-=======
->>>>>>> 75d6f13e
 -r extras.txt
 -r test.txt
 
