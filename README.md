<div align="center">
<p align="center">

<!-- prettier-ignore -->
<img src="https://user-images.githubusercontent.com/25985824/106288517-2422e000-6216-11eb-871d-26ad2e7b1e59.png" height="55px"> &nbsp;
<img src="https://user-images.githubusercontent.com/25985824/106288518-24bb7680-6216-11eb-8f10-60052c519586.png" height="50px">

**The open-source tool for building high-quality datasets and computer vision
models**

---

<!-- prettier-ignore -->
<a href="https://voxel51.com/fiftyone">Website</a> •
<a href="https://voxel51.com/docs/fiftyone">Docs</a> •
<a href="https://colab.research.google.com/github/voxel51/fiftyone-examples/blob/master/examples/quickstart.ipynb">Try it Now</a> •
<a href="https://voxel51.com/docs/fiftyone/tutorials/index.html">Tutorials</a> •
<a href="https://github.com/voxel51/fiftyone-examples">Examples</a> •
<a href="https://voxel51.com/blog/">Blog</a> •
<a href="https://slack.voxel51.com">Community</a>

[![PyPI python](https://img.shields.io/pypi/pyversions/fiftyone)](https://pypi.org/project/fiftyone)
[![PyPI version](https://badge.fury.io/py/fiftyone.svg)](https://pypi.org/project/fiftyone)
[![Downloads](https://static.pepy.tech/badge/fiftyone)](https://pepy.tech/project/fiftyone)
[![Docker Pulls](https://badgen.net/docker/pulls/voxel51/fiftyone?icon=docker&label=pulls)](https://hub.docker.com/r/voxel51/fiftyone/)
[![Build](https://github.com/voxel51/fiftyone/workflows/Build/badge.svg?branch=develop&event=push)](https://github.com/voxel51/fiftyone/actions?query=workflow%3ABuild)
[![License](https://img.shields.io/badge/License-Apache%202.0-blue.svg)](LICENSE)
[![Slack](https://img.shields.io/badge/Slack-4A154B?logo=slack&logoColor=white)](https://slack.voxel51.com)
[![Medium](https://img.shields.io/badge/Medium-12100E?logo=medium&logoColor=white)](https://medium.com/voxel51)
[![Mailing list](http://bit.ly/2Md9rxM)](https://share.hsforms.com/1zpJ60ggaQtOoVeBqIZdaaA2ykyk)
[![Twitter](https://img.shields.io/twitter/follow/Voxel51?style=social)](https://twitter.com/voxel51)

[![FiftyOne](https://voxel51.com/images/fiftyone_poster.png)](https://fiftyone.ai)

</p>
</div>

---

Nothing hinders the success of machine learning systems more than poor quality
data. And without the right tools, improving a model can be time-consuming and
inefficient.

[FiftyOne](https://fiftyone.ai) supercharges your machine learning workflows by
enabling you to visualize datasets and interpret models faster and more
effectively.

Use FiftyOne to get hands-on with your data, including visualizing complex
labels, evaluating your models, exploring scenarios of interest, identifying
failure modes, finding annotation mistakes, and much more!

You can get involved by joining our Slack community, reading our blog on
Medium, and following us on social media:

[![Slack](https://img.shields.io/badge/Slack-4A154B?logo=slack&logoColor=white)](https://slack.voxel51.com)
[![Medium](https://img.shields.io/badge/Medium-12100E?logo=medium&logoColor=white)](https://medium.com/voxel51)
[![Twitter](https://img.shields.io/badge/Twitter-1DA1F2?logo=twitter&logoColor=white)](https://twitter.com/voxel51)
[![LinkedIn](https://img.shields.io/badge/LinkedIn-0077B5?logo=linkedin&logoColor=white)](https://www.linkedin.com/company/voxel51)
[![Facebook](https://img.shields.io/badge/Facebook-1877F2?logo=facebook&logoColor=white)](https://www.facebook.com/voxel51)

## Installation

You can install the latest stable version of FiftyOne via `pip`:

```shell
pip install fiftyone
```

Consult the
[installation guide](https://voxel51.com/docs/fiftyone/getting_started/install.html)
for troubleshooting and other information about getting up-and-running with
FiftyOne.

## Quickstart

Dive right into FiftyOne by opening a Python shell and running the snippet
below, which downloads a
[small dataset](https://voxel51.com/docs/fiftyone/user_guide/dataset_zoo/datasets.html#quickstart)
and launches the
[FiftyOne App](https://voxel51.com/docs/fiftyone/user_guide/app.html) so you
can explore it:

```py
import fiftyone as fo
import fiftyone.zoo as foz

dataset = foz.load_zoo_dataset("quickstart")
session = fo.launch_app(dataset)
```

Then check out
[this Colab notebook](https://colab.research.google.com/github/voxel51/fiftyone-examples/blob/master/examples/quickstart.ipynb)
to see some common workflows on the quickstart dataset.

Note that if you are running the above code in a script, you must include
`session.wait()` to block execution until you close the App. See
[this page](https://voxel51.com/docs/fiftyone/user_guide/app.html#creating-a-session)
for more information.

## Documentation

Full documentation for FiftyOne is available at
[fiftyone.ai](https://fiftyone.ai). In particular, see these resources:

-   [Tutorials](https://voxel51.com/docs/fiftyone/tutorials/index.html)
-   [Recipes](https://voxel51.com/docs/fiftyone/recipes/index.html)
-   [User Guide](https://voxel51.com/docs/fiftyone/user_guide/index.html)
-   [CLI Documentation](https://voxel51.com/docs/fiftyone/cli/index.html)
-   [API Reference](https://voxel51.com/docs/fiftyone/api/fiftyone.html)

## Examples

Check out the [fiftyone-examples](https://github.com/voxel51/fiftyone-examples)
repository for open source and community-contributed examples of using
FiftyOne.

## Contributing to FiftyOne

FiftyOne is open source and community contributions are welcome!

Check out the
[contribution guide](https://github.com/voxel51/fiftyone/blob/develop/CONTRIBUTING.md)
to learn how to get involved.

## Installing from source

The instructions below are for macOS and Linux systems. Windows users may need
to make adjustments. If you are working in Google Colab,
[skip to here](#source-installs-in-google-colab).

### Prerequisites

You will need:

-   [Python](https://www.python.org) (3.8 - 3.11)
-   [Node.js](https://nodejs.org) - on Linux, we recommend using
    [nvm](https://github.com/nvm-sh/nvm) to install an up-to-date version.
-   [Yarn](https://yarnpkg.com) - once Node.js is installed, you can
    [enable Yarn](https://yarnpkg.com/getting-started/install) via
	`corepack enable`
-   On Linux, you will need at least the `openssl` and `libcurl` packages. On
    Debian-based distributions, you will need to install `libcurl4` or
    `libcurl3` instead of `libcurl`, depending on the age of your distribution.
    For example:

```shell
# Ubuntu
sudo apt install libcurl4 openssl

# Fedora
sudo dnf install libcurl openssl
```

### Installation

We strongly recommend that you install FiftyOne in a
[virtual environment](https://voxel51.com/docs/fiftyone/getting_started/virtualenv.html)
to maintain a clean workspace.

First, clone the repository:

```shell
git clone https://github.com/voxel51/fiftyone-teams
cd fiftyone-teams
```

Then run the install script:

```shell
# Mac or Linux
bash install.bash

# Windows
.\install.bat
```

**NOTE:** If you run into issues importing FiftyOne, you may need to add the
path to the cloned repository to your `PYTHONPATH`:

```shell
export PYTHONPATH=$PYTHONPATH:/path/to/fiftyone-teams
```

**NOTE:** The install script adds to your `nvm` settings in your `~/.bashrc` or
`~/.bash_profile`, which is needed for installing and building the App

**NOTE:** When you pull in new changes to the App, you will need to rebuild it,
which you can do either by rerunning the install script or just running
`yarn build` in the `./app` directory.

### Upgrading your source installation

To upgrade an existing source installation to the bleeding edge, simply pull
the latest `develop` branch and rerun the install script:

```shell
git checkout develop
git pull
bash install.bash
```

### Developer installation

If you would like to
[contribute to FiftyOne](https://github.com/voxel51/fiftyone/blob/develop/CONTRIBUTING.md),
you should perform a developer installation using the `-d` flag of the install
script:

```shell
# Mac or Linux
bash install.bash -d

# Windows
.\install.bat -d
```

Although not required, developers typically prefer to configure their FiftyOne
installation to connect to a self-installed and managed instance of MongoDB,
which you can do by following
[these simple steps](https://docs.voxel51.com/user_guide/config.html#configuring-a-mongodb-connection).

### Source installs in Google Colab

You can install from source in
[Google Colab](https://colab.research.google.com) by running the following in a
cell and then **restarting the runtime**:

```shell
%%shell

<<<<<<< HEAD
git clone --depth 1 https://github.com/voxel51/fiftyone-teams.git
cd fiftyone-teams
=======
git clone --depth 1 https://github.com/voxel51/fiftyone.git
cd fiftyone

# Mac or Linux
>>>>>>> ff96f24d
bash install.bash

# Windows
.\install.bat
```

### Docker installs

Refer to
[these instructions](https://voxel51.com/docs/fiftyone/environments/index.html#docker)
to see how to build and run Docker images containing source or release builds
of FiftyOne.

### UI Development on Storybook

Voxel51 is currently in the process of implementing a
[Storybook](https://storybook.js.org/) which contains examples of its basic UI
components. You can access the current storybook instances by running **yarn
storybook** in **/app/packages/components**. While the storybook instance is
running, any changes to the component will trigger a refresh in the storybook
app.

```shell
%%shell

cd /app/packages/components
yarn storybook
```

### Generating documentation

See the
[docs guide](https://github.com/voxel51/fiftyone/blob/develop/docs/README.md)
for information on building and contributing to the documentation.

## Uninstallation

You can uninstall FiftyOne as follows:

```shell
pip uninstall fiftyone fiftyone-brain fiftyone-db fiftyone-desktop
```

## Contributors

Special thanks to these amazing people for contributing to FiftyOne! 🙌

<a href="https://github.com/voxel51/fiftyone/graphs/contributors">
  <img src="https://contrib.rocks/image?repo=voxel51/fiftyone" />
</a>

## Citation

If you use FiftyOne in your research, feel free to cite the project (but only
if you love it 😊):

```bibtex
@article{moore2020fiftyone,
  title={FiftyOne},
  author={Moore, B. E. and Corso, J. J.},
  journal={GitHub. Note: https://github.com/voxel51/fiftyone},
  year={2020}
}
```<|MERGE_RESOLUTION|>--- conflicted
+++ resolved
@@ -137,7 +137,7 @@
     [nvm](https://github.com/nvm-sh/nvm) to install an up-to-date version.
 -   [Yarn](https://yarnpkg.com) - once Node.js is installed, you can
     [enable Yarn](https://yarnpkg.com/getting-started/install) via
-	`corepack enable`
+    `corepack enable`
 -   On Linux, you will need at least the `openssl` and `libcurl` packages. On
     Debian-based distributions, you will need to install `libcurl4` or
     `libcurl3` instead of `libcurl`, depending on the age of your distribution.
@@ -228,15 +228,11 @@
 ```shell
 %%shell
 
-<<<<<<< HEAD
 git clone --depth 1 https://github.com/voxel51/fiftyone-teams.git
 cd fiftyone-teams
-=======
-git clone --depth 1 https://github.com/voxel51/fiftyone.git
-cd fiftyone
+
 
 # Mac or Linux
->>>>>>> ff96f24d
 bash install.bash
 
 # Windows
