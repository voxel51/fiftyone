--- conflicted
+++ resolved
@@ -69,10 +69,7 @@
     "sphinx_copybutton",
     "sphinx_pushfeedback",
     "sphinx_docsearch",
-<<<<<<< HEAD
     "sphinx_design",
-=======
->>>>>>> 75d6f13e
     "autodocsumm",
     "myst_parser",
     "llms_txt",
@@ -170,7 +167,6 @@
 # The theme to use for HTML and HTML Help pages.  See the documentation for
 # a list of builtin themes.
 #
-<<<<<<< HEAD
 
 html_context = {"default_mode": "light"}
 
@@ -189,11 +185,6 @@
 html_sidebars = {
     "**": ["sidebar-nav"]
 }
-=======
-html_theme = "pytorch_sphinx_theme"
-html_theme_path = ["../theme"]
-html_theme_options = {"pytorch_project": "docs"}
->>>>>>> 75d6f13e
 
 html_favicon = "_static/favicon/favicon.ico"
 
@@ -257,11 +248,7 @@
 # -- Options for sphinx-docsearch --------------------------------------------
 docsearch_app_id = os.environ.get("DOCSEARCH_APP_ID", "8ZYQ0G7IMC")
 docsearch_api_key = os.environ.get("DOCSEARCH_API_KEY", "")
-<<<<<<< HEAD
-docsearch_index_name = os.environ.get("DOCSEARCH_API_KEY", "voxel51")
-=======
 docsearch_index_name = os.environ.get("DOCSEARCH_INDEX_NAME", "voxel51")
->>>>>>> 75d6f13e
 docsearch_container = "#searchbox"
 
 # -- Custom app setup --------------------------------------------------------
