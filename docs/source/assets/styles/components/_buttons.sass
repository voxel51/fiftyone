--- conflicted
+++ resolved
@@ -97,8 +97,6 @@
   &:hover:before
     background-color: var(--pst-color-link)
 
-<<<<<<< HEAD
-=======
 .sd-btn.sd-btn-primary.plugins-cta.book-a-demo
   &:hover
     .arrow
@@ -106,7 +104,6 @@
     .text
       transform: translate3d(-30px, 0, 0) !important
 
->>>>>>> 79b9240f
 .kapa-ai-button
   position: fixed
   bottom: 20px
