/* Responsive Sidebar */
function initSidebarToggle() {
  const primaryToggle = document.querySelector(".primary-sidebar-toggle");
  const toggleIcon = document.querySelector(".primary-toggle-icon");
  let originalSidebarContent = null;

  const cutAndPasteNodesAndClasses = (from, to) => {
    to.innerHTML = "";
    to.className = "";
    Array.from(from.childNodes).forEach((node) => {
      to.appendChild(node.cloneNode(true));
    });
    Array.from(from.classList).forEach((cls) => {
      to.classList.add(cls);
    });
  };

  const convertDropdownItemsToNavItems = (dropdownItems) => {
    const tempDiv = document.createElement("div");
    tempDiv.innerHTML = dropdownItems;

    const listItems = tempDiv.querySelectorAll("li");
    listItems.forEach((li) => {
      const navItem = document.createElement("div");
      navItem.className = "nav-item";
      navItem.innerHTML = li.innerHTML;
      li.parentNode.replaceChild(navItem, li);
    });

    const ulElements = tempDiv.querySelectorAll("ul");
    ulElements.forEach((ul) => {
      while (ul.firstChild) {
        ul.parentNode.insertBefore(ul.firstChild, ul);
      }
      ul.remove();
    });

    return tempDiv.innerHTML;
  };

  const addDropdownIcons = async () => {
    const primaryDialog = document.getElementById("pst-primary-sidebar-modal");
    if (!primaryDialog) return;

    let svgContent = `
      <svg xmlns="http://www.w3.org/2000/svg" viewBox="0 0 24 24" fill="none">
        <path stroke="currentColor" stroke-width="1.5" d="M21.844 6.844 12 16.687 2.156 6.845" vector-effect="non-scaling-stroke"></path>
      </svg>
    `;

    const dropdownItems = primaryDialog.querySelectorAll(
      "div.nav-item.dropdown"
    );

    dropdownItems.forEach((navItem) => {
      const dropdownToggle = navItem.querySelector(
        "a.nav-link.dropdown-toggle"
      );
      if (dropdownToggle) {
        const existingIcon =
          dropdownToggle.parentNode.querySelector(".dropdown-arrow");
        if (!existingIcon) {
          const iconContainer = document.createElement("span");
          iconContainer.className = "arrow dropdown-arrow";
          iconContainer.innerHTML = svgContent;

          dropdownToggle.parentNode.insertBefore(
            iconContainer,
            dropdownToggle.nextSibling
          );
        }
      }
    });
  };

  const showDropdownContent = (dropdownItems) => {
    const primaryDialog = document.getElementById("pst-primary-sidebar-modal");
    if (!primaryDialog) return;

    const convertedItems = convertDropdownItemsToNavItems(dropdownItems);
    const dropdownHTML = `
      <div class="dropdown-nav-container">
        <div class="dropdown-items-container">
          <div class="nav-item">
            <a href="#" class="dropdown-back-btn dropdown-item">
              <span class="arrow">
                <svg xmlns="http://www.w3.org/2000/svg" viewBox="0 0 24 24" fill="none" class="back-arrow">
                  <path stroke="currentColor" stroke-width="1.5" d="M21.844 6.844 12 16.687 2.156 6.845" vector-effect="non-scaling-stroke"></path>
                </svg>
              </span>
              <span class="back-text">Back</span>
            </a>
          </div>
          ${convertedItems}
        </div>
      </div>
    `;

    primaryDialog.innerHTML = dropdownHTML;

    const backBtn = primaryDialog.querySelector(".dropdown-back-btn");
    if (backBtn) {
      backBtn.addEventListener("click", async () => {
        if (originalSidebarContent) {
          primaryDialog.innerHTML = originalSidebarContent;
          await addDropdownIcons();
          initDropdownListeners();
        }
      });
    }
  };

  const initDropdownListeners = () => {
    const primaryDialog = document.getElementById("pst-primary-sidebar-modal");
    if (!primaryDialog) return;

    const dropdowns = primaryDialog.querySelectorAll(".nav-item.dropdown");

    dropdowns.forEach((dropdown) => {
      const toggle = dropdown.querySelector(".dropdown-toggle");
      const menu = dropdown.querySelector(".dropdown-menu");

      if (!toggle || !menu) return;

      const newDropdown = dropdown.cloneNode(true);
      dropdown.parentNode.replaceChild(newDropdown, dropdown);

      newDropdown.addEventListener("click", (event) => {
        event.preventDefault();
        event.stopPropagation();

        const dropdownToggle = newDropdown.querySelector(".dropdown-toggle");
        const dropdownMenu = newDropdown.querySelector(".dropdown-menu");

        if (dropdownToggle && dropdownMenu) {
          const dropdownItems = dropdownMenu.innerHTML;

          showDropdownContent(dropdownItems);
        }
      });
    });
  };

  if (!primaryToggle) return;

  primaryToggle.addEventListener("click", async (event) => {
    const primaryDialog = document.getElementById("pst-primary-sidebar-modal");
    const primarySidebar = document.getElementById("pst-primary-sidebar");
    event.preventDefault();
    event.stopPropagation();

    if (toggleIcon) {
      toggleIcon.classList.toggle("active");

      const isExpanded = primaryToggle.getAttribute("aria-expanded") === "true";
      primaryToggle.setAttribute("aria-expanded", !isExpanded);
    }

    if (primaryDialog) {
      if (primaryDialog.open) {
        primaryDialog.close();
        document.body.style.overflow = "";
      } else {
        cutAndPasteNodesAndClasses(primarySidebar, primaryDialog);

        await addDropdownIcons();

        originalSidebarContent = primaryDialog.innerHTML;

        primaryDialog.show();
        document.body.style.overflow = "hidden";

        initDropdownListeners();
      }
    }
  });
}

/* Sliding Navbar */
function initSlidingNavBar() {
  const navbarNav =
    document.querySelector(".navbar-header-items__center .navbar-nav") ||
    document.querySelector(".navbar-nav");
  if (!navbarNav || window.innerWidth < 960) return;

  const navItems = navbarNav.querySelectorAll(".nav-item");
  if (!navItems.length) return;

  let slidingBar = navbarNav.querySelector(".sliding-bar-indicator");
  let barTimeout = null;

  if (!slidingBar) {
    slidingBar = document.createElement("div");
    slidingBar.className = "sliding-bar-indicator";
    slidingBar.style.cssText = `position: absolute; bottom: 0; left: 0; width: 0; height: 1px; background-color: #000; transition: all 0.3s ease; opacity: 0; z-index: 1; pointer-events: none;`;
    navbarNav.appendChild(slidingBar);
  }

  const updateSlidingBar = (targetItem) => {
    if (barTimeout) {
      clearTimeout(barTimeout);
      barTimeout = null;
    }

    const left = targetItem.offsetLeft;
    const width = targetItem.offsetWidth;

    if (slidingBar.style.opacity === "0" || slidingBar.style.opacity === "") {
      slidingBar.style.transition = "none";
      slidingBar.style.left = `${left}px`;
      slidingBar.style.width = `${width}px`;
      requestAnimationFrame(() => {
        slidingBar.style.transition = "all 0.3s ease";
        slidingBar.style.opacity = "1";
      });
    } else {
      slidingBar.style.left = `${left}px`;
      slidingBar.style.width = `${width}px`;
      slidingBar.style.opacity = "1";
    }
  };

  const scheduleHideBar = () => {
    if (barTimeout) clearTimeout(barTimeout);
    barTimeout = setTimeout(() => {
      slidingBar.style.opacity = "0";
      barTimeout = null;
    }, 500);
  };

  navItems.forEach((navItem) =>
    navItem.addEventListener("mouseenter", () => updateSlidingBar(navItem))
  );
  navbarNav.addEventListener("mouseleave", scheduleHideBar);
  window.addEventListener("resize", () => {
    if (window.innerWidth < 960) slidingBar.style.opacity = "0";
  });
}

/* Dropdown Delay System */
function initDropdownDelay() {
  if (window.innerWidth < 960) return;

  const dropdowns = document.querySelectorAll(".dropdown");
  let activeDropdown = null;
  let allTimeouts = new Map();

  const toggleDropdownItems = (dropdownMenu, show) => {
    const items = dropdownMenu.querySelectorAll(".dropdown-item");
    items.forEach((item, index) => {
      if (show) {
        setTimeout(() => {
          item.style.opacity = "1";
          item.style.transform = "translateY(0)";
          item.style.animation = "fadeInUp 0.3s ease-out forwards";
        }, index * 30);
      } else {
        item.style.opacity = "0";
        item.style.transform = "translateY(10px)";
        item.style.animation = "none";
      }
    });
  };

  const closeAllDropdowns = (except = null) => {
    dropdowns.forEach((dropdown) => {
      if (dropdown !== except) {
        const timeout = allTimeouts.get(dropdown);
        if (timeout) {
          clearTimeout(timeout);
          allTimeouts.delete(dropdown);
        }
        const dropdownMenu = dropdown.querySelector(".dropdown-menu");
        if (dropdownMenu) {
          toggleDropdownItems(dropdownMenu, false);
          dropdownMenu.style.opacity = "0";
          dropdownMenu.style.visibility = "hidden";
          dropdownMenu.style.transform = "translateY(-10px) scale(0.95)";
        }
      }
    });
  };

  const showDropdown = (dropdown) => {
    if (activeDropdown && activeDropdown !== dropdown) {
      closeAllDropdowns(dropdown);
    }

    const timeout = allTimeouts.get(dropdown);
    if (timeout) {
      clearTimeout(timeout);
      allTimeouts.delete(dropdown);
    }

    activeDropdown = dropdown;
    const dropdownMenu = dropdown.querySelector(".dropdown-menu");
    if (dropdownMenu) {
      dropdownMenu.style.opacity = "1";
      dropdownMenu.style.visibility = "visible";
      dropdownMenu.style.transform = "translateY(0) scale(1)";
      dropdownMenu.style.display = "block";
      toggleDropdownItems(dropdownMenu, true);
    }
  };

  const hideDropdown = (dropdown) => {
    const dropdownMenu = dropdown.querySelector(".dropdown-menu");
    if (dropdownMenu) {
      toggleDropdownItems(dropdownMenu, false);
      dropdownMenu.style.opacity = "0";
      dropdownMenu.style.visibility = "hidden";
      dropdownMenu.style.transform = "translateY(-10px) scale(0.95)";
    }
    if (activeDropdown === dropdown) activeDropdown = null;
  };

  const scheduleHide = (dropdown) => {
    const existingTimeout = allTimeouts.get(dropdown);
    if (existingTimeout) clearTimeout(existingTimeout);

    const newTimeout = setTimeout(() => {
      hideDropdown(dropdown);
      allTimeouts.delete(dropdown);
    }, 500);

    allTimeouts.set(dropdown, newTimeout);
  };

  dropdowns.forEach((dropdown) => {
    dropdown.addEventListener("mouseenter", () => showDropdown(dropdown));
    dropdown.addEventListener("mouseleave", () => scheduleHide(dropdown));

    const dropdownMenu = dropdown.querySelector(".dropdown-menu");
    if (dropdownMenu) {
      dropdownMenu.addEventListener("mouseenter", () => showDropdown(dropdown));
      dropdownMenu.addEventListener("mouseleave", () => scheduleHide(dropdown));
    }
  });

  document
    .querySelectorAll(".navbar-header-items__center .nav-item")
    .forEach((navItem) => {
      if (!navItem.classList.contains("dropdown")) {
        navItem.addEventListener("mouseenter", () => {
          if (activeDropdown) {
            closeAllDropdowns();
            activeDropdown = null;
          }
        });
      }
    });

  window.addEventListener("resize", () => {
    if (window.innerWidth < 960) {
      closeAllDropdowns();
      activeDropdown = null;

      dropdowns.forEach((dropdown) => {
        const dropdownMenu = dropdown.querySelector(".dropdown-menu");
        if (dropdownMenu) {
          dropdownMenu.style.opacity = "";
          dropdownMenu.style.visibility = "";
          dropdownMenu.style.transform = "";
          dropdownMenu.style.display = "";

          const dropdownItems = dropdownMenu.querySelectorAll(".dropdown-item");
          dropdownItems.forEach((item) => {
            item.style.opacity = "";
            item.style.transform = "";
            item.style.animation = "";
          });
        }
      });
    }
  });
}

/* Mark Line Numbers */
function markLineNumbers() {
  const preElements = document.querySelectorAll("pre");

  preElements.forEach((pre) => {
    const lineNumbers = pre.querySelectorAll("span.linenos");

    if (lineNumbers.length > 0) {
      lineNumbers[0].classList.add("first-linenos");
      lineNumbers[lineNumbers.length - 1].classList.add("last-linenos");
    }
  });
}

/* Tabs Sliding Indicator */
function initTabsSlidingIndicator() {
  const tabLists = document.querySelectorAll('[role="tablist"]');

  tabLists.forEach((tabList) => {
    const tabs = tabList.querySelectorAll(".sphinx-tabs-tab");
    if (!tabs.length) return;

    let slidingIndicator = tabList.querySelector(".tabs-sliding-indicator");

    if (!slidingIndicator) {
      slidingIndicator = document.createElement("div");
      slidingIndicator.className = "tabs-sliding-indicator";
      tabList.appendChild(slidingIndicator);
    }

    const updateIndicator = () => {
      const activeTab = tabList.querySelector(
        '.sphinx-tabs-tab[aria-selected="true"]'
      );
      if (activeTab) {
        const left = activeTab.offsetLeft;
        const width = activeTab.offsetWidth;
        const top = activeTab.offsetTop + activeTab.offsetHeight - 1;

        slidingIndicator.style.left = `${left}px`;
        slidingIndicator.style.width = `${width}px`;
        slidingIndicator.style.top = `${top}px`;
        slidingIndicator.style.opacity = "1";
      } else {
        slidingIndicator.style.opacity = "0";
      }
    };

    updateIndicator();

    const observer = new MutationObserver((mutations) => {
      mutations.forEach((mutation) => {
        if (
          mutation.type === "attributes" &&
          mutation.attributeName === "aria-selected"
        ) {
          updateIndicator();
        }
      });
    });

    tabs.forEach((tab) => {
      observer.observe(tab, { attributes: true });
    });

    tabs.forEach((tab) => {
      tab.addEventListener(
        "click",
        (event) => {
          const isActive = tab.getAttribute("aria-selected") === "true";
          if (isActive) {
            event.preventDefault();
            event.stopImmediatePropagation();
            return false;
          }
          setTimeout(() => {
            updateIndicator();
          }, 10);
        },
        true
      );
    });

    window.addEventListener("resize", updateIndicator);
  });
}

/* Mobile Navigation Dropdown */
function initMobileNavDropdown() {
  const dropdownToggle = document.getElementById("mobile-nav-dropdown-toggle");
  const dropdown = document.getElementById("mobile-nav-dropdown");

  if (!dropdownToggle || !dropdown) {
    return;
  }

  function openDropdown() {
    dropdown.classList.add("open");
    dropdownToggle.setAttribute("aria-expanded", "true");
    dropdown.setAttribute("aria-hidden", "false");
    document.body.style.overflow = "hidden";
  }

  function closeDropdown() {
    dropdown.classList.remove("open");
    dropdownToggle.setAttribute("aria-expanded", "false");
    dropdown.setAttribute("aria-hidden", "true");
    document.body.style.overflow = "";
  }

  function toggleDropdown() {
    const isOpen = dropdown.classList.contains("open");

    if (isOpen) {
      closeDropdown();
    } else {
      openDropdown();
    }
  }

  dropdownToggle.addEventListener("click", function (e) {
    e.preventDefault();
    toggleDropdown();
  });

  document.addEventListener("click", function (e) {
    if (!dropdownToggle.contains(e.target) && !dropdown.contains(e.target)) {
      closeDropdown();
    }
  });
}

/* KAPA AI Integration */
const initKapaAI = () => {
  const logo =
    "https://user-images.githubusercontent.com/25985824/106288517-2422e000-6216-11eb-871d-26ad2e7b1e59.png";
  const script = document.createElement("script");
  Object.assign(script, {
    src: "https://widget.kapa.ai/kapa-widget.bundle.js",
    async: true,
  });
  Object.assign(script.dataset, {
    websiteId: "eb6a5a18-9704-41fc-9351-cae28372e763",
    projectName: "Voxel51",
    projectColor: "#212529",
    buttonHide: "true",
    projectLogo: logo,
    modalZIndex: "9999",
    modalYOffset: "5vh",
    modalExampleQuestions:
      "How can I import my data?,How can I compute embeddings?, How can I create my own plugin?, How can I evaluate my model?",
    modalDisclaimer:
      "Your AI guide to all things FiftyOne and its community, powered by the complete [FiftyOne documentation](https://docs.voxel51.com/).",
  });

  document.head.appendChild(script);

  const floatingButton = Object.assign(document.createElement("button"), {
    className: "kapa-ai-button",
    innerHTML: `<span class="kapa-text">Ask AI</span><div class="kapa-logo"><img src="${logo}" alt="FiftyOne Logo" /></div>`,
  });
  floatingButton.addEventListener("click", () => {
    if (window.Kapa) {
      window.Kapa.open();
    }
  });
  document.body.appendChild(floatingButton);

  const createAskAIButton = (query) => {
    const button = Object.assign(document.createElement("button"), {
      className: "kapa-ask-ai-button",
      innerHTML: `<span class="kapa-text"></span><div class="kapa-logo"><img src="${logo}" alt="FiftyOne Logo" /></div>`,
    });
    button.querySelector(".kapa-text").textContent = `Ask AI about "${query}"`;

    button.addEventListener("click", () => {
      if (window.Kapa) {
        window.Kapa.open({ mode: "ai", query, submit: true });
      }
    });
    return button;
  };

  let currentQuery = "",
    askAIButton = null;
  const addAskAIButton = (query) => {
    const container = document.querySelector(".DocSearch-Container");
    if (!container) return;

    const hits = container.querySelector(".DocSearch-Hits");
    if (!hits) return;

    askAIButton?.remove();
    askAIButton = createAskAIButton(query);
    hits.insertBefore(askAIButton, hits.firstChild);
    currentQuery = query;
  };

  const removeAskAIButton = () => {
    askAIButton?.remove();
    askAIButton = null;
    currentQuery = "";
  };

  document.addEventListener("input", (e) => {
    if (e.target.id === "docsearch-input") {
      const query = e.target.value.trim();
      if (query.length > 0) {
        addAskAIButton(query);
      } else {
        removeAskAIButton();
      }
    }
  });

  document.addEventListener("click", (e) => {
    if (e.target.closest(".DocSearch-Button")) {
      removeAskAIButton();
    }
  });
};

<<<<<<< HEAD
/* Dynamic CTA shift for arrow/text */
function initDynamicCTAs() {
  const ctas = document.querySelectorAll('[data-cta-dynamic="true"]');
  if (!ctas.length) return;

  const compute = (btn) => {
    const arrow = btn.querySelector(".arrow");
    const text = btn.querySelector(".text");
    if (!arrow || !text) return;

    const btnRect = btn.getBoundingClientRect();
    const arrowRect = arrow.getBoundingClientRect();
    const textRect = text.getBoundingClientRect();

    const spaceRight =
      btnRect.width - (arrowRect.left - btnRect.left) - arrowRect.width;
    const arrowShift = Math.max(0, spaceRight - 5);

    const textShift = -Math.min(
      Math.max(arrowRect.width, 30),
      btnRect.width * 0.5
    );

    btn.style.setProperty(
      "--cta-arrow-shift",
      `${Math.min(arrowShift, 320)}px`
    );
    btn.style.setProperty("--cta-text-shift", `${textShift}px`);
  };

  const updateAll = () => ctas.forEach(compute);

  if (document.readyState === "loading") {
    document.addEventListener("DOMContentLoaded", updateAll, { once: true });
  } else {
    updateAll();
  }
  window.addEventListener("resize", updateAll);
=======
/* Direct Agent Modal Access via URL Parameter */
function initDirectAgentAccess() {
  const openAgent = new URLSearchParams(window.location.search).get("agent");
  if (openAgent === "true") {
    setTimeout(() => {
      const floatingButton = document.querySelector(".kapa-ai-button");
      if (floatingButton) {
        floatingButton.click();
      }
    }, 2000);
  }
>>>>>>> c4738f6a
}

document.addEventListener("DOMContentLoaded", () => {
  initSidebarToggle();
  initSlidingNavBar();
  initDropdownDelay();
  markLineNumbers();
  initTabsSlidingIndicator();
  initMobileNavDropdown();
  initKapaAI();
<<<<<<< HEAD
  initDynamicCTAs();
=======
  initDirectAgentAccess();
>>>>>>> c4738f6a
});<|MERGE_RESOLUTION|>--- conflicted
+++ resolved
@@ -597,7 +597,6 @@
   });
 };
 
-<<<<<<< HEAD
 /* Dynamic CTA shift for arrow/text */
 function initDynamicCTAs() {
   const ctas = document.querySelectorAll('[data-cta-dynamic="true"]');
@@ -636,7 +635,6 @@
     updateAll();
   }
   window.addEventListener("resize", updateAll);
-=======
 /* Direct Agent Modal Access via URL Parameter */
 function initDirectAgentAccess() {
   const openAgent = new URLSearchParams(window.location.search).get("agent");
@@ -648,7 +646,6 @@
       }
     }, 2000);
   }
->>>>>>> c4738f6a
 }
 
 document.addEventListener("DOMContentLoaded", () => {
@@ -659,9 +656,6 @@
   initTabsSlidingIndicator();
   initMobileNavDropdown();
   initKapaAI();
-<<<<<<< HEAD
   initDynamicCTAs();
-=======
   initDirectAgentAccess();
->>>>>>> c4738f6a
 });