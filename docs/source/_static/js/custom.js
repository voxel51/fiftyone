--- conflicted
+++ resolved
@@ -16,15 +16,6 @@
   };
 
   const convertDropdownItemsToNavItems = (dropdownItems) => {
-<<<<<<< HEAD
-    const tempDiv = document.createElement('div');
-    tempDiv.innerHTML = dropdownItems;
-
-    const listItems = tempDiv.querySelectorAll('li');
-    listItems.forEach(li => {
-      const navItem = document.createElement('div');
-      navItem.className = 'nav-item';
-=======
     const tempDiv = document.createElement("div");
     tempDiv.innerHTML = dropdownItems;
 
@@ -32,18 +23,12 @@
     listItems.forEach((li) => {
       const navItem = document.createElement("div");
       navItem.className = "nav-item";
->>>>>>> 62d31eb1
       navItem.innerHTML = li.innerHTML;
       li.parentNode.replaceChild(navItem, li);
     });
 
-<<<<<<< HEAD
-    const ulElements = tempDiv.querySelectorAll('ul');
-    ulElements.forEach(ul => {
-=======
     const ulElements = tempDiv.querySelectorAll("ul");
     ulElements.forEach((ul) => {
->>>>>>> 62d31eb1
       while (ul.firstChild) {
         ul.parentNode.insertBefore(ul.firstChild, ul);
       }
@@ -63,20 +48,6 @@
       </svg>
     `;
 
-<<<<<<< HEAD
-    const dropdownItems = primaryDialog.querySelectorAll('div.nav-item.dropdown');
-
-    dropdownItems.forEach(navItem => {
-      const dropdownToggle = navItem.querySelector('a.nav-link.dropdown-toggle');
-      if (dropdownToggle) {
-        const existingIcon = dropdownToggle.parentNode.querySelector('.dropdown-arrow');
-        if (!existingIcon) {
-          const iconContainer = document.createElement('span');
-          iconContainer.className = 'arrow dropdown-arrow';
-          iconContainer.innerHTML = svgContent;
-
-          dropdownToggle.parentNode.insertBefore(iconContainer, dropdownToggle.nextSibling);
-=======
     const dropdownItems = primaryDialog.querySelectorAll(
       "div.nav-item.dropdown"
     );
@@ -97,7 +68,6 @@
             iconContainer,
             dropdownToggle.nextSibling
           );
->>>>>>> 62d31eb1
         }
       }
     });
@@ -128,15 +98,9 @@
 
     primaryDialog.innerHTML = dropdownHTML;
 
-<<<<<<< HEAD
-    const backBtn = primaryDialog.querySelector('.dropdown-back-btn');
-    if (backBtn) {
-      backBtn.addEventListener('click', async () => {
-=======
     const backBtn = primaryDialog.querySelector(".dropdown-back-btn");
     if (backBtn) {
       backBtn.addEventListener("click", async () => {
->>>>>>> 62d31eb1
         if (originalSidebarContent) {
           primaryDialog.innerHTML = originalSidebarContent;
           await addDropdownIcons();
@@ -150,32 +114,23 @@
     const primaryDialog = document.getElementById("pst-primary-sidebar-modal");
     if (!primaryDialog) return;
 
-<<<<<<< HEAD
-    const dropdowns = primaryDialog.querySelectorAll('.nav-item.dropdown');
-
-    dropdowns.forEach(dropdown => {
-      const toggle = dropdown.querySelector('.dropdown-toggle');
-      const menu = dropdown.querySelector('.dropdown-menu');
-=======
     const dropdowns = primaryDialog.querySelectorAll(".nav-item.dropdown");
 
     dropdowns.forEach((dropdown) => {
       const toggle = dropdown.querySelector(".dropdown-toggle");
       const menu = dropdown.querySelector(".dropdown-menu");
->>>>>>> 62d31eb1
 
       if (!toggle || !menu) return;
 
       const newDropdown = dropdown.cloneNode(true);
       dropdown.parentNode.replaceChild(newDropdown, dropdown);
 
-<<<<<<< HEAD
-      newDropdown.addEventListener('click', (event) => {
+      newDropdown.addEventListener("click", (event) => {
         event.preventDefault();
         event.stopPropagation();
 
-        const dropdownToggle = newDropdown.querySelector('.dropdown-toggle');
-        const dropdownMenu = newDropdown.querySelector('.dropdown-menu');
+        const dropdownToggle = newDropdown.querySelector(".dropdown-toggle");
+        const dropdownMenu = newDropdown.querySelector(".dropdown-menu");
 
         if (dropdownToggle && dropdownMenu) {
           const dropdownItems = dropdownMenu.innerHTML;
@@ -195,10 +150,10 @@
     event.stopPropagation();
 
     if (toggleIcon) {
-      toggleIcon.classList.toggle('active');
-
-      const isExpanded = primaryToggle.getAttribute('aria-expanded') === 'true';
-      primaryToggle.setAttribute('aria-expanded', !isExpanded);
+      toggleIcon.classList.toggle("active");
+
+      const isExpanded = primaryToggle.getAttribute("aria-expanded") === "true";
+      primaryToggle.setAttribute("aria-expanded", !isExpanded);
     }
 
     if (primaryDialog) {
@@ -223,72 +178,6 @@
 
 /* Sliding Navbar */
 function initSlidingNavBar() {
-  const navbarNav = document.querySelector('.navbar-header-items__center .navbar-nav') || document.querySelector('.navbar-nav');
-  if (!navbarNav || window.innerWidth < 960) return;
-
-  const navItems = navbarNav.querySelectorAll('.nav-item');
-  if (!navItems.length) return;
-
-  let slidingBar = navbarNav.querySelector('.sliding-bar-indicator');
-  let barTimeout = null;
-
-  if (!slidingBar) {
-    slidingBar = document.createElement('div');
-    slidingBar.className = 'sliding-bar-indicator';
-=======
-      newDropdown.addEventListener("click", (event) => {
-        event.preventDefault();
-        event.stopPropagation();
-
-        const dropdownToggle = newDropdown.querySelector(".dropdown-toggle");
-        const dropdownMenu = newDropdown.querySelector(".dropdown-menu");
-
-        if (dropdownToggle && dropdownMenu) {
-          const dropdownItems = dropdownMenu.innerHTML;
-
-          showDropdownContent(dropdownItems);
-        }
-      });
-    });
-  };
-
-  if (!primaryToggle) return;
-
-  primaryToggle.addEventListener("click", async (event) => {
-    const primaryDialog = document.getElementById("pst-primary-sidebar-modal");
-    const primarySidebar = document.getElementById("pst-primary-sidebar");
-    event.preventDefault();
-    event.stopPropagation();
-
-    if (toggleIcon) {
-      toggleIcon.classList.toggle("active");
-
-      const isExpanded = primaryToggle.getAttribute("aria-expanded") === "true";
-      primaryToggle.setAttribute("aria-expanded", !isExpanded);
-    }
-
-    if (primaryDialog) {
-      if (primaryDialog.open) {
-        primaryDialog.close();
-        document.body.style.overflow = "";
-      } else {
-        cutAndPasteNodesAndClasses(primarySidebar, primaryDialog);
-
-        await addDropdownIcons();
-
-        originalSidebarContent = primaryDialog.innerHTML;
-
-        primaryDialog.show();
-        document.body.style.overflow = "hidden";
-
-        initDropdownListeners();
-      }
-    }
-  });
-}
-
-/* Sliding Navbar */
-function initSlidingNavBar() {
   const navbarNav =
     document.querySelector(".navbar-header-items__center .navbar-nav") ||
     document.querySelector(".navbar-nav");
@@ -303,7 +192,6 @@
   if (!slidingBar) {
     slidingBar = document.createElement("div");
     slidingBar.className = "sliding-bar-indicator";
->>>>>>> 62d31eb1
     slidingBar.style.cssText = `position: absolute; bottom: 0; left: 0; width: 0; height: 1px; background-color: #000; transition: all 0.3s ease; opacity: 0; z-index: 1; pointer-events: none;`;
     navbarNav.appendChild(slidingBar);
   }
@@ -317,15 +205,6 @@
     const left = targetItem.offsetLeft;
     const width = targetItem.offsetWidth;
 
-<<<<<<< HEAD
-    if (slidingBar.style.opacity === '0' || slidingBar.style.opacity === '') {
-      slidingBar.style.transition = 'none';
-      slidingBar.style.left = `${left}px`;
-      slidingBar.style.width = `${width}px`;
-      requestAnimationFrame(() => {
-        slidingBar.style.transition = 'all 0.3s ease';
-        slidingBar.style.opacity = '1';
-=======
     if (slidingBar.style.opacity === "0" || slidingBar.style.opacity === "") {
       slidingBar.style.transition = "none";
       slidingBar.style.left = `${left}px`;
@@ -333,36 +212,22 @@
       requestAnimationFrame(() => {
         slidingBar.style.transition = "all 0.3s ease";
         slidingBar.style.opacity = "1";
->>>>>>> 62d31eb1
       });
     } else {
       slidingBar.style.left = `${left}px`;
       slidingBar.style.width = `${width}px`;
-<<<<<<< HEAD
-      slidingBar.style.opacity = '1';
-=======
       slidingBar.style.opacity = "1";
->>>>>>> 62d31eb1
     }
   };
 
   const scheduleHideBar = () => {
     if (barTimeout) clearTimeout(barTimeout);
     barTimeout = setTimeout(() => {
-<<<<<<< HEAD
-      slidingBar.style.opacity = '0';
-=======
       slidingBar.style.opacity = "0";
->>>>>>> 62d31eb1
       barTimeout = null;
     }, 500);
   };
 
-<<<<<<< HEAD
-  navItems.forEach(navItem => navItem.addEventListener('mouseenter', () => updateSlidingBar(navItem)));
-  navbarNav.addEventListener('mouseleave', scheduleHideBar);
-  window.addEventListener('resize', () => { if (window.innerWidth < 960) slidingBar.style.opacity = '0'; });
-=======
   navItems.forEach((navItem) =>
     navItem.addEventListener("mouseenter", () => updateSlidingBar(navItem))
   );
@@ -370,36 +235,17 @@
   window.addEventListener("resize", () => {
     if (window.innerWidth < 960) slidingBar.style.opacity = "0";
   });
->>>>>>> 62d31eb1
 }
 
 /* Dropdown Delay System */
 function initDropdownDelay() {
   if (window.innerWidth < 960) return;
 
-<<<<<<< HEAD
-  const dropdowns = document.querySelectorAll('.dropdown');
-=======
   const dropdowns = document.querySelectorAll(".dropdown");
->>>>>>> 62d31eb1
   let activeDropdown = null;
   let allTimeouts = new Map();
 
   const toggleDropdownItems = (dropdownMenu, show) => {
-<<<<<<< HEAD
-    const items = dropdownMenu.querySelectorAll('.dropdown-item');
-    items.forEach((item, index) => {
-      if (show) {
-        setTimeout(() => {
-          item.style.opacity = '1';
-          item.style.transform = 'translateY(0)';
-          item.style.animation = 'fadeInUp 0.3s ease-out forwards';
-        }, index * 30);
-      } else {
-        item.style.opacity = '0';
-        item.style.transform = 'translateY(10px)';
-        item.style.animation = 'none';
-=======
     const items = dropdownMenu.querySelectorAll(".dropdown-item");
     items.forEach((item, index) => {
       if (show) {
@@ -412,38 +258,24 @@
         item.style.opacity = "0";
         item.style.transform = "translateY(10px)";
         item.style.animation = "none";
->>>>>>> 62d31eb1
       }
     });
   };
 
   const closeAllDropdowns = (except = null) => {
-<<<<<<< HEAD
-    dropdowns.forEach(dropdown => {
-=======
     dropdowns.forEach((dropdown) => {
->>>>>>> 62d31eb1
       if (dropdown !== except) {
         const timeout = allTimeouts.get(dropdown);
         if (timeout) {
           clearTimeout(timeout);
           allTimeouts.delete(dropdown);
         }
-<<<<<<< HEAD
-        const dropdownMenu = dropdown.querySelector('.dropdown-menu');
-        if (dropdownMenu) {
-          toggleDropdownItems(dropdownMenu, false);
-          dropdownMenu.style.opacity = '0';
-          dropdownMenu.style.visibility = 'hidden';
-          dropdownMenu.style.transform = 'translateY(-10px) scale(0.95)';
-=======
         const dropdownMenu = dropdown.querySelector(".dropdown-menu");
         if (dropdownMenu) {
           toggleDropdownItems(dropdownMenu, false);
           dropdownMenu.style.opacity = "0";
           dropdownMenu.style.visibility = "hidden";
           dropdownMenu.style.transform = "translateY(-10px) scale(0.95)";
->>>>>>> 62d31eb1
         }
       }
     });
@@ -458,87 +290,8 @@
     if (timeout) {
       clearTimeout(timeout);
       allTimeouts.delete(dropdown);
-<<<<<<< HEAD
-    }
-
-    activeDropdown = dropdown;
-    const dropdownMenu = dropdown.querySelector('.dropdown-menu');
-    if (dropdownMenu) {
-      dropdownMenu.style.opacity = '1';
-      dropdownMenu.style.visibility = 'visible';
-      dropdownMenu.style.transform = 'translateY(0) scale(1)';
-      dropdownMenu.style.display = 'block';
-      toggleDropdownItems(dropdownMenu, true);
-    }
-  };
-
-  const hideDropdown = (dropdown) => {
-    const dropdownMenu = dropdown.querySelector('.dropdown-menu');
-    if (dropdownMenu) {
-      toggleDropdownItems(dropdownMenu, false);
-      dropdownMenu.style.opacity = '0';
-      dropdownMenu.style.visibility = 'hidden';
-      dropdownMenu.style.transform = 'translateY(-10px) scale(0.95)';
-    }
-    if (activeDropdown === dropdown) activeDropdown = null;
-  };
-
-  const scheduleHide = (dropdown) => {
-    const existingTimeout = allTimeouts.get(dropdown);
-    if (existingTimeout) clearTimeout(existingTimeout);
-
-    const newTimeout = setTimeout(() => {
-      hideDropdown(dropdown);
-      allTimeouts.delete(dropdown);
-    }, 500);
-
-    allTimeouts.set(dropdown, newTimeout);
-  };
-
-  dropdowns.forEach(dropdown => {
-    dropdown.addEventListener('mouseenter', () => showDropdown(dropdown));
-    dropdown.addEventListener('mouseleave', () => scheduleHide(dropdown));
-
-    const dropdownMenu = dropdown.querySelector('.dropdown-menu');
-    if (dropdownMenu) {
-      dropdownMenu.addEventListener('mouseenter', () => showDropdown(dropdown));
-      dropdownMenu.addEventListener('mouseleave', () => scheduleHide(dropdown));
-=======
->>>>>>> 62d31eb1
-    }
-  });
-
-  document.querySelectorAll('.navbar-header-items__center .nav-item').forEach(navItem => {
-    if (!navItem.classList.contains('dropdown')) {
-      navItem.addEventListener('mouseenter', () => {
-        if (activeDropdown) {
-          closeAllDropdowns();
-          activeDropdown = null;
-        }
-      });
-    }
-  });
-
-  window.addEventListener('resize', () => {
-    if (window.innerWidth < 960) {
-      closeAllDropdowns();
-      activeDropdown = null;
-
-      dropdowns.forEach(dropdown => {
-        const dropdownMenu = dropdown.querySelector('.dropdown-menu');
-        if (dropdownMenu) {
-          dropdownMenu.style.opacity = '';
-          dropdownMenu.style.visibility = '';
-          dropdownMenu.style.transform = '';
-          dropdownMenu.style.display = '';
-
-<<<<<<< HEAD
-          const dropdownItems = dropdownMenu.querySelectorAll('.dropdown-item');
-          dropdownItems.forEach(item => {
-            item.style.opacity = '';
-            item.style.transform = '';
-            item.style.animation = '';
-=======
+    }
+
     activeDropdown = dropdown;
     const dropdownMenu = dropdown.querySelector(".dropdown-menu");
     if (dropdownMenu) {
@@ -615,7 +368,6 @@
             item.style.opacity = "";
             item.style.transform = "";
             item.style.animation = "";
->>>>>>> 62d31eb1
           });
         }
       });
@@ -627,11 +379,7 @@
 function markLineNumbers() {
   const preElements = document.querySelectorAll("pre");
 
-<<<<<<< HEAD
-  preElements.forEach(pre => {
-=======
   preElements.forEach((pre) => {
->>>>>>> 62d31eb1
     const lineNumbers = pre.querySelectorAll("span.linenos");
 
     if (lineNumbers.length > 0) {
@@ -645,17 +393,6 @@
 function initTabsSlidingIndicator() {
   const tabLists = document.querySelectorAll('[role="tablist"]');
 
-<<<<<<< HEAD
-  tabLists.forEach(tabList => {
-    const tabs = tabList.querySelectorAll('.sphinx-tabs-tab');
-    if (!tabs.length) return;
-
-    let slidingIndicator = tabList.querySelector('.tabs-sliding-indicator');
-
-    if (!slidingIndicator) {
-      slidingIndicator = document.createElement('div');
-      slidingIndicator.className = 'tabs-sliding-indicator';
-=======
   tabLists.forEach((tabList) => {
     const tabs = tabList.querySelectorAll(".sphinx-tabs-tab");
     if (!tabs.length) return;
@@ -665,33 +402,22 @@
     if (!slidingIndicator) {
       slidingIndicator = document.createElement("div");
       slidingIndicator.className = "tabs-sliding-indicator";
->>>>>>> 62d31eb1
       tabList.appendChild(slidingIndicator);
     }
 
     const updateIndicator = () => {
-<<<<<<< HEAD
-      const activeTab = tabList.querySelector('.sphinx-tabs-tab[aria-selected="true"]');
-=======
       const activeTab = tabList.querySelector(
         '.sphinx-tabs-tab[aria-selected="true"]'
       );
->>>>>>> 62d31eb1
       if (activeTab) {
         const left = activeTab.offsetLeft;
         const width = activeTab.offsetWidth;
 
         slidingIndicator.style.left = `${left}px`;
         slidingIndicator.style.width = `${width}px`;
-<<<<<<< HEAD
-        slidingIndicator.style.opacity = '1';
-      } else {
-        slidingIndicator.style.opacity = '0';
-=======
         slidingIndicator.style.opacity = "1";
       } else {
         slidingIndicator.style.opacity = "0";
->>>>>>> 62d31eb1
       }
     };
 
@@ -699,40 +425,15 @@
 
     const observer = new MutationObserver((mutations) => {
       mutations.forEach((mutation) => {
-<<<<<<< HEAD
-        if (mutation.type === 'attributes' && mutation.attributeName === 'aria-selected') {
-=======
         if (
           mutation.type === "attributes" &&
           mutation.attributeName === "aria-selected"
         ) {
->>>>>>> 62d31eb1
           updateIndicator();
         }
       });
     });
 
-<<<<<<< HEAD
-    tabs.forEach(tab => {
-      observer.observe(tab, { attributes: true });
-    });
-
-    tabs.forEach(tab => {
-      tab.addEventListener('click', (event) => {
-        const isActive = tab.getAttribute('aria-selected') === 'true';
-        if (isActive) {
-          event.preventDefault();
-          event.stopImmediatePropagation();
-          return false;
-        }
-        setTimeout(() => {
-          updateIndicator();
-        }, 10);
-      }, true);
-    });
-
-    window.addEventListener('resize', updateIndicator);
-=======
     tabs.forEach((tab) => {
       observer.observe(tab, { attributes: true });
     });
@@ -756,56 +457,34 @@
     });
 
     window.addEventListener("resize", updateIndicator);
->>>>>>> 62d31eb1
   });
 }
 
 /* Mobile Navigation Dropdown */
 function initMobileNavDropdown() {
-<<<<<<< HEAD
-  const dropdownToggle = document.getElementById('mobile-nav-dropdown-toggle');
-  const dropdown = document.getElementById('mobile-nav-dropdown');
-=======
   const dropdownToggle = document.getElementById("mobile-nav-dropdown-toggle");
   const dropdown = document.getElementById("mobile-nav-dropdown");
->>>>>>> 62d31eb1
 
   if (!dropdownToggle || !dropdown) {
     return;
   }
 
   function openDropdown() {
-<<<<<<< HEAD
-    dropdown.classList.add('open');
-    dropdownToggle.setAttribute('aria-expanded', 'true');
-    dropdown.setAttribute('aria-hidden', 'false');
-=======
     dropdown.classList.add("open");
     dropdownToggle.setAttribute("aria-expanded", "true");
     dropdown.setAttribute("aria-hidden", "false");
->>>>>>> 62d31eb1
     document.body.style.overflow = "hidden";
   }
 
   function closeDropdown() {
-<<<<<<< HEAD
-    dropdown.classList.remove('open');
-    dropdownToggle.setAttribute('aria-expanded', 'false');
-    dropdown.setAttribute('aria-hidden', 'true');
-=======
     dropdown.classList.remove("open");
     dropdownToggle.setAttribute("aria-expanded", "false");
     dropdown.setAttribute("aria-hidden", "true");
->>>>>>> 62d31eb1
     document.body.style.overflow = "";
   }
 
   function toggleDropdown() {
-<<<<<<< HEAD
-    const isOpen = dropdown.classList.contains('open');
-=======
     const isOpen = dropdown.classList.contains("open");
->>>>>>> 62d31eb1
 
     if (isOpen) {
       closeDropdown();
@@ -814,31 +493,19 @@
     }
   }
 
-<<<<<<< HEAD
-  dropdownToggle.addEventListener('click', function (e) {
-=======
   dropdownToggle.addEventListener("click", function (e) {
->>>>>>> 62d31eb1
     e.preventDefault();
     toggleDropdown();
   });
 
-<<<<<<< HEAD
-  document.addEventListener('click', function (e) {
-=======
   document.addEventListener("click", function (e) {
->>>>>>> 62d31eb1
     if (!dropdownToggle.contains(e.target) && !dropdown.contains(e.target)) {
       closeDropdown();
     }
   });
 }
 
-<<<<<<< HEAD
-document.addEventListener('DOMContentLoaded', () => {
-=======
 document.addEventListener("DOMContentLoaded", () => {
->>>>>>> 62d31eb1
   initSidebarToggle();
   initSlidingNavBar();
   initDropdownDelay();
