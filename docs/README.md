--- conflicted
+++ resolved
@@ -107,13 +107,8 @@
 
 ### Themes
 
-<<<<<<< HEAD
-This extends the theme `pydata_sphinx_theme`. However, you should prefer
-to make changes in the following locations instead of the theme itself whenever
-=======
 This extends the theme `pydata_sphinx_theme`. However, you should prefer to
 make changes in the following locations instead of the theme itself whenever
->>>>>>> 62d31eb1
 possible:
 
 -   `docs/source/_static` contains `custom.css` and `custom.js` files, where
@@ -134,9 +129,5 @@
 make css
 ```
 
-<<<<<<< HEAD
-This command compiles the Sass files located in `docs/source/assets/styles/` and outputs the compiled CSS to `docs/source/_static/custom.css`.
-=======
 This command compiles the Sass files located in `docs/source/assets/styles/`
-and outputs the compiled CSS to `docs/source/_static/custom.css`.
->>>>>>> 62d31eb1
+and outputs the compiled CSS to `docs/source/_static/custom.css`.