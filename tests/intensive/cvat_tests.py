--- conflicted
+++ resolved
@@ -1031,7 +1031,6 @@
             ),
         )
 
-<<<<<<< HEAD
     @patch("fiftyone.utils.cvat.CVATAnnotationAPI._validate")
     def test_request_retries(self, validate_mock):
         def gen_failure():
@@ -1060,7 +1059,7 @@
 
         validate_mock.side_effect = gen_success()
         self.test_upload()
-=======
+
     def test_group_id(self):
         dataset = (
             foz.load_zoo_dataset("quickstart", max_samples=2)
@@ -1116,7 +1115,6 @@
         self.assertFalse(
             any([gid == test_group_id for gid in id_group_map.values()])
         )
->>>>>>> 83951028
 
 
 if __name__ == "__main__":
