--- conflicted
+++ resolved
@@ -1936,15 +1936,10 @@
             self.assertSetEqual(
                 sample.excluded_field_names, {"exclude_fields_field1"}
             )
-<<<<<<< HEAD
-            with self.assertRaises(NameError):
+            with self.assertRaises(AttributeError):
                 sample.exclude_fields_field1
+
             self.assertIsNone(sample.exclude_fields_field2)
-=======
-            with self.assertRaises(AttributeError):
-                sv.exclude_fields_field1
-            self.assertIsNone(sv.exclude_fields_field2)
->>>>>>> cb415069
 
     def test_exists(self):
         self.sample1["exists"] = True
@@ -2105,21 +2100,12 @@
             self.assertSetEqual(
                 sample.selected_field_names, set(default_sample_fields())
             )
-<<<<<<< HEAD
             self.assertIsNone(sample.excluded_field_names)
             sample.filepath
             sample.metadata
             sample.tags
-            with self.assertRaises(NameError):
+            with self.assertRaises(AttributeError):
                 sample.select_fields_field
-=======
-            self.assertIsNone(sv.excluded_field_names)
-            sv.filepath
-            sv.metadata
-            sv.tags
-            with self.assertRaises(AttributeError):
-                sv.select_fields_field
->>>>>>> cb415069
 
     def test_skip(self):
         result = list(self.dataset.sort_by("filepath").skip(1))
