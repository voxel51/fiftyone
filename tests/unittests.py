"""
Unit tests.

To run a single test, modify the main code to:

```
singletest = unittest.TestSuite()
singletest.addTest(TESTCASE("<TEST METHOD NAME>"))
unittest.TextTestRunner().run(singletest)
```

| Copyright 2017-2020, Voxel51, Inc.
| `voxel51.com <https://voxel51.com/>`_
|
"""
import datetime
from functools import wraps
import math
import unittest

from mongoengine.errors import (
    FieldDoesNotExist,
    ValidationError,
)
import numpy as np
from pymongo.errors import DuplicateKeyError

import fiftyone as fo
import fiftyone.core.dataset as fod
import fiftyone.core.odm as foo
import fiftyone.core.sample as fos
from fiftyone import ViewField as F


def drop_datasets(func):
    """Decorator to drop the database before running a test"""

    @wraps(func)
    def wrapper(*args, **kwargs):
        fo.delete_non_persistent_datasets()
        return func(*args, **kwargs)

    return wrapper


class SingleProcessSynchronizationTest(unittest.TestCase):
    """Tests ensuring that when a dataset or samples in a dataset are modified
    all relevant objects are instantly in sync within the same process.
    """

    @drop_datasets
    def test_pername_singleton(self):
        """Test datasets are always in sync with themselves"""
        dataset1 = fo.Dataset("test_dataset")
        dataset2 = fo.load_dataset("test_dataset")
        dataset3 = fo.Dataset("another_dataset")
        self.assertIs(dataset1, dataset2)
        self.assertIsNot(dataset1, dataset3)

        with self.assertRaises(ValueError):
            fo.Dataset("test_dataset")

    @drop_datasets
    def test_sample_singletons(self):
        """Test samples are always in sync with themselves"""
        dataset_name = self.test_sample_singletons.__name__
        dataset = fo.Dataset(dataset_name)

        filepath = "test1.png"
        sample = fo.Sample(filepath=filepath)
        dataset.add_sample(sample)
        sample2 = dataset[sample.id]
        self.assertIs(sample2, sample)

        sample3 = fo.Sample(filepath="test2.png")
        dataset.add_sample(sample3)
        self.assertIsNot(sample3, sample)

<<<<<<< HEAD
        sample4 = dataset.view().match({"filepath": filepath}).first()
        self.assertIsNot(sample4, sample)
=======
        sample4 = dataset.match({"filepath": filepath}).first()
        self.assertIs(sample4, sample)
>>>>>>> c536a253

    @drop_datasets
    def test_dataset_add_delete_field(self):
        """Test when fields are added or removed from a dataset field schema,
        those changes are reflected on the samples in the dataset.
        """
        dataset_name = self.test_dataset_add_delete_field.__name__
        dataset = fo.Dataset(dataset_name)

        sample = fo.Sample(filepath="test1.png")
        dataset.add_sample(sample)

        field_name = "field1"
        ftype = fo.IntField

        # Field not in schema
        with self.assertRaises(AttributeError):
            sample.get_field(field_name)
        with self.assertRaises(KeyError):
            sample[field_name]
        with self.assertRaises(AttributeError):
            getattr(sample, field_name)

        # Field added to dataset
        dataset.add_sample_field(field_name, ftype)
        self.assertIsNone(sample.get_field(field_name))
        self.assertIsNone(sample[field_name])
        self.assertIsNone(getattr(sample, field_name))

        # Field removed from dataset
        dataset.delete_sample_field(field_name)
        with self.assertRaises(AttributeError):
            sample.get_field(field_name)
        with self.assertRaises(KeyError):
            sample[field_name]
        with self.assertRaises(AttributeError):
            getattr(sample, field_name)

        # Field added to dataset and sample value set
        value = 51
        dataset.add_sample_field(field_name, ftype)
        sample[field_name] = value
        self.assertEqual(sample.get_field(field_name), value)
        self.assertEqual(sample[field_name], value)
        self.assertEqual(getattr(sample, field_name), value)

        # Field removed from dataset
        dataset.delete_sample_field(field_name)
        with self.assertRaises(AttributeError):
            sample.get_field(field_name)
        with self.assertRaises(KeyError):
            sample[field_name]
        with self.assertRaises(AttributeError):
            getattr(sample, field_name)

    @drop_datasets
    def test_dataset_remove_samples(self):
        """Test when a sample is deleted from a dataset, the sample is
        disconnected from the dataset.
        """
        dataset_name = self.test_dataset_remove_samples.__name__
        dataset = fo.Dataset(dataset_name)

        # add 1 sample
        sample = fo.Sample(filepath="test1.png")
        dataset.add_sample(sample)
        self.assertTrue(sample.in_dataset)
        self.assertIsNotNone(sample.id)
        self.assertEqual(sample.dataset_name, dataset.name)

        # delete 1 sample
        dataset.remove_sample(sample)
        self.assertFalse(sample.in_dataset)
        self.assertIsNone(sample.id)
        self.assertIsNone(sample.dataset_name)

        # add multiple samples
        filepath_template = "test%d.png"
        num_samples = 10
        samples = [
            fo.Sample(filepath=filepath_template % i)
            for i in range(num_samples)
        ]
        dataset.add_samples(samples)
        for sample in samples:
            self.assertTrue(sample.in_dataset)
            self.assertIsNotNone(sample.id)
            self.assertEqual(sample.dataset_name, dataset.name)

        # delete some
        num_delete = 7
        dataset.remove_samples([sample.id for sample in samples[:num_delete]])
        for i, sample in enumerate(samples):
            if i < num_delete:
                self.assertFalse(sample.in_dataset)
                self.assertIsNone(sample.id)
                self.assertIsNone(sample.dataset_name)
            else:
                self.assertTrue(sample.in_dataset)
                self.assertIsNotNone(sample.id)
                self.assertEqual(sample.dataset_name, dataset.name)

        # clear dataset
        dataset.clear()
        for sample in samples:
            self.assertFalse(sample.in_dataset)
            self.assertIsNone(sample.id)
            self.assertIsNone(sample.dataset_name)

    @drop_datasets
    def test_sample_set_field(self):
        """Test when a field is added to the dataset schema via implicit adding
        on a sample, that change is reflected in the dataset.
        """
        dataset_name = self.test_sample_set_field.__name__
        dataset = fo.Dataset(dataset_name)
        sample = fo.Sample(filepath="test1.png")
        dataset.add_sample(sample)

        field_name = "field1"
        ftype = fo.IntField
        value = 51

        # field not in schema
        with self.assertRaises(KeyError):
            fields = dataset.get_field_schema()
            fields[field_name]

        # added to sample
        sample[field_name] = value
        fields = dataset.get_field_schema()
        self.assertIsInstance(fields[field_name], ftype)


class ScopedObjectsSynchronizationTest(unittest.TestCase):
    """Tests ensuring that when a dataset or samples in a dataset are modified,
    those changes are passed on the the database and can be seen in different
    scopes (or processes!).
    """

    @drop_datasets
    def test_dataset(self):
        dataset_name = self.test_dataset.__name__

        # Test Create

        def create_dataset():
            with self.assertRaises(fod.DoesNotExistError):
                dataset = fo.load_dataset(dataset_name)

            dataset = fo.Dataset(dataset_name)

        create_dataset()

        def check_create_dataset():
            fo.load_dataset(dataset_name)

        def check_create_dataset_via_load():
            self.assertIn(dataset_name, fo.list_dataset_names())
            dataset = fo.load_dataset(dataset_name)

        check_create_dataset()
        check_create_dataset_via_load()

        # Test Delete Default Field

        def delete_default_field():
            dataset = fo.load_dataset(dataset_name)
            with self.assertRaises(ValueError):
                dataset.delete_sample_field("tags")

        delete_default_field()

        # Test Add New Field

        field_name = "test_field"
        ftype = fo.IntField

        def add_field():
            dataset = fo.load_dataset(dataset_name)
            dataset.add_sample_field(field_name, ftype)

        def check_add_field():
            dataset = fo.load_dataset(dataset_name)
            fields = dataset.get_field_schema()
            self.assertIn(field_name, fields)
            self.assertIsInstance(fields[field_name], ftype)

        add_field()
        check_add_field()

        # Test Delete Field

        def delete_field():
            dataset = fo.load_dataset(dataset_name)
            dataset.delete_sample_field(field_name)

        def check_delete_field():
            dataset = fo.load_dataset(dataset_name)
            fields = dataset.get_field_schema()
            with self.assertRaises(KeyError):
                fields[field_name]

            # this is checking backend implementation. if it changes this may
            # be N/A
            sample_fields = dataset._meta.sample_fields
            sample_field_names = [sf.name for sf in sample_fields]
            self.assertNotIn(field_name, sample_field_names)

        delete_field()
        check_delete_field()

        # Test Delete Dataset

        def delete_dataset():
            fo.delete_dataset(dataset_name)

        delete_dataset()

        def check_delete_dataset():
            with self.assertRaises(fod.DoesNotExistError):
                fo.load_dataset(dataset_name)

        check_delete_dataset()

    @drop_datasets
    def test_add_remove_sample(self):
        dataset_name = self.test_add_remove_sample.__name__

        def create_dataset():
            dataset = fo.Dataset(dataset_name)

        create_dataset()

        filepath = "test1.png"

        # add sample

        def add_sample():
            dataset = fo.load_dataset(dataset_name)
            sample = fo.Sample(filepath=filepath)
            return dataset.add_sample(sample)

        def check_add_sample(sample_id):
            dataset = fo.load_dataset(dataset_name)
            self.assertEqual(len(dataset), 1)
            sample = dataset[sample_id]
            self.assertTrue(sample.in_dataset)
            self.assertIsNotNone(sample.id)
            self.assertEqual(sample.dataset_name, dataset.name)

        sample_id = add_sample()
        check_add_sample(sample_id)

        # remove sample

        def remove_sample(sample_id):
            dataset = fo.load_dataset(dataset_name)
            sample = dataset[sample_id]
            dataset.remove_sample(sample)

        def check_remove_sample(sample_id):
            dataset = fo.load_dataset(dataset_name)
            self.assertEqual(len(dataset), 0)
            with self.assertRaises(KeyError):
                dataset[sample_id]

        remove_sample(sample_id)
        check_remove_sample(sample_id)

        # add multiple samples

        filepath_template = "test_multi%d.png"
        num_samples = 10

        def add_samples():
            dataset = fo.load_dataset(dataset_name)
            samples = [
                fo.Sample(filepath=filepath_template % i)
                for i in range(num_samples)
            ]
            return dataset.add_samples(samples)

        def check_add_samples(sample_ids):
            dataset = fo.load_dataset(dataset_name)
            self.assertEqual(len(dataset), num_samples)
            for sample_id in sample_ids:
                sample = dataset[sample_id]
                self.assertTrue(sample.in_dataset)
                self.assertIsNotNone(sample.id)
                self.assertEqual(sample.dataset_name, dataset.name)

        sample_ids = add_samples()
        check_add_samples(sample_ids)

        # delete some

        num_delete = 7

        def remove_samples(sample_ids):
            dataset = fo.load_dataset(dataset_name)
            dataset.remove_samples(sample_ids[:num_delete])

        def check_remove_samples(sample_ids):
            dataset = fo.load_dataset(dataset_name)
            self.assertEqual(len(dataset), num_samples - num_delete)

            for i, sample_id in enumerate(sample_ids):
                if i < num_delete:
                    with self.assertRaises(KeyError):
                        dataset[sample_id]
                else:
                    sample = dataset[sample_id]
                    self.assertTrue(sample.in_dataset)
                    self.assertIsNotNone(sample.id)
                    self.assertEqual(sample.dataset_name, dataset.name)

        remove_samples(sample_ids)
        check_remove_samples(sample_ids)

        # clear dataset

        def clear_dataset():
            dataset = fo.load_dataset(dataset_name)
            dataset.clear()

        def check_clear_dataset(sample_ids):
            dataset = fo.load_dataset(dataset_name)
            self.assertEqual(len(dataset), 0)

            for sample_id in sample_ids:
                with self.assertRaises(KeyError):
                    dataset[sample_id]

        clear_dataset()
        check_clear_dataset(sample_ids)

    @drop_datasets
    def test_add_sample_expand_schema(self):
        dataset_name = self.test_add_sample_expand_schema.__name__

        def create_dataset():
            dataset = fo.Dataset(dataset_name)

        create_dataset()

        # add sample with custom field

        def add_sample_expand_schema():
            dataset = fo.load_dataset(dataset_name)
            sample = fo.Sample(filepath="test.png", test_field=True)
            return dataset.add_sample(sample)

        def check_add_sample_expand_schema(sample_id):
            dataset = fo.load_dataset(dataset_name)

            fields = dataset.get_field_schema()
            self.assertIn("test_field", fields)
            self.assertIsInstance(fields["test_field"], fo.BooleanField)

            sample = dataset[sample_id]
            self.assertEqual(sample["test_field"], True)

        sample_id = add_sample_expand_schema()
        check_add_sample_expand_schema(sample_id)

        # add multiple samples with custom fields

        def add_samples_expand_schema():
            dataset = fo.load_dataset(dataset_name)
            sample1 = fo.Sample(filepath="test1.png", test_field_1=51)
            sample2 = fo.Sample(filepath="test2.png", test_field_2="fiftyone")
            return dataset.add_samples([sample1, sample2])

        def check_add_samples_expand_schema(sample_ids):
            dataset = fo.load_dataset(dataset_name)

            fields = dataset.get_field_schema()
            self.assertIn("test_field_1", fields)
            self.assertIsInstance(fields["test_field_1"], fo.IntField)
            self.assertIn("test_field_2", fields)
            self.assertIsInstance(fields["test_field_2"], fo.StringField)

            sample1 = dataset[sample_ids[0]]
            self.assertEqual(sample1["test_field_1"], 51)

            sample2 = dataset[sample_ids[1]]
            self.assertEqual(sample2["test_field_2"], "fiftyone")

        sample_ids = add_samples_expand_schema()
        check_add_samples_expand_schema(sample_ids)

    @drop_datasets
    def test_set_field_create(self):
        dataset_name = self.test_set_field_create.__name__

        def create_dataset():
            dataset = fo.Dataset(dataset_name)
            sample = fo.Sample(filepath="path/to/file.jpg")
            return dataset.add_sample(sample)

        sample_id = create_dataset()

        field_name = "field2"
        value = 51

        def set_field_create(sample_id):
            dataset = fo.load_dataset(dataset_name)
            sample = dataset[sample_id]
            sample[field_name] = value
            sample.save()

        def check_set_field_create(sample_id):
            dataset = fo.load_dataset(dataset_name)
            fields = dataset.get_field_schema()
            self.assertIn(field_name, fields)

            sample = dataset[sample_id]
            self.assertEqual(sample[field_name], value)

        set_field_create(sample_id)
        check_set_field_create(sample_id)

    @drop_datasets
    def test_modify_sample(self):
        dataset_name = self.test_set_field_create.__name__

        def create_dataset():
            dataset = fo.Dataset(dataset_name)
            dataset.add_sample_field("bool_field", fo.BooleanField)
            dataset.add_sample_field("list_field", fo.ListField)
            return dataset.add_sample(fo.Sample(filepath="test.png"))

        sample_id = create_dataset()

        # check unset defaults

        def check_field_defaults(sample_id):
            dataset = fo.load_dataset(dataset_name)
            sample = dataset[sample_id]

            self.assertIs(sample.bool_field, None)
            self.assertIsInstance(sample.list_field, list)
            self.assertListEqual(sample.list_field, [])

        check_field_defaults(sample_id)

        # modify simple field (boolean)

        def modify_simple_field(sample_id):
            dataset = fo.load_dataset(dataset_name)
            sample = dataset[sample_id]
            sample.bool_field = True
            sample.save()

        def check_modify_simple_field(sample_id):
            dataset = fo.load_dataset(dataset_name)
            sample = dataset[sample_id]
            self.assertIs(sample.bool_field, True)

        modify_simple_field(sample_id)
        check_modify_simple_field(sample_id)

        # clear simple field (boolean)

        def clear_simple_field(sample_id):
            dataset = fo.load_dataset(dataset_name)
            sample = dataset[sample_id]
            del sample.bool_field
            sample.save()

        def check_clear_simple_field(sample_id):
            dataset = fo.load_dataset(dataset_name)
            sample = dataset[sample_id]
            self.assertIs(sample.bool_field, None)

        clear_simple_field(sample_id)
        check_clear_simple_field(sample_id)

        # modify complex field (list)

        def modify_list_set(sample_id):
            dataset = fo.load_dataset(dataset_name)
            sample = dataset[sample_id]
            sample.list_field = [True, False, True]
            sample.save()

        def check_modify_list_set(sample_id):
            dataset = fo.load_dataset(dataset_name)
            sample = dataset[sample_id]
            self.assertListEqual(sample.list_field, [True, False, True])

        modify_list_set(sample_id)
        check_modify_list_set(sample_id)

        def clear_complex_field(sample_id):
            dataset = fo.load_dataset(dataset_name)
            sample = dataset[sample_id]
            del sample.list_field
            sample.save()

        def check_clear_complex_field(sample_id):
            dataset = fo.load_dataset(dataset_name)
            sample = dataset[sample_id]
            self.assertIsInstance(sample.list_field, list)
            self.assertListEqual(sample.list_field, [])

        clear_complex_field(sample_id)
        check_clear_complex_field(sample_id)

        def modify_list_append(sample_id):
            dataset = fo.load_dataset(dataset_name)
            sample = dataset[sample_id]
            sample.list_field.append(51)
            sample.save()

        def check_modify_list_append(sample_id):
            dataset = fo.load_dataset(dataset_name)
            sample = dataset[sample_id]
            self.assertListEqual(sample.list_field, [51])

        modify_list_append(sample_id)
        check_modify_list_append(sample_id)

        def modify_list_extend(sample_id):
            dataset = fo.load_dataset(dataset_name)
            sample = dataset[sample_id]
            sample.list_field.extend(["fiftyone"])
            sample.save()

        def check_modify_list_extend(sample_id):
            dataset = fo.load_dataset(dataset_name)
            sample = dataset[sample_id]
            self.assertListEqual(sample.list_field, [51, "fiftyone"])

        modify_list_extend(sample_id)
        check_modify_list_extend(sample_id)

        def modify_list_pop(sample_id):
            dataset = fo.load_dataset(dataset_name)
            sample = dataset[sample_id]
            sample.list_field.pop(0)
            sample.save()

        def check_modify_list_pop(sample_id):
            dataset = fo.load_dataset(dataset_name)
            sample = dataset[sample_id]
            self.assertListEqual(sample.list_field, ["fiftyone"])

        modify_list_pop(sample_id)
        check_modify_list_pop(sample_id)

        def modify_list_iadd(sample_id):
            dataset = fo.load_dataset(dataset_name)
            sample = dataset[sample_id]
            sample.list_field += [52]
            sample.save()

        def check_modify_list_iadd(sample_id):
            dataset = fo.load_dataset(dataset_name)
            sample = dataset[sample_id]
            self.assertListEqual(sample.list_field, ["fiftyone", 52])

        modify_list_iadd(sample_id)
        check_modify_list_iadd(sample_id)


class MultiProcessSynchronizationTest(unittest.TestCase):
    """What happens when multiple processes (users) are modifying the same
    dataset?
    """


class DatasetTest(unittest.TestCase):
    @drop_datasets
    def test_list_dataset_names(self):
        self.assertIsInstance(fo.list_dataset_names(), list)

    @drop_datasets
    def test_delete_dataset(self):
        IGNORED_DATASET_NAMES = fo.list_dataset_names()

        def list_dataset_names():
            return [
                name
                for name in fo.list_dataset_names()
                if name not in IGNORED_DATASET_NAMES
            ]

        dataset_names = ["test_%d" % i for i in range(10)]

        datasets = {name: fo.Dataset(name) for name in dataset_names}
        self.assertListEqual(list_dataset_names(), dataset_names)

        name = dataset_names.pop(0)
        datasets[name].delete()
        self.assertListEqual(list_dataset_names(), dataset_names)
        with self.assertRaises(fod.DoesNotExistError):
            len(datasets[name])

        name = dataset_names.pop(0)
        fo.delete_dataset(name)
        self.assertListEqual(list_dataset_names(), dataset_names)
        with self.assertRaises(fod.DoesNotExistError):
            len(datasets[name])

        new_dataset = fo.Dataset(name)
        self.assertEqual(len(new_dataset), 0)

    @drop_datasets
    def test_backing_doc_class(self):
        dataset_name = self.test_backing_doc_class.__name__
        dataset = fo.Dataset(dataset_name)
        self.assertTrue(
            issubclass(dataset._sample_doc_cls, foo.DatasetSampleDocument)
        )

    @drop_datasets
    def test_meta_dataset(self):
        dataset_name = self.test_meta_dataset.__name__
        dataset1 = fo.Dataset(dataset_name)

        field_name = "field1"
        ftype = fo.IntField

        dataset1.add_sample_field(field_name, ftype)
        fields = dataset1.get_field_schema()
        self.assertIsInstance(fields[field_name], ftype)

        dataset1b = fo.load_dataset(dataset_name)
        fields = dataset1b.get_field_schema()
        self.assertIsInstance(fields[field_name], ftype)

        dataset1.delete_sample_field("field1")
        with self.assertRaises(KeyError):
            fields = dataset1.get_field_schema()
            fields[field_name]

        with self.assertRaises(KeyError):
            dataset1b = fo.load_dataset(dataset_name)
            fields = dataset1b.get_field_schema()
            fields[field_name]

        dataset1c = fo.load_dataset(dataset_name)
        self.assertIs(dataset1c, dataset1)
        dataset1c = fo.load_dataset(dataset_name)
        self.assertIs(dataset1c, dataset1)


class SampleTest(unittest.TestCase):
    @drop_datasets
    def test_backing_doc_type(self):
        sample = fo.Sample(filepath="path/to/file.jpg")
        self.assertIsInstance(sample._doc, foo.NoDatasetSampleDocument)

    @drop_datasets
    def test_get_field(self):
        filepath = "path/to/file.jpg"

        sample = fo.Sample(filepath=filepath)

        # get valid
        self.assertEqual(sample.get_field("filepath"), filepath)
        self.assertEqual(sample["filepath"], filepath)
        self.assertEqual(sample.filepath, filepath)

        # get missing
        with self.assertRaises(AttributeError):
            sample.get_field("missing_field")
        with self.assertRaises(KeyError):
            sample["missing_field"]
        with self.assertRaises(AttributeError):
            sample.missing_field

    @drop_datasets
    def test_set_field(self):
        sample = fo.Sample(filepath="path/to/file.jpg")

        value = 51

        # set_field create=False
        with self.assertRaises(ValueError):
            sample.set_field("field1", value, create=False)
        with self.assertRaises(AttributeError):
            sample.get_field("field1")
        with self.assertRaises(KeyError):
            sample["field1"]
        with self.assertRaises(AttributeError):
            sample.field1

        # set_field create=True
        sample.set_field("field2", value, create=True)
        self.assertIsInstance(sample.field2, int)
        self.assertEqual(sample.get_field("field2"), value)
        self.assertEqual(sample["field2"], value)
        self.assertEqual(sample.field2, value)

        # __setitem__
        sample["field3"] = value
        self.assertEqual(sample.get_field("field3"), value)
        self.assertEqual(sample["field3"], value)
        self.assertEqual(sample.field3, value)

        # __setattr__
        with self.assertRaises(ValueError):
            sample.field4 = value
        with self.assertRaises(AttributeError):
            sample.get_field("field4")
        with self.assertRaises(KeyError):
            sample["field4"]

    @drop_datasets
    def test_change_value(self):
        sample = fo.Sample(filepath="path/to/file.jpg")

        # init
        value = 51
        sample["test_field"] = value
        self.assertEqual(sample.test_field, value)

        # update setitem
        value = 52
        sample["test_field"] = value
        self.assertEqual(sample.test_field, value)

        # update setattr
        value = 53
        sample.test_field = value
        self.assertEqual(sample.test_field, value)


class SampleInDatasetTest(unittest.TestCase):
    @drop_datasets
    def test_invalid_sample(self):
        dataset_name = self.test_invalid_sample.__name__
        dataset = fo.Dataset(dataset_name)

        sample = fo.Sample(filepath=51)

        with self.assertRaises(ValidationError):
            dataset.add_sample(sample)

        self.assertEqual(len(dataset), 0)

    @drop_datasets
    def test_dataset_clear(self):
        dataset_name = self.test_dataset_clear.__name__
        dataset = fo.Dataset(dataset_name)

        self.assertEqual(len(dataset), 0)

        # add some samples
        num_samples = 10
        samples = [
            fo.Sample(filepath="path/to/file_%d.jpg" % i)
            for i in range(num_samples)
        ]
        dataset.add_samples(samples)
        self.assertEqual(len(dataset), num_samples)

        # delete all samples
        dataset.clear()
        self.assertEqual(len(dataset), 0)

        # add some new samples
        num_samples = 5
        samples = [
            fo.Sample(filepath="path/to/file_%d.jpg" % i)
            for i in range(num_samples)
        ]
        dataset.add_samples(samples)
        self.assertEqual(len(dataset), num_samples)

    @drop_datasets
    def test_dataset_delete_samples(self):
        dataset_name = self.test_dataset_delete_samples.__name__
        dataset = fo.Dataset(dataset_name)

        # add some samples
        num_samples = 10
        samples = [
            fo.Sample(filepath="path/to/file_%d.jpg" % i)
            for i in range(num_samples)
        ]
        ids = dataset.add_samples(samples)
        self.assertEqual(len(dataset), num_samples)

        # delete all samples
        num_delete = 7
        dataset.remove_samples(ids[:num_delete])
        self.assertEqual(len(dataset), num_samples - num_delete)

    @drop_datasets
    def test_getitem(self):
        dataset_name = self.test_getitem.__name__
        dataset = fo.Dataset(dataset_name)

        # add some samples
        samples = [
            fo.Sample(filepath="path/to/file_%d.jpg" % i) for i in range(10)
        ]
        sample_ids = dataset.add_samples(samples)

        sample_id = sample_ids[0]
        self.assertIsInstance(sample_id, str)
        sample = dataset[sample_id]
        self.assertIsInstance(sample, fo.Sample)
        self.assertEqual(sample.id, sample_id)

        with self.assertRaises(ValueError):
            dataset[0]

        with self.assertRaises(KeyError):
            dataset["F" * 24]

    @drop_datasets
    def test_autopopulated_fields(self):
        dataset_name = self.test_autopopulated_fields.__name__
        dataset = fo.Dataset(dataset_name)
        sample = fo.Sample(filepath="path/to/file.jpg")

        self.assertIsNone(sample.id)
        self.assertIsNone(sample.ingest_time)
        self.assertFalse(sample.in_dataset)
        self.assertIsNone(sample.dataset_name)

        dataset.add_sample(sample)

        self.assertIsNotNone(sample.id)
        self.assertIsInstance(sample.id, str)
        self.assertIsInstance(sample.ingest_time, datetime.datetime)
        self.assertTrue(sample.in_dataset)
        self.assertEqual(sample.dataset_name, dataset_name)

    @drop_datasets
    def test_new_fields(self):
        dataset_name = self.test_new_fields.__name__
        dataset = fo.Dataset(dataset_name)
        sample = fo.Sample(filepath="path/to/file.jpg")

        field_name = "field1"
        value = 51

        sample[field_name] = value

        with self.assertRaises(FieldDoesNotExist):
            dataset.add_sample(sample, expand_schema=False)

        # ensure sample was not inserted
        self.assertEqual(len(dataset), 0)

        dataset.add_sample(sample)
        fields = dataset.get_field_schema()
        self.assertIsInstance(fields[field_name], fo.IntField)
        self.assertEqual(sample[field_name], value)
        self.assertEqual(dataset[sample.id][field_name], value)

    @drop_datasets
    def test_new_fields_multi(self):
        dataset_name = self.test_new_fields_multi.__name__
        dataset = fo.Dataset(dataset_name)
        sample = fo.Sample(filepath="path/to/file.jpg")

        field_name = "field1"
        value = 51

        sample[field_name] = value

        with self.assertRaises(FieldDoesNotExist):
            dataset.add_samples([sample], expand_schema=False)

        dataset.add_samples([sample])
        fields = dataset.get_field_schema()
        self.assertIsInstance(fields[field_name], fo.IntField)
        self.assertEqual(sample[field_name], value)
        self.assertEqual(dataset[sample.id][field_name], value)

    @drop_datasets
    def test_update_sample(self):
        dataset_name = self.test_update_sample.__name__
        dataset = fo.Dataset(dataset_name)
        filepath = "path/to/file.txt"
        sample = fo.Sample(filepath=filepath, tags=["tag1", "tag2"])
        dataset.add_sample(sample)

        # add duplicate filepath
        with self.assertRaises(DuplicateKeyError):
            dataset.add_sample(fo.Sample(filepath=filepath))
        # @todo(Tyler)
        # with self.assertRaises(DuplicateKeyError):
        #     dataset.add_samples([fo.Sample(filepath=filepath)])
        self.assertEqual(len(dataset), 1)

        # update assign
        tag = "tag3"
        sample.tags = [tag]
        self.assertEqual(len(sample.tags), 1)
        self.assertEqual(sample.tags[0], tag)
        sample2 = dataset[sample.id]
        self.assertEqual(len(sample2.tags), 1)
        self.assertEqual(sample2.tags[0], tag)

        # update append
        tag = "tag4"
        sample.tags.append(tag)
        self.assertEqual(len(sample.tags), 2)
        self.assertEqual(sample.tags[-1], tag)
        sample2 = dataset[sample.id]
        self.assertEqual(len(sample2.tags), 2)
        self.assertEqual(sample2.tags[-1], tag)

        # update add new field
        dataset.add_sample_field(
            "test_label",
            fo.EmbeddedDocumentField,
            embedded_doc_type=fo.Classification,
        )
        sample.test_label = fo.Classification(label="cow")
        self.assertEqual(sample.test_label.label, "cow")
        self.assertEqual(sample.test_label.label, "cow")
        sample2 = dataset[sample.id]
        self.assertEqual(sample2.test_label.label, "cow")

        # update modify embedded document
        sample.test_label.label = "chicken"
        self.assertEqual(sample.test_label.label, "chicken")
        self.assertEqual(sample.test_label.label, "chicken")
        sample2 = dataset[sample.id]
        self.assertEqual(sample2.test_label.label, "chicken")

    @drop_datasets
    def test_add_from_another_dataset(self):
        dataset_name = self.test_add_from_another_dataset.__name__ + "_%d"
        dataset1 = fo.Dataset(dataset_name % 1)
        dataset2 = fo.Dataset(dataset_name % 2)

        # Dataset.add_sample()

        sample = fo.Sample(filepath="test.png")

        sample_id = dataset1.add_sample(sample)
        self.assertIs(dataset1[sample_id], sample)
        self.assertEqual(sample.dataset_name, dataset1.name)

        sample_id2 = dataset2.add_sample(sample)
        self.assertNotEqual(sample_id2, sample_id)

        sample2 = dataset2[sample_id2]
        self.assertIs(dataset1[sample.id], sample)
        self.assertIsNot(dataset2[sample_id2], sample)
        self.assertEqual(sample2.dataset_name, dataset2.name)

        # Dataset.add_samples()

        sample = fo.Sample(filepath="test2.png")

        sample_id = dataset1.add_samples([sample])[0]
        self.assertIs(dataset1[sample_id], sample)
        self.assertEqual(sample.dataset_name, dataset1.name)

        sample_id2 = dataset2.add_samples([sample])[0]
        self.assertNotEqual(sample_id2, sample_id)

        sample2 = dataset2[sample_id2]
        self.assertIs(dataset1[sample.id], sample)
        self.assertIsNot(dataset2[sample_id2], sample)
        self.assertEqual(sample2.dataset_name, dataset2.name)

    @drop_datasets
    def test_copy_sample(self):
        dataset_name = self.test_copy_sample.__name__
        dataset = fo.Dataset(dataset_name)

        sample = fo.Sample(filepath="test.png")

        sample_copy = sample.copy()
        self.assertIsNot(sample_copy, sample)
        self.assertIsNone(sample_copy.id)
        self.assertIsNone(sample_copy.dataset_name)

        dataset.add_sample(sample)

        sample_copy = sample.copy()
        self.assertIsNot(sample_copy, sample)
        self.assertIsNone(sample_copy.id)
        self.assertIsNone(sample_copy.dataset_name)

    @drop_datasets
    def test_in_memory_sample_fields(self):
        """Ensure that any in memory samples have the field values purged when
        a field is deleted.
        """
        dataset_name = self.test_in_memory_sample_fields.__name__
        dataset = fo.Dataset(dataset_name)

        s1 = fo.Sample("s1.png")
        s2 = fo.Sample("s2.png")

        dataset.add_samples([s1, s2])

        s1["new_field"] = 51
        dataset.delete_sample_field("new_field")
        s2["new_field"] = "fiftyone"

        self.assertIsNone(s1.new_field)
        self.assertEqual(s2.new_field, "fiftyone")


class LabelsTest(unittest.TestCase):
    @drop_datasets
    def test_create(self):
        labels = fo.Classification(label="cow", confidence=0.98)
        self.assertIsInstance(labels, fo.Classification)

        with self.assertRaises(ValidationError):
            fo.Classification(label=100)


class ViewTest(unittest.TestCase):
    @drop_datasets
    def test_view(self):
        dataset_name = self.test_view.__name__
        dataset = fo.Dataset(dataset_name)
        dataset.add_sample_field(
            "labels",
            fo.EmbeddedDocumentField,
            embedded_doc_type=fo.Classification,
        )

        sample = fo.Sample(
            "1.jpg", tags=["train"], labels=fo.Classification(label="label1")
        )
        dataset.add_sample(sample)

        sample = fo.Sample(
            "2.jpg", tags=["test"], labels=fo.Classification(label="label2")
        )
        dataset.add_sample(sample)

        view = dataset.view()

        self.assertEqual(len(view), len(dataset))
        self.assertIsInstance(view.first(), fos.SampleView)

        # tags
        for sample in view.match({"tags": "train"}):
            self.assertIn("train", sample.tags)
        for sample in view.match({"tags": "test"}):
            self.assertIn("test", sample.tags)

        # labels
        for sample in view.match({"labels.label": "label1"}):
            self.assertEqual(sample.labels.label, "label1")

<<<<<<< HEAD
=======
    @drop_datasets
    def test_stages(self):
        dataset_name = self.test_stages.__name__
        dataset = fo.Dataset(dataset_name)

        dataset.add_samples(
            [
                fo.Sample(filepath="filepath1.jpg", my_int=5),
                fo.Sample(filepath="filepath2.jpg", my_int=7),
                fo.Sample(filepath="filepath3.jpg", my_int=1),
                fo.Sample(filepath="filepath4.jpg", my_int=9),
            ]
        )

        # test `sort_by`
        sorted_values = sorted([s.my_int for s in dataset])
        view = dataset.sort_by("my_int")
        view_values = [s.my_int for s in view]
        self.assertListEqual(view_values, sorted_values)

>>>>>>> c536a253

class ExpressionTest(unittest.TestCase):
    @drop_datasets
    def test_comparison(self):
        dataset_name = self.test_comparison.__name__
        dataset = fo.Dataset(dataset_name)

        dataset.add_samples(
            [
                fo.Sample(filepath="filepath1.jpg", my_int=5),
                fo.Sample(filepath="filepath2.jpg", my_int=7),
                fo.Sample(filepath="filepath3.jpg", my_int=1),
                fo.Sample(filepath="filepath4.jpg", my_int=9),
            ]
        )

        field = "my_int"
        value = 5
        values = [1, 5]

        dataset_values = [s[field] for s in dataset]

        # test `==`
        filtered_values = [v for v in dataset_values if v == value]
        view = dataset.match(F(field) == value)
        view_values = [s[field] for s in view]
        self.assertListEqual(view_values, filtered_values)

        # test `!=`
        filtered_values = [v for v in dataset_values if v != value]
        view = dataset.match(F(field) != value)
        view_values = [s[field] for s in view]
        self.assertListEqual(view_values, filtered_values)

        # test `>`
        filtered_values = [v for v in dataset_values if v > value]
        view = dataset.match(F(field) > value)
        view_values = [s[field] for s in view]
        self.assertListEqual(view_values, filtered_values)

        # test `>=`
        filtered_values = [v for v in dataset_values if v >= value]
        view = dataset.match(F(field) >= value)
        view_values = [s[field] for s in view]
        self.assertListEqual(view_values, filtered_values)

        # test `<`
        filtered_values = [v for v in dataset_values if v < value]
        view = dataset.match(F(field) < value)
        view_values = [s[field] for s in view]
        self.assertListEqual(view_values, filtered_values)

        # test `<=`
        filtered_values = [v for v in dataset_values if v <= value]
        view = dataset.match(F(field) <= value)
        view_values = [s[field] for s in view]
        self.assertListEqual(view_values, filtered_values)

        # test `is_in`
        view = dataset.match(F(field).is_in(values))
        for sample in view:
            self.assertIn(sample[field], values)

        # test `NOT is_in`
        view = dataset.match(~(F(field).is_in(values)))
        for sample in view:
            self.assertNotIn(sample[field], values)

    @drop_datasets
    def test_logic(self):
        dataset_name = self.test_logic.__name__
        dataset = fo.Dataset(dataset_name)

        dataset.add_samples(
            [
                fo.Sample(filepath="filepath1.jpg", my_int=5),
                fo.Sample(filepath="filepath2.jpg", my_int=7),
                fo.Sample(filepath="filepath3.jpg", my_int=1),
                fo.Sample(filepath="filepath4.jpg", my_int=9),
            ]
        )

        field = "my_int"
        value = 5

        # test logical not
        view = dataset.match(~(F(field) == value))
        for sample in view:
            self.assertNotEqual(sample[field], value)

        # test logical and
        bounds = [3, 6]
        view = dataset.match((F(field) > bounds[0]) & (F(field) < bounds[1]))
        for sample in view:
            self.assertGreater(sample[field], bounds[0])
            self.assertLess(sample[field], bounds[1])

        # test logical or
        view = dataset.match((F(field) < bounds[0]) | (F(field) > bounds[1]))
        for sample in view:
            my_int = sample[field]
            self.assertTrue(my_int < bounds[0] or my_int > bounds[1])

    @drop_datasets
    def test_arithmetic(self):
        dataset_name = self.test_arithmetic.__name__
        dataset = fo.Dataset(dataset_name)

        dataset.add_samples(
            [
                fo.Sample(filepath="filepath1.jpg", my_int=5, my_float=0.51),
                fo.Sample(
                    filepath="filepath2.jpg", my_int=-6, my_float=-0.965
                ),
            ]
        )

        # test __abs__
        manual_ids = [
            sample.id for sample in dataset if abs(sample.my_int) == 6
        ]
        view = dataset.match(abs(F("my_int")) == 6)
        self.assertListEqual([sample.id for sample in view], manual_ids)

        # test __add__
        manual_ids = [
            sample.id for sample in dataset if sample.my_int + 0.5 == -5.5
        ]
        view = dataset.match(F("my_int") + 0.5 == -5.5)
        self.assertListEqual([sample.id for sample in view], manual_ids)

        # test __ceil__
        manual_ids = [
            sample.id for sample in dataset if math.ceil(sample.my_float) == 1
        ]
        view = dataset.match(math.ceil(F("my_float")) == 1)
        self.assertListEqual([sample.id for sample in view], manual_ids)

        # test __floor__
        manual_ids = [
            sample.id
            for sample in dataset
            if math.floor(sample.my_float) == -1
        ]
        view = dataset.match(math.floor(F("my_float")) == -1)
        self.assertListEqual([sample.id for sample in view], manual_ids)

        # test __round__
        manual_ids = [
            sample.id for sample in dataset if round(sample.my_float) == -1
        ]
        view = dataset.match(round(F("my_float")) == -1)
        self.assertListEqual([sample.id for sample in view], manual_ids)

    @drop_datasets
    def test_array(self):
        dataset_name = self.test_array.__name__
        dataset = fo.Dataset(dataset_name)

        dataset.add_samples(
            [
                fo.Sample(
                    filepath="filepath1.jpg",
                    tags=["train"],
                    my_int=5,
                    my_list=["a", "b"],
                ),
                fo.Sample(
                    filepath="filepath2.jpg",
                    tags=["train"],
                    my_int=6,
                    my_list=["b", "c"],
                ),
                fo.Sample(
                    filepath="filepath3.jpg",
                    tags=["test"],
                    my_int=7,
                    my_list=["c", "d"],
                ),
            ]
        )

        # test contains
        tag = "train"
        manual_ids = [sample.id for sample in dataset if tag in sample.tags]
        view = dataset.match(F("tags").contains(tag))
        self.assertListEqual([sample.id for sample in view], manual_ids)

        # test is_in
        my_ints = [6, 7, 8]
        manual_ids = [
            sample.id for sample in dataset if sample.my_int in my_ints
        ]
        view = dataset.match(F("my_int").is_in(my_ints))
        self.assertListEqual([sample.id for sample in view], manual_ids)

        # test __getitem__
        idx = 1
        value = "c"
        manual_ids = [
            sample.id for sample in dataset if sample.my_list[idx] == value
        ]
        view = dataset.match(F("my_list")[idx] == value)
        self.assertListEqual([sample.id for sample in view], manual_ids)


class FieldTest(unittest.TestCase):
    @drop_datasets
    def test_field_AddDelete_in_dataset(self):
        dataset_name = self.test_field_AddDelete_in_dataset.__name__
        dataset = fo.Dataset(dataset_name)
        id1 = dataset.add_sample(fo.Sample("1.jpg"))
        id2 = dataset.add_sample(fo.Sample("2.jpg"))
        sample1 = dataset[id1]
        sample2 = dataset[id2]

        # add field (default duplicate)
        with self.assertRaises(ValueError):
            dataset.add_sample_field("filepath", fo.StringField)

        # delete default field
        with self.assertRaises(ValueError):
            dataset.delete_sample_field("filepath")

        field_name = "field1"
        ftype = fo.StringField
        field_test_value = "test_field_value"

        # access non-existent field
        with self.assertRaises(KeyError):
            dataset.get_field_schema()[field_name]
        for sample in [sample1, sample2, dataset[id1], dataset[id2]]:
            with self.assertRaises(AttributeError):
                sample.get_field(field_name)
            with self.assertRaises(KeyError):
                sample[field_name]
            with self.assertRaises(AttributeError):
                getattr(sample, field_name)
            with self.assertRaises(KeyError):
                sample.to_dict()[field_name]

        # add field (new)
        dataset.add_sample_field(field_name, ftype)
        setattr(sample1, field_name, field_test_value)

        # check field exists and is of correct type
        field = dataset.get_field_schema()[field_name]
        self.assertIsInstance(field, ftype)
        for sample in [sample1, dataset[id1]]:
            # check field exists on sample and is set correctly
            self.assertEqual(sample.get_field(field_name), field_test_value)
            self.assertEqual(sample[field_name], field_test_value)
            self.assertEqual(getattr(sample, field_name), field_test_value)
            self.assertEqual(sample.to_dict()[field_name], field_test_value)
        for sample in [sample2, dataset[id2]]:
            self.assertIsInstance(field, ftype)
            # check field exists on sample and is None
            self.assertIsNone(sample.get_field(field_name))
            self.assertIsNone(sample[field_name])
            self.assertIsNone(getattr(sample, field_name))
            self.assertIsNone(sample.to_dict()[field_name])

        # add field (duplicate)
        with self.assertRaises(ValueError):
            dataset.add_sample_field(field_name, ftype)

        # delete field
        dataset.delete_sample_field(field_name)

        # access non-existent field
        with self.assertRaises(KeyError):
            dataset.get_field_schema()[field_name]
        for sample in [sample1, sample2, dataset[id1], dataset[id2]]:
            with self.assertRaises(AttributeError):
                sample.get_field(field_name)
            with self.assertRaises(KeyError):
                sample[field_name]
            with self.assertRaises(AttributeError):
                getattr(sample, field_name)
            with self.assertRaises(KeyError):
                sample.to_dict()[field_name]

        # add deleted field with new type
        ftype = fo.IntField
        field_test_value = 51
        dataset.add_sample_field(field_name, ftype)
        setattr(sample1, field_name, field_test_value)

        # check field exists and is of correct type
        field = dataset.get_field_schema()[field_name]
        self.assertIsInstance(field, ftype)
        for sample in [sample1, dataset[id1]]:
            self.assertIsInstance(field, ftype)
            # check field exists on sample and is set correctly
            self.assertEqual(sample.get_field(field_name), field_test_value)
            self.assertEqual(sample[field_name], field_test_value)
            self.assertEqual(getattr(sample, field_name), field_test_value)
            self.assertEqual(sample.to_dict()[field_name], field_test_value)
        for sample in [sample2, dataset[id2]]:
            self.assertIsInstance(field, ftype)
            # check field exists on sample and is None
            self.assertIsNone(sample.get_field(field_name))
            self.assertIsNone(sample[field_name])
            self.assertIsNone(getattr(sample, field_name))
            self.assertIsNone(sample.to_dict()[field_name])

    @drop_datasets
    def test_field_GetSetClear_no_dataset(self):
        filename = "1.jpg"
        tags = ["tag1", "tag2"]
        sample = fo.Sample(filepath=filename, tags=tags)

        # get field (default)
        self.assertEqual(sample.filename, filename)
        self.assertListEqual(sample.tags, tags)
        self.assertIsNone(sample.metadata)

        # get field (invalid)
        with self.assertRaises(AttributeError):
            sample.get_field("invalid_field")
        with self.assertRaises(KeyError):
            sample["invalid_field"]
        with self.assertRaises(AttributeError):
            sample.invalid_field

        # set field (default)
        sample.filepath = ["invalid", "type"]
        sample.filepath = None
        sample.tags = "invalid type"
        sample.tags = None

        # clear field (default)
        with self.assertRaises(ValueError):
            sample.clear_field("filepath")
        sample.clear_field("tags")
        self.assertListEqual(sample.tags, [])
        sample.clear_field("metadata")
        self.assertIsNone(sample.metadata)

        # set field (new)
        with self.assertRaises(ValueError):
            sample.set_field("field_1", 51)

        sample.set_field("field_1", 51, create=True)
        self.assertIn("field_1", sample.field_names)
        self.assertEqual(sample.get_field("field_1"), 51)
        self.assertEqual(sample["field_1"], 51)
        self.assertEqual(sample.field_1, 51)

        sample["field_2"] = "fiftyone"
        self.assertIn("field_2", sample.field_names)
        self.assertEqual(sample.get_field("field_2"), "fiftyone")
        self.assertEqual(sample["field_2"], "fiftyone")
        self.assertEqual(sample.field_2, "fiftyone")

        # clear field (new)
        sample.clear_field("field_1")
        self.assertNotIn("field_1", sample.field_names)
        with self.assertRaises(AttributeError):
            sample.get_field("field_1")
        with self.assertRaises(KeyError):
            sample["field_1"]
        with self.assertRaises(AttributeError):
            sample.field_1

    @drop_datasets
    def test_field_GetSetClear_in_dataset(self):
        dataset_name = self.test_field_GetSetClear_in_dataset.__name__
        dataset = fo.Dataset(dataset_name)
        dataset.add_sample(fo.Sample("1.jpg"))
        dataset.add_sample(fo.Sample("2.jpg"))

        # @todo(Tyler)
        # get field (default)

        # get field (invalid)

        # set field (default)

        # clear field (default)

        # set field (new)

        # clear field (new)

    @drop_datasets
    def test_vector_array_fields(self):
        dataset1 = fo.Dataset("test_one")
        dataset2 = fo.Dataset("test_two")

        sample1 = fo.Sample(
            filepath="img.png",
            vector_field=np.arange(5),
            array_field=np.ones((2, 3)),
        )
        dataset1.add_sample(sample1)

        sample2 = fo.Sample(filepath="img.png")
        dataset2.add_sample(sample2)
        sample2["vector_field"] = np.arange(5)
        sample2["array_field"] = np.ones((2, 3))
        sample2.save()

        for dataset in [dataset1, dataset2]:
            fields = dataset.get_field_schema()
            self.assertIsInstance(fields["vector_field"], fo.VectorField)
            self.assertIsInstance(fields["array_field"], fo.ArrayField)


class SerializationTest(unittest.TestCase):
    def test_embedded_document(self):
        label1 = fo.Classification(label="cat", logits=np.arange(4))

        label2 = fo.Classification(label="cat", logits=np.arange(4))

        d1 = label1.to_dict()
        d2 = label2.to_dict()
        d1.pop("_id")
        d2.pop("_id")
        self.assertDictEqual(d1, d2)

        d = label1.to_dict()
        self.assertEqual(fo.Classification.from_dict(d), label1)

        s = label1.to_json(pretty_print=False)
        self.assertEqual(fo.Classification.from_json(s), label1)

        s = label1.to_json(pretty_print=True)
        self.assertEqual(fo.Classification.from_json(s), label1)

    def test_sample_no_dataset(self):
        """This test only works if the samples do not have Classification or
        Detection fields because of the autogenerated ObjectIDs.
        """
        sample1 = fo.Sample(
            filepath="~/Desktop/test.png",
            tags=["test"],
            vector=np.arange(5),
            array=np.ones((2, 3)),
            float=5.1,
            bool=True,
            int=51,
        )

        sample2 = fo.Sample(
            filepath="~/Desktop/test.png",
            tags=["test"],
            vector=np.arange(5),
            array=np.ones((2, 3)),
            float=5.1,
            bool=True,
            int=51,
        )
        self.assertEqual(sample1, sample2)

        self.assertEqual(fo.Sample.from_dict(sample1.to_dict()), sample1)

    @drop_datasets
    def test_sample_in_dataset(self):
        """This test only works if the samples do not have Classification or
        Detection fields because of the autogenerated ObjectIDs.
        """
        dataset_name = self.test_sample_in_dataset.__name__
        dataset1 = fo.Dataset(dataset_name + "1")
        dataset2 = fo.Dataset(dataset_name + "2")

        sample1 = fo.Sample(
            filepath="~/Desktop/test.png",
            tags=["test"],
            vector=np.arange(5),
            array=np.ones((2, 3)),
            float=5.1,
            bool=True,
            int=51,
        )

        sample2 = fo.Sample(
            filepath="~/Desktop/test.png",
            tags=["test"],
            vector=np.arange(5),
            array=np.ones((2, 3)),
            float=5.1,
            bool=True,
            int=51,
        )

        self.assertEqual(sample1, sample2)

        dataset1.add_sample(sample1)
        dataset2.add_sample(sample2)

        self.assertNotEqual(sample1, sample2)

        s1 = fo.Sample.from_dict(sample1.to_dict())
        s2 = fo.Sample.from_dict(sample2.to_dict())

        self.assertFalse(s1.in_dataset)
        self.assertNotEqual(s1, sample1)

        self.assertEqual(s1, s2)


class AggregationTest(unittest.TestCase):
    @drop_datasets
    def test_aggregate(self):
        dataset_name = self.test_aggregate.__name__
        dataset = fo.Dataset(dataset_name)
        dataset.add_samples(
            [
                fo.Sample("1.jpg", tags=["tag1"]),
                fo.Sample("2.jpg", tags=["tag1", "tag2"]),
                fo.Sample("3.jpg", tags=["tag2", "tag3"]),
            ]
        )

        counts = {
            "tag1": 2,
            "tag2": 2,
            "tag3": 1,
        }

        pipeline = [
            {"$unwind": "$tags"},
            {"$group": {"_id": "$tags", "count": {"$sum": 1}}},
        ]

        for ds in dataset, dataset.view():
            for d in ds.aggregate(pipeline):
                tag = d["_id"]
                count = d["count"]
                self.assertEqual(count, counts[tag])


if __name__ == "__main__":
    fo.config.show_progress_bars = False
    unittest.main(verbosity=2)<|MERGE_RESOLUTION|>--- conflicted
+++ resolved
@@ -76,13 +76,8 @@
         dataset.add_sample(sample3)
         self.assertIsNot(sample3, sample)
 
-<<<<<<< HEAD
-        sample4 = dataset.view().match({"filepath": filepath}).first()
-        self.assertIsNot(sample4, sample)
-=======
-        sample4 = dataset.match({"filepath": filepath}).first()
-        self.assertIs(sample4, sample)
->>>>>>> c536a253
+        sv4 = dataset.match({"filepath": filepath}).first()
+        self.assertIsNot(sv4, sample)
 
     @drop_datasets
     def test_dataset_add_delete_field(self):
@@ -1137,29 +1132,6 @@
         for sample in view.match({"labels.label": "label1"}):
             self.assertEqual(sample.labels.label, "label1")
 
-<<<<<<< HEAD
-=======
-    @drop_datasets
-    def test_stages(self):
-        dataset_name = self.test_stages.__name__
-        dataset = fo.Dataset(dataset_name)
-
-        dataset.add_samples(
-            [
-                fo.Sample(filepath="filepath1.jpg", my_int=5),
-                fo.Sample(filepath="filepath2.jpg", my_int=7),
-                fo.Sample(filepath="filepath3.jpg", my_int=1),
-                fo.Sample(filepath="filepath4.jpg", my_int=9),
-            ]
-        )
-
-        # test `sort_by`
-        sorted_values = sorted([s.my_int for s in dataset])
-        view = dataset.sort_by("my_int")
-        view_values = [s.my_int for s in view]
-        self.assertListEqual(view_values, sorted_values)
-
->>>>>>> c536a253
 
 class ExpressionTest(unittest.TestCase):
     @drop_datasets
