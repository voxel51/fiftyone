--- conflicted
+++ resolved
@@ -1980,7 +1980,6 @@
         self.assertEqual(type(results), foud.DetectionResults)
 
     @drop_datasets
-<<<<<<< HEAD
     def test_evaluate_detections_map_samples(self):
         """Test evaluate_detections with parallel processing parameters."""
         dataset = self._make_detections_dataset()
@@ -2314,7 +2313,7 @@
         finally:
             # No need to restore map_samples since we used a context manager
             pass
-=======
+
     @use_local_plugins
     def test_detection_custom_metric(self):
         dataset = self._make_detections_dataset()
@@ -2369,7 +2368,6 @@
         dataset.delete_evaluation(new_eval_key)
 
         self.assertFalse(dataset.has_field(new_metric_field))
->>>>>>> 7ad5214e
 
 
 class BoxesTests(unittest.TestCase):
