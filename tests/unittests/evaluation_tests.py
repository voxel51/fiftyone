"""
FiftyOne evaluation-related unit tests.

<<<<<<< HEAD
| Copyright 2017-2024, Voxel51, Inc.
=======
These tests can optionally be configured to read/write from a cloud bucket
rather than a local directory by passing the extra ``--basedir`` argument::

    BASEDIR=s3://voxel51-test/unittests
    BASEDIR=gs://voxel51-test/unittests

    # All tests
    python tests/unittests/evaluation_tests.py --basedir $BASEDIR

    # Specific test
    python tests/unittests/evaluation_tests.py \
        ClassName.method_name \
        --basedir $BASEDIR

| Copyright 2017-2023, Voxel51, Inc.
>>>>>>> da080e81
| `voxel51.com <https://voxel51.com/>`_
|
"""
import argparse
import os
import random
import string
import sys
import unittest
import warnings

import numpy as np

import fiftyone as fo
import fiftyone.core.storage as fos
import fiftyone.utils.eval.classification as fouc
import fiftyone.utils.eval.coco as coco
import fiftyone.utils.eval.detection as foud
import fiftyone.utils.eval.regression as four
import fiftyone.utils.eval.segmentation as fous
import fiftyone.utils.labels as foul
import fiftyone.utils.iou as foui

from decorators import drop_datasets


basedir = None


class CustomRegressionEvaluationConfig(four.SimpleEvaluationConfig):
    pass


class CustomRegressionEvaluation(four.SimpleEvaluation):
    pass


class RegressionTests(unittest.TestCase):
    def _make_regression_dataset(self):
        dataset = fo.Dataset()

        sample1 = fo.Sample(filepath="image1.jpg")
        sample2 = fo.Sample(
            filepath="image2.jpg",
            ground_truth=fo.Regression(value=1.0),
            predictions=None,
        )
        sample3 = fo.Sample(
            filepath="image3.jpg",
            ground_truth=None,
            predictions=fo.Regression(value=1.0, confidence=0.9),
        )
        sample4 = fo.Sample(
            filepath="image4.jpg",
            ground_truth=fo.Regression(value=2.0),
            predictions=fo.Regression(value=1.9, confidence=0.9),
        )
        sample5 = fo.Sample(
            filepath="image5.jpg",
            ground_truth=fo.Regression(value=2.8),
            predictions=fo.Regression(value=3.0, confidence=0.9),
        )

        dataset.add_samples([sample1, sample2, sample3, sample4, sample5])

        return dataset

    @drop_datasets
    def test_evaluate_regressions_simple(self):
        dataset = self._make_regression_dataset()

        # Test empty view

        empty_view = dataset.limit(0)
        self.assertEqual(len(empty_view), 0)

        results = empty_view.evaluate_regressions(
            "predictions",
            gt_field="ground_truth",
            eval_key="eval",
            method="simple",
        )

        self.assertIn("eval", dataset.get_field_schema())

        empty_view.load_evaluation_view("eval")
        empty_view.get_evaluation_info("eval")

        results.print_metrics()

        metrics = results.metrics()
        self.assertEqual(metrics["support"], 0)

        # Test evaluation (including missing data)

        results = dataset.evaluate_regressions(
            "predictions",
            gt_field="ground_truth",
            eval_key="eval",
            method="simple",
        )

        dataset.load_evaluation_view("eval")
        dataset.get_evaluation_info("eval")

        results.print_metrics()

        metrics = results.metrics()
        self.assertEqual(metrics["support"], 2)

        actual = dataset.values("eval")
        expected = [None, None, None, 0.01, 0.04]

        for a, e in zip(actual, expected):
            if e is None:
                self.assertIsNone(a)
            else:
                self.assertAlmostEqual(a, e)

        # Test renaming

        dataset.rename_evaluation("eval", "eval2")

        self.assertNotIn("eval", dataset.list_evaluations())
        self.assertNotIn("eval", dataset.get_field_schema())

        self.assertIn("eval2", dataset.list_evaluations())
        self.assertIn("eval2", dataset.get_field_schema())

        # Test deletion

        dataset.delete_evaluation("eval2")

        self.assertNotIn("eval2", dataset.list_evaluations())
        self.assertNotIn("eval2", dataset.get_field_schema())

    @drop_datasets
    def test_evaluate_regressions_embedded_fields(self):
        dataset = self._make_regression_dataset()

        dataset.add_sample_field(
            "embedded",
            fo.EmbeddedDocumentField,
            embedded_doc_type=fo.DynamicEmbeddedDocument,
        )

        dataset.rename_sample_field("predictions", "embedded.predictions")
        dataset.rename_sample_field("ground_truth", "embedded.ground_truth")

        results = dataset.evaluate_regressions(
            "embedded.predictions",
            gt_field="embedded.ground_truth",
            eval_key="eval",
            method="simple",
        )

        results.print_metrics()

    def test_custom_regression_evaluation(self):
        dataset = self._make_regression_dataset()

        dataset.evaluate_regressions(
            "predictions",
            gt_field="ground_truth",
            method=CustomRegressionEvaluationConfig,
            eval_key="custom",
        )

        dataset.clear_cache()

        info = dataset.get_evaluation_info("custom")
        self.assertEqual(type(info.config), CustomRegressionEvaluationConfig)

        results = dataset.load_evaluation_results("custom")
        self.assertEqual(type(results), four.RegressionResults)

        delattr(sys.modules[__name__], "CustomRegressionEvaluationConfig")
        delattr(sys.modules[__name__], "CustomRegressionEvaluation")
        dataset.clear_cache()

        # Should fallback to base class
        info = dataset.get_evaluation_info("custom")
        self.assertEqual(type(info.config), four.RegressionEvaluationConfig)

        results = dataset.load_evaluation_results("custom")
        self.assertEqual(type(results), four.RegressionResults)


class VideoRegressionTests(unittest.TestCase):
    def _make_video_regression_dataset(self):
        dataset = fo.Dataset()

        sample1 = fo.Sample(filepath="video1.mp4")
        sample2 = fo.Sample(filepath="video2.mp4")
        sample2.frames[1] = fo.Frame()
        sample3 = fo.Sample(filepath="video3.mp4")
        sample3.frames[1] = fo.Frame(
            ground_truth=fo.Regression(value=1.0),
            predictions=None,
        )
        sample3.frames[2] = fo.Frame(
            ground_truth=None,
            predictions=fo.Regression(value=1.0, confidence=0.9),
        )
        sample4 = fo.Sample(filepath="video4.mp4")
        sample4.frames[1] = fo.Frame(
            ground_truth=fo.Regression(value=2.0),
            predictions=fo.Regression(value=1.9, confidence=0.9),
        )
        sample4.frames[2] = fo.Frame(
            ground_truth=fo.Regression(value=2.8),
            predictions=fo.Regression(value=3.0, confidence=0.9),
        )

        dataset.add_samples([sample1, sample2, sample3, sample4])

        return dataset

    @drop_datasets
    def test_evaluate_video_regressions_simple(self):
        dataset = self._make_video_regression_dataset()

        # Test empty view

        empty_view = dataset.limit(0)
        self.assertEqual(len(empty_view), 0)

        results = empty_view.evaluate_regressions(
            "frames.predictions",
            gt_field="frames.ground_truth",
            eval_key="eval",
            method="simple",
        )

        self.assertIn("eval", dataset.get_field_schema())
        self.assertIn("eval", dataset.get_frame_field_schema())

        empty_view.load_evaluation_view("eval")
        empty_view.get_evaluation_info("eval")

        results.print_metrics()

        metrics = results.metrics()
        self.assertEqual(metrics["support"], 0)

        # Test evaluation (including missing data)

        results = dataset.evaluate_regressions(
            "frames.predictions",
            gt_field="frames.ground_truth",
            eval_key="eval",
            method="simple",
        )

        dataset.load_evaluation_view("eval")
        dataset.get_evaluation_info("eval")

        results.print_metrics()

        metrics = results.metrics()
        self.assertEqual(metrics["support"], 2)

        actual = dataset.values("eval")
        expected = [None, None, None, 0.025]

        for a, e in zip(actual, expected):
            if e is None:
                self.assertIsNone(a)
            else:
                self.assertAlmostEqual(a, e)

        actual = dataset.values("frames.eval", unwind=True)
        expected = [None, None, None, 0.01, 0.04]

        for a, e in zip(actual, expected):
            if e is None:
                self.assertIsNone(a)
            else:
                self.assertAlmostEqual(a, e)

        # Test renaming

        dataset.rename_evaluation("eval", "eval2")

        self.assertNotIn("eval", dataset.list_evaluations())
        self.assertNotIn("eval", dataset.get_field_schema())
        self.assertNotIn("eval", dataset.get_frame_field_schema())

        self.assertIn("eval2", dataset.list_evaluations())
        self.assertIn("eval2", dataset.get_field_schema())
        self.assertIn("eval2", dataset.get_frame_field_schema())

        # Test deletion

        dataset.delete_evaluation("eval2")

        self.assertNotIn("eval2", dataset.list_evaluations())
        self.assertNotIn("eval2", dataset.get_field_schema())
        self.assertNotIn("eval2", dataset.get_frame_field_schema())


class CustomClassificationEvaluationConfig(fouc.SimpleEvaluationConfig):
    pass


class CustomClassificationEvaluation(fouc.SimpleEvaluation):
    pass


class ClassificationTests(unittest.TestCase):
    def _make_classification_dataset(self):
        dataset = fo.Dataset()

        sample1 = fo.Sample(filepath="image1.jpg")
        sample2 = fo.Sample(
            filepath="image2.jpg",
            ground_truth=fo.Classification(label="cat"),
            predictions=None,
        )
        sample3 = fo.Sample(
            filepath="image3.jpg",
            ground_truth=None,
            predictions=fo.Classification(
                label="cat", confidence=0.9, logits=[0.9, 0.1]
            ),
        )
        sample4 = fo.Sample(
            filepath="image4.jpg",
            ground_truth=fo.Classification(label="cat"),
            predictions=fo.Classification(
                label="cat", confidence=0.9, logits=[0.9, 0.1]
            ),
        )
        sample5 = fo.Sample(
            filepath="image5.jpg",
            ground_truth=fo.Classification(label="cat"),
            predictions=fo.Classification(
                label="dog", confidence=0.9, logits=[0.1, 0.9]
            ),
        )

        dataset.add_samples([sample1, sample2, sample3, sample4, sample5])

        return dataset

    @drop_datasets
    def test_evaluate_classifications_simple(self):
        dataset = self._make_classification_dataset()

        # Test empty view

        empty_view = dataset.limit(0)
        self.assertEqual(len(empty_view), 0)

        results = empty_view.evaluate_classifications(
            "predictions",
            gt_field="ground_truth",
            eval_key="eval",
            method="simple",
        )

        self.assertIn("eval", dataset.get_field_schema())

        empty_view.load_evaluation_view("eval")
        empty_view.get_evaluation_info("eval")

        results.report()
        results.print_report()

        metrics = results.metrics()
        self.assertEqual(metrics["support"], 0)

        actual = results.confusion_matrix()
        self.assertEqual(actual.shape, (0, 0))

        # Test evaluation (including missing data)

        results = dataset.evaluate_classifications(
            "predictions",
            gt_field="ground_truth",
            eval_key="eval",
            method="simple",
        )

        dataset.load_evaluation_view("eval")
        dataset.get_evaluation_info("eval")

        results.report()
        results.print_report()

        metrics = results.metrics()
        self.assertEqual(metrics["support"], 3)

        # rows = GT, cols = predicted, labels = [cat, dog]
        actual = results.confusion_matrix()
        expected = np.array([[1, 1], [0, 0]], dtype=int)
        self.assertEqual(actual.shape, expected.shape)
        self.assertTrue((actual == expected).all())

        # rows = GT, cols = predicted, labels = [cat, dog, None]
        classes = list(results.classes) + [results.missing]
        actual = results.confusion_matrix(classes=classes)
        expected = np.array([[1, 1, 1], [0, 0, 0], [1, 0, 1]], dtype=int)
        self.assertEqual(actual.shape, expected.shape)
        self.assertTrue((actual == expected).all())

        self.assertIn("eval", dataset.list_evaluations())
        self.assertIn("eval", dataset.get_field_schema())
        self.assertListEqual(
            dataset.values("eval"),
            [True, False, False, True, False],
        )

        # Test renaming

        dataset.rename_evaluation("eval", "eval2")

        self.assertNotIn("eval", dataset.list_evaluations())
        self.assertNotIn("eval", dataset.get_field_schema())

        self.assertIn("eval2", dataset.list_evaluations())
        self.assertIn("eval2", dataset.get_field_schema())

        # Test deletion

        dataset.delete_evaluation("eval2")

        self.assertNotIn("eval2", dataset.list_evaluations())
        self.assertNotIn("eval2", dataset.get_field_schema())

    @drop_datasets
    def test_evaluate_classifications_top_k(self):
        dataset = self._make_classification_dataset()

        # Test empty view

        empty_view = dataset.limit(0)
        self.assertEqual(len(empty_view), 0)

        results = empty_view.evaluate_classifications(
            "predictions",
            gt_field="ground_truth",
            eval_key="eval",
            classes=["cat", "dog"],
            method="top-k",
        )

        self.assertIn("eval", dataset.get_field_schema())

        empty_view.load_evaluation_view("eval")
        empty_view.get_evaluation_info("eval")

        results.report()
        results.print_report()

        metrics = results.metrics()
        self.assertEqual(metrics["support"], 0)

        # rows = GT, cols = predicted, labels = [cat, dog]
        actual = results.confusion_matrix()
        expected = np.array([[0, 0], [0, 0]], dtype=int)

        self.assertEqual(actual.shape, expected.shape)
        self.assertTrue((actual == expected).all())

        # Test evaluation (including missing data)

        with warnings.catch_warnings():
            warnings.simplefilter("ignore")  # suppress missing logits warning

            results = dataset.evaluate_classifications(
                "predictions",
                gt_field="ground_truth",
                eval_key="eval",
                classes=["cat", "dog"],
                method="top-k",
            )

        dataset.load_evaluation_view("eval")
        dataset.get_evaluation_info("eval")

        results.report()
        results.print_report()

        metrics = results.metrics()
        self.assertEqual(metrics["support"], 3)

        # rows = GT, cols = predicted, labels = [cat, dog]
        actual = results.confusion_matrix()
        expected = np.array([[2, 0], [0, 0]], dtype=int)
        self.assertEqual(actual.shape, expected.shape)
        self.assertTrue((actual == expected).all())

        # rows = GT, cols = predicted, labels = [cat, dog, None]
        classes = list(results.classes) + [results.missing]
        actual = results.confusion_matrix(classes=classes)
        expected = np.array([[2, 0, 1], [0, 0, 0], [1, 0, 1]], dtype=int)
        self.assertEqual(actual.shape, expected.shape)
        self.assertTrue((actual == expected).all())

        self.assertIn("eval", dataset.list_evaluations())
        self.assertIn("eval", dataset.get_field_schema())
        self.assertListEqual(
            dataset.values("eval"),
            [False, False, False, True, True],
        )

        dataset.delete_evaluation("eval")

        self.assertNotIn("eval", dataset.list_evaluations())
        self.assertNotIn("eval", dataset.get_field_schema())

        with warnings.catch_warnings():
            warnings.simplefilter("ignore")  # suppress missing logits warning

            results = dataset.evaluate_classifications(
                "predictions",
                gt_field="ground_truth",
                eval_key="eval",
                classes=["cat", "dog"],
                method="top-k",
                k=1,
            )

        # rows = GT, cols = predicted, labels = [cat, dog]
        actual = results.confusion_matrix()
        expected = np.array([[1, 1], [0, 0]], dtype=int)
        self.assertEqual(actual.shape, expected.shape)
        self.assertTrue((actual == expected).all())

        # rows = GT, cols = predicted, labels = [cat, dog, None]
        classes = list(results.classes) + [results.missing]
        actual = results.confusion_matrix(classes=classes)
        expected = np.array([[1, 1, 1], [0, 0, 0], [1, 0, 1]], dtype=int)
        self.assertEqual(actual.shape, expected.shape)
        self.assertTrue((actual == expected).all())

        self.assertListEqual(
            dataset.values("eval"),
            [False, False, False, True, False],
        )

    @drop_datasets
    def test_evaluate_classifications_binary(self):
        dataset = self._make_classification_dataset()

        # Test empty view

        empty_view = dataset.limit(0)
        self.assertEqual(len(empty_view), 0)

        results = empty_view.evaluate_classifications(
            "predictions",
            gt_field="ground_truth",
            eval_key="eval",
            classes=["cat", "dog"],
            method="binary",
        )

        self.assertIn("eval", dataset.get_field_schema())

        empty_view.load_evaluation_view("eval")
        empty_view.get_evaluation_info("eval")

        results.report()
        results.print_report()

        metrics = results.metrics()
        self.assertEqual(metrics["support"], 0)

        # rows = GT, cols = predicted, labels = [cat, dog]
        actual = results.confusion_matrix()
        expected = np.array([[0, 0], [0, 0]], dtype=int)
        self.assertEqual(actual.shape, expected.shape)
        self.assertTrue((actual == expected).all())

        # Test evaluation (including missing data)

        results = dataset.evaluate_classifications(
            "predictions",
            gt_field="ground_truth",
            eval_key="eval",
            classes=["cat", "dog"],
            method="binary",
        )

        dataset.load_evaluation_view("eval")
        dataset.get_evaluation_info("eval")

        results.report()
        results.print_report()

        metrics = results.metrics()
        self.assertEqual(metrics["support"], 5)

        # rows = GT, cols = predicted, labels = [cat, dog]
        # Missing predictions are assigned the negative label ("cat")
        actual = results.confusion_matrix()
        expected = np.array([[4, 1], [0, 0]], dtype=int)
        self.assertEqual(actual.shape, expected.shape)
        self.assertTrue((actual == expected).all())

        self.assertIn("eval", dataset.list_evaluations())
        self.assertIn("eval", dataset.get_field_schema())
        self.assertListEqual(
            dataset.values("eval"),
            ["TN", "TN", "TN", "TN", "FP"],
        )

        # Test renaming

        dataset.rename_evaluation("eval", "eval2")

        self.assertNotIn("eval", dataset.list_evaluations())
        self.assertNotIn("eval", dataset.get_field_schema())

        self.assertIn("eval2", dataset.list_evaluations())
        self.assertIn("eval2", dataset.get_field_schema())

        # Test deletion

        dataset.delete_evaluation("eval2")

        self.assertNotIn("eval2", dataset.list_evaluations())
        self.assertNotIn("eval2", dataset.get_field_schema())

    @drop_datasets
    def test_evaluate_classifications_embedded_fields(self):
        dataset = self._make_classification_dataset()

        dataset.add_sample_field(
            "embedded",
            fo.EmbeddedDocumentField,
            embedded_doc_type=fo.DynamicEmbeddedDocument,
        )

        dataset.rename_sample_field("predictions", "embedded.predictions")
        dataset.rename_sample_field("ground_truth", "embedded.ground_truth")

        results = dataset.evaluate_classifications(
            "embedded.predictions",
            gt_field="embedded.ground_truth",
            eval_key="eval",
            method="simple",
        )

        results.report()
        results.print_report()

    def test_custom_classification_evaluation(self):
        dataset = self._make_classification_dataset()

        dataset.evaluate_classifications(
            "predictions",
            gt_field="ground_truth",
            method=CustomClassificationEvaluationConfig,
            eval_key="custom",
        )

        dataset.clear_cache()

        info = dataset.get_evaluation_info("custom")
        self.assertEqual(
            type(info.config), CustomClassificationEvaluationConfig
        )

        results = dataset.load_evaluation_results("custom")
        self.assertEqual(type(results), fouc.ClassificationResults)

        delattr(sys.modules[__name__], "CustomClassificationEvaluationConfig")
        delattr(sys.modules[__name__], "CustomClassificationEvaluation")
        dataset.clear_cache()

        # Should fallback to base class
        info = dataset.get_evaluation_info("custom")
        self.assertEqual(
            type(info.config), fouc.ClassificationEvaluationConfig
        )

        results = dataset.load_evaluation_results("custom")
        self.assertEqual(type(results), fouc.ClassificationResults)


class VideoClassificationTests(unittest.TestCase):
    def _make_video_classification_dataset(self):
        dataset = fo.Dataset()

        sample1 = fo.Sample(filepath="video1.mp4")
        sample2 = fo.Sample(filepath="video2.mp4")
        sample2.frames[1] = fo.Frame()
        sample3 = fo.Sample(filepath="video3.mp4")
        sample3.frames[1] = fo.Frame(
            ground_truth=fo.Classification(label="cat"),
            predictions=None,
        )
        sample3.frames[2] = fo.Frame(
            ground_truth=None,
            predictions=fo.Classification(
                label="cat", confidence=0.9, logits=[0.9, 0.1]
            ),
        )
        sample4 = fo.Sample(filepath="video4.mp4")
        sample4.frames[1] = fo.Frame(
            ground_truth=fo.Classification(label="cat"),
            predictions=fo.Classification(
                label="cat", confidence=0.9, logits=[0.9, 0.1]
            ),
        )
        sample4.frames[2] = fo.Frame(
            ground_truth=fo.Classification(label="cat"),
            predictions=fo.Classification(
                label="dog", confidence=0.9, logits=[0.1, 0.9]
            ),
        )

        dataset.add_samples([sample1, sample2, sample3, sample4])

        return dataset

    @drop_datasets
    def test_evaluate_video_classifications_simple(self):
        dataset = self._make_video_classification_dataset()

        # Test empty view

        empty_view = dataset.limit(0)
        self.assertEqual(len(empty_view), 0)

        results = empty_view.evaluate_classifications(
            "frames.predictions",
            gt_field="frames.ground_truth",
            eval_key="eval",
            method="simple",
        )

        self.assertIn("eval", dataset.get_field_schema())
        self.assertIn("eval", dataset.get_frame_field_schema())

        empty_view.load_evaluation_view("eval")
        empty_view.get_evaluation_info("eval")

        results.report()
        results.print_report()

        metrics = results.metrics()
        self.assertEqual(metrics["support"], 0)

        actual = results.confusion_matrix()
        self.assertEqual(actual.shape, (0, 0))

        # Test evaluation (including missing data)

        results = dataset.evaluate_classifications(
            "frames.predictions",
            gt_field="frames.ground_truth",
            eval_key="eval",
            method="simple",
        )

        dataset.load_evaluation_view("eval")
        dataset.get_evaluation_info("eval")

        results.report()
        results.print_report()

        metrics = results.metrics()
        self.assertEqual(metrics["support"], 3)

        # rows = GT, cols = predicted, labels = [cat, dog]
        actual = results.confusion_matrix()
        expected = np.array([[1, 1], [0, 0]], dtype=int)
        self.assertEqual(actual.shape, expected.shape)
        self.assertTrue((actual == expected).all())

        # rows = GT, cols = predicted, labels = [cat, dog, None]
        classes = list(results.classes) + [results.missing]
        actual = results.confusion_matrix(classes=classes)
        expected = np.array([[1, 1, 1], [0, 0, 0], [1, 0, 1]], dtype=int)
        self.assertEqual(actual.shape, expected.shape)
        self.assertTrue((actual == expected).all())

        self.assertIn("eval", dataset.list_evaluations())
        self.assertIn("eval", dataset.get_field_schema())
        self.assertIn("eval", dataset.get_frame_field_schema())
        self.assertListEqual(
            dataset.values("frames.eval"),
            [[], [True], [False, False], [True, False]],
        )

        # Test renaming

        dataset.rename_evaluation("eval", "eval2")

        self.assertNotIn("eval", dataset.list_evaluations())
        self.assertNotIn("eval", dataset.get_field_schema())
        self.assertNotIn("eval", dataset.get_frame_field_schema())

        self.assertIn("eval2", dataset.list_evaluations())
        self.assertIn("eval2", dataset.get_field_schema())
        self.assertIn("eval2", dataset.get_frame_field_schema())

        # Test deletion

        dataset.delete_evaluation("eval2")

        self.assertNotIn("eval2", dataset.list_evaluations())
        self.assertNotIn("eval2", dataset.get_field_schema())
        self.assertNotIn("eval2", dataset.get_frame_field_schema())

    @drop_datasets
    def test_evaluate_video_classifications_top_k(self):
        dataset = self._make_video_classification_dataset()

        # Test empty view

        empty_view = dataset.limit(0)
        self.assertEqual(len(empty_view), 0)

        results = empty_view.evaluate_classifications(
            "frames.predictions",
            gt_field="frames.ground_truth",
            eval_key="eval",
            classes=["cat", "dog"],
            method="top-k",
        )

        self.assertIn("eval", dataset.get_field_schema())
        self.assertIn("eval", dataset.get_frame_field_schema())

        empty_view.load_evaluation_view("eval")
        empty_view.get_evaluation_info("eval")

        results.report()
        results.print_report()

        metrics = results.metrics()
        self.assertEqual(metrics["support"], 0)

        # rows = GT, cols = predicted, labels = [cat, dog]
        actual = results.confusion_matrix()
        expected = np.array([[0, 0], [0, 0]], dtype=int)

        self.assertEqual(actual.shape, expected.shape)
        self.assertTrue((actual == expected).all())

        # Test evaluation (including missing data)

        with warnings.catch_warnings():
            warnings.simplefilter("ignore")  # suppress missing logits warning

            results = dataset.evaluate_classifications(
                "frames.predictions",
                gt_field="frames.ground_truth",
                eval_key="eval",
                classes=["cat", "dog"],
                method="top-k",
            )

        dataset.load_evaluation_view("eval")
        dataset.get_evaluation_info("eval")

        results.report()
        results.print_report()

        metrics = results.metrics()
        self.assertEqual(metrics["support"], 3)

        # rows = GT, cols = predicted, labels = [cat, dog]
        actual = results.confusion_matrix()
        expected = np.array([[2, 0], [0, 0]], dtype=int)
        self.assertEqual(actual.shape, expected.shape)
        self.assertTrue((actual == expected).all())

        # rows = GT, cols = predicted, labels = [cat, dog, None]
        classes = list(results.classes) + [results.missing]
        actual = results.confusion_matrix(classes=classes)
        expected = np.array([[2, 0, 1], [0, 0, 0], [1, 0, 1]], dtype=int)
        self.assertEqual(actual.shape, expected.shape)
        self.assertTrue((actual == expected).all())

        self.assertIn("eval", dataset.list_evaluations())
        self.assertIn("eval", dataset.get_field_schema())
        self.assertIn("eval", dataset.get_frame_field_schema())
        self.assertListEqual(
            dataset.values("frames.eval"),
            [[], [False], [False, False], [True, True]],
        )

        dataset.delete_evaluation("eval")

        self.assertNotIn("eval", dataset.list_evaluations())
        self.assertNotIn("eval", dataset.get_field_schema())
        self.assertNotIn("eval", dataset.get_frame_field_schema())

        with warnings.catch_warnings():
            warnings.simplefilter("ignore")  # suppress missing logits warning

            results = dataset.evaluate_classifications(
                "frames.predictions",
                gt_field="frames.ground_truth",
                eval_key="eval",
                classes=["cat", "dog"],
                method="top-k",
                k=1,
            )

        # rows = GT, cols = predicted, labels = [cat, dog]
        actual = results.confusion_matrix()
        expected = np.array([[1, 1], [0, 0]], dtype=int)
        self.assertEqual(actual.shape, expected.shape)
        self.assertTrue((actual == expected).all())

        # rows = GT, cols = predicted, labels = [cat, dog, None]
        classes = list(results.classes) + [results.missing]
        actual = results.confusion_matrix(classes=classes)
        expected = np.array([[1, 1, 1], [0, 0, 0], [1, 0, 1]], dtype=int)
        self.assertEqual(actual.shape, expected.shape)
        self.assertTrue((actual == expected).all())

        self.assertListEqual(
            dataset.values("frames.eval"),
            [[], [False], [False, False], [True, False]],
        )

    @drop_datasets
    def test_evaluate_video_classifications_binary(self):
        dataset = self._make_video_classification_dataset()

        # Test empty view

        empty_view = dataset.limit(0)
        self.assertEqual(len(empty_view), 0)

        results = empty_view.evaluate_classifications(
            "frames.predictions",
            gt_field="frames.ground_truth",
            eval_key="eval",
            classes=["cat", "dog"],
            method="binary",
        )

        self.assertIn("eval", dataset.get_field_schema())
        self.assertIn("eval", dataset.get_frame_field_schema())

        empty_view.load_evaluation_view("eval")
        empty_view.get_evaluation_info("eval")

        results.report()
        results.print_report()

        metrics = results.metrics()
        self.assertEqual(metrics["support"], 0)

        # rows = GT, cols = predicted, labels = [cat, dog]
        actual = results.confusion_matrix()
        expected = np.array([[0, 0], [0, 0]], dtype=int)
        self.assertEqual(actual.shape, expected.shape)
        self.assertTrue((actual == expected).all())

        # Test evaluation (including missing data)

        results = dataset.evaluate_classifications(
            "frames.predictions",
            gt_field="frames.ground_truth",
            eval_key="eval",
            classes=["cat", "dog"],
            method="binary",
        )

        dataset.load_evaluation_view("eval")
        dataset.get_evaluation_info("eval")

        results.report()
        results.print_report()

        metrics = results.metrics()
        self.assertEqual(metrics["support"], 5)

        # rows = GT, cols = predicted, labels = [cat, dog]
        # Missing predictions are assigned the negative label ("cat")
        actual = results.confusion_matrix()
        expected = np.array([[4, 1], [0, 0]], dtype=int)
        self.assertEqual(actual.shape, expected.shape)
        self.assertTrue((actual == expected).all())

        self.assertIn("eval", dataset.list_evaluations())
        self.assertIn("eval", dataset.get_field_schema())
        self.assertIn("eval", dataset.get_frame_field_schema())
        self.assertListEqual(
            dataset.values("frames.eval"),
            [[], ["TN"], ["TN", "TN"], ["TN", "FP"]],
        )

        # Test renaming

        dataset.rename_evaluation("eval", "eval2")

        self.assertNotIn("eval", dataset.list_evaluations())
        self.assertNotIn("eval", dataset.get_field_schema())
        self.assertNotIn("eval", dataset.get_frame_field_schema())

        self.assertIn("eval2", dataset.list_evaluations())
        self.assertIn("eval2", dataset.get_field_schema())
        self.assertIn("eval2", dataset.get_frame_field_schema())

        # Test deletion

        dataset.delete_evaluation("eval2")

        self.assertNotIn("eval2", dataset.list_evaluations())
        self.assertNotIn("eval2", dataset.get_field_schema())
        self.assertNotIn("eval2", dataset.get_frame_field_schema())


class CustomDetectionEvaluationConfig(coco.COCOEvaluationConfig):
    pass


class CustomDetectionEvaluation(coco.COCOEvaluation):
    pass


class DetectionsTests(unittest.TestCase):
    def _make_detections_dataset(self):
        dataset = fo.Dataset()

        sample1 = fo.Sample(filepath="image1.jpg")
        sample2 = fo.Sample(
            filepath="image2.jpg",
            ground_truth=fo.Detections(
                detections=[
                    fo.Detection(
                        label="cat",
                        bounding_box=[0.1, 0.1, 0.4, 0.4],
                    )
                ]
            ),
            predictions=None,
        )
        sample3 = fo.Sample(
            filepath="image3.jpg",
            ground_truth=None,
            predictions=fo.Detections(
                detections=[
                    fo.Detection(
                        label="cat",
                        bounding_box=[0.1, 0.1, 0.4, 0.4],
                        confidence=0.9,
                    )
                ]
            ),
        )
        sample4 = fo.Sample(
            filepath="image4.jpg",
            ground_truth=fo.Detections(
                detections=[
                    fo.Detection(
                        label="cat",
                        bounding_box=[0.1, 0.1, 0.4, 0.4],
                    )
                ]
            ),
            predictions=fo.Detections(
                detections=[
                    fo.Detection(
                        label="cat",
                        bounding_box=[0.1, 0.1, 0.4, 0.4],
                        confidence=0.9,
                    )
                ]
            ),
        )
        sample5 = fo.Sample(
            filepath="image5.jpg",
            ground_truth=fo.Detections(
                detections=[
                    fo.Detection(
                        label="cat",
                        bounding_box=[0.1, 0.1, 0.4, 0.4],
                    )
                ]
            ),
            predictions=fo.Detections(
                detections=[
                    fo.Detection(
                        label="dog",
                        bounding_box=[0.1, 0.1, 0.4, 0.4],
                        confidence=0.9,
                    )
                ]
            ),
        )

        dataset.add_samples([sample1, sample2, sample3, sample4, sample5])

        return dataset

    def _make_instances_dataset(self):
        dataset = fo.Dataset()

        sample1 = fo.Sample(filepath="image1.jpg")
        sample2 = fo.Sample(
            filepath="image2.jpg",
            ground_truth=fo.Detections(
                detections=[
                    fo.Detection(
                        label="cat",
                        bounding_box=[0.1, 0.1, 0.4, 0.4],
                        mask=np.full((8, 8), True),
                    )
                ]
            ),
            predictions=None,
        )
        sample3 = fo.Sample(
            filepath="image3.jpg",
            ground_truth=None,
            predictions=fo.Detections(
                detections=[
                    fo.Detection(
                        label="cat",
                        bounding_box=[0.1, 0.1, 0.4, 0.4],
                        confidence=0.9,
                        mask=np.full((8, 8), True),
                    )
                ]
            ),
        )
        sample4 = fo.Sample(
            filepath="image4.jpg",
            ground_truth=fo.Detections(
                detections=[
                    fo.Detection(
                        label="cat",
                        bounding_box=[0.1, 0.1, 0.4, 0.4],
                        mask=np.full((8, 8), True),
                    )
                ]
            ),
            predictions=fo.Detections(
                detections=[
                    fo.Detection(
                        label="cat",
                        bounding_box=[0.1, 0.1, 0.4, 0.4],
                        confidence=0.9,
                        mask=np.full((8, 8), True),
                    ),
                ]
            ),
        )
        sample5 = fo.Sample(
            filepath="image5.jpg",
            ground_truth=fo.Detections(
                detections=[
                    fo.Detection(
                        label="cat",
                        bounding_box=[0.1, 0.1, 0.4, 0.4],
                        mask=np.full((8, 8), True),
                    )
                ]
            ),
            predictions=fo.Detections(
                detections=[
                    fo.Detection(
                        label="dog",
                        bounding_box=[0.1, 0.1, 0.4, 0.4],
                        confidence=0.9,
                        mask=np.full((8, 8), True),
                    )
                ]
            ),
        )

        dataset.add_samples([sample1, sample2, sample3, sample4, sample5])

        return dataset

    def _make_polylines_dataset(self):
        dataset = fo.Dataset()

        sample1 = fo.Sample(filepath="image1.jpg")
        sample2 = fo.Sample(
            filepath="image2.jpg",
            ground_truth=fo.Polylines(
                polylines=[
                    fo.Polyline(
                        label="cat",
                        points=[
                            [(0.1, 0.1), (0.1, 0.4), (0.4, 0.4), (0.4, 0.1)]
                        ],
                        filled=True,
                    )
                ]
            ),
            predictions=None,
        )
        sample3 = fo.Sample(
            filepath="image3.jpg",
            ground_truth=None,
            predictions=fo.Polylines(
                polylines=[
                    fo.Polyline(
                        label="cat",
                        points=[
                            [(0.1, 0.1), (0.1, 0.4), (0.4, 0.4), (0.4, 0.1)]
                        ],
                        filled=True,
                        confidence=0.9,
                    )
                ]
            ),
        )
        sample4 = fo.Sample(
            filepath="image4.jpg",
            ground_truth=fo.Polylines(
                polylines=[
                    fo.Polyline(
                        label="cat",
                        points=[
                            [(0.1, 0.1), (0.1, 0.4), (0.4, 0.4), (0.4, 0.1)]
                        ],
                        filled=True,
                    )
                ]
            ),
            predictions=fo.Polylines(
                polylines=[
                    fo.Polyline(
                        label="cat",
                        points=[
                            [(0.1, 0.1), (0.1, 0.4), (0.4, 0.4), (0.4, 0.1)]
                        ],
                        filled=True,
                        confidence=0.9,
                    )
                ]
            ),
        )
        sample5 = fo.Sample(
            filepath="image5.jpg",
            ground_truth=fo.Polylines(
                polylines=[
                    fo.Polyline(
                        label="cat",
                        points=[
                            [(0.1, 0.1), (0.1, 0.4), (0.4, 0.4), (0.4, 0.1)]
                        ],
                        filled=True,
                    )
                ]
            ),
            predictions=fo.Polylines(
                polylines=[
                    fo.Polyline(
                        label="dog",
                        points=[
                            [(0.1, 0.1), (0.1, 0.4), (0.4, 0.4), (0.4, 0.1)]
                        ],
                        filled=True,
                        confidence=0.9,
                    )
                ]
            ),
        )

        dataset.add_samples([sample1, sample2, sample3, sample4, sample5])

        return dataset

    def _evaluate_coco(self, dataset, kwargs):
        _, gt_eval_field = dataset._get_label_field_path(
            "ground_truth", "eval"
        )
        _, pred_eval_field = dataset._get_label_field_path(
            "predictions", "eval"
        )

        # Test empty view

        empty_view = dataset.limit(0)
        self.assertEqual(len(empty_view), 0)

        results = empty_view.evaluate_detections(
            "predictions",
            gt_field="ground_truth",
            eval_key="eval",
            method="coco",
            compute_mAP=True,
            **kwargs,
        )

        schema = dataset.get_field_schema(flat=True)
        self.assertIn("eval_tp", schema)
        self.assertIn("eval_fp", schema)
        self.assertIn("eval_fn", schema)
        self.assertIn(gt_eval_field, schema)
        self.assertIn(gt_eval_field + "_id", schema)
        self.assertIn(gt_eval_field + "_iou", schema)
        self.assertIn(pred_eval_field, schema)
        self.assertIn(pred_eval_field + "_id", schema)
        self.assertIn(pred_eval_field + "_iou", schema)

        empty_view.load_evaluation_view("eval")
        empty_view.get_evaluation_info("eval")

        results.report()
        results.print_report()
        results.mAP()

        metrics = results.metrics()
        self.assertEqual(metrics["support"], 0)

        actual = results.confusion_matrix()
        self.assertEqual(actual.shape, (0, 0))

        # Test classwise evaluation (including missing data)

        results = dataset.evaluate_detections(
            "predictions",
            gt_field="ground_truth",
            eval_key="eval",
            method="coco",
            compute_mAP=True,
            classwise=True,  # don't allow matches w/ different classes
            **kwargs,
        )

        dataset.load_evaluation_view("eval")
        dataset.get_evaluation_info("eval")

        results.report()
        results.print_report()
        results.mAP()

        metrics = results.metrics()
        self.assertEqual(metrics["support"], 3)

        # rows = GT, cols = predicted, labels = [cat, dog]
        actual = results.confusion_matrix()
        expected = np.array([[1, 0], [0, 0]], dtype=int)
        self.assertEqual(actual.shape, expected.shape)
        self.assertTrue((actual == expected).all())

        # rows = GT, cols = predicted, labels = [cat, dog, None]
        classes = list(results.classes) + [results.missing]
        actual = results.confusion_matrix(classes=classes)
        expected = np.array([[1, 0, 2], [0, 0, 0], [1, 1, 0]], dtype=int)
        self.assertEqual(actual.shape, expected.shape)
        self.assertTrue((actual == expected).all())

        self.assertIn("eval", dataset.list_evaluations())
        self.assertListEqual(
            dataset.values(gt_eval_field),
            [None, ["fn"], None, ["tp"], ["fn"]],
        )
        self.assertListEqual(
            dataset.values(pred_eval_field),
            [None, None, ["fp"], ["tp"], ["fp"]],
        )
        self.assertIn("eval_tp", dataset.get_field_schema())
        self.assertListEqual(dataset.values("eval_tp"), [0, 0, 0, 1, 0])
        self.assertIn("eval_fp", dataset.get_field_schema())
        self.assertListEqual(dataset.values("eval_fp"), [0, 0, 1, 0, 1])
        self.assertIn("eval_fn", dataset.get_field_schema())
        self.assertListEqual(dataset.values("eval_fn"), [0, 1, 0, 0, 1])

        # Test renaming

        dataset.rename_evaluation("eval", "eval2")

        _, gt_eval_field2 = dataset._get_label_field_path(
            "ground_truth", "eval2"
        )
        _, pred_eval_field2 = dataset._get_label_field_path(
            "predictions", "eval2"
        )

        self.assertNotIn("eval", dataset.list_evaluations())
        self.assertListEqual(
            dataset.values(gt_eval_field),
            [None, [None], None, [None], [None]],
        )
        self.assertListEqual(
            dataset.values(pred_eval_field),
            [None, None, [None], [None], [None]],
        )

        schema = dataset.get_field_schema(flat=True)
        self.assertNotIn("eval_tp", schema)
        self.assertNotIn("eval_fp", schema)
        self.assertNotIn("eval_fn", schema)
        self.assertNotIn(gt_eval_field, schema)
        self.assertNotIn(gt_eval_field + "_id", schema)
        self.assertNotIn(gt_eval_field + "_iou", schema)
        self.assertNotIn(pred_eval_field, schema)
        self.assertNotIn(pred_eval_field + "_id", schema)
        self.assertNotIn(pred_eval_field + "_iou", schema)

        self.assertIn("eval2", dataset.list_evaluations())
        self.assertListEqual(
            dataset.values(gt_eval_field2),
            [None, ["fn"], None, ["tp"], ["fn"]],
        )
        self.assertListEqual(
            dataset.values(pred_eval_field2),
            [None, None, ["fp"], ["tp"], ["fp"]],
        )

        schema = dataset.get_field_schema(flat=True)
        self.assertIn("eval2_tp", schema)
        self.assertIn("eval2_fp", schema)
        self.assertIn("eval2_fn", schema)
        self.assertIn(gt_eval_field2, schema)
        self.assertIn(gt_eval_field2 + "_id", schema)
        self.assertIn(gt_eval_field2 + "_iou", schema)
        self.assertIn(pred_eval_field2, schema)
        self.assertIn(pred_eval_field2 + "_id", schema)
        self.assertIn(pred_eval_field2 + "_iou", schema)

        # Test deletion

        dataset.delete_evaluation("eval2")

        self.assertNotIn("eval2", dataset.list_evaluations())
        self.assertListEqual(
            dataset.values(gt_eval_field2),
            [None, [None], None, [None], [None]],
        )
        self.assertListEqual(
            dataset.values(pred_eval_field2),
            [None, None, [None], [None], [None]],
        )

        schema = dataset.get_field_schema(flat=True)
        self.assertNotIn("eval2_tp", schema)
        self.assertNotIn("eval2_fp", schema)
        self.assertNotIn("eval2_fn", schema)
        self.assertNotIn(gt_eval_field2, schema)
        self.assertNotIn(gt_eval_field2 + "_id", schema)
        self.assertNotIn(gt_eval_field2 + "_iou", schema)
        self.assertNotIn(pred_eval_field2, schema)
        self.assertNotIn(pred_eval_field2 + "_id", schema)
        self.assertNotIn(pred_eval_field2 + "_iou", schema)

        # Test non-classwise evaluation (including missing data)

        results = dataset.evaluate_detections(
            "predictions",
            gt_field="ground_truth",
            eval_key="eval",
            method="coco",
            compute_mAP=True,
            classwise=False,  # allow matches w/ different classes
            **kwargs,
        )

        # rows = GT, cols = predicted, labels = [cat, dog]
        actual = results.confusion_matrix()
        expected = np.array([[1, 1], [0, 0]], dtype=int)
        self.assertEqual(actual.shape, expected.shape)
        self.assertTrue((actual == expected).all())

        # rows = GT, cols = predicted, labels = [cat, dog, None]
        classes = list(results.classes) + [results.missing]
        actual = results.confusion_matrix(classes=classes)
        expected = np.array([[1, 1, 1], [0, 0, 0], [1, 0, 0]], dtype=int)
        self.assertEqual(actual.shape, expected.shape)
        self.assertTrue((actual == expected).all())

        self.assertListEqual(
            dataset.values(gt_eval_field),
            [None, ["fn"], None, ["tp"], ["fn"]],
        )
        self.assertListEqual(
            dataset.values(pred_eval_field),
            [None, None, ["fp"], ["tp"], ["fp"]],
        )
        self.assertListEqual(dataset.values("eval_tp"), [0, 0, 0, 1, 0])
        self.assertListEqual(dataset.values("eval_fp"), [0, 0, 1, 0, 1])
        self.assertListEqual(dataset.values("eval_fn"), [0, 1, 0, 0, 1])

    def _evaluate_open_images(self, dataset, kwargs):
        _, gt_eval_field = dataset._get_label_field_path(
            "ground_truth", "eval"
        )
        _, pred_eval_field = dataset._get_label_field_path(
            "predictions", "eval"
        )

        # Test empty view

        empty_view = dataset.limit(0)
        self.assertEqual(len(empty_view), 0)

        results = empty_view.evaluate_detections(
            "predictions",
            gt_field="ground_truth",
            eval_key="eval",
            method="open-images",
            **kwargs,
        )

        schema = dataset.get_field_schema(flat=True)
        self.assertIn("eval_tp", schema)
        self.assertIn("eval_fp", schema)
        self.assertIn("eval_fn", schema)
        self.assertIn(gt_eval_field, schema)
        self.assertIn(gt_eval_field + "_id", schema)
        self.assertIn(gt_eval_field + "_iou", schema)
        self.assertIn(pred_eval_field, schema)
        self.assertIn(pred_eval_field + "_id", schema)
        self.assertIn(pred_eval_field + "_iou", schema)

        empty_view.load_evaluation_view("eval")
        empty_view.get_evaluation_info("eval")

        results.report()
        results.print_report()
        results.mAP()

        metrics = results.metrics()
        self.assertEqual(metrics["support"], 0)

        actual = results.confusion_matrix()
        self.assertEqual(actual.shape, (0, 0))

        # Test classwise evaluation (including missing data)

        results = dataset.evaluate_detections(
            "predictions",
            gt_field="ground_truth",
            eval_key="eval",
            method="open-images",
            classwise=True,  # don't allow matches w/ different classes
            **kwargs,
        )

        dataset.load_evaluation_view("eval")
        dataset.get_evaluation_info("eval")

        results.report()
        results.print_report()
        results.mAP()

        metrics = results.metrics()
        self.assertEqual(metrics["support"], 3)

        # rows = GT, cols = predicted, labels = [cat, dog]
        actual = results.confusion_matrix()
        expected = np.array([[1, 0], [0, 0]], dtype=int)
        self.assertEqual(actual.shape, expected.shape)
        self.assertTrue((actual == expected).all())

        # rows = GT, cols = predicted, labels = [cat, dog, None]
        classes = list(results.classes) + [results.missing]
        actual = results.confusion_matrix(classes=classes)
        expected = np.array([[1, 0, 2], [0, 0, 0], [1, 1, 0]], dtype=int)
        self.assertEqual(actual.shape, expected.shape)
        self.assertTrue((actual == expected).all())

        self.assertIn("eval", dataset.list_evaluations())
        self.assertListEqual(
            dataset.values(gt_eval_field),
            [None, ["fn"], None, ["tp"], ["fn"]],
        )
        self.assertListEqual(
            dataset.values(pred_eval_field),
            [None, None, ["fp"], ["tp"], ["fp"]],
        )
        self.assertIn("eval_tp", dataset.get_field_schema())
        self.assertListEqual(dataset.values("eval_tp"), [0, 0, 0, 1, 0])
        self.assertIn("eval_fp", dataset.get_field_schema())
        self.assertListEqual(dataset.values("eval_fp"), [0, 0, 1, 0, 1])
        self.assertIn("eval_fn", dataset.get_field_schema())
        self.assertListEqual(dataset.values("eval_fn"), [0, 1, 0, 0, 1])

        # Test rename

        dataset.rename_evaluation("eval", "eval2")

        _, gt_eval_field2 = dataset._get_label_field_path(
            "ground_truth", "eval2"
        )
        _, pred_eval_field2 = dataset._get_label_field_path(
            "predictions", "eval2"
        )

        self.assertNotIn("eval", dataset.list_evaluations())
        self.assertListEqual(
            dataset.values(gt_eval_field),
            [None, [None], None, [None], [None]],
        )
        self.assertListEqual(
            dataset.values(pred_eval_field),
            [None, None, [None], [None], [None]],
        )

        schema = dataset.get_field_schema(flat=True)
        self.assertNotIn("eval_tp", schema)
        self.assertNotIn("eval_fp", schema)
        self.assertNotIn("eval_fn", schema)
        self.assertNotIn(gt_eval_field, schema)
        self.assertNotIn(gt_eval_field + "_id", schema)
        self.assertNotIn(gt_eval_field + "_iou", schema)
        self.assertNotIn(pred_eval_field, schema)
        self.assertNotIn(pred_eval_field + "_id", schema)
        self.assertNotIn(pred_eval_field + "_iou", schema)

        self.assertIn("eval2", dataset.list_evaluations())
        self.assertListEqual(
            dataset.values(gt_eval_field2),
            [None, ["fn"], None, ["tp"], ["fn"]],
        )
        self.assertListEqual(
            dataset.values(pred_eval_field2),
            [None, None, ["fp"], ["tp"], ["fp"]],
        )

        schema = dataset.get_field_schema(flat=True)
        self.assertIn("eval2_tp", schema)
        self.assertIn("eval2_fp", schema)
        self.assertIn("eval2_fn", schema)
        self.assertIn(gt_eval_field2, schema)
        self.assertIn(gt_eval_field2 + "_id", schema)
        self.assertIn(gt_eval_field2 + "_iou", schema)
        self.assertIn(pred_eval_field2, schema)
        self.assertIn(pred_eval_field2 + "_id", schema)
        self.assertIn(pred_eval_field2 + "_iou", schema)

        # Test deletion

        dataset.delete_evaluation("eval2")

        self.assertNotIn("eval2", dataset.list_evaluations())
        self.assertListEqual(
            dataset.values(gt_eval_field2),
            [None, [None], None, [None], [None]],
        )
        self.assertListEqual(
            dataset.values(pred_eval_field2),
            [None, None, [None], [None], [None]],
        )

        schema = dataset.get_field_schema(flat=True)
        self.assertNotIn("eval2_tp", schema)
        self.assertNotIn("eval2_fp", schema)
        self.assertNotIn("eval2_fn", schema)
        self.assertNotIn(gt_eval_field2, schema)
        self.assertNotIn(gt_eval_field2 + "_id", schema)
        self.assertNotIn(gt_eval_field2 + "_iou", schema)
        self.assertNotIn(pred_eval_field2, schema)
        self.assertNotIn(pred_eval_field2 + "_id", schema)
        self.assertNotIn(pred_eval_field2 + "_iou", schema)

        # Test non-classwise evaluation (including missing data)

        results = dataset.evaluate_detections(
            "predictions",
            gt_field="ground_truth",
            eval_key="eval",
            method="open-images",
            classwise=False,  # allow matches w/ different classes
            **kwargs,
        )

        # rows = GT, cols = predicted, labels = [cat, dog]
        actual = results.confusion_matrix()
        expected = np.array([[1, 1], [0, 0]], dtype=int)
        self.assertEqual(actual.shape, expected.shape)
        self.assertTrue((actual == expected).all())

        # rows = GT, cols = predicted, labels = [cat, dog, None]
        classes = list(results.classes) + [results.missing]
        actual = results.confusion_matrix(classes=classes)
        expected = np.array([[1, 1, 1], [0, 0, 0], [1, 0, 0]], dtype=int)
        self.assertEqual(actual.shape, expected.shape)
        self.assertTrue((actual == expected).all())

        self.assertListEqual(
            dataset.values(gt_eval_field),
            [None, ["fn"], None, ["tp"], ["fn"]],
        )
        self.assertListEqual(
            dataset.values(pred_eval_field),
            [None, None, ["fp"], ["tp"], ["fp"]],
        )
        self.assertListEqual(dataset.values("eval_tp"), [0, 0, 0, 1, 0])
        self.assertListEqual(dataset.values("eval_fp"), [0, 0, 1, 0, 1])
        self.assertListEqual(dataset.values("eval_fn"), [0, 1, 0, 0, 1])

    @drop_datasets
    def test_evaluate_detections_coco(self):
        dataset = self._make_detections_dataset()
        kwargs = {}

        self._evaluate_coco(dataset, kwargs)

    @drop_datasets
    def test_evaluate_instances_coco(self):
        dataset = self._make_instances_dataset()
        kwargs = dict(use_masks=True)

        self._evaluate_coco(dataset, kwargs)

    @drop_datasets
    def test_evaluate_polylines_coco(self):
        dataset = self._make_polylines_dataset()
        kwargs = {}

        self._evaluate_coco(dataset, kwargs)

    @drop_datasets
    def test_evaluate_detections_open_images(self):
        dataset = self._make_detections_dataset()
        kwargs = {}

        self._evaluate_open_images(dataset, kwargs)

    @drop_datasets
    def test_evaluate_instances_open_images(self):
        dataset = self._make_instances_dataset()
        kwargs = dict(use_masks=True)

        self._evaluate_open_images(dataset, kwargs)

    @drop_datasets
    def test_evaluate_polylines_open_images(self):
        dataset = self._make_polylines_dataset()
        kwargs = {}

        self._evaluate_open_images(dataset, kwargs)

    @drop_datasets
    def test_load_evaluation_view_select_fields(self):
        dataset = self._make_detections_dataset()

        dataset.clone_sample_field("predictions", "predictions2")

        dataset.evaluate_detections(
            "predictions", gt_field="ground_truth", eval_key="eval"
        )
        dataset.evaluate_detections(
            "predictions2", gt_field="ground_truth", eval_key="eval2"
        )

        view = dataset.load_evaluation_view("eval", select_fields=True)

        schema = view.get_field_schema(flat=True)

        self.assertIn("ground_truth", schema)
        self.assertIn("ground_truth.detections.eval", schema)
        self.assertIn("ground_truth.detections.eval_id", schema)
        self.assertIn("ground_truth.detections.eval_iou", schema)

        self.assertIn("predictions", schema)
        self.assertIn("predictions.detections.eval", schema)
        self.assertIn("predictions.detections.eval_id", schema)
        self.assertIn("predictions.detections.eval_iou", schema)

        self.assertNotIn("predictions2", schema)
        self.assertNotIn("ground_truth.detections.eval2", schema)
        self.assertNotIn("ground_truth.detections.eval2_id", schema)
        self.assertNotIn("ground_truth.detections.eval2_iou", schema)

        self.assertNotIn("eval2_tp", schema)
        self.assertNotIn("eval2_fp", schema)
        self.assertNotIn("eval2_fn", schema)

        self.assertEqual(view.distinct("ground_truth.detections.eval2"), [])

        sample = view.last()
        detection = sample["ground_truth"].detections[0]

        self.assertIsNotNone(detection["eval"])

        with self.assertRaises(KeyError):
            detection["eval2"]

    @drop_datasets
    def test_evaluate_detections_embedded_fields(self):
        dataset = self._make_detections_dataset()

        dataset.add_sample_field(
            "embedded",
            fo.EmbeddedDocumentField,
            embedded_doc_type=fo.DynamicEmbeddedDocument,
        )

        dataset.rename_sample_field("predictions", "embedded.predictions")
        dataset.rename_sample_field("ground_truth", "embedded.ground_truth")

        _, gt_eval_field = dataset._get_label_field_path(
            "embedded.ground_truth", "eval"
        )
        _, pred_eval_field = dataset._get_label_field_path(
            "embedded.predictions", "eval"
        )

        results = dataset.evaluate_detections(
            "embedded.predictions",
            gt_field="embedded.ground_truth",
            eval_key="eval",
            method="coco",
        )

        schema = dataset.get_field_schema(flat=True)
        self.assertIn("eval_tp", schema)
        self.assertIn("eval_fp", schema)
        self.assertIn("eval_fn", schema)
        self.assertIn(gt_eval_field, schema)
        self.assertIn(gt_eval_field + "_id", schema)
        self.assertIn(gt_eval_field + "_iou", schema)
        self.assertIn(pred_eval_field, schema)
        self.assertIn(pred_eval_field + "_id", schema)
        self.assertIn(pred_eval_field + "_iou", schema)

    def test_custom_detection_evaluation(self):
        dataset = self._make_detections_dataset()

        dataset.evaluate_detections(
            "predictions",
            gt_field="ground_truth",
            method=CustomDetectionEvaluationConfig,
            eval_key="custom",
        )

        dataset.clear_cache()

        info = dataset.get_evaluation_info("custom")
        self.assertEqual(type(info.config), CustomDetectionEvaluationConfig)

        results = dataset.load_evaluation_results("custom")
        self.assertEqual(type(results), foud.DetectionResults)

        delattr(sys.modules[__name__], "CustomDetectionEvaluationConfig")
        delattr(sys.modules[__name__], "CustomDetectionEvaluation")
        dataset.clear_cache()

        # Should fallback to base class
        info = dataset.get_evaluation_info("custom")
        self.assertEqual(type(info.config), foud.DetectionEvaluationConfig)

        results = dataset.load_evaluation_results("custom")
        self.assertEqual(type(results), foud.DetectionResults)


class CuboidTests(unittest.TestCase):
    def _make_dataset(self):
        group = fo.Group()
        samples = [
            fo.Sample(
                filepath="image.png",
                group=group.element("image"),
            ),
            fo.Sample(
                filepath="point-cloud.pcd",
                group=group.element("pcd"),
            ),
        ]

        dataset = fo.Dataset()
        dataset.add_samples(samples)
        dataset.group_slice = "pcd"

        sample = dataset.first()

        # unit box at origin
        dims = np.array([1, 1, 1])
        loc = np.array([0, 0, 0])
        rot = np.array([0, 0, 0])
        sample["test1_box1"] = self._make_box(dims, loc, rot)

        # unit box offset from origin
        loc = np.array([2, 2, 2])
        sample["test1_box2"] = self._make_box(dims, loc, rot)

        # unit box away from origin
        loc = np.array([2, -3.5, 20])
        sample["test2_box1"] = self._make_box(dims, loc, rot)

        # x shift
        sample["test2_box2"] = self._make_box(
            dims, loc + np.array([0.5, 0.0, 0.0]), rot
        )

        # y shift
        sample["test2_box3"] = self._make_box(
            dims, loc + np.array([0.0, 0.5, 0.0]), rot
        )

        # z shift
        sample["test2_box4"] = self._make_box(
            dims, loc + np.array([0.0, 0.0, 0.5]), rot
        )

        dims = np.array([5.0, 10.0, 15.0])
        loc = np.array([1.0, 2.0, 3.0])
        sample["test3_box1"] = self._make_box(dims, loc, rot)

        dims = np.array([10.0, 5.0, 20.0])
        loc = np.array([4.0, 5.0, 6.0])
        sample["test3_box2"] = self._make_box(dims, loc, rot)

        dims = np.array([1.0, 1.0, 1.0])
        loc = np.array([0, 0, 0])
        rot = np.array([0, 0, 0])
        sample["test4_box1"] = self._make_box(dims, loc, rot)

        # unit box rotated by 45 degrees about each axis
        rot = np.array([np.pi / 4.0, 0.0, 0.0])
        sample["test4_box2"] = self._make_box(dims, loc, rot)
        sample.save()

        rot = np.array([0.0, np.pi / 4.0, 0.0])
        sample["test4_box3"] = self._make_box(dims, loc, rot)
        sample.save()

        rot = np.array([0.0, 0.0, np.pi / 4.0])
        sample["test4_box4"] = self._make_box(dims, loc, rot)
        sample.save()

        return dataset

    def _make_box(self, dimensions, location, rotation):
        return fo.Detections(
            detections=[
                fo.Detection(
                    dimensions=list(dimensions),
                    location=list(location),
                    rotation=list(rotation),
                )
            ]
        )

    def _check_iou(self, dataset, field1, field2, expected_iou):
        dets1 = dataset.first()[field1].detections
        dets2 = dataset.first()[field2].detections
        actual_iou = foui.compute_ious(dets1, dets2)[0][0]

        self.assertTrue(np.isclose(actual_iou, expected_iou))

    @drop_datasets
    def test_non_overlapping_boxes(self):
        dataset = self._make_dataset()

        expected_iou = 0.0
        self._check_iou(dataset, "test1_box1", "test1_box2", expected_iou)

    @drop_datasets
    def test_shifted_boxes(self):
        dataset = self._make_dataset()

        expected_iou = 1.0 / 3.0
        self._check_iou(dataset, "test2_box1", "test2_box2", expected_iou)
        self._check_iou(dataset, "test2_box1", "test2_box3", expected_iou)
        self._check_iou(dataset, "test2_box1", "test2_box4", expected_iou)

    @drop_datasets
    def test_shifted_and_scaled_boxes(self):
        dataset = self._make_dataset()

        intersection = 4.5 * 4.5 * 14.5
        union = 1000.0 + 750.0 - intersection
        expected_iou = intersection / union
        self._check_iou(dataset, "test3_box1", "test3_box2", expected_iou)

    @drop_datasets
    def test_single_rotation(self):
        ## the two boxes form a star of David with octagonal overlap
        ## intersection is area of octagon
        dataset = self._make_dataset()

        side = 1.0 / (1 + np.sqrt(2))
        intersection = 2.0 * (1 + np.sqrt(2)) * side**2
        union = 2 - intersection
        expected_iou = intersection / union

        self._check_iou(dataset, "test4_box1", "test4_box2", expected_iou)
        self._check_iou(dataset, "test4_box1", "test4_box3", expected_iou)
        self._check_iou(dataset, "test4_box1", "test4_box4", expected_iou)


class VideoDetectionsTests(unittest.TestCase):
    def _make_video_detections_dataset(self):
        dataset = fo.Dataset()

        sample1 = fo.Sample(filepath="video1.mp4")
        sample2 = fo.Sample(filepath="video2.mp4")
        sample2.frames[1] = fo.Frame()
        sample3 = fo.Sample(filepath="video3.mp4")
        sample3.frames[1] = fo.Frame(
            ground_truth=fo.Detections(
                detections=[
                    fo.Detection(
                        label="cat",
                        bounding_box=[0.1, 0.1, 0.4, 0.4],
                    )
                ]
            ),
            predictions=None,
        )
        sample3.frames[2] = fo.Frame(
            ground_truth=None,
            predictions=fo.Detections(
                detections=[
                    fo.Detection(
                        label="cat",
                        bounding_box=[0.1, 0.1, 0.4, 0.4],
                        confidence=0.9,
                    )
                ]
            ),
        )
        sample4 = fo.Sample(filepath="video4.mp4")
        sample4.frames[1] = fo.Frame(
            ground_truth=fo.Detections(
                detections=[
                    fo.Detection(
                        label="cat",
                        bounding_box=[0.1, 0.1, 0.4, 0.4],
                    )
                ]
            ),
            predictions=fo.Detections(
                detections=[
                    fo.Detection(
                        label="cat",
                        bounding_box=[0.1, 0.1, 0.4, 0.4],
                        confidence=0.9,
                    )
                ]
            ),
        )
        sample4.frames[2] = fo.Frame(
            ground_truth=fo.Detections(
                detections=[
                    fo.Detection(
                        label="cat",
                        bounding_box=[0.1, 0.1, 0.4, 0.4],
                    )
                ]
            ),
            predictions=fo.Detections(
                detections=[
                    fo.Detection(
                        label="dog",
                        bounding_box=[0.1, 0.1, 0.4, 0.4],
                        confidence=0.9,
                    )
                ]
            ),
        )

        dataset.add_samples([sample1, sample2, sample3, sample4])

        return dataset

    def test_evaluate_video_detections_coco(self):
        dataset = self._make_video_detections_dataset()

        # Test empty view

        empty_view = dataset.limit(0)
        self.assertEqual(len(empty_view), 0)

        results = empty_view.evaluate_detections(
            "frames.predictions",
            gt_field="frames.ground_truth",
            eval_key="eval",
            method="coco",
            compute_mAP=True,
        )

        schema = dataset.get_field_schema(flat=True)
        self.assertIn("eval_tp", schema)
        self.assertIn("eval_fp", schema)
        self.assertIn("eval_fn", schema)

        schema = dataset.get_frame_field_schema(flat=True)
        self.assertIn("eval_tp", schema)
        self.assertIn("eval_fp", schema)
        self.assertIn("eval_fn", schema)
        self.assertIn("ground_truth.detections.eval", schema)
        self.assertIn("ground_truth.detections.eval_id", schema)
        self.assertIn("ground_truth.detections.eval_iou", schema)
        self.assertIn("predictions.detections.eval", schema)
        self.assertIn("predictions.detections.eval_id", schema)
        self.assertIn("predictions.detections.eval_iou", schema)

        empty_view.load_evaluation_view("eval")
        empty_view.get_evaluation_info("eval")

        results.report()
        results.print_report()
        results.mAP()

        metrics = results.metrics()
        self.assertEqual(metrics["support"], 0)

        actual = results.confusion_matrix()
        self.assertEqual(actual.shape, (0, 0))

        # Test classwise evaluation (including missing data)

        results = dataset.evaluate_detections(
            "frames.predictions",
            gt_field="frames.ground_truth",
            eval_key="eval",
            method="coco",
            compute_mAP=True,
            classwise=True,  # don't allow matches w/ different classes
        )

        dataset.load_evaluation_view("eval")
        dataset.get_evaluation_info("eval")

        results.report()
        results.print_report()
        results.mAP()

        metrics = results.metrics()
        self.assertEqual(metrics["support"], 3)

        # rows = GT, cols = predicted, labels = [cat, dog]
        actual = results.confusion_matrix()
        expected = np.array([[1, 0], [0, 0]], dtype=int)
        self.assertEqual(actual.shape, expected.shape)
        self.assertTrue((actual == expected).all())

        # rows = GT, cols = predicted, labels = [cat, dog, None]
        classes = list(results.classes) + [results.missing]
        actual = results.confusion_matrix(classes=classes)
        expected = np.array([[1, 0, 2], [0, 0, 0], [1, 1, 0]], dtype=int)
        self.assertEqual(actual.shape, expected.shape)
        self.assertTrue((actual == expected).all())

        self.assertIn("eval", dataset.list_evaluations())
        self.assertListEqual(
            dataset.values("frames.ground_truth.detections.eval"),
            [[], [None], [["fn"], None], [["tp"], ["fn"]]],
        )
        self.assertListEqual(
            dataset.values("frames.predictions.detections.eval"),
            [[], [None], [None, ["fp"]], [["tp"], ["fp"]]],
        )
        self.assertIn("eval_tp", dataset.get_field_schema())
        self.assertIn("eval_tp", dataset.get_frame_field_schema())
        self.assertListEqual(
            dataset.values("frames.eval_tp"),
            [[], [0], [0, 0], [1, 0]],
        )
        self.assertIn("eval_fp", dataset.get_field_schema())
        self.assertIn("eval_fp", dataset.get_frame_field_schema())
        self.assertListEqual(
            dataset.values("frames.eval_fp"),
            [[], [0], [0, 1], [0, 1]],
        )
        self.assertIn("eval_fn", dataset.get_field_schema())
        self.assertIn("eval_fn", dataset.get_frame_field_schema())
        self.assertListEqual(
            dataset.values("frames.eval_fn"),
            [[], [0], [1, 0], [0, 1]],
        )

        # Test rename

        dataset.rename_evaluation("eval", "eval2")

        self.assertNotIn("eval", dataset.list_evaluations())
        self.assertListEqual(
            dataset.values("frames.ground_truth.detections.eval"),
            [[], [None], [[None], None], [[None], [None]]],
        )
        self.assertListEqual(
            dataset.values("frames.predictions.detections.eval"),
            [[], [None], [None, [None]], [[None], [None]]],
        )

        schema = dataset.get_field_schema(flat=True)
        self.assertNotIn("eval_tp", schema)
        self.assertNotIn("eval_fp", schema)
        self.assertNotIn("eval_fn", schema)

        schema = dataset.get_frame_field_schema(flat=True)
        self.assertNotIn("eval_tp", schema)
        self.assertNotIn("eval_fp", schema)
        self.assertNotIn("eval_fn", schema)
        self.assertNotIn("ground_truth.detections.eval", schema)
        self.assertNotIn("ground_truth.detections.eval_id", schema)
        self.assertNotIn("ground_truth.detections.eval_iou", schema)
        self.assertNotIn("predictions.detections.eval", schema)
        self.assertNotIn("predictions.detections.eval_id", schema)
        self.assertNotIn("predictions.detections.eval_iou", schema)

        self.assertIn("eval2", dataset.list_evaluations())
        self.assertListEqual(
            dataset.values("frames.ground_truth.detections.eval2"),
            [[], [None], [["fn"], None], [["tp"], ["fn"]]],
        )
        self.assertListEqual(
            dataset.values("frames.predictions.detections.eval2"),
            [[], [None], [None, ["fp"]], [["tp"], ["fp"]]],
        )

        schema = dataset.get_field_schema(flat=True)
        self.assertIn("eval2_tp", schema)
        self.assertIn("eval2_fp", schema)
        self.assertIn("eval2_fn", schema)

        schema = dataset.get_frame_field_schema(flat=True)
        self.assertIn("eval2_tp", schema)
        self.assertIn("eval2_fp", schema)
        self.assertIn("eval2_fn", schema)
        self.assertIn("ground_truth.detections.eval2", schema)
        self.assertIn("ground_truth.detections.eval2_id", schema)
        self.assertIn("ground_truth.detections.eval2_iou", schema)
        self.assertIn("predictions.detections.eval2", schema)
        self.assertIn("predictions.detections.eval2_id", schema)
        self.assertIn("predictions.detections.eval2_iou", schema)

        # Test deletion

        dataset.delete_evaluation("eval2")

        self.assertNotIn("eval2", dataset.list_evaluations())
        self.assertListEqual(
            dataset.values("frames.ground_truth.detections.eval2"),
            [[], [None], [[None], None], [[None], [None]]],
        )
        self.assertListEqual(
            dataset.values("frames.predictions.detections.eval2"),
            [[], [None], [None, [None]], [[None], [None]]],
        )

        schema = dataset.get_field_schema(flat=True)
        self.assertNotIn("eval2_tp", schema)
        self.assertNotIn("eval2_fp", schema)
        self.assertNotIn("eval2_fn", schema)

        schema = dataset.get_frame_field_schema(flat=True)
        self.assertNotIn("eval2_tp", schema)
        self.assertNotIn("eval2_fp", schema)
        self.assertNotIn("eval2_fn", schema)
        self.assertNotIn("ground_truth.detections.eval2", schema)
        self.assertNotIn("ground_truth.detections.eval2_id", schema)
        self.assertNotIn("ground_truth.detections.eval2_iou", schema)
        self.assertNotIn("predictions.detections.eval2", schema)
        self.assertNotIn("predictions.detections.eval2_id", schema)
        self.assertNotIn("predictions.detections.eval2_iou", schema)

        # Test non-classwise evaluation (including missing data)

        results = dataset.evaluate_detections(
            "frames.predictions",
            gt_field="frames.ground_truth",
            eval_key="eval",
            method="coco",
            compute_mAP=True,
            classwise=False,  # allow matches w/ different classes
        )

        # rows = GT, cols = predicted, labels = [cat, dog]
        actual = results.confusion_matrix()
        expected = np.array([[1, 1], [0, 0]], dtype=int)
        self.assertEqual(actual.shape, expected.shape)
        self.assertTrue((actual == expected).all())

        # rows = GT, cols = predicted, labels = [cat, dog, None]
        classes = list(results.classes) + [results.missing]
        actual = results.confusion_matrix(classes=classes)
        expected = np.array([[1, 1, 1], [0, 0, 0], [1, 0, 0]], dtype=int)
        self.assertEqual(actual.shape, expected.shape)
        self.assertTrue((actual == expected).all())
        self.assertListEqual(
            dataset.values("frames.eval_tp"),
            [[], [0], [0, 0], [1, 0]],
        )
        self.assertListEqual(
            dataset.values("frames.eval_fp"),
            [[], [0], [0, 1], [0, 1]],
        )
        self.assertListEqual(
            dataset.values("frames.eval_fn"),
            [[], [0], [1, 0], [0, 1]],
        )

    def test_evaluate_video_detections_open_images(self):
        dataset = self._make_video_detections_dataset()

        # Test empty view

        empty_view = dataset.limit(0)
        self.assertEqual(len(empty_view), 0)

        results = empty_view.evaluate_detections(
            "frames.predictions",
            gt_field="frames.ground_truth",
            eval_key="eval",
            method="open-images",
        )

        schema = dataset.get_field_schema(flat=True)
        self.assertIn("eval_tp", schema)
        self.assertIn("eval_fp", schema)
        self.assertIn("eval_fn", schema)

        schema = dataset.get_frame_field_schema(flat=True)
        self.assertIn("eval_tp", schema)
        self.assertIn("eval_fp", schema)
        self.assertIn("eval_fn", schema)
        self.assertIn("ground_truth.detections.eval", schema)
        self.assertIn("ground_truth.detections.eval_id", schema)
        self.assertIn("ground_truth.detections.eval_iou", schema)
        self.assertIn("predictions.detections.eval", schema)
        self.assertIn("predictions.detections.eval_id", schema)
        self.assertIn("predictions.detections.eval_iou", schema)

        empty_view.load_evaluation_view("eval")
        empty_view.get_evaluation_info("eval")

        results.report()
        results.print_report()
        results.mAP()

        metrics = results.metrics()
        self.assertEqual(metrics["support"], 0)

        actual = results.confusion_matrix()
        self.assertEqual(actual.shape, (0, 0))

        # Test classwise evaluation (including missing data)

        results = dataset.evaluate_detections(
            "frames.predictions",
            gt_field="frames.ground_truth",
            eval_key="eval",
            method="open-images",
            classwise=True,  # don't allow matches w/ different classes
        )

        dataset.load_evaluation_view("eval")
        dataset.get_evaluation_info("eval")

        results.report()
        results.print_report()
        results.mAP()

        metrics = results.metrics()
        self.assertEqual(metrics["support"], 3)

        # rows = GT, cols = predicted, labels = [cat, dog]
        actual = results.confusion_matrix()
        expected = np.array([[1, 0], [0, 0]], dtype=int)
        self.assertEqual(actual.shape, expected.shape)
        self.assertTrue((actual == expected).all())

        # rows = GT, cols = predicted, labels = [cat, dog, None]
        classes = list(results.classes) + [results.missing]
        actual = results.confusion_matrix(classes=classes)
        expected = np.array([[1, 0, 2], [0, 0, 0], [1, 1, 0]], dtype=int)
        self.assertEqual(actual.shape, expected.shape)
        self.assertTrue((actual == expected).all())

        self.assertIn("eval", dataset.list_evaluations())
        self.assertListEqual(
            dataset.values("frames.ground_truth.detections.eval"),
            [[], [None], [["fn"], None], [["tp"], ["fn"]]],
        )
        self.assertListEqual(
            dataset.values("frames.predictions.detections.eval"),
            [[], [None], [None, ["fp"]], [["tp"], ["fp"]]],
        )
        self.assertIn("eval_tp", dataset.get_field_schema())
        self.assertIn("eval_tp", dataset.get_frame_field_schema())
        self.assertListEqual(
            dataset.values("frames.eval_tp"),
            [[], [0], [0, 0], [1, 0]],
        )
        self.assertIn("eval_fp", dataset.get_field_schema())
        self.assertIn("eval_fp", dataset.get_frame_field_schema())
        self.assertListEqual(
            dataset.values("frames.eval_fp"),
            [[], [0], [0, 1], [0, 1]],
        )
        self.assertIn("eval_fn", dataset.get_field_schema())
        self.assertIn("eval_fn", dataset.get_frame_field_schema())
        self.assertListEqual(
            dataset.values("frames.eval_fn"),
            [[], [0], [1, 0], [0, 1]],
        )

        # Test rename

        dataset.rename_evaluation("eval", "eval2")

        self.assertNotIn("eval", dataset.list_evaluations())
        self.assertListEqual(
            dataset.values("frames.ground_truth.detections.eval"),
            [[], [None], [[None], None], [[None], [None]]],
        )
        self.assertListEqual(
            dataset.values("frames.predictions.detections.eval"),
            [[], [None], [None, [None]], [[None], [None]]],
        )

        schema = dataset.get_field_schema(flat=True)
        self.assertNotIn("eval_tp", schema)
        self.assertNotIn("eval_fp", schema)
        self.assertNotIn("eval_fn", schema)

        schema = dataset.get_frame_field_schema(flat=True)
        self.assertNotIn("eval_tp", schema)
        self.assertNotIn("eval_fp", schema)
        self.assertNotIn("eval_fn", schema)
        self.assertNotIn("ground_truth.detections.eval", schema)
        self.assertNotIn("ground_truth.detections.eval_id", schema)
        self.assertNotIn("ground_truth.detections.eval_iou", schema)
        self.assertNotIn("predictions.detections.eval", schema)
        self.assertNotIn("predictions.detections.eval_id", schema)
        self.assertNotIn("predictions.detections.eval_iou", schema)

        self.assertIn("eval2", dataset.list_evaluations())
        self.assertListEqual(
            dataset.values("frames.ground_truth.detections.eval2"),
            [[], [None], [["fn"], None], [["tp"], ["fn"]]],
        )
        self.assertListEqual(
            dataset.values("frames.predictions.detections.eval2"),
            [[], [None], [None, ["fp"]], [["tp"], ["fp"]]],
        )

        schema = dataset.get_field_schema(flat=True)
        self.assertIn("eval2_tp", schema)
        self.assertIn("eval2_fp", schema)
        self.assertIn("eval2_fn", schema)

        schema = dataset.get_frame_field_schema(flat=True)
        self.assertIn("eval2_tp", schema)
        self.assertIn("eval2_fp", schema)
        self.assertIn("eval2_fn", schema)
        self.assertIn("ground_truth.detections.eval2", schema)
        self.assertIn("ground_truth.detections.eval2_id", schema)
        self.assertIn("ground_truth.detections.eval2_iou", schema)
        self.assertIn("predictions.detections.eval2", schema)
        self.assertIn("predictions.detections.eval2_id", schema)
        self.assertIn("predictions.detections.eval2_iou", schema)

        # Test deletion

        dataset.delete_evaluation("eval2")

        self.assertNotIn("eval2", dataset.list_evaluations())
        self.assertListEqual(
            dataset.values("frames.ground_truth.detections.eval2"),
            [[], [None], [[None], None], [[None], [None]]],
        )
        self.assertListEqual(
            dataset.values("frames.predictions.detections.eval2"),
            [[], [None], [None, [None]], [[None], [None]]],
        )

        schema = dataset.get_field_schema(flat=True)
        self.assertNotIn("eval2_tp", schema)
        self.assertNotIn("eval2_fp", schema)
        self.assertNotIn("eval2_fn", schema)

        schema = dataset.get_frame_field_schema(flat=True)
        self.assertNotIn("eval2_tp", schema)
        self.assertNotIn("eval2_fp", schema)
        self.assertNotIn("eval2_fn", schema)
        self.assertNotIn("ground_truth.detections.eval2", schema)
        self.assertNotIn("ground_truth.detections.eval2_id", schema)
        self.assertNotIn("ground_truth.detections.eval2_iou", schema)
        self.assertNotIn("predictions.detections.eval2", schema)
        self.assertNotIn("predictions.detections.eval2_id", schema)
        self.assertNotIn("predictions.detections.eval2_iou", schema)

        # Test non-classwise evaluation (including missing data)

        results = dataset.evaluate_detections(
            "frames.predictions",
            gt_field="frames.ground_truth",
            eval_key="eval",
            method="open-images",
            classwise=False,  # allow matches w/ different classes
        )

        # rows = GT, cols = predicted, labels = [cat, dog]
        actual = results.confusion_matrix()
        expected = np.array([[1, 1], [0, 0]], dtype=int)
        self.assertEqual(actual.shape, expected.shape)
        self.assertTrue((actual == expected).all())

        # rows = GT, cols = predicted, labels = [cat, dog, None]
        classes = list(results.classes) + [results.missing]
        actual = results.confusion_matrix(classes=classes)
        expected = np.array([[1, 1, 1], [0, 0, 0], [1, 0, 0]], dtype=int)
        self.assertEqual(actual.shape, expected.shape)
        self.assertTrue((actual == expected).all())
        self.assertListEqual(
            dataset.values("frames.eval_tp"),
            [[], [0], [0, 0], [1, 0]],
        )
        self.assertListEqual(
            dataset.values("frames.eval_fp"),
            [[], [0], [0, 1], [0, 1]],
        )
        self.assertListEqual(
            dataset.values("frames.eval_fn"),
            [[], [0], [1, 0], [0, 1]],
        )


class CustomSegmentationEvaluationConfig(fous.SimpleEvaluationConfig):
    pass


class CustomSegmentationEvaluation(fous.SimpleEvaluation):
    pass


class SegmentationTests(unittest.TestCase):
    def setUp(self):
        self._temp_dir = fos.TempDir(basedir=basedir)
        self._root_dir = self._temp_dir.__enter__()

    def tearDown(self):
        self._temp_dir.__exit__()

    def _new_dir(self):
        name = "".join(
            random.choice(string.ascii_lowercase + string.digits)
            for _ in range(24)
        )
        return fos.join(self._root_dir, name)

    def _make_segmentation_dataset(self):
        dataset = fo.Dataset()

        sample1 = fo.Sample(filepath="image1.jpg")
        sample2 = fo.Sample(
            filepath="image2.jpg",
            ground_truth=fo.Segmentation(mask=np.array([[0, 0], [1, 2]])),
            predictions=None,
        )
        sample3 = fo.Sample(
            filepath="image3.jpg",
            ground_truth=None,
            predictions=fo.Segmentation(mask=np.array([[0, 0], [1, 2]])),
        )
        sample4 = fo.Sample(
            filepath="image4.jpg",
            ground_truth=fo.Segmentation(mask=np.array([[0, 0], [1, 2]])),
            predictions=fo.Segmentation(mask=np.array([[0, 0], [1, 2]])),
        )
        sample5 = fo.Sample(
            filepath="image5.jpg",
            ground_truth=fo.Segmentation(mask=np.array([[0, 0], [1, 2]])),
            predictions=fo.Segmentation(mask=np.array([[1, 2], [0, 0]])),
        )

        dataset.add_samples([sample1, sample2, sample3, sample4, sample5])

        return dataset

    @drop_datasets
    def test_evaluate_segmentations_simple(self):
        dataset = self._make_segmentation_dataset()

        # Test empty view

        empty_view = dataset.limit(0)
        self.assertEqual(len(empty_view), 0)

        results = empty_view.evaluate_segmentations(
            "predictions",
            gt_field="ground_truth",
            eval_key="eval",
            method="simple",
        )

        self.assertIn("eval_accuracy", dataset.get_field_schema())
        self.assertIn("eval_precision", dataset.get_field_schema())
        self.assertIn("eval_recall", dataset.get_field_schema())

        empty_view.load_evaluation_view("eval")
        empty_view.get_evaluation_info("eval")

        results.report()
        results.print_report()

        metrics = results.metrics()
        self.assertEqual(metrics["support"], 0)

        actual = results.confusion_matrix()
        self.assertEqual(actual.shape, (0, 0))

        # Test evaluation (including missing data)

        with warnings.catch_warnings():
            warnings.simplefilter("ignore")  # suppress missing masks warning

            results = dataset.evaluate_segmentations(
                "predictions",
                gt_field="ground_truth",
                eval_key="eval",
                method="simple",
                mask_targets={0: "background", 1: "cat", 2: "dog"},
            )

        dataset.load_evaluation_view("eval")
        dataset.get_evaluation_info("eval")

        results.report()
        results.print_report()

        metrics = results.metrics()
        self.assertEqual(metrics["support"], 4)

        # rows = GT, cols = predicted, labels = [background, cat, dog]
        actual = results.confusion_matrix()
        expected = np.array([[2, 1, 1], [1, 1, 0], [1, 0, 1]], dtype=int)

        self.assertEqual(actual.shape, expected.shape)
        self.assertTrue((actual == expected).all())

        self.assertIn("eval", dataset.list_evaluations())
        self.assertIn("eval_accuracy", dataset.get_field_schema())
        self.assertIn("eval_precision", dataset.get_field_schema())
        self.assertIn("eval_recall", dataset.get_field_schema())

        # Test rename

        dataset.rename_evaluation("eval", "eval2")

        self.assertNotIn("eval", dataset.list_evaluations())
        self.assertNotIn("eval_accuracy", dataset.get_field_schema())
        self.assertNotIn("eval_precision", dataset.get_field_schema())
        self.assertNotIn("eval_recall", dataset.get_field_schema())

        self.assertIn("eval2", dataset.list_evaluations())
        self.assertIn("eval2_accuracy", dataset.get_field_schema())
        self.assertIn("eval2_precision", dataset.get_field_schema())
        self.assertIn("eval2_recall", dataset.get_field_schema())

        # Test deletion

        dataset.delete_evaluation("eval2")

        self.assertNotIn("eval2", dataset.list_evaluations())
        self.assertNotIn("eval2_accuracy", dataset.get_field_schema())
        self.assertNotIn("eval2_precision", dataset.get_field_schema())
        self.assertNotIn("eval2_recall", dataset.get_field_schema())

    @drop_datasets
    def test_evaluate_segmentations_on_disk_simple(self):
        dataset = self._make_segmentation_dataset()

        # Convert to on-disk segmentations
        foul.export_segmentations(dataset, "ground_truth", self._new_dir())
        foul.export_segmentations(dataset, "predictions", self._new_dir())

        # Test empty view

        empty_view = dataset.limit(0)
        self.assertEqual(len(empty_view), 0)

        results = empty_view.evaluate_segmentations(
            "predictions",
            gt_field="ground_truth",
            eval_key="eval",
            method="simple",
        )

        self.assertIn("eval_accuracy", dataset.get_field_schema())
        self.assertIn("eval_precision", dataset.get_field_schema())
        self.assertIn("eval_recall", dataset.get_field_schema())

        empty_view.load_evaluation_view("eval")
        empty_view.get_evaluation_info("eval")

        results.report()
        results.print_report()

        metrics = results.metrics()
        self.assertEqual(metrics["support"], 0)

        actual = results.confusion_matrix()
        self.assertEqual(actual.shape, (0, 0))

        # Test evaluation (including missing data)

        with warnings.catch_warnings():
            warnings.simplefilter("ignore")  # suppress missing masks warning

            results = dataset.evaluate_segmentations(
                "predictions",
                gt_field="ground_truth",
                eval_key="eval",
                method="simple",
                mask_targets={0: "background", 1: "cat", 2: "dog"},
            )

        dataset.load_evaluation_view("eval")
        dataset.get_evaluation_info("eval")

        results.report()
        results.print_report()

        metrics = results.metrics()
        self.assertEqual(metrics["support"], 4)

        # rows = GT, cols = predicted, labels = [background, cat, dog]
        actual = results.confusion_matrix()
        expected = np.array([[2, 1, 1], [1, 1, 0], [1, 0, 1]], dtype=int)

        self.assertEqual(actual.shape, expected.shape)
        self.assertTrue((actual == expected).all())

        self.assertIn("eval", dataset.list_evaluations())
        self.assertIn("eval_accuracy", dataset.get_field_schema())
        self.assertIn("eval_precision", dataset.get_field_schema())
        self.assertIn("eval_recall", dataset.get_field_schema())

        # Test rename

        dataset.rename_evaluation("eval", "eval2")

        self.assertNotIn("eval", dataset.list_evaluations())
        self.assertNotIn("eval_accuracy", dataset.get_field_schema())
        self.assertNotIn("eval_precision", dataset.get_field_schema())
        self.assertNotIn("eval_recall", dataset.get_field_schema())

        self.assertIn("eval2", dataset.list_evaluations())
        self.assertIn("eval2_accuracy", dataset.get_field_schema())
        self.assertIn("eval2_precision", dataset.get_field_schema())
        self.assertIn("eval2_recall", dataset.get_field_schema())

        # Test deletion

        dataset.delete_evaluation("eval2")

        self.assertNotIn("eval2", dataset.list_evaluations())
        self.assertNotIn("eval2_accuracy", dataset.get_field_schema())
        self.assertNotIn("eval2_precision", dataset.get_field_schema())
        self.assertNotIn("eval2_recall", dataset.get_field_schema())

    @drop_datasets
    def test_evaluate_segmentations_rgb(self):
        dataset = self._make_segmentation_dataset()

        # Use opposite case in `mask_targets` to test case-insensitivity
        targets_map = {0: "#000000", 1: "#FF6D04", 2: "#499cef"}
        mask_targets = {
            "#000000": "background",
            "#ff6d04": "cat",
            "#499CEF": "dog",
        }

        # Convert to RGB segmentations
        foul.transform_segmentations(dataset, "ground_truth", targets_map)
        foul.transform_segmentations(dataset, "predictions", targets_map)

        # Convert to on-disk segmentations
        foul.export_segmentations(dataset, "ground_truth", self._new_dir())
        foul.export_segmentations(dataset, "predictions", self._new_dir())

        # Test empty view

        empty_view = dataset.limit(0)
        self.assertEqual(len(empty_view), 0)

        results = empty_view.evaluate_segmentations(
            "predictions",
            gt_field="ground_truth",
            eval_key="eval",
            method="simple",
        )

        self.assertIn("eval_accuracy", dataset.get_field_schema())
        self.assertIn("eval_precision", dataset.get_field_schema())
        self.assertIn("eval_recall", dataset.get_field_schema())

        empty_view.load_evaluation_view("eval")
        empty_view.get_evaluation_info("eval")

        results.report()
        results.print_report()

        metrics = results.metrics()
        self.assertEqual(metrics["support"], 0)

        actual = results.confusion_matrix()
        self.assertEqual(actual.shape, (0, 0))

        # Test evaluation (including missing data)

        with warnings.catch_warnings():
            warnings.simplefilter("ignore")  # suppress missing masks warning

            results = dataset.evaluate_segmentations(
                "predictions",
                gt_field="ground_truth",
                eval_key="eval",
                method="simple",
                mask_targets=mask_targets,
            )

        dataset.load_evaluation_view("eval")
        dataset.get_evaluation_info("eval")

        results.report()
        results.print_report()

        metrics = results.metrics()
        self.assertEqual(metrics["support"], 4)

        # rows = GT, cols = predicted, labels = [background, cat, dog]
        # Ordering is based on int representation of hex color strings
        actual = results.confusion_matrix()
        expected = np.array([[2, 1, 1], [1, 1, 0], [1, 0, 1]], dtype=int)

        self.assertEqual(actual.shape, expected.shape)
        self.assertTrue((actual == expected).all())

        self.assertIn("eval", dataset.list_evaluations())
        self.assertIn("eval_accuracy", dataset.get_field_schema())
        self.assertIn("eval_precision", dataset.get_field_schema())
        self.assertIn("eval_recall", dataset.get_field_schema())

        # Test rename

        dataset.rename_evaluation("eval", "eval2")

        self.assertNotIn("eval", dataset.list_evaluations())
        self.assertNotIn("eval_accuracy", dataset.get_field_schema())
        self.assertNotIn("eval_precision", dataset.get_field_schema())
        self.assertNotIn("eval_recall", dataset.get_field_schema())

        self.assertIn("eval2", dataset.list_evaluations())
        self.assertIn("eval2_accuracy", dataset.get_field_schema())
        self.assertIn("eval2_precision", dataset.get_field_schema())
        self.assertIn("eval2_recall", dataset.get_field_schema())

        # Test deletion

        dataset.delete_evaluation("eval2")

        self.assertNotIn("eval2", dataset.list_evaluations())
        self.assertNotIn("eval2_accuracy", dataset.get_field_schema())
        self.assertNotIn("eval2_precision", dataset.get_field_schema())
        self.assertNotIn("eval2_recall", dataset.get_field_schema())

    @drop_datasets
    def test_evaluate_segmentations_embedded_fields(self):
        dataset = self._make_segmentation_dataset()

        dataset.add_sample_field(
            "embedded",
            fo.EmbeddedDocumentField,
            embedded_doc_type=fo.DynamicEmbeddedDocument,
        )

        dataset.rename_sample_field("predictions", "embedded.predictions")
        dataset.rename_sample_field("ground_truth", "embedded.ground_truth")

        with warnings.catch_warnings():
            warnings.simplefilter("ignore")  # suppress missing masks warning

            results = dataset.evaluate_segmentations(
                "embedded.predictions",
                gt_field="embedded.ground_truth",
                eval_key="eval",
                method="simple",
                mask_targets={0: "background", 1: "cat", 2: "dog"},
            )

        results.report()
        results.print_report()

    def test_custom_segmentation_evaluation(self):
        dataset = self._make_segmentation_dataset()

        dataset.evaluate_segmentations(
            "predictions",
            gt_field="ground_truth",
            method=CustomSegmentationEvaluationConfig,
            eval_key="custom",
        )

        dataset.clear_cache()

        info = dataset.get_evaluation_info("custom")
        self.assertEqual(type(info.config), CustomSegmentationEvaluationConfig)

        results = dataset.load_evaluation_results("custom")
        self.assertEqual(type(results), fous.SegmentationResults)

        delattr(sys.modules[__name__], "CustomSegmentationEvaluationConfig")
        delattr(sys.modules[__name__], "CustomSegmentationEvaluation")
        dataset.clear_cache()

        # Should fallback to base class
        info = dataset.get_evaluation_info("custom")
        self.assertEqual(type(info.config), fous.SegmentationEvaluationConfig)

        results = dataset.load_evaluation_results("custom")
        self.assertEqual(type(results), fous.SegmentationResults)


class VideoSegmentationTests(unittest.TestCase):
    def _make_video_segmentation_dataset(self):
        dataset = fo.Dataset()

        sample1 = fo.Sample(filepath="video1.mp4")
        sample2 = fo.Sample(filepath="video2.mp4")
        sample2.frames[1] = fo.Frame()
        sample3 = fo.Sample(filepath="video3.mp4")
        sample3.frames[1] = fo.Frame(
            ground_truth=fo.Segmentation(mask=np.array([[0, 0], [1, 2]])),
            predictions=None,
        )
        sample3.frames[2] = fo.Frame(
            ground_truth=None,
            predictions=fo.Segmentation(mask=np.array([[0, 0], [1, 2]])),
        )
        sample4 = fo.Sample(filepath="video4.mp4")
        sample4.frames[1] = fo.Frame(
            ground_truth=fo.Segmentation(mask=np.array([[0, 0], [1, 2]])),
            predictions=fo.Segmentation(mask=np.array([[0, 0], [1, 2]])),
        )
        sample4.frames[2] = fo.Frame(
            ground_truth=fo.Segmentation(mask=np.array([[0, 0], [1, 2]])),
            predictions=fo.Segmentation(mask=np.array([[1, 2], [0, 0]])),
        )

        dataset.add_samples([sample1, sample2, sample3, sample4])

        return dataset

    @drop_datasets
    def test_evaluate_video_segmentations_simple(self):
        dataset = self._make_video_segmentation_dataset()

        # Test empty view

        empty_view = dataset.limit(0)
        self.assertEqual(len(empty_view), 0)

        results = empty_view.evaluate_segmentations(
            "frames.predictions",
            gt_field="frames.ground_truth",
            eval_key="eval",
            method="simple",
        )

        self.assertIn("eval_accuracy", dataset.get_field_schema())
        self.assertIn("eval_accuracy", dataset.get_frame_field_schema())
        self.assertIn("eval_precision", dataset.get_field_schema())
        self.assertIn("eval_precision", dataset.get_frame_field_schema())
        self.assertIn("eval_recall", dataset.get_field_schema())
        self.assertIn("eval_recall", dataset.get_frame_field_schema())

        empty_view.load_evaluation_view("eval")
        empty_view.get_evaluation_info("eval")

        results.report()
        results.print_report()

        metrics = results.metrics()
        self.assertEqual(metrics["support"], 0)

        actual = results.confusion_matrix()
        self.assertEqual(actual.shape, (0, 0))

        # Test evaluation (including missing data)

        with warnings.catch_warnings():
            warnings.simplefilter("ignore")  # suppress missing masks warning

            results = dataset.evaluate_segmentations(
                "frames.predictions",
                gt_field="frames.ground_truth",
                eval_key="eval",
                method="simple",
                mask_targets={0: "background", 1: "cat", 2: "dog"},
            )

        dataset.load_evaluation_view("eval")
        dataset.get_evaluation_info("eval")

        results.report()
        results.print_report()

        metrics = results.metrics()
        self.assertEqual(metrics["support"], 4)

        # rows = GT, cols = predicted, labels = [background, cat, dog]
        actual = results.confusion_matrix()
        expected = np.array([[2, 1, 1], [1, 1, 0], [1, 0, 1]], dtype=int)

        self.assertEqual(actual.shape, expected.shape)
        self.assertTrue((actual == expected).all())

        self.assertIn("eval", dataset.list_evaluations())
        self.assertIn("eval_accuracy", dataset.get_field_schema())
        self.assertIn("eval_accuracy", dataset.get_frame_field_schema())
        self.assertIn("eval_precision", dataset.get_field_schema())
        self.assertIn("eval_precision", dataset.get_frame_field_schema())
        self.assertIn("eval_recall", dataset.get_field_schema())
        self.assertIn("eval_recall", dataset.get_frame_field_schema())

        # Test rename

        dataset.rename_evaluation("eval", "eval2")

        self.assertNotIn("eval", dataset.list_evaluations())
        self.assertNotIn("eval_accuracy", dataset.get_field_schema())
        self.assertNotIn("eval_accuracy", dataset.get_frame_field_schema())
        self.assertNotIn("eval_precision", dataset.get_field_schema())
        self.assertNotIn("eval_precision", dataset.get_frame_field_schema())
        self.assertNotIn("eval_recall", dataset.get_field_schema())
        self.assertNotIn("eval_recall", dataset.get_frame_field_schema())

        self.assertIn("eval2", dataset.list_evaluations())
        self.assertIn("eval2_accuracy", dataset.get_field_schema())
        self.assertIn("eval2_accuracy", dataset.get_frame_field_schema())
        self.assertIn("eval2_precision", dataset.get_field_schema())
        self.assertIn("eval2_precision", dataset.get_frame_field_schema())
        self.assertIn("eval2_recall", dataset.get_field_schema())
        self.assertIn("eval2_recall", dataset.get_frame_field_schema())

        # Test deletion

        dataset.delete_evaluation("eval2")

        self.assertNotIn("eval2", dataset.list_evaluations())
        self.assertNotIn("eval2_accuracy", dataset.get_field_schema())
        self.assertNotIn("eval2_accuracy", dataset.get_frame_field_schema())
        self.assertNotIn("eval2_precision", dataset.get_field_schema())
        self.assertNotIn("eval2_precision", dataset.get_frame_field_schema())
        self.assertNotIn("eval2_recall", dataset.get_field_schema())
        self.assertNotIn("eval2_recall", dataset.get_frame_field_schema())


if __name__ == "__main__":
    parser = argparse.ArgumentParser()
    parser.add_argument("--basedir", default=None)
    options, args = parser.parse_known_args()
    basedir = options.basedir

    # fo.config.show_progress_bars = False
    unittest.main(argv=sys.argv[:1] + args, verbosity=2)<|MERGE_RESOLUTION|>--- conflicted
+++ resolved
@@ -1,9 +1,6 @@
 """
 FiftyOne evaluation-related unit tests.
 
-<<<<<<< HEAD
-| Copyright 2017-2024, Voxel51, Inc.
-=======
 These tests can optionally be configured to read/write from a cloud bucket
 rather than a local directory by passing the extra ``--basedir`` argument::
 
@@ -19,7 +16,6 @@
         --basedir $BASEDIR
 
 | Copyright 2017-2023, Voxel51, Inc.
->>>>>>> da080e81
 | `voxel51.com <https://voxel51.com/>`_
 |
 """
