"""
FiftyOne evaluation-related unit tests.

| Copyright 2017-2025, Voxel51, Inc.
| `voxel51.com <https://voxel51.com/>`_
|
"""

import os
import random
import string
import sys
import unittest
import warnings
import tempfile
import shutil
import time

import numpy as np

import eta.core.utils as etau

import fiftyone as fo
import fiftyone.utils.eval.classification as fouc
import fiftyone.utils.eval.coco as coco
import fiftyone.utils.eval.detection as foud
import fiftyone.utils.eval.regression as four
import fiftyone.utils.eval.segmentation as fous
import fiftyone.utils.labels as foul
import fiftyone.utils.iou as foui

from .decorators import drop_datasets


class CustomRegressionEvaluationConfig(four.SimpleEvaluationConfig):
    pass


class CustomRegressionEvaluation(four.SimpleEvaluation):
    pass


class RegressionTests(unittest.TestCase):
    def _make_regression_dataset(self):
        dataset = fo.Dataset()

        sample1 = fo.Sample(filepath="image1.jpg")
        sample2 = fo.Sample(
            filepath="image2.jpg",
            ground_truth=fo.Regression(value=1.0),
            predictions=None,
        )
        sample3 = fo.Sample(
            filepath="image3.jpg",
            ground_truth=None,
            predictions=fo.Regression(value=1.0, confidence=0.9),
        )
        sample4 = fo.Sample(
            filepath="image4.jpg",
            ground_truth=fo.Regression(value=2.0),
            predictions=fo.Regression(value=1.9, confidence=0.9),
        )
        sample5 = fo.Sample(
            filepath="image5.jpg",
            ground_truth=fo.Regression(value=2.8),
            predictions=fo.Regression(value=3.0, confidence=0.9),
        )

        dataset.add_samples([sample1, sample2, sample3, sample4, sample5])

        return dataset

    @drop_datasets
    def test_evaluate_regressions_simple(self):
        dataset = self._make_regression_dataset()

        # Test empty view

        empty_view = dataset.limit(0)
        self.assertEqual(len(empty_view), 0)

        results = empty_view.evaluate_regressions(
            "predictions",
            gt_field="ground_truth",
            eval_key="eval",
            method="simple",
        )

        self.assertIn("eval", dataset.get_field_schema())

        empty_view.load_evaluation_view("eval")
        empty_view.get_evaluation_info("eval")

        results.print_metrics()

        metrics = results.metrics()
        self.assertEqual(metrics["support"], 0)

        # Test evaluation (including missing data)

        results = dataset.evaluate_regressions(
            "predictions",
            gt_field="ground_truth",
            eval_key="eval",
            method="simple",
        )

        dataset.load_evaluation_view("eval")
        dataset.get_evaluation_info("eval")

        results.print_metrics()

        metrics = results.metrics()
        self.assertEqual(metrics["support"], 2)

        actual = dataset.values("eval")
        expected = [None, None, None, 0.01, 0.04]

        for a, e in zip(actual, expected):
            if e is None:
                self.assertIsNone(a)
            else:
                self.assertAlmostEqual(a, e)

        # Test renaming

        dataset.rename_evaluation("eval", "eval2")

        self.assertNotIn("eval", dataset.list_evaluations())
        self.assertNotIn("eval", dataset.get_field_schema())

        self.assertIn("eval2", dataset.list_evaluations())
        self.assertIn("eval2", dataset.get_field_schema())

        # Test deletion

        dataset.delete_evaluation("eval2")

        self.assertNotIn("eval2", dataset.list_evaluations())
        self.assertNotIn("eval2", dataset.get_field_schema())

    @drop_datasets
    def test_evaluate_regressions_embedded_fields(self):
        dataset = self._make_regression_dataset()

        dataset.add_sample_field(
            "embedded",
            fo.EmbeddedDocumentField,
            embedded_doc_type=fo.DynamicEmbeddedDocument,
        )

        dataset.rename_sample_field("predictions", "embedded.predictions")
        dataset.rename_sample_field("ground_truth", "embedded.ground_truth")

        results = dataset.evaluate_regressions(
            "embedded.predictions",
            gt_field="embedded.ground_truth",
            eval_key="eval",
            method="simple",
        )

        results.print_metrics()

    def test_custom_regression_evaluation(self):
        dataset = self._make_regression_dataset()

        dataset.evaluate_regressions(
            "predictions",
            gt_field="ground_truth",
            method=CustomRegressionEvaluationConfig,
            eval_key="custom",
        )

        dataset.clear_cache()

        info = dataset.get_evaluation_info("custom")
        self.assertEqual(type(info.config), CustomRegressionEvaluationConfig)

        results = dataset.load_evaluation_results("custom")
        self.assertEqual(type(results), four.RegressionResults)

        delattr(sys.modules[__name__], "CustomRegressionEvaluationConfig")
        delattr(sys.modules[__name__], "CustomRegressionEvaluation")
        dataset.clear_cache()

        # Should fallback to base class
        info = dataset.get_evaluation_info("custom")
        self.assertEqual(type(info.config), four.RegressionEvaluationConfig)

        results = dataset.load_evaluation_results("custom")
        self.assertEqual(type(results), four.RegressionResults)


class VideoRegressionTests(unittest.TestCase):
    def _make_video_regression_dataset(self):
        dataset = fo.Dataset()

        sample1 = fo.Sample(filepath="video1.mp4")
        sample2 = fo.Sample(filepath="video2.mp4")
        sample2.frames[1] = fo.Frame()
        sample3 = fo.Sample(filepath="video3.mp4")
        sample3.frames[1] = fo.Frame(
            ground_truth=fo.Regression(value=1.0),
            predictions=None,
        )
        sample3.frames[2] = fo.Frame(
            ground_truth=None,
            predictions=fo.Regression(value=1.0, confidence=0.9),
        )
        sample4 = fo.Sample(filepath="video4.mp4")
        sample4.frames[1] = fo.Frame(
            ground_truth=fo.Regression(value=2.0),
            predictions=fo.Regression(value=1.9, confidence=0.9),
        )
        sample4.frames[2] = fo.Frame(
            ground_truth=fo.Regression(value=2.8),
            predictions=fo.Regression(value=3.0, confidence=0.9),
        )

        dataset.add_samples([sample1, sample2, sample3, sample4])

        return dataset

    @drop_datasets
    def test_evaluate_video_regressions_simple(self):
        dataset = self._make_video_regression_dataset()

        # Test empty view

        empty_view = dataset.limit(0)
        self.assertEqual(len(empty_view), 0)

        results = empty_view.evaluate_regressions(
            "frames.predictions",
            gt_field="frames.ground_truth",
            eval_key="eval",
            method="simple",
        )

        self.assertIn("eval", dataset.get_field_schema())
        self.assertIn("eval", dataset.get_frame_field_schema())

        empty_view.load_evaluation_view("eval")
        empty_view.get_evaluation_info("eval")

        results.print_metrics()

        metrics = results.metrics()
        self.assertEqual(metrics["support"], 0)

        # Test evaluation (including missing data)

        results = dataset.evaluate_regressions(
            "frames.predictions",
            gt_field="frames.ground_truth",
            eval_key="eval",
            method="simple",
        )

        dataset.load_evaluation_view("eval")
        dataset.get_evaluation_info("eval")

        results.print_metrics()

        metrics = results.metrics()
        self.assertEqual(metrics["support"], 2)

        actual = dataset.values("eval")
        expected = [None, None, None, 0.025]

        for a, e in zip(actual, expected):
            if e is None:
                self.assertIsNone(a)
            else:
                self.assertAlmostEqual(a, e)

        actual = dataset.values("frames.eval", unwind=True)
        expected = [None, None, None, 0.01, 0.04]

        for a, e in zip(actual, expected):
            if e is None:
                self.assertIsNone(a)
            else:
                self.assertAlmostEqual(a, e)

        # Test renaming

        dataset.rename_evaluation("eval", "eval2")

        self.assertNotIn("eval", dataset.list_evaluations())
        self.assertNotIn("eval", dataset.get_field_schema())
        self.assertNotIn("eval", dataset.get_frame_field_schema())

        self.assertIn("eval2", dataset.list_evaluations())
        self.assertIn("eval2", dataset.get_field_schema())
        self.assertIn("eval2", dataset.get_frame_field_schema())

        # Test deletion

        dataset.delete_evaluation("eval2")

        self.assertNotIn("eval2", dataset.list_evaluations())
        self.assertNotIn("eval2", dataset.get_field_schema())
        self.assertNotIn("eval2", dataset.get_frame_field_schema())


class CustomClassificationEvaluationConfig(fouc.SimpleEvaluationConfig):
    pass


class CustomClassificationEvaluation(fouc.SimpleEvaluation):
    pass


class ClassificationTests(unittest.TestCase):
    def _make_classification_dataset(self):
        dataset = fo.Dataset()

        sample1 = fo.Sample(filepath="image1.jpg")
        sample2 = fo.Sample(
            filepath="image2.jpg",
            ground_truth=fo.Classification(label="cat"),
            predictions=None,
        )
        sample3 = fo.Sample(
            filepath="image3.jpg",
            ground_truth=None,
            predictions=fo.Classification(
                label="cat", confidence=0.9, logits=[0.9, 0.1]
            ),
        )
        sample4 = fo.Sample(
            filepath="image4.jpg",
            ground_truth=fo.Classification(label="cat"),
            predictions=fo.Classification(
                label="cat", confidence=0.9, logits=[0.9, 0.1]
            ),
        )
        sample5 = fo.Sample(
            filepath="image5.jpg",
            ground_truth=fo.Classification(label="cat"),
            predictions=fo.Classification(
                label="dog", confidence=0.9, logits=[0.1, 0.9]
            ),
        )

        dataset.add_samples([sample1, sample2, sample3, sample4, sample5])

        return dataset

    @drop_datasets
    def test_evaluate_classifications_simple(self):
        dataset = self._make_classification_dataset()

        # Test empty view

        empty_view = dataset.limit(0)
        self.assertEqual(len(empty_view), 0)

        results = empty_view.evaluate_classifications(
            "predictions",
            gt_field="ground_truth",
            eval_key="eval",
            method="simple",
        )

        self.assertIn("eval", dataset.get_field_schema())

        empty_view.load_evaluation_view("eval")
        empty_view.get_evaluation_info("eval")

        results.report()
        results.print_report()

        metrics = results.metrics()
        self.assertEqual(metrics["support"], 0)

        actual = results.confusion_matrix()
        self.assertEqual(actual.shape, (0, 0))

        # Test evaluation (including missing data)

        results = dataset.evaluate_classifications(
            "predictions",
            gt_field="ground_truth",
            eval_key="eval",
            method="simple",
        )

        dataset.load_evaluation_view("eval")
        dataset.get_evaluation_info("eval")

        results.report()
        results.print_report()

        metrics = results.metrics()
        self.assertEqual(metrics["support"], 3)

        # rows = GT, cols = predicted, labels = [cat, dog]
        actual = results.confusion_matrix()
        expected = np.array([[1, 1], [0, 0]], dtype=int)
        self.assertEqual(actual.shape, expected.shape)
        self.assertTrue((actual == expected).all())

        # rows = GT, cols = predicted, labels = [cat, dog, None]
        classes = list(results.classes) + [results.missing]
        actual = results.confusion_matrix(classes=classes)
        expected = np.array([[1, 1, 1], [0, 0, 0], [1, 0, 1]], dtype=int)
        self.assertEqual(actual.shape, expected.shape)
        self.assertTrue((actual == expected).all())

        self.assertIn("eval", dataset.list_evaluations())
        self.assertIn("eval", dataset.get_field_schema())
        self.assertListEqual(
            dataset.values("eval"),
            [True, False, False, True, False],
        )

        # Test renaming

        dataset.rename_evaluation("eval", "eval2")

        self.assertNotIn("eval", dataset.list_evaluations())
        self.assertNotIn("eval", dataset.get_field_schema())

        self.assertIn("eval2", dataset.list_evaluations())
        self.assertIn("eval2", dataset.get_field_schema())

        # Test deletion

        dataset.delete_evaluation("eval2")

        self.assertNotIn("eval2", dataset.list_evaluations())
        self.assertNotIn("eval2", dataset.get_field_schema())

    @drop_datasets
    def test_evaluate_classifications_top_k(self):
        dataset = self._make_classification_dataset()

        # Test empty view

        empty_view = dataset.limit(0)
        self.assertEqual(len(empty_view), 0)

        results = empty_view.evaluate_classifications(
            "predictions",
            gt_field="ground_truth",
            eval_key="eval",
            classes=["cat", "dog"],
            method="top-k",
        )

        self.assertIn("eval", dataset.get_field_schema())

        empty_view.load_evaluation_view("eval")
        empty_view.get_evaluation_info("eval")

        results.report()
        results.print_report()

        metrics = results.metrics()
        self.assertEqual(metrics["support"], 0)

        # rows = GT, cols = predicted, labels = [cat, dog]
        actual = results.confusion_matrix()
        expected = np.array([[0, 0], [0, 0]], dtype=int)

        self.assertEqual(actual.shape, expected.shape)
        self.assertTrue((actual == expected).all())

        # Test evaluation (including missing data)

        with warnings.catch_warnings():
            warnings.simplefilter("ignore")  # suppress missing logits warning

            results = dataset.evaluate_classifications(
                "predictions",
                gt_field="ground_truth",
                eval_key="eval",
                classes=["cat", "dog"],
                method="top-k",
            )

        dataset.load_evaluation_view("eval")
        dataset.get_evaluation_info("eval")

        results.report()
        results.print_report()

        metrics = results.metrics()
        self.assertEqual(metrics["support"], 3)

        # rows = GT, cols = predicted, labels = [cat, dog]
        actual = results.confusion_matrix()
        expected = np.array([[2, 0], [0, 0]], dtype=int)
        self.assertEqual(actual.shape, expected.shape)
        self.assertTrue((actual == expected).all())

        # rows = GT, cols = predicted, labels = [cat, dog, None]
        classes = list(results.classes) + [results.missing]
        actual = results.confusion_matrix(classes=classes)
        expected = np.array([[2, 0, 1], [0, 0, 0], [1, 0, 1]], dtype=int)
        self.assertEqual(actual.shape, expected.shape)
        self.assertTrue((actual == expected).all())

        self.assertIn("eval", dataset.list_evaluations())
        self.assertIn("eval", dataset.get_field_schema())
        self.assertListEqual(
            dataset.values("eval"),
            [False, False, False, True, True],
        )

        dataset.delete_evaluation("eval")

        self.assertNotIn("eval", dataset.list_evaluations())
        self.assertNotIn("eval", dataset.get_field_schema())

        with warnings.catch_warnings():
            warnings.simplefilter("ignore")  # suppress missing logits warning

            results = dataset.evaluate_classifications(
                "predictions",
                gt_field="ground_truth",
                eval_key="eval",
                classes=["cat", "dog"],
                method="top-k",
                k=1,
            )

        # rows = GT, cols = predicted, labels = [cat, dog]
        actual = results.confusion_matrix()
        expected = np.array([[1, 1], [0, 0]], dtype=int)
        self.assertEqual(actual.shape, expected.shape)
        self.assertTrue((actual == expected).all())

        # rows = GT, cols = predicted, labels = [cat, dog, None]
        classes = list(results.classes) + [results.missing]
        actual = results.confusion_matrix(classes=classes)
        expected = np.array([[1, 1, 1], [0, 0, 0], [1, 0, 1]], dtype=int)
        self.assertEqual(actual.shape, expected.shape)
        self.assertTrue((actual == expected).all())

        self.assertListEqual(
            dataset.values("eval"),
            [False, False, False, True, False],
        )

    @drop_datasets
    def test_evaluate_classifications_binary(self):
        dataset = self._make_classification_dataset()

        # Test empty view

        empty_view = dataset.limit(0)
        self.assertEqual(len(empty_view), 0)

        results = empty_view.evaluate_classifications(
            "predictions",
            gt_field="ground_truth",
            eval_key="eval",
            classes=["cat", "dog"],
            method="binary",
        )

        self.assertIn("eval", dataset.get_field_schema())

        empty_view.load_evaluation_view("eval")
        empty_view.get_evaluation_info("eval")

        results.report()
        results.print_report()

        metrics = results.metrics()
        self.assertEqual(metrics["support"], 0)

        # rows = GT, cols = predicted, labels = [cat, dog]
        actual = results.confusion_matrix()
        expected = np.array([[0, 0], [0, 0]], dtype=int)
        self.assertEqual(actual.shape, expected.shape)
        self.assertTrue((actual == expected).all())

        # Test evaluation (including missing data)

        results = dataset.evaluate_classifications(
            "predictions",
            gt_field="ground_truth",
            eval_key="eval",
            classes=["cat", "dog"],
            method="binary",
        )

        dataset.load_evaluation_view("eval")
        dataset.get_evaluation_info("eval")

        results.report()
        results.print_report()

        metrics = results.metrics()
        self.assertEqual(metrics["support"], 5)

        # rows = GT, cols = predicted, labels = [cat, dog]
        # Missing predictions are assigned the negative label ("cat")
        actual = results.confusion_matrix()
        expected = np.array([[4, 1], [0, 0]], dtype=int)
        self.assertEqual(actual.shape, expected.shape)
        self.assertTrue((actual == expected).all())

        self.assertIn("eval", dataset.list_evaluations())
        self.assertIn("eval", dataset.get_field_schema())
        self.assertListEqual(
            dataset.values("eval"),
            ["TN", "TN", "TN", "TN", "FP"],
        )

        # Test renaming

        dataset.rename_evaluation("eval", "eval2")

        self.assertNotIn("eval", dataset.list_evaluations())
        self.assertNotIn("eval", dataset.get_field_schema())

        self.assertIn("eval2", dataset.list_evaluations())
        self.assertIn("eval2", dataset.get_field_schema())

        # Test deletion

        dataset.delete_evaluation("eval2")

        self.assertNotIn("eval2", dataset.list_evaluations())
        self.assertNotIn("eval2", dataset.get_field_schema())

    @drop_datasets
    def test_evaluate_classifications_embedded_fields(self):
        dataset = self._make_classification_dataset()

        dataset.add_sample_field(
            "embedded",
            fo.EmbeddedDocumentField,
            embedded_doc_type=fo.DynamicEmbeddedDocument,
        )

        dataset.rename_sample_field("predictions", "embedded.predictions")
        dataset.rename_sample_field("ground_truth", "embedded.ground_truth")

        results = dataset.evaluate_classifications(
            "embedded.predictions",
            gt_field="embedded.ground_truth",
            eval_key="eval",
            method="simple",
        )

        results.report()
        results.print_report()

    def test_custom_classification_evaluation(self):
        dataset = self._make_classification_dataset()

        dataset.evaluate_classifications(
            "predictions",
            gt_field="ground_truth",
            method=CustomClassificationEvaluationConfig,
            eval_key="custom",
        )

        dataset.clear_cache()

        info = dataset.get_evaluation_info("custom")
        self.assertEqual(
            type(info.config), CustomClassificationEvaluationConfig
        )

        results = dataset.load_evaluation_results("custom")
        self.assertEqual(type(results), fouc.ClassificationResults)

        delattr(sys.modules[__name__], "CustomClassificationEvaluationConfig")
        delattr(sys.modules[__name__], "CustomClassificationEvaluation")
        dataset.clear_cache()

        # Should fallback to base class
        info = dataset.get_evaluation_info("custom")
        self.assertEqual(
            type(info.config), fouc.ClassificationEvaluationConfig
        )

        results = dataset.load_evaluation_results("custom")
        self.assertEqual(type(results), fouc.ClassificationResults)


class VideoClassificationTests(unittest.TestCase):
    def _make_video_classification_dataset(self):
        dataset = fo.Dataset()

        sample1 = fo.Sample(filepath="video1.mp4")
        sample2 = fo.Sample(filepath="video2.mp4")
        sample2.frames[1] = fo.Frame()
        sample3 = fo.Sample(filepath="video3.mp4")
        sample3.frames[1] = fo.Frame(
            ground_truth=fo.Classification(label="cat"),
            predictions=None,
        )
        sample3.frames[2] = fo.Frame(
            ground_truth=None,
            predictions=fo.Classification(
                label="cat", confidence=0.9, logits=[0.9, 0.1]
            ),
        )
        sample4 = fo.Sample(filepath="video4.mp4")
        sample4.frames[1] = fo.Frame(
            ground_truth=fo.Classification(label="cat"),
            predictions=fo.Classification(
                label="cat", confidence=0.9, logits=[0.9, 0.1]
            ),
        )
        sample4.frames[2] = fo.Frame(
            ground_truth=fo.Classification(label="cat"),
            predictions=fo.Classification(
                label="dog", confidence=0.9, logits=[0.1, 0.9]
            ),
        )

        dataset.add_samples([sample1, sample2, sample3, sample4])

        return dataset

    @drop_datasets
    def test_evaluate_video_classifications_simple(self):
        dataset = self._make_video_classification_dataset()

        # Test empty view

        empty_view = dataset.limit(0)
        self.assertEqual(len(empty_view), 0)

        results = empty_view.evaluate_classifications(
            "frames.predictions",
            gt_field="frames.ground_truth",
            eval_key="eval",
            method="simple",
        )

        self.assertIn("eval", dataset.get_field_schema())
        self.assertIn("eval", dataset.get_frame_field_schema())

        empty_view.load_evaluation_view("eval")
        empty_view.get_evaluation_info("eval")

        results.report()
        results.print_report()

        metrics = results.metrics()
        self.assertEqual(metrics["support"], 0)

        actual = results.confusion_matrix()
        self.assertEqual(actual.shape, (0, 0))

        # Test evaluation (including missing data)

        results = dataset.evaluate_classifications(
            "frames.predictions",
            gt_field="frames.ground_truth",
            eval_key="eval",
            method="simple",
        )

        dataset.load_evaluation_view("eval")
        dataset.get_evaluation_info("eval")

        results.report()
        results.print_report()

        metrics = results.metrics()
        self.assertEqual(metrics["support"], 3)

        # rows = GT, cols = predicted, labels = [cat, dog]
        actual = results.confusion_matrix()
        expected = np.array([[1, 1], [0, 0]], dtype=int)
        self.assertEqual(actual.shape, expected.shape)
        self.assertTrue((actual == expected).all())

        # rows = GT, cols = predicted, labels = [cat, dog, None]
        classes = list(results.classes) + [results.missing]
        actual = results.confusion_matrix(classes=classes)
        expected = np.array([[1, 1, 1], [0, 0, 0], [1, 0, 1]], dtype=int)
        self.assertEqual(actual.shape, expected.shape)
        self.assertTrue((actual == expected).all())

        self.assertIn("eval", dataset.list_evaluations())
        self.assertIn("eval", dataset.get_field_schema())
        self.assertIn("eval", dataset.get_frame_field_schema())
        self.assertListEqual(
            dataset.values("frames.eval"),
            [[], [True], [False, False], [True, False]],
        )

        # Test renaming

        dataset.rename_evaluation("eval", "eval2")

        self.assertNotIn("eval", dataset.list_evaluations())
        self.assertNotIn("eval", dataset.get_field_schema())
        self.assertNotIn("eval", dataset.get_frame_field_schema())

        self.assertIn("eval2", dataset.list_evaluations())
        self.assertIn("eval2", dataset.get_field_schema())
        self.assertIn("eval2", dataset.get_frame_field_schema())

        # Test deletion

        dataset.delete_evaluation("eval2")

        self.assertNotIn("eval2", dataset.list_evaluations())
        self.assertNotIn("eval2", dataset.get_field_schema())
        self.assertNotIn("eval2", dataset.get_frame_field_schema())

    @drop_datasets
    def test_evaluate_video_classifications_top_k(self):
        dataset = self._make_video_classification_dataset()

        # Test empty view

        empty_view = dataset.limit(0)
        self.assertEqual(len(empty_view), 0)

        results = empty_view.evaluate_classifications(
            "frames.predictions",
            gt_field="frames.ground_truth",
            eval_key="eval",
            classes=["cat", "dog"],
            method="top-k",
        )

        self.assertIn("eval", dataset.get_field_schema())
        self.assertIn("eval", dataset.get_frame_field_schema())

        empty_view.load_evaluation_view("eval")
        empty_view.get_evaluation_info("eval")

        results.report()
        results.print_report()

        metrics = results.metrics()
        self.assertEqual(metrics["support"], 0)

        # rows = GT, cols = predicted, labels = [cat, dog]
        actual = results.confusion_matrix()
        expected = np.array([[0, 0], [0, 0]], dtype=int)

        self.assertEqual(actual.shape, expected.shape)
        self.assertTrue((actual == expected).all())

        # Test evaluation (including missing data)

        with warnings.catch_warnings():
            warnings.simplefilter("ignore")  # suppress missing logits warning

            results = dataset.evaluate_classifications(
                "frames.predictions",
                gt_field="frames.ground_truth",
                eval_key="eval",
                classes=["cat", "dog"],
                method="top-k",
            )

        dataset.load_evaluation_view("eval")
        dataset.get_evaluation_info("eval")

        results.report()
        results.print_report()

        metrics = results.metrics()
        self.assertEqual(metrics["support"], 3)

        # rows = GT, cols = predicted, labels = [cat, dog]
        actual = results.confusion_matrix()
        expected = np.array([[2, 0], [0, 0]], dtype=int)
        self.assertEqual(actual.shape, expected.shape)
        self.assertTrue((actual == expected).all())

        # rows = GT, cols = predicted, labels = [cat, dog, None]
        classes = list(results.classes) + [results.missing]
        actual = results.confusion_matrix(classes=classes)
        expected = np.array([[2, 0, 1], [0, 0, 0], [1, 0, 1]], dtype=int)
        self.assertEqual(actual.shape, expected.shape)
        self.assertTrue((actual == expected).all())

        self.assertIn("eval", dataset.list_evaluations())
        self.assertIn("eval", dataset.get_field_schema())
        self.assertIn("eval", dataset.get_frame_field_schema())
        self.assertListEqual(
            dataset.values("frames.eval"),
            [[], [False], [False, False], [True, True]],
        )

        dataset.delete_evaluation("eval")

        self.assertNotIn("eval", dataset.list_evaluations())
        self.assertNotIn("eval", dataset.get_field_schema())
        self.assertNotIn("eval", dataset.get_frame_field_schema())

        with warnings.catch_warnings():
            warnings.simplefilter("ignore")  # suppress missing logits warning

            results = dataset.evaluate_classifications(
                "frames.predictions",
                gt_field="frames.ground_truth",
                eval_key="eval",
                classes=["cat", "dog"],
                method="top-k",
                k=1,
            )

        # rows = GT, cols = predicted, labels = [cat, dog]
        actual = results.confusion_matrix()
        expected = np.array([[1, 1], [0, 0]], dtype=int)
        self.assertEqual(actual.shape, expected.shape)
        self.assertTrue((actual == expected).all())

        # rows = GT, cols = predicted, labels = [cat, dog, None]
        classes = list(results.classes) + [results.missing]
        actual = results.confusion_matrix(classes=classes)
        expected = np.array([[1, 1, 1], [0, 0, 0], [1, 0, 1]], dtype=int)
        self.assertEqual(actual.shape, expected.shape)
        self.assertTrue((actual == expected).all())

        self.assertListEqual(
            dataset.values("frames.eval"),
            [[], [False], [False, False], [True, False]],
        )

    @drop_datasets
    def test_evaluate_video_classifications_binary(self):
        dataset = self._make_video_classification_dataset()

        # Test empty view

        empty_view = dataset.limit(0)
        self.assertEqual(len(empty_view), 0)

        results = empty_view.evaluate_classifications(
            "frames.predictions",
            gt_field="frames.ground_truth",
            eval_key="eval",
            classes=["cat", "dog"],
            method="binary",
        )

        self.assertIn("eval", dataset.get_field_schema())
        self.assertIn("eval", dataset.get_frame_field_schema())

        empty_view.load_evaluation_view("eval")
        empty_view.get_evaluation_info("eval")

        results.report()
        results.print_report()

        metrics = results.metrics()
        self.assertEqual(metrics["support"], 0)

        # rows = GT, cols = predicted, labels = [cat, dog]
        actual = results.confusion_matrix()
        expected = np.array([[0, 0], [0, 0]], dtype=int)
        self.assertEqual(actual.shape, expected.shape)
        self.assertTrue((actual == expected).all())

        # Test evaluation (including missing data)

        results = dataset.evaluate_classifications(
            "frames.predictions",
            gt_field="frames.ground_truth",
            eval_key="eval",
            classes=["cat", "dog"],
            method="binary",
        )

        dataset.load_evaluation_view("eval")
        dataset.get_evaluation_info("eval")

        results.report()
        results.print_report()

        metrics = results.metrics()
        self.assertEqual(metrics["support"], 5)

        # rows = GT, cols = predicted, labels = [cat, dog]
        # Missing predictions are assigned the negative label ("cat")
        actual = results.confusion_matrix()
        expected = np.array([[4, 1], [0, 0]], dtype=int)
        self.assertEqual(actual.shape, expected.shape)
        self.assertTrue((actual == expected).all())

        self.assertIn("eval", dataset.list_evaluations())
        self.assertIn("eval", dataset.get_field_schema())
        self.assertIn("eval", dataset.get_frame_field_schema())
        self.assertListEqual(
            dataset.values("frames.eval"),
            [[], ["TN"], ["TN", "TN"], ["TN", "FP"]],
        )

        # Test renaming

        dataset.rename_evaluation("eval", "eval2")

        self.assertNotIn("eval", dataset.list_evaluations())
        self.assertNotIn("eval", dataset.get_field_schema())
        self.assertNotIn("eval", dataset.get_frame_field_schema())

        self.assertIn("eval2", dataset.list_evaluations())
        self.assertIn("eval2", dataset.get_field_schema())
        self.assertIn("eval2", dataset.get_frame_field_schema())

        # Test deletion

        dataset.delete_evaluation("eval2")

        self.assertNotIn("eval2", dataset.list_evaluations())
        self.assertNotIn("eval2", dataset.get_field_schema())
        self.assertNotIn("eval2", dataset.get_frame_field_schema())


class CustomDetectionEvaluationConfig(coco.COCOEvaluationConfig):
    pass


class CustomDetectionEvaluation(coco.COCOEvaluation):
    pass


class DetectionsTests(unittest.TestCase):
    def _make_detections_dataset(self):
        dataset = fo.Dataset()

        sample1 = fo.Sample(filepath="image1.jpg")
        sample2 = fo.Sample(
            filepath="image2.jpg",
            ground_truth=fo.Detections(
                detections=[
                    fo.Detection(
                        label="cat",
                        bounding_box=[0.1, 0.1, 0.4, 0.4],
                    )
                ]
            ),
            predictions=None,
        )
        sample3 = fo.Sample(
            filepath="image3.jpg",
            ground_truth=None,
            predictions=fo.Detections(
                detections=[
                    fo.Detection(
                        label="cat",
                        bounding_box=[0.1, 0.1, 0.4, 0.4],
                        confidence=0.9,
                    )
                ]
            ),
        )
        sample4 = fo.Sample(
            filepath="image4.jpg",
            ground_truth=fo.Detections(
                detections=[
                    fo.Detection(
                        label="cat",
                        bounding_box=[0.1, 0.1, 0.4, 0.4],
                    )
                ]
            ),
            predictions=fo.Detections(
                detections=[
                    fo.Detection(
                        label="cat",
                        bounding_box=[0.1, 0.1, 0.4, 0.4],
                        confidence=0.9,
                    )
                ]
            ),
        )
        sample5 = fo.Sample(
            filepath="image5.jpg",
            ground_truth=fo.Detections(
                detections=[
                    fo.Detection(
                        label="cat",
                        bounding_box=[0.1, 0.1, 0.4, 0.4],
                    )
                ]
            ),
            predictions=fo.Detections(
                detections=[
                    fo.Detection(
                        label="cat",
                        bounding_box=[0.6, 0.6, 0.4, 0.4],
                        confidence=0.9,
                    ),
                    fo.Detection(
                        label="dog",
                        bounding_box=[0.1, 0.1, 0.4, 0.4],
                        confidence=0.9,
                    ),
                ]
            ),
        )

        dataset.add_samples([sample1, sample2, sample3, sample4, sample5])

        return dataset

    def _make_instances_dataset(self):
        dataset = fo.Dataset()

        sample1 = fo.Sample(filepath="image1.jpg")
        sample2 = fo.Sample(
            filepath="image2.jpg",
            ground_truth=fo.Detections(
                detections=[
                    fo.Detection(
                        label="cat",
                        bounding_box=[0.1, 0.1, 0.4, 0.4],
                        mask=np.full((8, 8), True),
                    )
                ]
            ),
            predictions=None,
        )
        sample3 = fo.Sample(
            filepath="image3.jpg",
            ground_truth=None,
            predictions=fo.Detections(
                detections=[
                    fo.Detection(
                        label="cat",
                        bounding_box=[0.1, 0.1, 0.4, 0.4],
                        confidence=0.9,
                        mask=np.full((8, 8), True),
                    )
                ]
            ),
        )
        sample4 = fo.Sample(
            filepath="image4.jpg",
            ground_truth=fo.Detections(
                detections=[
                    fo.Detection(
                        label="cat",
                        bounding_box=[0.1, 0.1, 0.4, 0.4],
                        mask=np.full((8, 8), True),
                    )
                ]
            ),
            predictions=fo.Detections(
                detections=[
                    fo.Detection(
                        label="cat",
                        bounding_box=[0.1, 0.1, 0.4, 0.4],
                        confidence=0.9,
                        mask=np.full((8, 8), True),
                    ),
                ]
            ),
        )
        sample5 = fo.Sample(
            filepath="image5.jpg",
            ground_truth=fo.Detections(
                detections=[
                    fo.Detection(
                        label="cat",
                        bounding_box=[0.1, 0.1, 0.4, 0.4],
                        mask=np.full((8, 8), True),
                    )
                ]
            ),
            predictions=fo.Detections(
                detections=[
                    fo.Detection(
                        label="cat",
                        bounding_box=[0.6, 0.6, 0.4, 0.4],
                        confidence=0.9,
                        mask=np.full((8, 8), True),
                    ),
                    fo.Detection(
                        label="dog",
                        bounding_box=[0.1, 0.1, 0.4, 0.4],
                        confidence=0.9,
                        mask=np.full((8, 8), True),
                    ),
                ]
            ),
        )

        dataset.add_samples([sample1, sample2, sample3, sample4, sample5])

        return dataset

    def _make_polylines_dataset(self):
        dataset = fo.Dataset()

        sample1 = fo.Sample(filepath="image1.jpg")
        sample2 = fo.Sample(
            filepath="image2.jpg",
            ground_truth=fo.Polylines(
                polylines=[
                    fo.Polyline(
                        label="cat",
                        points=[
                            [(0.1, 0.1), (0.1, 0.4), (0.4, 0.4), (0.4, 0.1)]
                        ],
                        filled=True,
                    )
                ]
            ),
            predictions=None,
        )
        sample3 = fo.Sample(
            filepath="image3.jpg",
            ground_truth=None,
            predictions=fo.Polylines(
                polylines=[
                    fo.Polyline(
                        label="cat",
                        points=[
                            [(0.1, 0.1), (0.1, 0.4), (0.4, 0.4), (0.4, 0.1)]
                        ],
                        filled=True,
                        confidence=0.9,
                    )
                ]
            ),
        )
        sample4 = fo.Sample(
            filepath="image4.jpg",
            ground_truth=fo.Polylines(
                polylines=[
                    fo.Polyline(
                        label="cat",
                        points=[
                            [(0.1, 0.1), (0.1, 0.4), (0.4, 0.4), (0.4, 0.1)]
                        ],
                        filled=True,
                    )
                ]
            ),
            predictions=fo.Polylines(
                polylines=[
                    fo.Polyline(
                        label="cat",
                        points=[
                            [(0.1, 0.1), (0.1, 0.4), (0.4, 0.4), (0.4, 0.1)]
                        ],
                        filled=True,
                        confidence=0.9,
                    )
                ]
            ),
        )
        sample5 = fo.Sample(
            filepath="image5.jpg",
            ground_truth=fo.Polylines(
                polylines=[
                    fo.Polyline(
                        label="cat",
                        points=[
                            [(0.1, 0.1), (0.1, 0.4), (0.4, 0.4), (0.4, 0.1)]
                        ],
                        filled=True,
                    )
                ]
            ),
            predictions=fo.Polylines(
                polylines=[
                    fo.Polyline(
                        label="cat",
                        points=[
                            [(0.6, 0.6), (0.6, 1.0), (1.0, 1.0), (1.0, 0.6)]
                        ],
                        filled=True,
                        confidence=0.9,
                    ),
                    fo.Polyline(
                        label="dog",
                        points=[
                            [(0.1, 0.1), (0.1, 0.4), (0.4, 0.4), (0.4, 0.1)]
                        ],
                        filled=True,
                        confidence=0.9,
                    ),
                ]
            ),
        )

        dataset.add_samples([sample1, sample2, sample3, sample4, sample5])

        return dataset

    def _evaluate_coco(self, dataset, kwargs):
        _, gt_eval_field = dataset._get_label_field_path(
            "ground_truth", "eval"
        )
        _, pred_eval_field = dataset._get_label_field_path(
            "predictions", "eval"
        )

        # Test empty view

        empty_view = dataset.limit(0)
        self.assertEqual(len(empty_view), 0)

        results = empty_view.evaluate_detections(
            "predictions",
            gt_field="ground_truth",
            eval_key="eval",
            method="coco",
            compute_mAP=True,
            **kwargs,
        )

        schema = dataset.get_field_schema(flat=True)
        self.assertIn("eval_tp", schema)
        self.assertIn("eval_fp", schema)
        self.assertIn("eval_fn", schema)
        self.assertIn(gt_eval_field, schema)
        self.assertIn(gt_eval_field + "_id", schema)
        self.assertIn(gt_eval_field + "_iou", schema)
        self.assertIn(pred_eval_field, schema)
        self.assertIn(pred_eval_field + "_id", schema)
        self.assertIn(pred_eval_field + "_iou", schema)

        empty_view.load_evaluation_view("eval")
        empty_view.get_evaluation_info("eval")

        results.report()
        results.print_report()
        results.mAP()

        metrics = results.metrics()
        self.assertEqual(metrics["support"], 0)

        actual = results.confusion_matrix()
        self.assertEqual(actual.shape, (0, 0))

        # Test classwise evaluation (including missing data)

        results = dataset.evaluate_detections(
            "predictions",
            gt_field="ground_truth",
            eval_key="eval",
            method="coco",
            compute_mAP=True,
            classwise=True,  # don't allow matches w/ different classes
            **kwargs,
        )

        dataset.load_evaluation_view("eval")
        dataset.get_evaluation_info("eval")

        results.report()
        results.print_report()
        results.mAP()

        metrics = results.metrics()
        self.assertEqual(metrics["support"], 3)

        # rows = GT, cols = predicted, labels = [cat, dog]
        actual = results.confusion_matrix()
        expected = np.array([[1, 0], [0, 0]], dtype=int)
        self.assertEqual(actual.shape, expected.shape)
        self.assertTrue((actual == expected).all())

        # rows = GT, cols = predicted, labels = [cat, dog, None]
        classes = list(results.classes) + [results.missing]
        actual = results.confusion_matrix(classes=classes)
        expected = np.array([[1, 0, 2], [0, 0, 0], [2, 1, 0]], dtype=int)
        self.assertEqual(actual.shape, expected.shape)
        self.assertTrue((actual == expected).all())

        self.assertIn("eval", dataset.list_evaluations())
        self.assertListEqual(
            dataset.values(gt_eval_field),
            [None, ["fn"], None, ["tp"], ["fn"]],
        )
        self.assertListEqual(
            dataset.values(pred_eval_field),
            [None, None, ["fp"], ["tp"], ["fp", "fp"]],
        )
        self.assertIn("eval_tp", dataset.get_field_schema())
        self.assertListEqual(dataset.values("eval_tp"), [0, 0, 0, 1, 0])
        self.assertIn("eval_fp", dataset.get_field_schema())
        self.assertListEqual(dataset.values("eval_fp"), [0, 0, 1, 0, 2])
        self.assertIn("eval_fn", dataset.get_field_schema())
        self.assertListEqual(dataset.values("eval_fn"), [0, 1, 0, 0, 1])

        # Test renaming

        dataset.rename_evaluation("eval", "eval2")

        _, gt_eval_field2 = dataset._get_label_field_path(
            "ground_truth", "eval2"
        )
        _, pred_eval_field2 = dataset._get_label_field_path(
            "predictions", "eval2"
        )

        self.assertNotIn("eval", dataset.list_evaluations())
        self.assertListEqual(
            dataset.values(gt_eval_field),
            [None, [None], None, [None], [None]],
        )
        self.assertListEqual(
            dataset.values(pred_eval_field),
            [None, None, [None], [None], [None, None]],
        )

        schema = dataset.get_field_schema(flat=True)
        self.assertNotIn("eval_tp", schema)
        self.assertNotIn("eval_fp", schema)
        self.assertNotIn("eval_fn", schema)
        self.assertNotIn(gt_eval_field, schema)
        self.assertNotIn(gt_eval_field + "_id", schema)
        self.assertNotIn(gt_eval_field + "_iou", schema)
        self.assertNotIn(pred_eval_field, schema)
        self.assertNotIn(pred_eval_field + "_id", schema)
        self.assertNotIn(pred_eval_field + "_iou", schema)

        self.assertIn("eval2", dataset.list_evaluations())
        self.assertListEqual(
            dataset.values(gt_eval_field2),
            [None, ["fn"], None, ["tp"], ["fn"]],
        )
        self.assertListEqual(
            dataset.values(pred_eval_field2),
            [None, None, ["fp"], ["tp"], ["fp", "fp"]],
        )

        schema = dataset.get_field_schema(flat=True)
        self.assertIn("eval2_tp", schema)
        self.assertIn("eval2_fp", schema)
        self.assertIn("eval2_fn", schema)
        self.assertIn(gt_eval_field2, schema)
        self.assertIn(gt_eval_field2 + "_id", schema)
        self.assertIn(gt_eval_field2 + "_iou", schema)
        self.assertIn(pred_eval_field2, schema)
        self.assertIn(pred_eval_field2 + "_id", schema)
        self.assertIn(pred_eval_field2 + "_iou", schema)

        # Test deletion

        dataset.delete_evaluation("eval2")

        self.assertNotIn("eval2", dataset.list_evaluations())
        self.assertListEqual(
            dataset.values(gt_eval_field2),
            [None, [None], None, [None], [None]],
        )
        self.assertListEqual(
            dataset.values(pred_eval_field2),
            [None, None, [None], [None], [None, None]],
        )

        schema = dataset.get_field_schema(flat=True)
        self.assertNotIn("eval2_tp", schema)
        self.assertNotIn("eval2_fp", schema)
        self.assertNotIn("eval2_fn", schema)
        self.assertNotIn(gt_eval_field2, schema)
        self.assertNotIn(gt_eval_field2 + "_id", schema)
        self.assertNotIn(gt_eval_field2 + "_iou", schema)
        self.assertNotIn(pred_eval_field2, schema)
        self.assertNotIn(pred_eval_field2 + "_id", schema)
        self.assertNotIn(pred_eval_field2 + "_iou", schema)

        # Test non-classwise evaluation (including missing data)

        results = dataset.evaluate_detections(
            "predictions",
            gt_field="ground_truth",
            eval_key="eval",
            method="coco",
            compute_mAP=True,
            classwise=False,  # allow matches w/ different classes
            **kwargs,
        )

        # rows = GT, cols = predicted, labels = [cat, dog]
        actual = results.confusion_matrix()
        expected = np.array([[1, 1], [0, 0]], dtype=int)
        self.assertEqual(actual.shape, expected.shape)
        self.assertTrue((actual == expected).all())

        # rows = GT, cols = predicted, labels = [cat, dog, None]
        classes = list(results.classes) + [results.missing]
        actual = results.confusion_matrix(classes=classes)
        expected = np.array([[1, 1, 1], [0, 0, 0], [2, 0, 0]], dtype=int)
        self.assertEqual(actual.shape, expected.shape)
        self.assertTrue((actual == expected).all())

        self.assertListEqual(
            dataset.values(gt_eval_field),
            [None, ["fn"], None, ["tp"], ["fn"]],
        )
        self.assertListEqual(
            dataset.values(pred_eval_field),
            [None, None, ["fp"], ["tp"], ["fp", "fp"]],
        )
        self.assertListEqual(dataset.values("eval_tp"), [0, 0, 0, 1, 0])
        self.assertListEqual(dataset.values("eval_fp"), [0, 0, 1, 0, 2])
        self.assertListEqual(dataset.values("eval_fn"), [0, 1, 0, 0, 1])

    def _evaluate_open_images(self, dataset, kwargs):
        _, gt_eval_field = dataset._get_label_field_path(
            "ground_truth", "eval"
        )
        _, pred_eval_field = dataset._get_label_field_path(
            "predictions", "eval"
        )

        # Test empty view

        empty_view = dataset.limit(0)
        self.assertEqual(len(empty_view), 0)

        results = empty_view.evaluate_detections(
            "predictions",
            gt_field="ground_truth",
            eval_key="eval",
            method="open-images",
            **kwargs,
        )

        schema = dataset.get_field_schema(flat=True)
        self.assertIn("eval_tp", schema)
        self.assertIn("eval_fp", schema)
        self.assertIn("eval_fn", schema)
        self.assertIn(gt_eval_field, schema)
        self.assertIn(gt_eval_field + "_id", schema)
        self.assertIn(gt_eval_field + "_iou", schema)
        self.assertIn(pred_eval_field, schema)
        self.assertIn(pred_eval_field + "_id", schema)
        self.assertIn(pred_eval_field + "_iou", schema)

        empty_view.load_evaluation_view("eval")
        empty_view.get_evaluation_info("eval")

        results.report()
        results.print_report()
        results.mAP()

        metrics = results.metrics()
        self.assertEqual(metrics["support"], 0)

        actual = results.confusion_matrix()
        self.assertEqual(actual.shape, (0, 0))

        # Test classwise evaluation (including missing data)

        results = dataset.evaluate_detections(
            "predictions",
            gt_field="ground_truth",
            eval_key="eval",
            method="open-images",
            classwise=True,  # don't allow matches w/ different classes
            **kwargs,
        )

        dataset.load_evaluation_view("eval")
        dataset.get_evaluation_info("eval")

        results.report()
        results.print_report()
        results.mAP()

        metrics = results.metrics()
        self.assertEqual(metrics["support"], 3)

        # rows = GT, cols = predicted, labels = [cat, dog]
        actual = results.confusion_matrix()
        expected = np.array([[1, 0], [0, 0]], dtype=int)
        self.assertEqual(actual.shape, expected.shape)
        self.assertTrue((actual == expected).all())

        # rows = GT, cols = predicted, labels = [cat, dog, None]
        classes = list(results.classes) + [results.missing]
        actual = results.confusion_matrix(classes=classes)
        expected = np.array([[1, 0, 2], [0, 0, 0], [2, 1, 0]], dtype=int)
        self.assertEqual(actual.shape, expected.shape)
        self.assertTrue((actual == expected).all())

        self.assertIn("eval", dataset.list_evaluations())
        self.assertListEqual(
            dataset.values(gt_eval_field),
            [None, ["fn"], None, ["tp"], ["fn"]],
        )
        self.assertListEqual(
            dataset.values(pred_eval_field),
            [None, None, ["fp"], ["tp"], ["fp", "fp"]],
        )
        self.assertIn("eval_tp", dataset.get_field_schema())
        self.assertListEqual(dataset.values("eval_tp"), [0, 0, 0, 1, 0])
        self.assertIn("eval_fp", dataset.get_field_schema())
        self.assertListEqual(dataset.values("eval_fp"), [0, 0, 1, 0, 2])
        self.assertIn("eval_fn", dataset.get_field_schema())
        self.assertListEqual(dataset.values("eval_fn"), [0, 1, 0, 0, 1])

        # Test rename

        dataset.rename_evaluation("eval", "eval2")

        _, gt_eval_field2 = dataset._get_label_field_path(
            "ground_truth", "eval2"
        )
        _, pred_eval_field2 = dataset._get_label_field_path(
            "predictions", "eval2"
        )

        self.assertNotIn("eval", dataset.list_evaluations())
        self.assertListEqual(
            dataset.values(gt_eval_field),
            [None, [None], None, [None], [None]],
        )
        self.assertListEqual(
            dataset.values(pred_eval_field),
            [None, None, [None], [None], [None, None]],
        )

        schema = dataset.get_field_schema(flat=True)
        self.assertNotIn("eval_tp", schema)
        self.assertNotIn("eval_fp", schema)
        self.assertNotIn("eval_fn", schema)
        self.assertNotIn(gt_eval_field, schema)
        self.assertNotIn(gt_eval_field + "_id", schema)
        self.assertNotIn(gt_eval_field + "_iou", schema)
        self.assertNotIn(pred_eval_field, schema)
        self.assertNotIn(pred_eval_field + "_id", schema)
        self.assertNotIn(pred_eval_field + "_iou", schema)

        self.assertIn("eval2", dataset.list_evaluations())
        self.assertListEqual(
            dataset.values(gt_eval_field2),
            [None, ["fn"], None, ["tp"], ["fn"]],
        )
        self.assertListEqual(
            dataset.values(pred_eval_field2),
            [None, None, ["fp"], ["tp"], ["fp", "fp"]],
        )

        schema = dataset.get_field_schema(flat=True)
        self.assertIn("eval2_tp", schema)
        self.assertIn("eval2_fp", schema)
        self.assertIn("eval2_fn", schema)
        self.assertIn(gt_eval_field2, schema)
        self.assertIn(gt_eval_field2 + "_id", schema)
        self.assertIn(gt_eval_field2 + "_iou", schema)
        self.assertIn(pred_eval_field2, schema)
        self.assertIn(pred_eval_field2 + "_id", schema)
        self.assertIn(pred_eval_field2 + "_iou", schema)

        # Test deletion

        dataset.delete_evaluation("eval2")

        self.assertNotIn("eval2", dataset.list_evaluations())
        self.assertListEqual(
            dataset.values(gt_eval_field2),
            [None, [None], None, [None], [None]],
        )
        self.assertListEqual(
            dataset.values(pred_eval_field2),
            [None, None, [None], [None], [None, None]],
        )

        schema = dataset.get_field_schema(flat=True)
        self.assertNotIn("eval2_tp", schema)
        self.assertNotIn("eval2_fp", schema)
        self.assertNotIn("eval2_fn", schema)
        self.assertNotIn(gt_eval_field2, schema)
        self.assertNotIn(gt_eval_field2 + "_id", schema)
        self.assertNotIn(gt_eval_field2 + "_iou", schema)
        self.assertNotIn(pred_eval_field2, schema)
        self.assertNotIn(pred_eval_field2 + "_id", schema)
        self.assertNotIn(pred_eval_field2 + "_iou", schema)

        # Test non-classwise evaluation (including missing data)

        results = dataset.evaluate_detections(
            "predictions",
            gt_field="ground_truth",
            eval_key="eval",
            method="open-images",
            classwise=False,  # allow matches w/ different classes
            **kwargs,
        )

        # rows = GT, cols = predicted, labels = [cat, dog]
        actual = results.confusion_matrix()
        expected = np.array([[1, 1], [0, 0]], dtype=int)
        self.assertEqual(actual.shape, expected.shape)
        self.assertTrue((actual == expected).all())

        # rows = GT, cols = predicted, labels = [cat, dog, None]
        classes = list(results.classes) + [results.missing]
        actual = results.confusion_matrix(classes=classes)
        expected = np.array([[1, 1, 1], [0, 0, 0], [2, 0, 0]], dtype=int)
        self.assertEqual(actual.shape, expected.shape)
        self.assertTrue((actual == expected).all())

        self.assertListEqual(
            dataset.values(gt_eval_field),
            [None, ["fn"], None, ["tp"], ["fn"]],
        )
        self.assertListEqual(
            dataset.values(pred_eval_field),
            [None, None, ["fp"], ["tp"], ["fp", "fp"]],
        )
        self.assertListEqual(dataset.values("eval_tp"), [0, 0, 0, 1, 0])
        self.assertListEqual(dataset.values("eval_fp"), [0, 0, 1, 0, 2])
        self.assertListEqual(dataset.values("eval_fn"), [0, 1, 0, 0, 1])

    @drop_datasets
    def test_evaluate_detections_coco(self):
        dataset = self._make_detections_dataset()
        kwargs = {}

        self._evaluate_coco(dataset, kwargs)

    @drop_datasets
    def test_evaluate_instances_coco(self):
        dataset = self._make_instances_dataset()
        kwargs = dict(use_masks=True)

        self._evaluate_coco(dataset, kwargs)

    @drop_datasets
    def test_evaluate_polylines_coco(self):
        dataset = self._make_polylines_dataset()
        kwargs = {}

        self._evaluate_coco(dataset, kwargs)

    @drop_datasets
    def test_evaluate_detections_open_images(self):
        dataset = self._make_detections_dataset()
        kwargs = {}

        self._evaluate_open_images(dataset, kwargs)

    @drop_datasets
    def test_evaluate_instances_open_images(self):
        dataset = self._make_instances_dataset()
        kwargs = dict(use_masks=True)

        self._evaluate_open_images(dataset, kwargs)

    @drop_datasets
    def test_evaluate_polylines_open_images(self):
        dataset = self._make_polylines_dataset()
        kwargs = {}

        self._evaluate_open_images(dataset, kwargs)

    @drop_datasets
    def test_load_evaluation_view_select_fields(self):
        dataset = self._make_detections_dataset()

        dataset.clone_sample_field("predictions", "predictions2")

        dataset.evaluate_detections(
            "predictions", gt_field="ground_truth", eval_key="eval"
        )
        dataset.evaluate_detections(
            "predictions2", gt_field="ground_truth", eval_key="eval2"
        )

        view = dataset.load_evaluation_view("eval", select_fields=True)

        schema = view.get_field_schema(flat=True)

        self.assertIn("ground_truth", schema)
        self.assertIn("ground_truth.detections.eval", schema)
        self.assertIn("ground_truth.detections.eval_id", schema)
        self.assertIn("ground_truth.detections.eval_iou", schema)

        self.assertIn("predictions", schema)
        self.assertIn("predictions.detections.eval", schema)
        self.assertIn("predictions.detections.eval_id", schema)
        self.assertIn("predictions.detections.eval_iou", schema)

        self.assertNotIn("predictions2", schema)
        self.assertNotIn("ground_truth.detections.eval2", schema)
        self.assertNotIn("ground_truth.detections.eval2_id", schema)
        self.assertNotIn("ground_truth.detections.eval2_iou", schema)

        self.assertNotIn("eval2_tp", schema)
        self.assertNotIn("eval2_fp", schema)
        self.assertNotIn("eval2_fn", schema)

        self.assertEqual(view.distinct("ground_truth.detections.eval2"), [])

        sample = view.last()
        detection = sample["ground_truth"].detections[0]

        self.assertIsNotNone(detection["eval"])

        with self.assertRaises(KeyError):
            detection["eval2"]

    @drop_datasets
    def test_evaluate_detections_embedded_fields(self):
        dataset = self._make_detections_dataset()

        dataset.add_sample_field(
            "embedded",
            fo.EmbeddedDocumentField,
            embedded_doc_type=fo.DynamicEmbeddedDocument,
        )

        dataset.rename_sample_field("predictions", "embedded.predictions")
        dataset.rename_sample_field("ground_truth", "embedded.ground_truth")

        _, gt_eval_field = dataset._get_label_field_path(
            "embedded.ground_truth", "eval"
        )
        _, pred_eval_field = dataset._get_label_field_path(
            "embedded.predictions", "eval"
        )

        results = dataset.evaluate_detections(
            "embedded.predictions",
            gt_field="embedded.ground_truth",
            eval_key="eval",
            method="coco",
        )

        schema = dataset.get_field_schema(flat=True)
        self.assertIn("eval_tp", schema)
        self.assertIn("eval_fp", schema)
        self.assertIn("eval_fn", schema)
        self.assertIn(gt_eval_field, schema)
        self.assertIn(gt_eval_field + "_id", schema)
        self.assertIn(gt_eval_field + "_iou", schema)
        self.assertIn(pred_eval_field, schema)
        self.assertIn(pred_eval_field + "_id", schema)
        self.assertIn(pred_eval_field + "_iou", schema)

    def test_custom_detection_evaluation(self):
        dataset = self._make_detections_dataset()

        dataset.evaluate_detections(
            "predictions",
            gt_field="ground_truth",
            method=CustomDetectionEvaluationConfig,
            eval_key="custom",
        )

        dataset.clear_cache()

        info = dataset.get_evaluation_info("custom")
        self.assertEqual(type(info.config), CustomDetectionEvaluationConfig)

        results = dataset.load_evaluation_results("custom")
        self.assertEqual(type(results), foud.DetectionResults)

        delattr(sys.modules[__name__], "CustomDetectionEvaluationConfig")
        delattr(sys.modules[__name__], "CustomDetectionEvaluation")
        dataset.clear_cache()

        # Should fallback to base class
        info = dataset.get_evaluation_info("custom")
        self.assertEqual(type(info.config), foud.DetectionEvaluationConfig)

        results = dataset.load_evaluation_results("custom")
        self.assertEqual(type(results), foud.DetectionResults)


class BoxesTests(unittest.TestCase):
    def _make_dataset(self):
        dataset = fo.Dataset()

        sample1 = fo.Sample(
            filepath="image1.jpg",
            ground_truth=fo.Detections(
                detections=[
                    fo.Detection(
                        label="cat",
                        bounding_box=[0.1, 0.1, 0.4, 0.4],
                    ),
                    fo.Detection(
                        label="dog",
                        bounding_box=[0.11, 0.11, 0.39, 0.39],
                    ),
                ]
            ),
            predictions=fo.Detections(
                detections=[
                    fo.Detection(
                        label="cat",
                        bounding_box=[0.1, 0.1, 0.4, 0.4],
                        confidence=0.9,
                    ),
                    fo.Detection(
                        label="dog",
                        bounding_box=[0.11, 0.11, 0.39, 0.39],
                        confidence=0.9,
                    ),
                ]
            ),
        )
        sample2 = fo.Sample(filepath="image2.jpg")

        dataset.add_samples([sample1, sample2])

        return dataset

    def test_compute_max_ious(self):
        dataset = self._make_dataset()

        foui.compute_max_ious(
            dataset,
            "ground_truth",
            iou_attr="max_iou",
        )
        bounds1 = dataset.bounds("ground_truth.detections.max_iou")

        self.assertIsNotNone(bounds1[0])
        self.assertIsNotNone(bounds1[1])

        foui.compute_max_ious(
            dataset,
            "predictions",
            other_field="ground_truth",
            iou_attr="max_iou",
        )
        bounds2 = dataset.bounds("predictions.detections.max_iou")

        self.assertIsNotNone(bounds2[0])
        self.assertIsNotNone(bounds2[1])

    def test_find_duplicates(self):
        dataset = self._make_dataset()

        dup_ids1 = foui.find_duplicates(
            dataset,
            "ground_truth",
            iou_thresh=0.9,
            method="simple",
        )

        self.assertEqual(len(dup_ids1), 1)

        dup_ids2 = foui.find_duplicates(
            dataset,
            "ground_truth",
            iou_thresh=0.9,
            method="greedy",
        )

        self.assertEqual(len(dup_ids2), 1)


class CuboidTests(unittest.TestCase):
    def _make_dataset(self):
        group = fo.Group()
        samples = [
            fo.Sample(
                filepath="image.png",
                group=group.element("image"),
            ),
            fo.Sample(
                filepath="point-cloud.pcd",
                group=group.element("pcd"),
            ),
        ]

        dataset = fo.Dataset()
        dataset.add_samples(samples)
        dataset.group_slice = "pcd"

        sample = dataset.first()

        # unit box at origin
        dims = np.array([1, 1, 1])
        loc = np.array([0, 0, 0])
        rot = np.array([0, 0, 0])
        sample["test1_box1"] = self._make_box(dims, loc, rot)

        # unit box offset from origin
        loc = np.array([2, 2, 2])
        sample["test1_box2"] = self._make_box(dims, loc, rot)

        # unit box away from origin
        loc = np.array([2, -3.5, 20])
        sample["test2_box1"] = self._make_box(dims, loc, rot)

        # x shift
        sample["test2_box2"] = self._make_box(
            dims, loc + np.array([0.5, 0.0, 0.0]), rot
        )

        # y shift
        sample["test2_box3"] = self._make_box(
            dims, loc + np.array([0.0, 0.5, 0.0]), rot
        )

        # z shift
        sample["test2_box4"] = self._make_box(
            dims, loc + np.array([0.0, 0.0, 0.5]), rot
        )

        dims = np.array([5.0, 10.0, 15.0])
        loc = np.array([1.0, 2.0, 3.0])
        sample["test3_box1"] = self._make_box(dims, loc, rot)

        dims = np.array([10.0, 5.0, 20.0])
        loc = np.array([4.0, 5.0, 6.0])
        sample["test3_box2"] = self._make_box(dims, loc, rot)

        dims = np.array([1.0, 1.0, 1.0])
        loc = np.array([0, 0, 0])
        rot = np.array([0, 0, 0])
        sample["test4_box1"] = self._make_box(dims, loc, rot)

        # unit box rotated by 45 degrees about each axis
        rot = np.array([np.pi / 4.0, 0.0, 0.0])
        sample["test4_box2"] = self._make_box(dims, loc, rot)
        sample.save()

        rot = np.array([0.0, np.pi / 4.0, 0.0])
        sample["test4_box3"] = self._make_box(dims, loc, rot)
        sample.save()

        rot = np.array([0.0, 0.0, np.pi / 4.0])
        sample["test4_box4"] = self._make_box(dims, loc, rot)
        sample.save()

        return dataset

    def _make_box(self, dimensions, location, rotation):
        return fo.Detections(
            detections=[
                fo.Detection(
                    dimensions=list(dimensions),
                    location=list(location),
                    rotation=list(rotation),
                )
            ]
        )

    def _check_iou(self, dataset, field1, field2, expected_iou):
        dets1 = dataset.first()[field1].detections
        dets2 = dataset.first()[field2].detections
        ious = foui.compute_ious(dets1, dets2, sparse=True)
        result = next(iter(ious.values()), [])

        if expected_iou == 0:
            self.assertTrue(len(result) == 0)
        else:
            _, actual_iou = result[0]
            self.assertTrue(np.isclose(actual_iou, expected_iou))

    @drop_datasets
    def test_non_overlapping_boxes(self):
        dataset = self._make_dataset()

        expected_iou = 0
        self._check_iou(dataset, "test1_box1", "test1_box2", expected_iou)

    @drop_datasets
    def test_shifted_boxes(self):
        dataset = self._make_dataset()

        expected_iou = 1.0 / 3.0
        self._check_iou(dataset, "test2_box1", "test2_box2", expected_iou)
        self._check_iou(dataset, "test2_box1", "test2_box3", expected_iou)
        self._check_iou(dataset, "test2_box1", "test2_box4", expected_iou)

    @drop_datasets
    def test_shifted_and_scaled_boxes(self):
        dataset = self._make_dataset()

        intersection = 4.5 * 4.5 * 14.5
        union = 1000.0 + 750.0 - intersection
        expected_iou = intersection / union
        self._check_iou(dataset, "test3_box1", "test3_box2", expected_iou)

    @drop_datasets
    def test_single_rotation(self):
        ## the two boxes form a star of David with octagonal overlap
        ## intersection is area of octagon
        dataset = self._make_dataset()

        side = 1.0 / (1 + np.sqrt(2))
        intersection = 2.0 * (1 + np.sqrt(2)) * side**2
        union = 2 - intersection
        expected_iou = intersection / union

        self._check_iou(dataset, "test4_box1", "test4_box2", expected_iou)
        self._check_iou(dataset, "test4_box1", "test4_box3", expected_iou)
        self._check_iou(dataset, "test4_box1", "test4_box4", expected_iou)


class VideoDetectionsTests(unittest.TestCase):
    def _make_video_detections_dataset(self):
        dataset = fo.Dataset()

        sample1 = fo.Sample(filepath="video1.mp4")
        sample2 = fo.Sample(filepath="video2.mp4")
        sample2.frames[1] = fo.Frame()
        sample3 = fo.Sample(filepath="video3.mp4")
        sample3.frames[1] = fo.Frame(
            ground_truth=fo.Detections(
                detections=[
                    fo.Detection(
                        label="cat",
                        bounding_box=[0.1, 0.1, 0.4, 0.4],
                    )
                ]
            ),
            predictions=None,
        )
        sample3.frames[2] = fo.Frame(
            ground_truth=None,
            predictions=fo.Detections(
                detections=[
                    fo.Detection(
                        label="cat",
                        bounding_box=[0.1, 0.1, 0.4, 0.4],
                        confidence=0.9,
                    )
                ]
            ),
        )
        sample4 = fo.Sample(filepath="video4.mp4")
        sample4.frames[1] = fo.Frame(
            ground_truth=fo.Detections(
                detections=[
                    fo.Detection(
                        label="cat",
                        bounding_box=[0.1, 0.1, 0.4, 0.4],
                    )
                ]
            ),
            predictions=fo.Detections(
                detections=[
                    fo.Detection(
                        label="cat",
                        bounding_box=[0.1, 0.1, 0.4, 0.4],
                        confidence=0.9,
                    )
                ]
            ),
        )
        sample4.frames[2] = fo.Frame(
            ground_truth=fo.Detections(
                detections=[
                    fo.Detection(
                        label="cat",
                        bounding_box=[0.1, 0.1, 0.4, 0.4],
                    )
                ]
            ),
            predictions=fo.Detections(
                detections=[
                    fo.Detection(
                        label="dog",
                        bounding_box=[0.1, 0.1, 0.4, 0.4],
                        confidence=0.9,
                    )
                ]
            ),
        )

        dataset.add_samples([sample1, sample2, sample3, sample4])

        return dataset

    def test_evaluate_video_detections_coco(self):
        dataset = self._make_video_detections_dataset()

        # Test empty view

        empty_view = dataset.limit(0)
        self.assertEqual(len(empty_view), 0)

        results = empty_view.evaluate_detections(
            "frames.predictions",
            gt_field="frames.ground_truth",
            eval_key="eval",
            method="coco",
            compute_mAP=True,
        )

        schema = dataset.get_field_schema(flat=True)
        self.assertIn("eval_tp", schema)
        self.assertIn("eval_fp", schema)
        self.assertIn("eval_fn", schema)

        schema = dataset.get_frame_field_schema(flat=True)
        self.assertIn("eval_tp", schema)
        self.assertIn("eval_fp", schema)
        self.assertIn("eval_fn", schema)
        self.assertIn("ground_truth.detections.eval", schema)
        self.assertIn("ground_truth.detections.eval_id", schema)
        self.assertIn("ground_truth.detections.eval_iou", schema)
        self.assertIn("predictions.detections.eval", schema)
        self.assertIn("predictions.detections.eval_id", schema)
        self.assertIn("predictions.detections.eval_iou", schema)

        empty_view.load_evaluation_view("eval")
        empty_view.get_evaluation_info("eval")

        results.report()
        results.print_report()
        results.mAP()

        metrics = results.metrics()
        self.assertEqual(metrics["support"], 0)

        actual = results.confusion_matrix()
        self.assertEqual(actual.shape, (0, 0))

        # Test classwise evaluation (including missing data)

        results = dataset.evaluate_detections(
            "frames.predictions",
            gt_field="frames.ground_truth",
            eval_key="eval",
            method="coco",
            compute_mAP=True,
            classwise=True,  # don't allow matches w/ different classes
        )

        dataset.load_evaluation_view("eval")
        dataset.get_evaluation_info("eval")

        results.report()
        results.print_report()
        results.mAP()

        metrics = results.metrics()
        self.assertEqual(metrics["support"], 3)

        # rows = GT, cols = predicted, labels = [cat, dog]
        actual = results.confusion_matrix()
        expected = np.array([[1, 0], [0, 0]], dtype=int)
        self.assertEqual(actual.shape, expected.shape)
        self.assertTrue((actual == expected).all())

        # rows = GT, cols = predicted, labels = [cat, dog, None]
        classes = list(results.classes) + [results.missing]
        actual = results.confusion_matrix(classes=classes)
        expected = np.array([[1, 0, 2], [0, 0, 0], [1, 1, 0]], dtype=int)
        self.assertEqual(actual.shape, expected.shape)
        self.assertTrue((actual == expected).all())

        self.assertIn("eval", dataset.list_evaluations())
        self.assertListEqual(
            dataset.values("frames.ground_truth.detections.eval"),
            [[], [None], [["fn"], None], [["tp"], ["fn"]]],
        )
        self.assertListEqual(
            dataset.values("frames.predictions.detections.eval"),
            [[], [None], [None, ["fp"]], [["tp"], ["fp"]]],
        )
        self.assertIn("eval_tp", dataset.get_field_schema())
        self.assertIn("eval_tp", dataset.get_frame_field_schema())
        self.assertListEqual(
            dataset.values("frames.eval_tp"),
            [[], [0], [0, 0], [1, 0]],
        )
        self.assertIn("eval_fp", dataset.get_field_schema())
        self.assertIn("eval_fp", dataset.get_frame_field_schema())
        self.assertListEqual(
            dataset.values("frames.eval_fp"),
            [[], [0], [0, 1], [0, 1]],
        )
        self.assertIn("eval_fn", dataset.get_field_schema())
        self.assertIn("eval_fn", dataset.get_frame_field_schema())
        self.assertListEqual(
            dataset.values("frames.eval_fn"),
            [[], [0], [1, 0], [0, 1]],
        )

        # Test rename

        dataset.rename_evaluation("eval", "eval2")

        self.assertNotIn("eval", dataset.list_evaluations())
        self.assertListEqual(
            dataset.values("frames.ground_truth.detections.eval"),
            [[], [None], [[None], None], [[None], [None]]],
        )
        self.assertListEqual(
            dataset.values("frames.predictions.detections.eval"),
            [[], [None], [None, [None]], [[None], [None]]],
        )

        schema = dataset.get_field_schema(flat=True)
        self.assertNotIn("eval_tp", schema)
        self.assertNotIn("eval_fp", schema)
        self.assertNotIn("eval_fn", schema)

        schema = dataset.get_frame_field_schema(flat=True)
        self.assertNotIn("eval_tp", schema)
        self.assertNotIn("eval_fp", schema)
        self.assertNotIn("eval_fn", schema)
        self.assertNotIn("ground_truth.detections.eval", schema)
        self.assertNotIn("ground_truth.detections.eval_id", schema)
        self.assertNotIn("ground_truth.detections.eval_iou", schema)
        self.assertNotIn("predictions.detections.eval", schema)
        self.assertNotIn("predictions.detections.eval_id", schema)
        self.assertNotIn("predictions.detections.eval_iou", schema)

        self.assertIn("eval2", dataset.list_evaluations())
        self.assertListEqual(
            dataset.values("frames.ground_truth.detections.eval2"),
            [[], [None], [["fn"], None], [["tp"], ["fn"]]],
        )
        self.assertListEqual(
            dataset.values("frames.predictions.detections.eval2"),
            [[], [None], [None, ["fp"]], [["tp"], ["fp"]]],
        )

        schema = dataset.get_field_schema(flat=True)
        self.assertIn("eval2_tp", schema)
        self.assertIn("eval2_fp", schema)
        self.assertIn("eval2_fn", schema)

        schema = dataset.get_frame_field_schema(flat=True)
        self.assertIn("eval2_tp", schema)
        self.assertIn("eval2_fp", schema)
        self.assertIn("eval2_fn", schema)
        self.assertIn("ground_truth.detections.eval2", schema)
        self.assertIn("ground_truth.detections.eval2_id", schema)
        self.assertIn("ground_truth.detections.eval2_iou", schema)
        self.assertIn("predictions.detections.eval2", schema)
        self.assertIn("predictions.detections.eval2_id", schema)
        self.assertIn("predictions.detections.eval2_iou", schema)

        # Test deletion

        dataset.delete_evaluation("eval2")

        self.assertNotIn("eval2", dataset.list_evaluations())
        self.assertListEqual(
            dataset.values("frames.ground_truth.detections.eval2"),
            [[], [None], [[None], None], [[None], [None]]],
        )
        self.assertListEqual(
            dataset.values("frames.predictions.detections.eval2"),
            [[], [None], [None, [None]], [[None], [None]]],
        )

        schema = dataset.get_field_schema(flat=True)
        self.assertNotIn("eval2_tp", schema)
        self.assertNotIn("eval2_fp", schema)
        self.assertNotIn("eval2_fn", schema)

        schema = dataset.get_frame_field_schema(flat=True)
        self.assertNotIn("eval2_tp", schema)
        self.assertNotIn("eval2_fp", schema)
        self.assertNotIn("eval2_fn", schema)
        self.assertNotIn("ground_truth.detections.eval2", schema)
        self.assertNotIn("ground_truth.detections.eval2_id", schema)
        self.assertNotIn("ground_truth.detections.eval2_iou", schema)
        self.assertNotIn("predictions.detections.eval2", schema)
        self.assertNotIn("predictions.detections.eval2_id", schema)
        self.assertNotIn("predictions.detections.eval2_iou", schema)

        # Test non-classwise evaluation (including missing data)

        results = dataset.evaluate_detections(
            "frames.predictions",
            gt_field="frames.ground_truth",
            eval_key="eval",
            method="coco",
            compute_mAP=True,
            classwise=False,  # allow matches w/ different classes
        )

        # rows = GT, cols = predicted, labels = [cat, dog]
        actual = results.confusion_matrix()
        expected = np.array([[1, 1], [0, 0]], dtype=int)
        self.assertEqual(actual.shape, expected.shape)
        self.assertTrue((actual == expected).all())

        # rows = GT, cols = predicted, labels = [cat, dog, None]
        classes = list(results.classes) + [results.missing]
        actual = results.confusion_matrix(classes=classes)
        expected = np.array([[1, 1, 1], [0, 0, 0], [1, 0, 0]], dtype=int)
        self.assertEqual(actual.shape, expected.shape)
        self.assertTrue((actual == expected).all())
        self.assertListEqual(
            dataset.values("frames.eval_tp"),
            [[], [0], [0, 0], [1, 0]],
        )
        self.assertListEqual(
            dataset.values("frames.eval_fp"),
            [[], [0], [0, 1], [0, 1]],
        )
        self.assertListEqual(
            dataset.values("frames.eval_fn"),
            [[], [0], [1, 0], [0, 1]],
        )

    def test_evaluate_video_detections_open_images(self):
        dataset = self._make_video_detections_dataset()

        # Test empty view

        empty_view = dataset.limit(0)
        self.assertEqual(len(empty_view), 0)

        results = empty_view.evaluate_detections(
            "frames.predictions",
            gt_field="frames.ground_truth",
            eval_key="eval",
            method="open-images",
        )

        schema = dataset.get_field_schema(flat=True)
        self.assertIn("eval_tp", schema)
        self.assertIn("eval_fp", schema)
        self.assertIn("eval_fn", schema)

        schema = dataset.get_frame_field_schema(flat=True)
        self.assertIn("eval_tp", schema)
        self.assertIn("eval_fp", schema)
        self.assertIn("eval_fn", schema)
        self.assertIn("ground_truth.detections.eval", schema)
        self.assertIn("ground_truth.detections.eval_id", schema)
        self.assertIn("ground_truth.detections.eval_iou", schema)
        self.assertIn("predictions.detections.eval", schema)
        self.assertIn("predictions.detections.eval_id", schema)
        self.assertIn("predictions.detections.eval_iou", schema)

        empty_view.load_evaluation_view("eval")
        empty_view.get_evaluation_info("eval")

        results.report()
        results.print_report()
        results.mAP()

        metrics = results.metrics()
        self.assertEqual(metrics["support"], 0)

        actual = results.confusion_matrix()
        self.assertEqual(actual.shape, (0, 0))

        # Test classwise evaluation (including missing data)

        results = dataset.evaluate_detections(
            "frames.predictions",
            gt_field="frames.ground_truth",
            eval_key="eval",
            method="open-images",
            classwise=True,  # don't allow matches w/ different classes
        )

        dataset.load_evaluation_view("eval")
        dataset.get_evaluation_info("eval")

        results.report()
        results.print_report()
        results.mAP()

        metrics = results.metrics()
        self.assertEqual(metrics["support"], 3)

        # rows = GT, cols = predicted, labels = [cat, dog]
        actual = results.confusion_matrix()
        expected = np.array([[1, 0], [0, 0]], dtype=int)
        self.assertEqual(actual.shape, expected.shape)
        self.assertTrue((actual == expected).all())

        # rows = GT, cols = predicted, labels = [cat, dog, None]
        classes = list(results.classes) + [results.missing]
        actual = results.confusion_matrix(classes=classes)
        expected = np.array([[1, 0, 2], [0, 0, 0], [1, 1, 0]], dtype=int)
        self.assertEqual(actual.shape, expected.shape)
        self.assertTrue((actual == expected).all())

        self.assertIn("eval", dataset.list_evaluations())
        self.assertListEqual(
            dataset.values("frames.ground_truth.detections.eval"),
            [[], [None], [["fn"], None], [["tp"], ["fn"]]],
        )
        self.assertListEqual(
            dataset.values("frames.predictions.detections.eval"),
            [[], [None], [None, ["fp"]], [["tp"], ["fp"]]],
        )
        self.assertIn("eval_tp", dataset.get_field_schema())
        self.assertIn("eval_tp", dataset.get_frame_field_schema())
        self.assertListEqual(
            dataset.values("frames.eval_tp"),
            [[], [0], [0, 0], [1, 0]],
        )
        self.assertIn("eval_fp", dataset.get_field_schema())
        self.assertIn("eval_fp", dataset.get_frame_field_schema())
        self.assertListEqual(
            dataset.values("frames.eval_fp"),
            [[], [0], [0, 1], [0, 1]],
        )
        self.assertIn("eval_fn", dataset.get_field_schema())
        self.assertIn("eval_fn", dataset.get_frame_field_schema())
        self.assertListEqual(
            dataset.values("frames.eval_fn"),
            [[], [0], [1, 0], [0, 1]],
        )

        # Test rename

        dataset.rename_evaluation("eval", "eval2")

        self.assertNotIn("eval", dataset.list_evaluations())
        self.assertListEqual(
            dataset.values("frames.ground_truth.detections.eval"),
            [[], [None], [[None], None], [[None], [None]]],
        )
        self.assertListEqual(
            dataset.values("frames.predictions.detections.eval"),
            [[], [None], [None, [None]], [[None], [None]]],
        )

        schema = dataset.get_field_schema(flat=True)
        self.assertNotIn("eval_tp", schema)
        self.assertNotIn("eval_fp", schema)
        self.assertNotIn("eval_fn", schema)

        schema = dataset.get_frame_field_schema(flat=True)
        self.assertNotIn("eval_tp", schema)
        self.assertNotIn("eval_fp", schema)
        self.assertNotIn("eval_fn", schema)
        self.assertNotIn("ground_truth.detections.eval", schema)
        self.assertNotIn("ground_truth.detections.eval_id", schema)
        self.assertNotIn("ground_truth.detections.eval_iou", schema)
        self.assertNotIn("predictions.detections.eval", schema)
        self.assertNotIn("predictions.detections.eval_id", schema)
        self.assertNotIn("predictions.detections.eval_iou", schema)

        self.assertIn("eval2", dataset.list_evaluations())
        self.assertListEqual(
            dataset.values("frames.ground_truth.detections.eval2"),
            [[], [None], [["fn"], None], [["tp"], ["fn"]]],
        )
        self.assertListEqual(
            dataset.values("frames.predictions.detections.eval2"),
            [[], [None], [None, ["fp"]], [["tp"], ["fp"]]],
        )

        schema = dataset.get_field_schema(flat=True)
        self.assertIn("eval2_tp", schema)
        self.assertIn("eval2_fp", schema)
        self.assertIn("eval2_fn", schema)

        schema = dataset.get_frame_field_schema(flat=True)
        self.assertIn("eval2_tp", schema)
        self.assertIn("eval2_fp", schema)
        self.assertIn("eval2_fn", schema)
        self.assertIn("ground_truth.detections.eval2", schema)
        self.assertIn("ground_truth.detections.eval2_id", schema)
        self.assertIn("ground_truth.detections.eval2_iou", schema)
        self.assertIn("predictions.detections.eval2", schema)
        self.assertIn("predictions.detections.eval2_id", schema)
        self.assertIn("predictions.detections.eval2_iou", schema)

        # Test deletion

        dataset.delete_evaluation("eval2")

        self.assertNotIn("eval2", dataset.list_evaluations())
        self.assertListEqual(
            dataset.values("frames.ground_truth.detections.eval2"),
            [[], [None], [[None], None], [[None], [None]]],
        )
        self.assertListEqual(
            dataset.values("frames.predictions.detections.eval2"),
            [[], [None], [None, [None]], [[None], [None]]],
        )

        schema = dataset.get_field_schema(flat=True)
        self.assertNotIn("eval2_tp", schema)
        self.assertNotIn("eval2_fp", schema)
        self.assertNotIn("eval2_fn", schema)

        schema = dataset.get_frame_field_schema(flat=True)
        self.assertNotIn("eval2_tp", schema)
        self.assertNotIn("eval2_fp", schema)
        self.assertNotIn("eval2_fn", schema)
        self.assertNotIn("ground_truth.detections.eval2", schema)
        self.assertNotIn("ground_truth.detections.eval2_id", schema)
        self.assertNotIn("ground_truth.detections.eval2_iou", schema)
        self.assertNotIn("predictions.detections.eval2", schema)
        self.assertNotIn("predictions.detections.eval2_id", schema)
        self.assertNotIn("predictions.detections.eval2_iou", schema)

        # Test non-classwise evaluation (including missing data)

        results = dataset.evaluate_detections(
            "frames.predictions",
            gt_field="frames.ground_truth",
            eval_key="eval",
            method="open-images",
            classwise=False,  # allow matches w/ different classes
        )

        # rows = GT, cols = predicted, labels = [cat, dog]
        actual = results.confusion_matrix()
        expected = np.array([[1, 1], [0, 0]], dtype=int)
        self.assertEqual(actual.shape, expected.shape)
        self.assertTrue((actual == expected).all())

        # rows = GT, cols = predicted, labels = [cat, dog, None]
        classes = list(results.classes) + [results.missing]
        actual = results.confusion_matrix(classes=classes)
        expected = np.array([[1, 1, 1], [0, 0, 0], [1, 0, 0]], dtype=int)
        self.assertEqual(actual.shape, expected.shape)
        self.assertTrue((actual == expected).all())
        self.assertListEqual(
            dataset.values("frames.eval_tp"),
            [[], [0], [0, 0], [1, 0]],
        )
        self.assertListEqual(
            dataset.values("frames.eval_fp"),
            [[], [0], [0, 1], [0, 1]],
        )
        self.assertListEqual(
            dataset.values("frames.eval_fn"),
            [[], [0], [1, 0], [0, 1]],
        )


class CustomSegmentationEvaluationConfig(fous.SimpleEvaluationConfig):
    pass


class CustomSegmentationEvaluation(fous.SimpleEvaluation):
    pass


class SegmentationTests(unittest.TestCase):
    def setUp(self):
        self._temp_dir = etau.TempDir()
        self._root_dir = self._temp_dir.__enter__()

    def tearDown(self):
        self._temp_dir.__exit__()

    def _new_dir(self):
        name = "".join(
            random.choice(string.ascii_lowercase + string.digits)
            for _ in range(24)
        )
        return os.path.join(self._root_dir, name)

    def _make_segmentation_dataset(self):
        dataset = fo.Dataset()

        sample1 = fo.Sample(filepath="image1.jpg")
        sample2 = fo.Sample(
            filepath="image2.jpg",
            ground_truth=fo.Segmentation(mask=np.array([[0, 0], [1, 2]])),
            predictions=None,
        )
        sample3 = fo.Sample(
            filepath="image3.jpg",
            ground_truth=None,
            predictions=fo.Segmentation(mask=np.array([[0, 0], [1, 2]])),
        )
        sample4 = fo.Sample(
            filepath="image4.jpg",
            ground_truth=fo.Segmentation(mask=np.array([[0, 0], [1, 2]])),
            predictions=fo.Segmentation(mask=np.array([[0, 0], [1, 2]])),
        )
        sample5 = fo.Sample(
            filepath="image5.jpg",
            ground_truth=fo.Segmentation(mask=np.array([[0, 0], [1, 2]])),
            predictions=fo.Segmentation(mask=np.array([[1, 2], [0, 0]])),
        )

        dataset.add_samples([sample1, sample2, sample3, sample4, sample5])

        return dataset

    @drop_datasets
    def test_evaluate_segmentations_simple(self):
        dataset = self._make_segmentation_dataset()

        # Test empty view

        empty_view = dataset.limit(0)
        self.assertEqual(len(empty_view), 0)

        results = empty_view.evaluate_segmentations(
            "predictions",
            gt_field="ground_truth",
            eval_key="eval",
            method="simple",
        )

        self.assertIn("eval_accuracy", dataset.get_field_schema())
        self.assertIn("eval_precision", dataset.get_field_schema())
        self.assertIn("eval_recall", dataset.get_field_schema())

        empty_view.load_evaluation_view("eval")
        empty_view.get_evaluation_info("eval")

        results.report()
        results.print_report()

        metrics = results.metrics()
        self.assertEqual(metrics["support"], 0)

        actual = results.confusion_matrix()
        self.assertEqual(actual.shape, (0, 0))

        # Test evaluation (including missing data)

        with warnings.catch_warnings():
            warnings.simplefilter("ignore")  # suppress missing masks warning

            results = dataset.evaluate_segmentations(
                "predictions",
                gt_field="ground_truth",
                eval_key="eval",
                method="simple",
                mask_targets={0: "background", 1: "cat", 2: "dog"},
            )

        dataset.load_evaluation_view("eval")
        dataset.get_evaluation_info("eval")

        results.report()
        results.print_report()

        metrics = results.metrics()
        self.assertEqual(metrics["support"], 4)

        # rows = GT, cols = predicted, labels = [background, cat, dog]
        actual = results.confusion_matrix()
        expected = np.array([[2, 1, 1], [1, 1, 0], [1, 0, 1]], dtype=int)

        self.assertEqual(actual.shape, expected.shape)
        self.assertTrue((actual == expected).all())

        self.assertIn("eval", dataset.list_evaluations())
        self.assertIn("eval_accuracy", dataset.get_field_schema())
        self.assertIn("eval_precision", dataset.get_field_schema())
        self.assertIn("eval_recall", dataset.get_field_schema())

        # Test rename

        dataset.rename_evaluation("eval", "eval2")

        self.assertNotIn("eval", dataset.list_evaluations())
        self.assertNotIn("eval_accuracy", dataset.get_field_schema())
        self.assertNotIn("eval_precision", dataset.get_field_schema())
        self.assertNotIn("eval_recall", dataset.get_field_schema())

        self.assertIn("eval2", dataset.list_evaluations())
        self.assertIn("eval2_accuracy", dataset.get_field_schema())
        self.assertIn("eval2_precision", dataset.get_field_schema())
        self.assertIn("eval2_recall", dataset.get_field_schema())

        # Test deletion

        dataset.delete_evaluation("eval2")

        self.assertNotIn("eval2", dataset.list_evaluations())
        self.assertNotIn("eval2_accuracy", dataset.get_field_schema())
        self.assertNotIn("eval2_precision", dataset.get_field_schema())
        self.assertNotIn("eval2_recall", dataset.get_field_schema())

    @drop_datasets
    def test_evaluate_segmentations_on_disk_simple(self):
        dataset = self._make_segmentation_dataset()

        # Convert to on-disk segmentations
        foul.export_segmentations(dataset, "ground_truth", self._new_dir())
        foul.export_segmentations(dataset, "predictions", self._new_dir())

        # Test empty view

        empty_view = dataset.limit(0)
        self.assertEqual(len(empty_view), 0)

        results = empty_view.evaluate_segmentations(
            "predictions",
            gt_field="ground_truth",
            eval_key="eval",
            method="simple",
        )

        self.assertIn("eval_accuracy", dataset.get_field_schema())
        self.assertIn("eval_precision", dataset.get_field_schema())
        self.assertIn("eval_recall", dataset.get_field_schema())

        empty_view.load_evaluation_view("eval")
        empty_view.get_evaluation_info("eval")

        results.report()
        results.print_report()

        metrics = results.metrics()
        self.assertEqual(metrics["support"], 0)

        actual = results.confusion_matrix()
        self.assertEqual(actual.shape, (0, 0))

        # Test evaluation (including missing data)

        with warnings.catch_warnings():
            warnings.simplefilter("ignore")  # suppress missing masks warning

            results = dataset.evaluate_segmentations(
                "predictions",
                gt_field="ground_truth",
                eval_key="eval",
                method="simple",
                mask_targets={0: "background", 1: "cat", 2: "dog"},
            )

        dataset.load_evaluation_view("eval")
        dataset.get_evaluation_info("eval")

        results.report()
        results.print_report()

        metrics = results.metrics()
        self.assertEqual(metrics["support"], 4)

        # rows = GT, cols = predicted, labels = [background, cat, dog]
        actual = results.confusion_matrix()
        expected = np.array([[2, 1, 1], [1, 1, 0], [1, 0, 1]], dtype=int)

        self.assertEqual(actual.shape, expected.shape)
        self.assertTrue((actual == expected).all())

        self.assertIn("eval", dataset.list_evaluations())
        self.assertIn("eval_accuracy", dataset.get_field_schema())
        self.assertIn("eval_precision", dataset.get_field_schema())
        self.assertIn("eval_recall", dataset.get_field_schema())

        # Test rename

        dataset.rename_evaluation("eval", "eval2")

        self.assertNotIn("eval", dataset.list_evaluations())
        self.assertNotIn("eval_accuracy", dataset.get_field_schema())
        self.assertNotIn("eval_precision", dataset.get_field_schema())
        self.assertNotIn("eval_recall", dataset.get_field_schema())

        self.assertIn("eval2", dataset.list_evaluations())
        self.assertIn("eval2_accuracy", dataset.get_field_schema())
        self.assertIn("eval2_precision", dataset.get_field_schema())
        self.assertIn("eval2_recall", dataset.get_field_schema())

        # Test deletion

        dataset.delete_evaluation("eval2")

        self.assertNotIn("eval2", dataset.list_evaluations())
        self.assertNotIn("eval2_accuracy", dataset.get_field_schema())
        self.assertNotIn("eval2_precision", dataset.get_field_schema())
        self.assertNotIn("eval2_recall", dataset.get_field_schema())

    @drop_datasets
    def test_evaluate_segmentations_rgb(self):
        dataset = self._make_segmentation_dataset()

        # Use opposite case in `mask_targets` to test case-insensitivity
        targets_map = {0: "#000000", 1: "#FF6D04", 2: "#499cef"}
        mask_targets = {
            "#000000": "background",
            "#ff6d04": "cat",
            "#499CEF": "dog",
        }

        # Convert to RGB segmentations
        foul.transform_segmentations(dataset, "ground_truth", targets_map)
        foul.transform_segmentations(dataset, "predictions", targets_map)

        # Convert to on-disk segmentations
        foul.export_segmentations(dataset, "ground_truth", self._new_dir())
        foul.export_segmentations(dataset, "predictions", self._new_dir())

        # Test empty view

        empty_view = dataset.limit(0)
        self.assertEqual(len(empty_view), 0)

        results = empty_view.evaluate_segmentations(
            "predictions",
            gt_field="ground_truth",
            eval_key="eval",
            method="simple",
        )

        self.assertIn("eval_accuracy", dataset.get_field_schema())
        self.assertIn("eval_precision", dataset.get_field_schema())
        self.assertIn("eval_recall", dataset.get_field_schema())

        empty_view.load_evaluation_view("eval")
        empty_view.get_evaluation_info("eval")

        results.report()
        results.print_report()

        metrics = results.metrics()
        self.assertEqual(metrics["support"], 0)

        actual = results.confusion_matrix()
        self.assertEqual(actual.shape, (0, 0))

        # Test evaluation (including missing data)

        with warnings.catch_warnings():
            warnings.simplefilter("ignore")  # suppress missing masks warning

            results = dataset.evaluate_segmentations(
                "predictions",
                gt_field="ground_truth",
                eval_key="eval",
                method="simple",
                mask_targets=mask_targets,
            )

        dataset.load_evaluation_view("eval")
        dataset.get_evaluation_info("eval")

        results.report()
        results.print_report()

        metrics = results.metrics()
        self.assertEqual(metrics["support"], 4)

        # rows = GT, cols = predicted, labels = [background, cat, dog]
        # Ordering is based on int representation of hex color strings
        actual = results.confusion_matrix()
        expected = np.array([[2, 1, 1], [1, 1, 0], [1, 0, 1]], dtype=int)

        self.assertEqual(actual.shape, expected.shape)
        self.assertTrue((actual == expected).all())

        self.assertIn("eval", dataset.list_evaluations())
        self.assertIn("eval_accuracy", dataset.get_field_schema())
        self.assertIn("eval_precision", dataset.get_field_schema())
        self.assertIn("eval_recall", dataset.get_field_schema())

        # Test rename

        dataset.rename_evaluation("eval", "eval2")

        self.assertNotIn("eval", dataset.list_evaluations())
        self.assertNotIn("eval_accuracy", dataset.get_field_schema())
        self.assertNotIn("eval_precision", dataset.get_field_schema())
        self.assertNotIn("eval_recall", dataset.get_field_schema())

        self.assertIn("eval2", dataset.list_evaluations())
        self.assertIn("eval2_accuracy", dataset.get_field_schema())
        self.assertIn("eval2_precision", dataset.get_field_schema())
        self.assertIn("eval2_recall", dataset.get_field_schema())

        # Test deletion

        dataset.delete_evaluation("eval2")

        self.assertNotIn("eval2", dataset.list_evaluations())
        self.assertNotIn("eval2_accuracy", dataset.get_field_schema())
        self.assertNotIn("eval2_precision", dataset.get_field_schema())
        self.assertNotIn("eval2_recall", dataset.get_field_schema())

    @drop_datasets
    def test_evaluate_segmentations_embedded_fields(self):
        dataset = self._make_segmentation_dataset()

        dataset.add_sample_field(
            "embedded",
            fo.EmbeddedDocumentField,
            embedded_doc_type=fo.DynamicEmbeddedDocument,
        )

        dataset.rename_sample_field("predictions", "embedded.predictions")
        dataset.rename_sample_field("ground_truth", "embedded.ground_truth")

        with warnings.catch_warnings():
            warnings.simplefilter("ignore")  # suppress missing masks warning

            results = dataset.evaluate_segmentations(
                "embedded.predictions",
                gt_field="embedded.ground_truth",
                eval_key="eval",
                method="simple",
                mask_targets={0: "background", 1: "cat", 2: "dog"},
            )

        results.report()
        results.print_report()

    def test_custom_segmentation_evaluation(self):
        dataset = self._make_segmentation_dataset()

        dataset.evaluate_segmentations(
            "predictions",
            gt_field="ground_truth",
            method=CustomSegmentationEvaluationConfig,
            eval_key="custom",
        )

        dataset.clear_cache()

        info = dataset.get_evaluation_info("custom")
        self.assertEqual(type(info.config), CustomSegmentationEvaluationConfig)

        results = dataset.load_evaluation_results("custom")
        self.assertEqual(type(results), fous.SegmentationResults)

        delattr(sys.modules[__name__], "CustomSegmentationEvaluationConfig")
        delattr(sys.modules[__name__], "CustomSegmentationEvaluation")
        dataset.clear_cache()

        # Should fallback to base class
        info = dataset.get_evaluation_info("custom")
        self.assertEqual(type(info.config), fous.SegmentationEvaluationConfig)

        results = dataset.load_evaluation_results("custom")
        self.assertEqual(type(results), fous.SegmentationResults)


class VideoSegmentationTests(unittest.TestCase):
    def _make_video_segmentation_dataset(self):
        dataset = fo.Dataset()

        sample1 = fo.Sample(filepath="video1.mp4")
        sample2 = fo.Sample(filepath="video2.mp4")
        sample2.frames[1] = fo.Frame()
        sample3 = fo.Sample(filepath="video3.mp4")
        sample3.frames[1] = fo.Frame(
            ground_truth=fo.Segmentation(mask=np.array([[0, 0], [1, 2]])),
            predictions=None,
        )
        sample3.frames[2] = fo.Frame(
            ground_truth=None,
            predictions=fo.Segmentation(mask=np.array([[0, 0], [1, 2]])),
        )
        sample4 = fo.Sample(filepath="video4.mp4")
        sample4.frames[1] = fo.Frame(
            ground_truth=fo.Segmentation(mask=np.array([[0, 0], [1, 2]])),
            predictions=fo.Segmentation(mask=np.array([[0, 0], [1, 2]])),
        )
        sample4.frames[2] = fo.Frame(
            ground_truth=fo.Segmentation(mask=np.array([[0, 0], [1, 2]])),
            predictions=fo.Segmentation(mask=np.array([[1, 2], [0, 0]])),
        )

        dataset.add_samples([sample1, sample2, sample3, sample4])

        return dataset

    @drop_datasets
    def test_evaluate_video_segmentations_simple(self):
        dataset = self._make_video_segmentation_dataset()

        # Test empty view

        empty_view = dataset.limit(0)
        self.assertEqual(len(empty_view), 0)

        results = empty_view.evaluate_segmentations(
            "frames.predictions",
            gt_field="frames.ground_truth",
            eval_key="eval",
            method="simple",
        )

        self.assertIn("eval_accuracy", dataset.get_field_schema())
        self.assertIn("eval_accuracy", dataset.get_frame_field_schema())
        self.assertIn("eval_precision", dataset.get_field_schema())
        self.assertIn("eval_precision", dataset.get_frame_field_schema())
        self.assertIn("eval_recall", dataset.get_field_schema())
        self.assertIn("eval_recall", dataset.get_frame_field_schema())

        empty_view.load_evaluation_view("eval")
        empty_view.get_evaluation_info("eval")

        results.report()
        results.print_report()

        metrics = results.metrics()
        self.assertEqual(metrics["support"], 0)

        actual = results.confusion_matrix()
        self.assertEqual(actual.shape, (0, 0))

        # Test evaluation (including missing data)

        with warnings.catch_warnings():
            warnings.simplefilter("ignore")  # suppress missing masks warning

            results = dataset.evaluate_segmentations(
                "frames.predictions",
                gt_field="frames.ground_truth",
                eval_key="eval",
                method="simple",
                mask_targets={0: "background", 1: "cat", 2: "dog"},
            )

        dataset.load_evaluation_view("eval")
        dataset.get_evaluation_info("eval")

        results.report()
        results.print_report()

        metrics = results.metrics()
        self.assertEqual(metrics["support"], 4)

        # rows = GT, cols = predicted, labels = [background, cat, dog]
        actual = results.confusion_matrix()
        expected = np.array([[2, 1, 1], [1, 1, 0], [1, 0, 1]], dtype=int)

        self.assertEqual(actual.shape, expected.shape)
        self.assertTrue((actual == expected).all())

        self.assertIn("eval", dataset.list_evaluations())
        self.assertIn("eval_accuracy", dataset.get_field_schema())
        self.assertIn("eval_accuracy", dataset.get_frame_field_schema())
        self.assertIn("eval_precision", dataset.get_field_schema())
        self.assertIn("eval_precision", dataset.get_frame_field_schema())
        self.assertIn("eval_recall", dataset.get_field_schema())
        self.assertIn("eval_recall", dataset.get_frame_field_schema())

        # Test rename

        dataset.rename_evaluation("eval", "eval2")

        self.assertNotIn("eval", dataset.list_evaluations())
        self.assertNotIn("eval_accuracy", dataset.get_field_schema())
        self.assertNotIn("eval_accuracy", dataset.get_frame_field_schema())
        self.assertNotIn("eval_precision", dataset.get_field_schema())
        self.assertNotIn("eval_precision", dataset.get_frame_field_schema())
        self.assertNotIn("eval_recall", dataset.get_field_schema())
        self.assertNotIn("eval_recall", dataset.get_frame_field_schema())

        self.assertIn("eval2", dataset.list_evaluations())
        self.assertIn("eval2_accuracy", dataset.get_field_schema())
        self.assertIn("eval2_accuracy", dataset.get_frame_field_schema())
        self.assertIn("eval2_precision", dataset.get_field_schema())
        self.assertIn("eval2_precision", dataset.get_frame_field_schema())
        self.assertIn("eval2_recall", dataset.get_field_schema())
        self.assertIn("eval2_recall", dataset.get_frame_field_schema())

        # Test deletion

        dataset.delete_evaluation("eval2")

        self.assertNotIn("eval2", dataset.list_evaluations())
        self.assertNotIn("eval2_accuracy", dataset.get_field_schema())
        self.assertNotIn("eval2_accuracy", dataset.get_frame_field_schema())
        self.assertNotIn("eval2_precision", dataset.get_field_schema())
        self.assertNotIn("eval2_precision", dataset.get_frame_field_schema())
        self.assertNotIn("eval2_recall", dataset.get_field_schema())
        self.assertNotIn("eval2_recall", dataset.get_frame_field_schema())


class EvaluateSegmentationMultiWorkerTests(unittest.TestCase):
    @classmethod
    def setUpClass(cls):
        # Create a temporary dataset
        cls.dataset = fo.Dataset("test-evaluate-segmentation-multi")

        # Add some sample data (25 samples to better test performance)
        for i in range(25):
            sample = fo.Sample(filepath=f"test_{i}.jpg")

            # Add ground truth segmentations
            sample["ground_truth"] = fo.Segmentation(
                mask=np.zeros((100, 100), dtype=np.uint8)
            )
            # Set some pixels to class 1
            sample["ground_truth"].mask[20:40, 20:40] = 1

            # Add predicted segmentations
            sample["predictions"] = fo.Segmentation(
                mask=np.zeros((100, 100), dtype=np.uint8)
            )
            # Set similar but slightly different pixels to class 1
            sample["predictions"].mask[25:45, 25:45] = 1

            cls.dataset.add_sample(sample)

        # Create temporary directory for test outputs
        cls.temp_dir = tempfile.mkdtemp()

    @classmethod
    def tearDownClass(cls):
        # Clean up the dataset
        if hasattr(cls, "dataset"):
            try:
                cls.dataset.delete()
            except:
                pass

        # Remove temporary directory
        if hasattr(cls, "temp_dir"):
            shutil.rmtree(cls.temp_dir, ignore_errors=True)

    def test_evaluate_segmentations_single_worker(self):
        """Test running segmentation evaluation."""
        results = self.dataset.evaluate_segmentations(
            "predictions",
            gt_field="ground_truth",
            eval_key="eval_single",
            method="simple",
        )

        # Check that results are valid
        self.assertTrue(hasattr(results, "metrics"))

        # Check that metrics are available and have expected values
        metrics = results.metrics()
        self.assertIn("accuracy", metrics)
        self.assertIn("precision", metrics)
        self.assertIn("recall", metrics)
        self.assertIn("fscore", metrics)
        self.assertIn("support", metrics)

        # All metrics should be between 0 and 1 (except support)
        self.assertTrue(0 <= metrics["accuracy"] <= 1)
        self.assertTrue(0 <= metrics["precision"] <= 1)
        self.assertTrue(0 <= metrics["recall"] <= 1)
        self.assertTrue(0 <= metrics["fscore"] <= 1)

        # Support should be positive (pixels count)
        self.assertTrue(metrics["support"] > 0)

    def test_multi_worker_configurations(self):
        """Test different worker counts, parallelize methods, and batch methods."""
        # Define test configurations
        configs = [
            # workers, parallelize_method, batch_method
            (2, "process", "id"),
            (2, "process", "slice"),
            (2, "thread", "id"),
            (2, "thread", "slice"),
            (4, "process", "id"),
            (4, "process", "slice"),
            (4, "thread", "id"),
            (4, "thread", "slice"),
        ]

        results_dict = {}

        # Run evaluations with different configurations
        for i, (workers, parallelize_method, batch_method) in enumerate(
            configs
        ):
            eval_key = f"eval_config_{i}"

            print(
                f"\nTesting with {workers} workers, {parallelize_method} parallelize method, {batch_method} batch method"
            )

            results = self.dataset.evaluate_segmentations(
                "predictions",
                gt_field="ground_truth",
                eval_key=eval_key,
                method="simple",
<<<<<<< HEAD
                num_workers=workers,
=======
                workers=workers,
>>>>>>> 696ad223
                parallelize_method=parallelize_method,
                batch_method=batch_method,
            )

            # Store results for comparison
            results_dict[eval_key] = results.metrics()

            # Check that results are valid
            self.assertTrue(hasattr(results, "metrics"))
            metrics = results.metrics()

            # Check that metrics are available
            self.assertIn("accuracy", metrics)
            self.assertIn("precision", metrics)
            self.assertIn("recall", metrics)

            # All metrics should be between 0 and 1 (except support)
            self.assertTrue(0 <= metrics["accuracy"] <= 1)
            self.assertTrue(0 <= metrics["precision"] <= 1)
            self.assertTrue(0 <= metrics["recall"] <= 1)

        # Verify consistency of results across all configurations
        baseline_metrics = results_dict["eval_config_0"]
        for eval_key, metrics in results_dict.items():
            if eval_key == "eval_config_0":
                continue

            print(f"Comparing baseline to {eval_key}")
            for metric in ["accuracy", "precision", "recall", "fscore"]:
                # Allow for small floating-point differences
                self.assertAlmostEqual(
                    float(baseline_metrics[metric]),
                    float(metrics[metric]),
                    places=5,
                    msg=f"{metric} differs between configurations",
                )

    def test_results_consistency(self):
        """Test that results are consistent across multiple runs."""
        # First evaluation
        results1 = self.dataset.evaluate_segmentations(
            "predictions",
            gt_field="ground_truth",
            eval_key="eval_consistency1",
            method="simple",
<<<<<<< HEAD
            num_workers=2,
=======
            workers=2,
>>>>>>> 696ad223
        )

        # Second evaluation
        results2 = self.dataset.evaluate_segmentations(
            "predictions",
            gt_field="ground_truth",
            eval_key="eval_consistency2",
            method="simple",
<<<<<<< HEAD
            num_workers=2,
=======
            workers=2,
>>>>>>> 696ad223
        )

        # Get metrics from both results
        metrics1 = results1.metrics()
        metrics2 = results2.metrics()

        # Check that metrics are consistent
        for metric in ["accuracy", "precision", "recall", "fscore", "support"]:
            self.assertAlmostEqual(
                float(metrics1[metric]), float(metrics2[metric]), places=5
            )

    def test_map_samples_validation(self):
        """Test validation of map_samples parameters when evaluating segmentations."""
        import unittest.mock as mock

        # Mock the map_samples method to track calls
        original_map_samples = fo.Dataset.map_samples

        # Keep track of calls to map_samples
        map_samples_calls = []

        def mock_map_samples(self, *args, **kwargs):
            # Record the call
            map_samples_calls.append(kwargs)
            # Call the original function
            return original_map_samples(self, *args, **kwargs)

        try:
            # Patch the map_samples method
            with mock.patch.object(
                fo.Dataset, "map_samples", new=mock_map_samples
            ):
                # Test with different worker counts
                for worker_count in [1, 2, 4]:
                    # Reset tracking
                    map_samples_calls.clear()

                    # Run evaluation with specific worker count
                    self.dataset.evaluate_segmentations(
                        "predictions",
                        gt_field="ground_truth",
                        eval_key=f"eval_validate_workers_{worker_count}",
                        method="simple",
<<<<<<< HEAD
                        num_workers=worker_count,
=======
                        workers=worker_count,
>>>>>>> 696ad223
                    )

                    # Verify that map_samples was called
                    self.assertTrue(
                        len(map_samples_calls) > 0,
<<<<<<< HEAD
                        f"map_samples was not called when num_workers={worker_count}",
=======
                        f"map_samples was not called when workers={worker_count}",
>>>>>>> 696ad223
                    )

                    # Verify workers parameter was correctly passed
                    self.assertEqual(
                        map_samples_calls[0].get("workers"),
                        worker_count,
                        f"map_samples was called with incorrect workers value. Expected {worker_count}, got {map_samples_calls[0].get('workers')}",
                    )

                # Test different parallelize methods
                for method in ["process", "thread"]:
                    # Reset tracking
                    map_samples_calls.clear()

                    # Run evaluation with specific parallelize method
                    self.dataset.evaluate_segmentations(
                        "predictions",
                        gt_field="ground_truth",
                        eval_key=f"eval_validate_method_{method}",
                        method="simple",
<<<<<<< HEAD
                        num_workers=2,
=======
                        workers=2,
>>>>>>> 696ad223
                        parallelize_method=method,
                    )

                    # Verify that map_samples was called
                    self.assertTrue(
                        len(map_samples_calls) > 0,
                        f"map_samples was not called when parallelize_method={method}",
                    )

                    # Verify parallelize_method parameter was correctly passed
                    self.assertEqual(
                        map_samples_calls[0].get("parallelize_method"),
                        method,
                        f"map_samples was called with incorrect parallelize_method value. Expected {method}, got {map_samples_calls[0].get('parallelize_method')}",
                    )

                # Test different batch methods
                for batch_method in ["id", "slice"]:
                    # Reset tracking
                    map_samples_calls.clear()

                    # Run evaluation with specific batch method
                    self.dataset.evaluate_segmentations(
                        "predictions",
                        gt_field="ground_truth",
                        eval_key=f"eval_validate_batch_{batch_method}",
                        method="simple",
<<<<<<< HEAD
                        num_workers=2,
=======
                        workers=2,
>>>>>>> 696ad223
                        batch_method=batch_method,
                    )

                    # Verify that map_samples was called
                    self.assertTrue(
                        len(map_samples_calls) > 0,
                        f"map_samples was not called when batch_method={batch_method}",
                    )

                    # Verify batch_method parameter was correctly passed
                    self.assertEqual(
                        map_samples_calls[0].get("batch_method"),
                        batch_method,
                        f"map_samples was called with incorrect batch_method value. Expected {batch_method}, got {map_samples_calls[0].get('batch_method')}",
                    )

                # Finally, test a combination of all parameters
                map_samples_calls.clear()

                # Define test parameters
                test_workers = 4
                test_parallelize = "thread"
                test_batch = "slice"

                self.dataset.evaluate_segmentations(
                    "predictions",
                    gt_field="ground_truth",
                    eval_key="eval_validate_all",
                    method="simple",
<<<<<<< HEAD
                    num_workers=test_workers,
=======
                    workers=test_workers,
>>>>>>> 696ad223
                    parallelize_method=test_parallelize,
                    batch_method=test_batch,
                )

                # Verify that map_samples was called
                self.assertTrue(
                    len(map_samples_calls) > 0,
                    "map_samples was not called with combined parameters",
                )

                # Check all parameters were passed correctly
                self.assertEqual(
                    map_samples_calls[0].get("workers"),
                    test_workers,
                    f"workers parameter not passed correctly. Expected {test_workers}, got {map_samples_calls[0].get('workers')}",
                )
                self.assertEqual(
                    map_samples_calls[0].get("parallelize_method"),
                    test_parallelize,
                    f"parallelize_method parameter not passed correctly. Expected {test_parallelize}, got {map_samples_calls[0].get('parallelize_method')}",
                )
                self.assertEqual(
                    map_samples_calls[0].get("batch_method"),
                    test_batch,
                    f"batch_method parameter not passed correctly. Expected {test_batch}, got {map_samples_calls[0].get('batch_method')}",
                )
        finally:
            # No need to restore map_samples since we used a context manager
            pass


class EvaluateSegmentationBasicTests(unittest.TestCase):
    @classmethod
    def setUpClass(cls):
        # Create a temporary dataset
        cls.dataset = fo.Dataset("test-evaluate-segmentation-basic")

        # Add some sample data
        for i in range(10):
            sample = fo.Sample(filepath=f"test_{i}.jpg")

            # Add ground truth segmentations
            sample["ground_truth"] = fo.Segmentation(
                mask=np.zeros((100, 100), dtype=np.uint8)
            )
            # Set some pixels to class 1
            sample["ground_truth"].mask[20:40, 20:40] = 1

            # Add predicted segmentations
            sample["predictions"] = fo.Segmentation(
                mask=np.zeros((100, 100), dtype=np.uint8)
            )
            # Set similar but slightly different pixels to class 1
            sample["predictions"].mask[25:45, 25:45] = 1

            cls.dataset.add_sample(sample)

        # Create temporary directory for test outputs
        cls.temp_dir = tempfile.mkdtemp()

    @classmethod
    def tearDownClass(cls):
        # Clean up the dataset
        if hasattr(cls, "dataset"):
            try:
                cls.dataset.delete()
            except:
                pass

        # Remove temporary directory
        if hasattr(cls, "temp_dir"):
            shutil.rmtree(cls.temp_dir, ignore_errors=True)

    def test_evaluate_segmentations_simple(self):
        """Test basic segmentation evaluation."""
        results = self.dataset.evaluate_segmentations(
            "predictions",
            gt_field="ground_truth",
            eval_key="eval_basic",
            method="simple",
        )

        # Check that results are valid
        self.assertTrue(hasattr(results, "metrics"))

        # Check that metrics are available and have expected values
        metrics = results.metrics()
        self.assertIn("accuracy", metrics)
        self.assertIn("precision", metrics)
        self.assertIn("recall", metrics)
        self.assertIn("fscore", metrics)
        self.assertIn("support", metrics)

        # All metrics should be between 0 and 1 (except support)
        self.assertTrue(0 <= metrics["accuracy"] <= 1)
        self.assertTrue(0 <= metrics["precision"] <= 1)
        self.assertTrue(0 <= metrics["recall"] <= 1)
        self.assertTrue(0 <= metrics["fscore"] <= 1)

        # Support should be positive (pixels count)
        self.assertTrue(metrics["support"] > 0)

    def test_results_consistency(self):
        """Test that results are consistent across multiple runs."""
        # First evaluation
        results1 = self.dataset.evaluate_segmentations(
            "predictions",
            gt_field="ground_truth",
            eval_key="eval_consistency1",
            method="simple",
        )

        # Second evaluation
        results2 = self.dataset.evaluate_segmentations(
            "predictions",
            gt_field="ground_truth",
            eval_key="eval_consistency2",
            method="simple",
        )

        # Get metrics from both results
        metrics1 = results1.metrics()
        metrics2 = results2.metrics()

        # Check that metrics are consistent
        for metric in ["accuracy", "precision", "recall", "fscore", "support"]:
            self.assertAlmostEqual(
                float(metrics1[metric]), float(metrics2[metric]), places=5
            )


if __name__ == "__main__":
    fo.config.show_progress_bars = False
    unittest.main(verbosity=2)<|MERGE_RESOLUTION|>--- conflicted
+++ resolved
@@ -14,7 +14,6 @@
 import warnings
 import tempfile
 import shutil
-import time
 
 import numpy as np
 
@@ -3260,11 +3259,7 @@
                 gt_field="ground_truth",
                 eval_key=eval_key,
                 method="simple",
-<<<<<<< HEAD
                 num_workers=workers,
-=======
-                workers=workers,
->>>>>>> 696ad223
                 parallelize_method=parallelize_method,
                 batch_method=batch_method,
             )
@@ -3310,11 +3305,7 @@
             gt_field="ground_truth",
             eval_key="eval_consistency1",
             method="simple",
-<<<<<<< HEAD
             num_workers=2,
-=======
-            workers=2,
->>>>>>> 696ad223
         )
 
         # Second evaluation
@@ -3323,11 +3314,7 @@
             gt_field="ground_truth",
             eval_key="eval_consistency2",
             method="simple",
-<<<<<<< HEAD
             num_workers=2,
-=======
-            workers=2,
->>>>>>> 696ad223
         )
 
         # Get metrics from both results
@@ -3372,21 +3359,13 @@
                         gt_field="ground_truth",
                         eval_key=f"eval_validate_workers_{worker_count}",
                         method="simple",
-<<<<<<< HEAD
                         num_workers=worker_count,
-=======
-                        workers=worker_count,
->>>>>>> 696ad223
                     )
 
                     # Verify that map_samples was called
                     self.assertTrue(
                         len(map_samples_calls) > 0,
-<<<<<<< HEAD
                         f"map_samples was not called when num_workers={worker_count}",
-=======
-                        f"map_samples was not called when workers={worker_count}",
->>>>>>> 696ad223
                     )
 
                     # Verify workers parameter was correctly passed
@@ -3407,11 +3386,7 @@
                         gt_field="ground_truth",
                         eval_key=f"eval_validate_method_{method}",
                         method="simple",
-<<<<<<< HEAD
                         num_workers=2,
-=======
-                        workers=2,
->>>>>>> 696ad223
                         parallelize_method=method,
                     )
 
@@ -3439,11 +3414,7 @@
                         gt_field="ground_truth",
                         eval_key=f"eval_validate_batch_{batch_method}",
                         method="simple",
-<<<<<<< HEAD
                         num_workers=2,
-=======
-                        workers=2,
->>>>>>> 696ad223
                         batch_method=batch_method,
                     )
 
@@ -3473,11 +3444,7 @@
                     gt_field="ground_truth",
                     eval_key="eval_validate_all",
                     method="simple",
-<<<<<<< HEAD
                     num_workers=test_workers,
-=======
-                    workers=test_workers,
->>>>>>> 696ad223
                     parallelize_method=test_parallelize,
                     batch_method=test_batch,
                 )
