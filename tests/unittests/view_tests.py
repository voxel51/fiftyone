--- conflicted
+++ resolved
@@ -5,10 +5,6 @@
 | `voxel51.com <https://voxel51.com/>`_
 |
 """
-<<<<<<< HEAD
-=======
-
->>>>>>> 71198135
 from collections import Counter
 from copy import deepcopy
 from datetime import date, datetime, timedelta
