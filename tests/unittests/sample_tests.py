--- conflicted
+++ resolved
@@ -874,11 +874,7 @@
         sample = dataset.first()
         self.assertEqual(sample.custom_field.single.label, "single")
         self.assertEqual(len(sample.custom_field.list), 1)
-<<<<<<< HEAD
-        self.assertEqual(len(sample.custom_field.list[0].label), "list")
-=======
         self.assertEqual(sample.custom_field.list[0].label, "list")
->>>>>>> 4ed48586
 
 
 if __name__ == "__main__":
