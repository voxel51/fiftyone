"""
FiftyOne import/export-related unit tests.

These tests can optionally be configured to read/write from a cloud bucket
rather than a local directory by passing the extra ``--basedir`` argument::

    BASEDIR=s3://voxel51-test/unittests
    BASEDIR=gs://voxel51-test/unittests

    # All tests
    python tests/unittests/import_export_tests.py --basedir $BASEDIR

    # Specific test
    python tests/unittests/import_export_tests.py \
        ClassName.method_name \
        --basedir $BASEDIR

| Copyright 2017-2024, Voxel51, Inc.
| `voxel51.com <https://voxel51.com/>`_
|
"""
import argparse
import os
import pathlib
import random
import string
<<<<<<< HEAD
import sys
=======
import tempfile
>>>>>>> 448e5666
import unittest

import cv2
import numpy as np
import pytest

import eta.core.video as etav

import fiftyone as fo
import fiftyone.core.storage as fos
import fiftyone.utils.coco as fouc
import fiftyone.utils.image as foui
import fiftyone.utils.labels as foul
import fiftyone.utils.yolo as fouy
from fiftyone import ViewField as F

from decorators import drop_datasets


basedir = None
skipwindows = pytest.mark.skipif(
    os.name == "nt", reason="Windows hangs in workflows, fix me"
)


class ImageDatasetTests(unittest.TestCase):
    def setUp(self):
        temp_dir = fos.TempDir(basedir=basedir)
        root_dir = temp_dir.__enter__()
        ref_image_path = fos.join(root_dir, "_ref_image.jpg")
        images_dir = fos.join(root_dir, "_images")

        img = np.random.randint(255, size=(480, 640, 3), dtype=np.uint8)
        foui.write(img, ref_image_path)

        self.root_dir = root_dir
        self.images_dir = images_dir

        self._temp_dir = temp_dir
        self._ref_image_path = ref_image_path

    def tearDown(self):
        self._temp_dir.__exit__()

    def _new_image(self, name=None):
        if name is None:
            name = self._new_name()

        filepath = fos.join(
            self.images_dir,
            name + os.path.splitext(self._ref_image_path)[1],
        )

        fos.copy_file(self._ref_image_path, filepath)
        return filepath

    def _new_name(self):
        return "".join(
            random.choice(string.ascii_lowercase + string.digits)
            for _ in range(24)
        )

    def _new_dir(self):
        return fos.join(self.root_dir, self._new_name())


class DuplicateImageExportTests(ImageDatasetTests):
    @skipwindows
    @drop_datasets
    def test_duplicate_images(self):
        sample = fo.Sample(
            filepath=self._new_image(),
            cls=fo.Classification(label="sunny"),
            det=fo.Detections(
                detections=[
                    fo.Detection(label="cat", bounding_box=[0, 0, 1, 1])
                ]
            ),
        )

        # This dataset contains two samples with the same `filepath`
        dataset = fo.Dataset()
        dataset.add_samples([sample, sample])

        export_dir = self._new_dir()

        #
        # In general, duplicate copies of the same images are NOT created
        #

        dataset.export(
            export_dir=export_dir,
            dataset_type=fo.types.ImageDirectory,
            overwrite=True,
        )

        dataset2 = fo.Dataset.from_dir(
            dataset_dir=export_dir, dataset_type=fo.types.ImageDirectory
        )

        # We didn't create a duplicate image during export, so there's only
        # one image to import here
        self.assertEqual(len(dataset2), 1)

        dataset.export(
            export_dir=export_dir,
            dataset_type=fo.types.FiftyOneDataset,
            overwrite=True,
        )

        dataset2 = fo.Dataset.from_dir(
            dataset_dir=export_dir, dataset_type=fo.types.FiftyOneDataset
        )

        self.assertEqual(len(dataset2), 2)

        # Use COCODetectionDataset as a representative for other labeled image
        # dataset types

        dataset.export(
            export_dir=export_dir,
            dataset_type=fo.types.COCODetectionDataset,
            overwrite=True,
        )

        dataset2 = fo.Dataset.from_dir(
            dataset_dir=export_dir, dataset_type=fo.types.COCODetectionDataset
        )

        self.assertEqual(len(dataset2), 2)

        #
        # The one exception is labeled dataset types where the location of the
        # exported media encodes the label (what if the same image has
        # different labels in different samples). In this case, duplicate
        # images ARE exported
        #
        #

        dataset.export(
            export_dir=export_dir,
            dataset_type=fo.types.ImageClassificationDirectoryTree,
            overwrite=True,
        )

        dataset2 = fo.Dataset.from_dir(
            dataset_dir=export_dir,
            dataset_type=fo.types.ImageClassificationDirectoryTree,
        )

        self.assertEqual(len(dataset2), 2)


class ImageExportCoersionTests(ImageDatasetTests):
    @drop_datasets
    def test_field_inference(self):
        sample = fo.Sample(
            filepath=self._new_image(),
            ground_truth=fo.Detections(
                detections=[
                    fo.Detection(
                        label="cat",
                        bounding_box=[0.1, 0.1, 0.4, 0.4],
                    ),
                    fo.Detection(
                        label="dog",
                        bounding_box=[0.5, 0.5, 0.4, 0.4],
                    ),
                ]
            ),
        )

        dataset = fo.Dataset()
        dataset.add_sample(sample)

        #
        # A field of appropriate type is inferred
        #

        export_dir = self._new_dir()

        dataset.export(
            export_dir=export_dir,
            dataset_type=fo.types.COCODetectionDataset,
        )

        #
        # Multiple compatible field types exist, but the first one is still
        # chosen and used
        #

        dataset.clone_sample_field("ground_truth", "predictions")

        export_dir = self._new_dir()

        dataset.export(
            export_dir=export_dir,
            dataset_type=fo.types.COCODetectionDataset,
        )

    @drop_datasets
    def test_patch_exports(self):
        sample = fo.Sample(
            filepath=self._new_image(),
            ground_truth=fo.Detections(
                detections=[
                    fo.Detection(
                        label="cat",
                        bounding_box=[0.1, 0.1, 0.4, 0.4],
                    ),
                    fo.Detection(
                        label="dog",
                        bounding_box=[0.5, 0.5, 0.4, 0.4],
                    ),
                ]
            ),
        )

        dataset = fo.Dataset()
        dataset.add_sample(sample)

        #
        # No label field is provided; only images are exported
        #

        export_dir = self._new_dir()

        dataset.export(
            export_dir=export_dir,
            dataset_type=fo.types.ImageDirectory,
        )

        #
        # A detections field is provided, so the object patches are exported as
        # a directory of images
        #

        export_dir = self._new_dir()

        dataset.export(
            export_dir=export_dir,
            dataset_type=fo.types.ImageDirectory,
            label_field="ground_truth",
        )

        dataset2 = fo.Dataset.from_dir(
            dataset_dir=export_dir,
            dataset_type=fo.types.ImageDirectory,
        )

        self.assertEqual(
            len(dataset2), dataset.count("ground_truth.detections")
        )

        #
        # A detections field is provided, so the object patches are exported as
        # an image classification directory tree
        #

        export_dir3 = self._new_dir()

        dataset.export(
            export_dir=export_dir3,
            dataset_type=fo.types.ImageClassificationDirectoryTree,
            label_field="ground_truth",
        )

        dataset3 = fo.Dataset.from_dir(
            dataset_dir=export_dir3,
            dataset_type=fo.types.ImageClassificationDirectoryTree,
        )

        self.assertEqual(
            len(dataset3), dataset.count("ground_truth.detections")
        )

        #
        # A patches view is provided, so object patches are exported as images
        #

        export_dir4 = self._new_dir()

        patches = dataset.to_patches("ground_truth")
        patches.export(
            export_dir=export_dir4,
            dataset_type=fo.types.ImageDirectory,
        )

        dataset2 = fo.Dataset.from_dir(
            dataset_dir=export_dir4,
            dataset_type=fo.types.ImageDirectory,
        )

        self.assertEqual(
            len(dataset2), dataset.count("ground_truth.detections")
        )

        #
        # A patches view is provided, so the object patches are exported as an
        # image classification directory tree
        #

        export_dir5 = self._new_dir()

        patches = dataset.to_patches("ground_truth")
        patches.export(
            export_dir=export_dir5,
            dataset_type=fo.types.ImageClassificationDirectoryTree,
        )

        dataset2 = fo.Dataset.from_dir(
            dataset_dir=export_dir5,
            dataset_type=fo.types.ImageClassificationDirectoryTree,
        )

        self.assertEqual(
            len(dataset2), dataset.count("ground_truth.detections")
        )

    @drop_datasets
    def test_single_label_to_lists(self):
        sample = fo.Sample(
            filepath=self._new_image(),
            ground_truth=fo.Detection(
                label="cat",
                bounding_box=[0.1, 0.1, 0.4, 0.4],
            ),
        )

        dataset = fo.Dataset()
        dataset.add_sample(sample)

        #
        # The `ground_truth` field has type `Detection`, but COCO format
        # expects `Detections`, so the labels are automatically coerced to
        # single-label lists
        #

        export_dir4 = self._new_dir()

        dataset.export(
            export_dir=export_dir4,
            dataset_type=fo.types.COCODetectionDataset,
            label_field="ground_truth",
        )

    @drop_datasets
    def test_classification_as_detections(self):
        sample = fo.Sample(
            filepath=self._new_image(),
            animal=fo.Classification(label="cat"),
        )

        dataset = fo.Dataset()
        dataset.add_sample(sample)

        #
        # The `animal` field is exported as detections that span entire images
        #

        export_dir = self._new_dir()

        dataset.export(
            export_dir=export_dir,
            dataset_type=fo.types.COCODetectionDataset,
            label_field="animal",
        )

        dataset2 = fo.Dataset.from_dir(
            dataset_dir=export_dir,
            dataset_type=fo.types.COCODetectionDataset,
            label_types="detections",
            label_field="animal",
        )

        bounding_box = dataset2.first().animal.detections[0].bounding_box
        self.assertTrue(np.allclose(bounding_box, [0, 0, 1, 1]))


class ImageNestedLabelsTests(ImageDatasetTests):
    @drop_datasets
    def test_nested_label_fields(self):
        sample = fo.Sample(
            filepath=self._new_image(),
            dynamic=fo.DynamicEmbeddedDocument(
                ground_truth=fo.Detections(
                    detections=[
                        fo.Detection(
                            label="cat",
                            bounding_box=[0.1, 0.1, 0.4, 0.4],
                        ),
                        fo.Detection(
                            label="dog",
                            bounding_box=[0.5, 0.5, 0.4, 0.4],
                        ),
                    ]
                )
            ),
        )

        dataset = fo.Dataset()
        dataset.add_sample(sample, dynamic=True)

        #
        # The nested label field should be automatically inferred
        #

        export_dir = self._new_dir()

        dataset.export(
            export_dir=export_dir,
            dataset_type=fo.types.COCODetectionDataset,
        )

        dataset2 = fo.Dataset.from_dir(
            dataset_dir=export_dir,
            dataset_type=fo.types.COCODetectionDataset,
            label_types="detections",
            label_field="ground_truth",
        )

        self.assertEqual(
            dataset.count("dynamic.ground_truth.detections"),
            dataset2.count("ground_truth.detections"),
        )


class UnlabeledImageDatasetTests(ImageDatasetTests):
    def _make_dataset(self):
        samples = [fo.Sample(filepath=self._new_image()) for _ in range(5)]

        dataset = fo.Dataset()
        dataset.add_samples(samples)

        return dataset

    @drop_datasets
    def test_image_directory(self):
        dataset = self._make_dataset()

        # Standard format

        export_dir = self._new_dir()

        dataset.export(
            export_dir=export_dir,
            dataset_type=fo.types.ImageDirectory,
        )

        dataset2 = fo.Dataset.from_dir(
            dataset_dir=export_dir,
            dataset_type=fo.types.ImageDirectory,
        )

        self.assertEqual(len(dataset), len(dataset2))

        # Standard format (with rel dir)

        export_dir = self._new_dir()
        rel_dir = self.root_dir

        dataset.export(
            export_dir=export_dir,
            dataset_type=fo.types.ImageDirectory,
            rel_dir=rel_dir,
        )

        dataset2 = fo.Dataset.from_dir(
            dataset_dir=export_dir,
            dataset_type=fo.types.ImageDirectory,
        )

        self.assertEqual(len(dataset), len(dataset2))

        relpath = _relpath(dataset2.first().filepath, export_dir)

        # _images/<filename>
        self.assertEqual(len(relpath.split(fos.sep(export_dir))), 2)


class ImageClassificationDatasetTests(ImageDatasetTests):
    def _make_dataset(self):
        samples = [
            fo.Sample(
                filepath=self._new_image(),
                predictions=fo.Classification(label="cat", confidence=0.9),
            ),
            fo.Sample(
                filepath=self._new_image(),
                predictions=fo.Classification(label="dog", confidence=0.95),
            ),
            fo.Sample(filepath=self._new_image()),
        ]

        dataset = fo.Dataset()
        dataset.add_samples(samples)

        return dataset

    @drop_datasets
    def test_fiftyone_image_classification_dataset(self):
        dataset = self._make_dataset()

        # Standard format

        export_dir = self._new_dir()

        dataset.export(
            export_dir=export_dir,
            dataset_type=fo.types.FiftyOneImageClassificationDataset,
        )

        dataset2 = fo.Dataset.from_dir(
            dataset_dir=export_dir,
            dataset_type=fo.types.FiftyOneImageClassificationDataset,
            label_field="predictions",
        )

        self.assertEqual(len(dataset), len(dataset2))
        self.assertEqual(
            dataset.count("predictions"), dataset2.count("predictions")
        )

        # Include confidence

        export_dir = self._new_dir()

        dataset.export(
            export_dir=export_dir,
            dataset_type=fo.types.FiftyOneImageClassificationDataset,
            include_confidence=True,
        )

        dataset2 = fo.Dataset.from_dir(
            dataset_dir=export_dir,
            dataset_type=fo.types.FiftyOneImageClassificationDataset,
            label_field="predictions",
        )

        confs = dataset.values("predictions.confidence", missing_value=-1)
        confs2 = dataset2.values("predictions.confidence", missing_value=-1)

        self.assertEqual(len(dataset), len(dataset2))

        # sorting is necessary because sample order is arbitrary
        self.assertTrue(np.allclose(sorted(confs), sorted(confs2)))

        # Labels-only

        data_path = self.images_dir
        labels_path = fos.join(self._new_dir(), "labels.json")

        dataset.export(
            dataset_type=fo.types.FiftyOneImageClassificationDataset,
            labels_path=labels_path,
        )

        dataset2 = fo.Dataset.from_dir(
            dataset_type=fo.types.FiftyOneImageClassificationDataset,
            data_path=data_path,
            labels_path=labels_path,
            label_field="predictions",
        )

        self.assertEqual(len(dataset), len(dataset2))
        self.assertSetEqual(
            set(dataset.values("filepath")),
            set(dataset2.values("filepath")),
        )
        self.assertEqual(
            dataset.count("predictions"),
            dataset2.count("predictions"),
        )

        # Labels-only (absolute paths)

        labels_path = fos.join(self._new_dir(), "labels.json")

        dataset.export(
            dataset_type=fo.types.FiftyOneImageClassificationDataset,
            labels_path=labels_path,
            abs_paths=True,
        )

        dataset2 = fo.Dataset.from_dir(
            dataset_type=fo.types.FiftyOneImageClassificationDataset,
            labels_path=labels_path,
            label_field="predictions",
        )

        self.assertEqual(len(dataset), len(dataset2))
        self.assertSetEqual(
            set(dataset.values("filepath")),
            set(dataset2.values("filepath")),
        )
        self.assertEqual(
            dataset.count("predictions"),
            dataset2.count("predictions"),
        )

        # Standard format (with rel dir)

        data_path = "images"
        export_dir = self._new_dir()
        rel_dir = self.root_dir

        dataset.export(
            export_dir=export_dir,
            data_path=data_path,
            dataset_type=fo.types.FiftyOneImageClassificationDataset,
            rel_dir=rel_dir,
        )

        dataset2 = fo.Dataset.from_dir(
            dataset_dir=export_dir,
            data_path=data_path,
            dataset_type=fo.types.FiftyOneImageClassificationDataset,
            label_field="predictions",
        )

        self.assertEqual(len(dataset), len(dataset2))
        self.assertEqual(
            dataset.count("predictions"), dataset2.count("predictions")
        )

        relpath = _relpath(dataset2.first().filepath, export_dir)

        # data/_images/<filename>
        self.assertEqual(len(relpath.split(fos.sep(export_dir))), 3)

        # Labels-only (with rel dir)

        labels_path = fos.join(self._new_dir(), "labels.json")
        rel_dir = self.root_dir

        dataset.export(
            labels_path=labels_path,
            dataset_type=fo.types.FiftyOneImageClassificationDataset,
            rel_dir=rel_dir,
        )

        dataset2 = fo.Dataset.from_dir(
            data_path=rel_dir,
            labels_path=labels_path,
            dataset_type=fo.types.FiftyOneImageClassificationDataset,
            label_field="predictions",
        )

        self.assertEqual(len(dataset), len(dataset2))
        self.assertEqual(
            dataset.count("predictions"), dataset2.count("predictions")
        )

        relpath = _relpath(dataset2.first().filepath, rel_dir)

        # _images/<filename>
        self.assertEqual(len(relpath.split(fos.sep(rel_dir))), 2)

    @drop_datasets
    def test_image_classification_directory_tree(self):
        dataset = self._make_dataset()

        # Standard format

        export_dir = self._new_dir()

        dataset.export(
            export_dir=export_dir,
            dataset_type=fo.types.ImageClassificationDirectoryTree,
        )

        dataset2 = fo.Dataset.from_dir(
            dataset_dir=export_dir,
            dataset_type=fo.types.ImageClassificationDirectoryTree,
            label_field="predictions",
        )

        self.assertEqual(len(dataset), len(dataset2))
        self.assertEqual(
            dataset.count("predictions"), dataset2.count("predictions")
        )

        # Standard format (with rel dir)

        export_dir = self._new_dir()
        rel_dir = self.root_dir

        dataset.export(
            export_dir=export_dir,
            dataset_type=fo.types.ImageClassificationDirectoryTree,
            rel_dir=rel_dir,
        )

        dataset2 = fo.Dataset.from_dir(
            dataset_dir=export_dir,
            dataset_type=fo.types.ImageClassificationDirectoryTree,
            label_field="predictions",
        )

        self.assertEqual(len(dataset), len(dataset2))
        self.assertEqual(
            dataset.count("predictions"), dataset2.count("predictions")
        )

        relpath = _relpath(dataset2.first().filepath, export_dir)

        # <class>/_images/<filename>
        self.assertEqual(len(relpath.split(fos.sep(export_dir))), 3)

    @drop_datasets
    def test_tf_image_classification_dataset(self):
        dataset = self._make_dataset()

        # Standard format

        export_dir = self._new_dir()
        images_dir = self._new_dir()

        dataset.export(
            export_dir=export_dir,
            dataset_type=fo.types.TFImageClassificationDataset,
        )

        dataset2 = fo.Dataset.from_dir(
            dataset_dir=export_dir,
            dataset_type=fo.types.TFImageClassificationDataset,
            images_dir=images_dir,
            label_field="predictions",
        )

        self.assertEqual(len(dataset), len(dataset2))
        self.assertEqual(
            dataset.count("predictions"), dataset2.count("predictions")
        )

        # Direct records path w/ sharding

        tf_records_path = fos.join(self._new_dir(), "tf.records")
        tf_records_patt = tf_records_path + "-*-of-*"
        images_dir = self._new_dir()

        dataset.export(
            dataset_type=fo.types.TFImageClassificationDataset,
            tf_records_path=tf_records_path,
            num_shards=2,
        )

        dataset2 = fo.Dataset.from_dir(
            dataset_type=fo.types.TFImageClassificationDataset,
            tf_records_path=tf_records_patt,
            images_dir=images_dir,
            label_field="predictions",
        )

        self.assertEqual(len(dataset), len(dataset2))
        self.assertEqual(
            dataset.count("predictions"), dataset2.count("predictions")
        )


class ImageChannelsDatasetTests(ImageDatasetTests):
    def _make_dataset(self):
        samples = [
            fo.Sample(
                filepath=self._new_image(),
                predictions=fo.Classification(label="cat", confidence=0.9),
            ),
            fo.Sample(
                filepath=self._new_image(),
                predictions=fo.Classification(label="dog", confidence=0.95),
            ),
        ]

        dataset = fo.Dataset()
        dataset.add_samples(samples)

        return dataset

    @skipwindows
    @drop_datasets
    def test_tf_image_classification_channels(self):
        orig_dataset = self._make_dataset()

        # Export grayscale images

        export_dir1 = self._new_dir()

        for idx, sample in enumerate(orig_dataset, 1):
            label = sample.predictions.label
            outpath = fos.join(export_dir1, label, "%06d.png" % idx)

            # pylint: disable=no-member
            img = foui.read(sample.filepath, flag=cv2.IMREAD_GRAYSCALE)
            foui.write(img, outpath)

        gray_dataset1 = fo.Dataset.from_dir(
            dataset_dir=export_dir1,
            dataset_type=fo.types.ImageClassificationDirectoryTree,
        )
        gray_dataset1.compute_metadata()
        self.assertEqual(gray_dataset1.first().metadata.num_channels, 1)

        export_dir2 = self._new_dir()

        # Export grayscale
        gray_dataset1.export(
            export_dir=export_dir2,
            dataset_type=fo.types.TFImageClassificationDataset,
            overwrite=True,
        )

        # Import grayscale
        gray_dataset2 = fo.Dataset.from_dir(
            dataset_dir=export_dir2,
            dataset_type=fo.types.TFImageClassificationDataset,
            images_dir=fos.join(export_dir2, "images-gray"),
        )
        gray_dataset2.compute_metadata()
        self.assertEqual(gray_dataset2.first().metadata.num_channels, 1)

        # Force RGB at import-time
        rgb_dataset1 = fo.Dataset.from_dir(
            dataset_dir=export_dir2,
            dataset_type=fo.types.TFImageClassificationDataset,
            images_dir=fos.join(export_dir2, "images-rgb"),
            force_rgb=True,
        )
        rgb_dataset1.compute_metadata()
        self.assertEqual(rgb_dataset1.first().metadata.num_channels, 3)

        export_dir3 = self._new_dir()

        # Force RGB at export-time
        gray_dataset1.export(
            export_dir=export_dir3,
            dataset_type=fo.types.TFImageClassificationDataset,
            force_rgb=True,
        )

        # Import RGB
        rgb_dataset2 = fo.Dataset.from_dir(
            dataset_dir=export_dir3,
            dataset_type=fo.types.TFImageClassificationDataset,
            images_dir=fos.join(export_dir3, "images"),
        )
        rgb_dataset2.compute_metadata()
        self.assertEqual(rgb_dataset2.first().metadata.num_channels, 3)


class ImageDetectionDatasetTests(ImageDatasetTests):
    def _make_dataset(self):
        samples = [
            fo.Sample(
                filepath=self._new_image(),
                predictions=fo.Detections(
                    detections=[
                        fo.Detection(
                            label="cat",
                            bounding_box=[0.1, 0.1, 0.4, 0.4],
                        ),
                        fo.Detection(
                            label="dog",
                            bounding_box=[0.5, 0.5, 0.4, 0.4],
                        ),
                    ]
                ),
            ),
            fo.Sample(
                filepath=self._new_image(),
                predictions=fo.Detections(
                    detections=[
                        fo.Detection(
                            label="cat",
                            bounding_box=[0.1, 0.1, 0.4, 0.4],
                            confidence=0.9,
                            age=51,
                            cute=True,
                            mood="surly",
                        ),
                        fo.Detection(
                            label="dog",
                            bounding_box=[0.5, 0.5, 0.4, 0.4],
                            confidence=0.95,
                            age=52,
                            cute=False,
                            mood="derpy",
                        ),
                    ]
                ),
            ),
            fo.Sample(filepath=self._new_image()),
        ]

        dataset = fo.Dataset()
        dataset.add_samples(samples)

        return dataset

    @drop_datasets
    def test_fiftyone_image_detection_dataset(self):
        dataset = self._make_dataset()

        # Standard format

        export_dir = self._new_dir()

        dataset.export(
            export_dir=export_dir,
            dataset_type=fo.types.FiftyOneImageDetectionDataset,
        )

        dataset2 = fo.Dataset.from_dir(
            dataset_dir=export_dir,
            dataset_type=fo.types.FiftyOneImageDetectionDataset,
            label_field="predictions",
        )

        self.assertEqual(len(dataset), len(dataset2))
        self.assertEqual(
            dataset.count("predictions.detections"),
            dataset2.count("predictions.detections"),
        )
        self.assertEqual(
            dataset.distinct("predictions.detections.confidence"),
            dataset2.distinct("predictions.detections.confidence"),
        )
        self.assertEqual(
            dataset.distinct("predictions.detections.age"),
            dataset2.distinct("predictions.detections.age"),
        )
        self.assertEqual(
            dataset.distinct("predictions.detections.cute"),
            dataset2.distinct("predictions.detections.cute"),
        )
        self.assertEqual(
            dataset.distinct("predictions.detections.mood"),
            dataset2.distinct("predictions.detections.mood"),
        )

        # Labels-only

        data_path = self.images_dir
        labels_path = fos.join(self._new_dir(), "labels.json")

        dataset.export(
            dataset_type=fo.types.FiftyOneImageDetectionDataset,
            labels_path=labels_path,
        )

        dataset2 = fo.Dataset.from_dir(
            dataset_type=fo.types.FiftyOneImageDetectionDataset,
            data_path=data_path,
            labels_path=labels_path,
            label_field="predictions",
        )

        self.assertEqual(len(dataset), len(dataset2))
        self.assertSetEqual(
            set(dataset.values("filepath")),
            set(dataset2.values("filepath")),
        )
        self.assertEqual(
            dataset.count("predictions.detections"),
            dataset2.count("predictions.detections"),
        )

        # Labels-only (absolute paths)

        labels_path = fos.join(self._new_dir(), "labels.json")

        dataset.export(
            dataset_type=fo.types.FiftyOneImageDetectionDataset,
            labels_path=labels_path,
            abs_paths=True,
        )

        dataset2 = fo.Dataset.from_dir(
            dataset_type=fo.types.FiftyOneImageDetectionDataset,
            labels_path=labels_path,
            label_field="predictions",
        )

        self.assertEqual(len(dataset), len(dataset2))
        self.assertSetEqual(
            set(dataset.values("filepath")),
            set(dataset2.values("filepath")),
        )
        self.assertEqual(
            dataset.count("predictions.detections"),
            dataset2.count("predictions.detections"),
        )

        # Standard format (with rel dir)

        data_path = "images"
        export_dir = self._new_dir()
        rel_dir = self.root_dir

        dataset.export(
            export_dir=export_dir,
            data_path=data_path,
            dataset_type=fo.types.FiftyOneImageDetectionDataset,
            rel_dir=rel_dir,
        )

        dataset2 = fo.Dataset.from_dir(
            dataset_dir=export_dir,
            data_path=data_path,
            dataset_type=fo.types.FiftyOneImageDetectionDataset,
            label_field="predictions",
        )

        self.assertEqual(len(dataset), len(dataset2))
        self.assertEqual(
            dataset.count("predictions.detections"),
            dataset2.count("predictions.detections"),
        )

        relpath = _relpath(dataset2.first().filepath, export_dir)

        # data/_images/<filename>
        self.assertEqual(len(relpath.split(fos.sep(export_dir))), 3)

        # Labels-only (with rel dir)

        labels_path = fos.join(self._new_dir(), "labels.json")
        rel_dir = self.root_dir

        dataset.export(
            labels_path=labels_path,
            dataset_type=fo.types.FiftyOneImageDetectionDataset,
            rel_dir=rel_dir,
        )

        dataset2 = fo.Dataset.from_dir(
            data_path=rel_dir,
            labels_path=labels_path,
            dataset_type=fo.types.FiftyOneImageDetectionDataset,
            label_field="predictions",
        )

        self.assertEqual(len(dataset), len(dataset2))
        self.assertEqual(
            dataset.count("predictions.detections"),
            dataset2.count("predictions.detections"),
        )

        relpath = _relpath(dataset2.first().filepath, rel_dir)

        # _images/<filename>
        self.assertEqual(len(relpath.split(fos.sep(rel_dir))), 2)

    @drop_datasets
    def test_tf_object_detection_dataset(self):
        dataset = self._make_dataset()

        # Standard format

        export_dir = self._new_dir()
        images_dir = self._new_dir()

        dataset.export(
            export_dir=export_dir,
            dataset_type=fo.types.TFObjectDetectionDataset,
        )

        dataset2 = fo.Dataset.from_dir(
            dataset_dir=export_dir,
            dataset_type=fo.types.TFObjectDetectionDataset,
            images_dir=images_dir,
            label_field="predictions",
        )

        self.assertEqual(len(dataset), len(dataset2))
        self.assertEqual(
            dataset.count("predictions.detections"),
            dataset2.count("predictions.detections"),
        )

        # Direct records path w/ sharding

        tf_records_path = fos.join(self._new_dir(), "tf.records")
        tf_records_patt = tf_records_path + "-*-of-*"
        images_dir = self._new_dir()

        dataset.export(
            dataset_type=fo.types.TFObjectDetectionDataset,
            tf_records_path=tf_records_path,
            num_shards=2,
        )

        dataset2 = fo.Dataset.from_dir(
            dataset_type=fo.types.TFObjectDetectionDataset,
            tf_records_path=tf_records_patt,
            images_dir=images_dir,
            label_field="predictions",
        )

        self.assertEqual(len(dataset), len(dataset2))
        self.assertEqual(
            dataset.count("predictions.detections"),
            dataset2.count("predictions.detections"),
        )

    @drop_datasets
    def test_coco_detection_dataset(self):
        dataset = self._make_dataset()

        # Standard format

        export_dir = self._new_dir()

        dataset.export(
            export_dir=export_dir,
            dataset_type=fo.types.COCODetectionDataset,
        )

        dataset2 = fo.Dataset.from_dir(
            dataset_dir=export_dir,
            dataset_type=fo.types.COCODetectionDataset,
            label_types="detections",
            label_field="predictions",
        )

        self.assertEqual(len(dataset), len(dataset2))
        self.assertEqual(
            dataset.count("predictions.detections"),
            dataset2.count("predictions.detections"),
        )
        self.assertEqual(
            dataset.distinct("predictions.detections.confidence"),
            dataset2.distinct("predictions.detections.confidence"),
        )
        self.assertEqual(
            dataset.distinct("predictions.detections.age"),
            dataset2.distinct("predictions.detections.age"),
        )
        self.assertEqual(
            dataset.distinct("predictions.detections.cute"),
            dataset2.distinct("predictions.detections.cute"),
        )
        self.assertEqual(
            dataset.distinct("predictions.detections.mood"),
            dataset2.distinct("predictions.detections.mood"),
        )

        schema = dataset2.get_field_schema(flat=True)

        # Dynamic attributes aren't declared on import by default
        self.assertNotIn("predictions.detections.age", schema)
        self.assertNotIn("predictions.detections.cute", schema)
        self.assertNotIn("predictions.detections.mood", schema)

        # Declare dynamic attributes on re-import

        export_dir = self._new_dir()

        dataset.export(
            export_dir=export_dir,
            dataset_type=fo.types.COCODetectionDataset,
        )

        dataset2 = fo.Dataset.from_dir(
            dataset_dir=export_dir,
            dataset_type=fo.types.COCODetectionDataset,
            label_types="detections",
            label_field="predictions",
            dynamic=True,
        )

        schema = dataset2.get_field_schema(flat=True)

        self.assertIn("predictions.detections.age", schema)
        self.assertIn("predictions.detections.cute", schema)
        self.assertIn("predictions.detections.mood", schema)

        # Omit extra attributes

        export_dir = self._new_dir()

        dataset.export(
            export_dir=export_dir,
            dataset_type=fo.types.COCODetectionDataset,
            extra_attrs=False,
        )

        dataset2 = fo.Dataset.from_dir(
            dataset_dir=export_dir,
            dataset_type=fo.types.COCODetectionDataset,
            label_types="detections",
            label_field="predictions",
        )

        self.assertEqual(dataset2.distinct("predictions.detections.age"), [])
        self.assertEqual(dataset2.distinct("predictions.detections.cute"), [])
        self.assertEqual(dataset2.distinct("predictions.detections.mood"), [])

        # Labels-only

        data_path = self.images_dir
        labels_path = fos.join(self._new_dir(), "labels.json")

        dataset.export(
            dataset_type=fo.types.COCODetectionDataset,
            labels_path=labels_path,
        )

        dataset2 = fo.Dataset.from_dir(
            dataset_type=fo.types.COCODetectionDataset,
            data_path=data_path,
            labels_path=labels_path,
            label_types="detections",
            label_field="predictions",
        )

        self.assertEqual(len(dataset), len(dataset2))
        self.assertSetEqual(
            set(dataset.values("filepath")),
            set(dataset2.values("filepath")),
        )
        self.assertEqual(
            dataset.count("predictions.detections"),
            dataset2.count("predictions.detections"),
        )

        # Labels-only (absolute paths)

        labels_path = fos.join(self._new_dir(), "labels.json")

        dataset.export(
            dataset_type=fo.types.COCODetectionDataset,
            labels_path=labels_path,
            abs_paths=True,
        )

        dataset2 = fo.Dataset.from_dir(
            dataset_type=fo.types.COCODetectionDataset,
            labels_path=labels_path,
            label_types="detections",
            label_field="predictions",
        )

        self.assertEqual(len(dataset), len(dataset2))
        self.assertSetEqual(
            set(dataset.values("filepath")),
            set(dataset2.values("filepath")),
        )
        self.assertEqual(
            dataset.count("predictions.detections"),
            dataset2.count("predictions.detections"),
        )

        # Standard format (with rel dir)

        export_dir = self._new_dir()
        rel_dir = self.root_dir

        dataset.export(
            export_dir=export_dir,
            dataset_type=fo.types.COCODetectionDataset,
            rel_dir=rel_dir,
        )

        dataset2 = fo.Dataset.from_dir(
            dataset_dir=export_dir,
            dataset_type=fo.types.COCODetectionDataset,
            label_types="detections",
            label_field="predictions",
        )

        self.assertEqual(len(dataset), len(dataset2))
        self.assertEqual(
            dataset.count("predictions.detections"),
            dataset2.count("predictions.detections"),
        )

        relpath = _relpath(dataset2.first().filepath, export_dir)

        # data/_images/<filename>
        self.assertEqual(len(relpath.split(fos.sep(export_dir))), 3)

        # Non-sequential categories

        export_dir = self._new_dir()

        categories = [
            {"supercategory": "animal", "id": 10, "name": "cat"},
            {"supercategory": "vehicle", "id": 20, "name": "dog"},
        ]

        dataset.export(
            export_dir=export_dir,
            dataset_type=fo.types.COCODetectionDataset,
            categories=categories,
        )

        dataset2 = fo.Dataset.from_dir(
            dataset_dir=export_dir,
            dataset_type=fo.types.COCODetectionDataset,
            label_types="detections",
            label_field="predictions",
        )
        categories2 = dataset2.info["categories"]

        self.assertSetEqual(
            {c["id"] for c in categories},
            {c["id"] for c in categories2},
        )

    @drop_datasets
    def test_voc_detection_dataset(self):
        dataset = self._make_dataset()

        # Standard format

        export_dir = self._new_dir()

        view = dataset.limit(2)
        view.export(
            export_dir=export_dir,
            dataset_type=fo.types.VOCDetectionDataset,
        )

        dataset2 = fo.Dataset.from_dir(
            dataset_dir=export_dir,
            dataset_type=fo.types.VOCDetectionDataset,
            label_field="predictions",
        )

        self.assertEqual(len(view), len(dataset2))
        self.assertEqual(
            view.count("predictions.detections"),
            dataset2.count("predictions.detections"),
        )
        self.assertEqual(
            view.distinct("predictions.detections.age"),
            dataset2.distinct("predictions.detections.age"),
        )
        self.assertEqual(
            view.distinct("predictions.detections.cute"),
            dataset2.distinct("predictions.detections.cute"),
        )
        self.assertEqual(
            view.distinct("predictions.detections.mood"),
            dataset2.distinct("predictions.detections.mood"),
        )

        # Handle unlabeled data

        export_dir = self._new_dir()

        dataset.export(
            export_dir=export_dir,
            dataset_type=fo.types.VOCDetectionDataset,
        )

        dataset2 = fo.Dataset.from_dir(
            dataset_dir=export_dir,
            dataset_type=fo.types.VOCDetectionDataset,
            label_field="predictions",
            include_all_data=True,
        )

        self.assertEqual(len(dataset), len(dataset2))

        # Labels-only

        data_path = self.images_dir
        labels_path = fos.join(self._new_dir(), "labels.xml")

        dataset.export(
            dataset_type=fo.types.VOCDetectionDataset,
            labels_path=labels_path,
        )

        dataset2 = fo.Dataset.from_dir(
            dataset_type=fo.types.VOCDetectionDataset,
            data_path=data_path,
            labels_path=labels_path,
            label_field="predictions",
            include_all_data=True,
        )

        self.assertEqual(len(dataset), len(dataset2))
        self.assertSetEqual(
            set(dataset.values("filepath")),
            set(dataset2.values("filepath")),
        )
        self.assertEqual(
            dataset.count("predictions.detections"),
            dataset2.count("predictions.detections"),
        )

        # Standard format (with rel dir)

        export_dir = self._new_dir()
        rel_dir = self.root_dir

        dataset.export(
            export_dir=export_dir,
            dataset_type=fo.types.VOCDetectionDataset,
            rel_dir=rel_dir,
        )

        dataset2 = fo.Dataset.from_dir(
            dataset_dir=export_dir,
            dataset_type=fo.types.VOCDetectionDataset,
            label_field="predictions",
            include_all_data=True,
        )

        self.assertEqual(len(dataset), len(dataset2))
        self.assertEqual(
            dataset.count("predictions.detections"),
            dataset2.count("predictions.detections"),
        )

        relpath = _relpath(dataset2.first().filepath, export_dir)

        # data/_images/<filename>
        self.assertEqual(len(relpath.split(fos.sep(export_dir))), 3)

    @drop_datasets
    def test_kitti_detection_dataset(self):
        dataset = self._make_dataset()

        # Standard format

        export_dir = self._new_dir()

        view = dataset.limit(2)
        view.export(
            export_dir=export_dir,
            dataset_type=fo.types.KITTIDetectionDataset,
        )

        dataset2 = fo.Dataset.from_dir(
            dataset_dir=export_dir,
            dataset_type=fo.types.KITTIDetectionDataset,
            label_field="predictions",
        )

        self.assertEqual(len(view), len(dataset2))
        self.assertEqual(
            view.count("predictions.detections"),
            dataset2.count("predictions.detections"),
        )
        self.assertEqual(
            view.distinct("predictions.detections.confidence"),
            dataset2.distinct("predictions.detections.confidence"),
        )

        # Handle unlabeled data

        export_dir = self._new_dir()

        dataset.export(
            export_dir=export_dir,
            dataset_type=fo.types.KITTIDetectionDataset,
        )

        dataset2 = fo.Dataset.from_dir(
            dataset_dir=export_dir,
            dataset_type=fo.types.KITTIDetectionDataset,
            label_field="predictions",
            include_all_data=True,
        )

        self.assertEqual(len(dataset), len(dataset2))

        # Labels-only

        data_path = self.images_dir
        labels_path = fos.join(self._new_dir(), "labels/")

        dataset.export(
            labels_path=labels_path,
            dataset_type=fo.types.KITTIDetectionDataset,
        )

        dataset2 = fo.Dataset.from_dir(
            data_path=data_path,
            labels_path=labels_path,
            dataset_type=fo.types.KITTIDetectionDataset,
            label_field="predictions",
            include_all_data=True,
        )

        self.assertEqual(len(dataset), len(dataset2))
        self.assertSetEqual(
            set(dataset.values("filepath")),
            set(dataset2.values("filepath")),
        )
        self.assertEqual(
            dataset.count("predictions.detections"),
            dataset2.count("predictions.detections"),
        )

        # Standard format (with rel dir)

        export_dir = self._new_dir()
        rel_dir = self.root_dir

        dataset.export(
            export_dir=export_dir,
            dataset_type=fo.types.KITTIDetectionDataset,
            rel_dir=rel_dir,
        )

        dataset2 = fo.Dataset.from_dir(
            dataset_dir=export_dir,
            dataset_type=fo.types.KITTIDetectionDataset,
            label_field="predictions",
            include_all_data=True,
        )

        self.assertEqual(len(dataset), len(dataset2))
        self.assertEqual(
            dataset.count("predictions.detections"),
            dataset2.count("predictions.detections"),
        )

        relpath = _relpath(dataset2.first().filepath, export_dir)

        # data/_images/<filename>
        self.assertEqual(len(relpath.split(fos.sep(export_dir))), 3)

    @drop_datasets
    def test_yolov4_dataset(self):
        dataset = self._make_dataset()

        # Standard format

        export_dir = self._new_dir()

        dataset.export(
            export_dir=export_dir,
            dataset_type=fo.types.YOLOv4Dataset,
            label_field="predictions",
        )

        dataset2 = fo.Dataset.from_dir(
            dataset_dir=export_dir,
            dataset_type=fo.types.YOLOv4Dataset,
            label_field="predictions",
            include_all_data=True,
        )

        self.assertEqual(len(dataset), len(dataset2))
        self.assertEqual(
            dataset.count("predictions.detections"),
            dataset2.count("predictions.detections"),
        )

        # Include confidence

        export_dir = self._new_dir()

        dataset.export(
            export_dir=export_dir,
            dataset_type=fo.types.YOLOv4Dataset,
            label_field="predictions",
            include_confidence=True,
        )

        dataset2 = fo.Dataset.from_dir(
            dataset_dir=export_dir,
            dataset_type=fo.types.YOLOv4Dataset,
            label_field="predictions",
            include_all_data=True,
        )

        bounds = dataset.bounds("predictions.detections.confidence")
        bounds2 = dataset2.bounds("predictions.detections.confidence")
        self.assertAlmostEqual(bounds[0], bounds2[0])
        self.assertAlmostEqual(bounds[1], bounds2[1])

        # Labels-only

        data_path = os.path.dirname(dataset.first().filepath)
        labels_path = fos.join(self._new_dir(), "labels/")

        dataset.export(
            dataset_type=fo.types.YOLOv4Dataset,
            labels_path=labels_path,
        )

        dataset2 = fo.Dataset.from_dir(
            dataset_type=fo.types.YOLOv4Dataset,
            data_path=data_path,
            labels_path=labels_path,
            label_field="predictions",
            include_all_data=True,
        )

        self.assertEqual(len(dataset), len(dataset2))
        self.assertEqual(
            dataset.count("predictions.detections"),
            dataset2.count("predictions.detections"),
        )

        for sample in dataset2:
            self.assertTrue(fos.isfile(sample.filepath))

        # Standard format

        export_dir = self._new_dir()
        rel_dir = self.root_dir

        dataset.export(
            export_dir=export_dir,
            dataset_type=fo.types.YOLOv4Dataset,
            rel_dir=rel_dir,
            label_field="predictions",
        )

        dataset2 = fo.Dataset.from_dir(
            dataset_dir=export_dir,
            dataset_type=fo.types.YOLOv4Dataset,
            label_field="predictions",
            include_all_data=True,
        )

        self.assertEqual(len(dataset), len(dataset2))
        self.assertEqual(
            dataset.count("predictions.detections"),
            dataset2.count("predictions.detections"),
        )

        relpath = _relpath(dataset2.first().filepath, export_dir)

        # images/_images/<filename>
        self.assertEqual(len(relpath.split(fos.sep(export_dir))), 3)

    @drop_datasets
    def test_yolov5_dataset(self):
        dataset = self._make_dataset()

        # Standard format

        export_dir = self._new_dir()

        dataset.export(
            export_dir=export_dir,
            dataset_type=fo.types.YOLOv5Dataset,
        )

        dataset2 = fo.Dataset.from_dir(
            dataset_dir=export_dir,
            dataset_type=fo.types.YOLOv5Dataset,
            label_field="predictions",
            include_all_data=True,
        )

        self.assertEqual(len(dataset), len(dataset2))
        self.assertEqual(
            dataset.count("predictions.detections"),
            dataset2.count("predictions.detections"),
        )

        # Include confidence

        export_dir = self._new_dir()

        dataset.export(
            export_dir=export_dir,
            dataset_type=fo.types.YOLOv5Dataset,
            include_confidence=True,
        )

        dataset2 = fo.Dataset.from_dir(
            dataset_dir=export_dir,
            dataset_type=fo.types.YOLOv5Dataset,
            label_field="predictions",
        )

        bounds = dataset.bounds("predictions.detections.confidence")
        bounds2 = dataset2.bounds("predictions.detections.confidence")
        self.assertAlmostEqual(bounds[0], bounds2[0])
        self.assertAlmostEqual(bounds[1], bounds2[1])

        # Standard format (with rel dir)

        export_dir = self._new_dir()
        rel_dir = self.root_dir

        dataset.export(
            export_dir=export_dir,
            dataset_type=fo.types.YOLOv5Dataset,
            rel_dir=rel_dir,
        )

        dataset2 = fo.Dataset.from_dir(
            dataset_dir=export_dir,
            dataset_type=fo.types.YOLOv5Dataset,
            label_field="predictions",
            include_all_data=True,
        )

        self.assertEqual(len(dataset), len(dataset2))
        self.assertEqual(
            dataset.count("predictions.detections"),
            dataset2.count("predictions.detections"),
        )

        relpath = _relpath(dataset2.first().filepath, export_dir)

        # images/<split>/_images/<filename>
        self.assertEqual(len(relpath.split(fos.sep(export_dir))), 4)

    @drop_datasets
    def test_add_yolo_labels(self):
        dataset = self._make_dataset()
        classes = dataset.distinct("predictions.detections.label")

        export_dir = self._new_dir()
        dataset.export(
            export_dir=export_dir,
            dataset_type=fo.types.YOLOv5Dataset,
        )
        yolo_labels_path = fos.join(export_dir, "labels", "val")

        # Standard

        fouy.add_yolo_labels(dataset, "yolo", yolo_labels_path, classes)
        self.assertEqual(
            dataset.count_values("predictions.detections.label"),
            dataset.count_values("yolo.detections.label"),
        )
        self.assertEqual(1, len(dataset) - len(dataset.exists("yolo")))

        # Include missing

        fouy.add_yolo_labels(
            dataset,
            "yolo_inclusive",
            yolo_labels_path,
            classes,
            include_missing=True,
        )
        self.assertEqual(
            dataset.count_values("predictions.detections.label"),
            dataset.count_values("yolo_inclusive.detections.label"),
        )
        self.assertEqual(len(dataset), len(dataset.exists("yolo_inclusive")))

    @skipwindows
    @drop_datasets
    def test_add_coco_labels(self):
        dataset = self._make_dataset()
        classes = dataset.distinct("predictions.detections.label")

        export_dir = self._new_dir()
        dataset.export(
            export_dir=export_dir,
            dataset_type=fo.types.COCODetectionDataset,
        )
        coco_labels_path = fos.join(export_dir, "labels.json")

        fouc.add_coco_labels(dataset, "coco", coco_labels_path, classes)
        self.assertEqual(
            dataset.count_values("predictions.detections.label"),
            dataset.count_values("coco.detections.label"),
        )


class ImageSegmentationDatasetTests(ImageDatasetTests):
    def _make_dataset(self):
        mask1 = np.zeros((128, 128), dtype=np.uint8)
        mask1[32:96, 32:96] = 255

        mask2 = 255 * np.ones((128, 128), dtype=np.uint8)
        mask2[32:96, 32:96] = 0

        instance1 = np.zeros((32, 32), dtype=bool)
        instance1[8:24, 8:24] = True

        instance2 = np.ones((32, 32), dtype=bool)
        instance2[8:24, 8:24] = False

        samples = [
            fo.Sample(
                filepath=self._new_image(),
                segmentations=fo.Segmentation(mask=mask1),
                detections=fo.Detections(
                    detections=[
                        fo.Detection(
                            label="cat",
                            bounding_box=[0.1, 0.1, 0.4, 0.4],
                            mask=instance1,
                        ),
                        fo.Detection(
                            label="dog",
                            bounding_box=[0.5, 0.5, 0.4, 0.4],
                            mask=instance2,
                        ),
                    ]
                ),
                polylines=fo.Polylines(
                    polylines=[
                        fo.Polyline(
                            label="cat",
                            points=[
                                [
                                    (0.1, 0.1),
                                    (0.5, 0.1),
                                    (0.5, 0.5),
                                    (0.1, 0.5),
                                ]
                            ],
                            filled=True,
                        ),
                        fo.Polyline(
                            label="dog",
                            points=[
                                [
                                    (0.5, 0.5),
                                    (0.9, 0.5),
                                    (0.9, 0.9),
                                    (0.5, 0.9),
                                ]
                            ],
                            filled=True,
                        ),
                    ]
                ),
            ),
            fo.Sample(
                filepath=self._new_image(),
                segmentations=fo.Segmentation(mask=mask2),
                detections=fo.Detections(
                    detections=[
                        fo.Detection(
                            label="cat",
                            bounding_box=[0.1, 0.1, 0.4, 0.4],
                            mask=instance2,
                        ),
                        fo.Detection(
                            label="dog",
                            bounding_box=[0.5, 0.5, 0.4, 0.4],
                            mask=instance1,
                        ),
                    ]
                ),
                polylines=fo.Polylines(
                    polylines=[
                        fo.Polyline(
                            label="cat",
                            points=[
                                [
                                    (0.1, 0.1),
                                    (0.5, 0.1),
                                    (0.5, 0.5),
                                    (0.1, 0.5),
                                ]
                            ],
                            filled=True,
                        ),
                        fo.Polyline(
                            label="dog",
                            points=[
                                [
                                    (0.5, 0.5),
                                    (0.9, 0.5),
                                    (0.9, 0.9),
                                    (0.5, 0.9),
                                ]
                            ],
                            filled=True,
                        ),
                    ]
                ),
            ),
            fo.Sample(filepath=self._new_image()),
        ]

        dataset = fo.Dataset()
        dataset.add_samples(samples)

        return dataset

    @drop_datasets
    def test_image_segmentation_directory(self):
        dataset = self._make_dataset()

        # Segmentations

        export_dir = self._new_dir()

        view = dataset.limit(2)
        view.export(
            export_dir=export_dir,
            dataset_type=fo.types.ImageSegmentationDirectory,
            label_field="segmentations",
        )

        # Default: masks stay on disk
        dataset2 = fo.Dataset.from_dir(
            dataset_dir=export_dir,
            dataset_type=fo.types.ImageSegmentationDirectory,
            label_field="segmentations",
        )

        self.assertEqual(len(view), len(dataset2))
        self.assertEqual(
            view.count("segmentations.mask"),
            dataset2.count("segmentations.mask_path"),
        )

        # Load masks into memory
        dataset3 = fo.Dataset.from_dir(
            dataset_dir=export_dir,
            dataset_type=fo.types.ImageSegmentationDirectory,
            label_field="segmentations",
            load_masks=True,
        )

        self.assertEqual(len(view), len(dataset3))
        self.assertEqual(
            view.count("segmentations.mask"),
            dataset3.count("segmentations.mask"),
        )

        # Detections

        export_dir = self._new_dir()

        view = dataset.limit(2)
        view.export(
            export_dir=export_dir,
            dataset_type=fo.types.ImageSegmentationDirectory,
            label_field="detections",
        )

        dataset2 = fo.Dataset.from_dir(
            dataset_dir=export_dir,
            dataset_type=fo.types.ImageSegmentationDirectory,
            label_field="segmentations",
        )

        self.assertEqual(len(view), len(dataset2))
        self.assertEqual(
            len(view.exists("detections")),
            len(dataset2.exists("segmentations")),
        )

        # Polylines

        export_dir = self._new_dir()

        view = dataset.limit(2)
        view.export(
            export_dir=export_dir,
            dataset_type=fo.types.ImageSegmentationDirectory,
            label_field="polylines",
        )

        dataset2 = fo.Dataset.from_dir(
            dataset_dir=export_dir,
            dataset_type=fo.types.ImageSegmentationDirectory,
            label_field="segmentations",
        )

        self.assertEqual(len(view), len(dataset2))
        self.assertEqual(
            len(view.exists("polylines")),
            len(dataset2.exists("segmentations")),
        )

        # Labels-only

        data_path = self.images_dir
        labels_path = fos.join(self._new_dir(), "labels/")

        dataset.export(
            dataset_type=fo.types.ImageSegmentationDirectory,
            labels_path=labels_path,
            label_field="segmentations",
        )

        # Default: masks stay on disk
        dataset2 = fo.Dataset.from_dir(
            dataset_type=fo.types.ImageSegmentationDirectory,
            data_path=data_path,
            labels_path=labels_path,
            label_field="segmentations",
            include_all_data=True,
        )

        self.assertEqual(len(dataset), len(dataset2))
        self.assertSetEqual(
            set(dataset.values("filepath")),
            set(dataset2.values("filepath")),
        )
        self.assertEqual(
            dataset.count("segmentations.mask"),
            dataset2.count("segmentations.mask_path"),
        )

        # Load masks into memory
        dataset3 = fo.Dataset.from_dir(
            dataset_type=fo.types.ImageSegmentationDirectory,
            data_path=data_path,
            labels_path=labels_path,
            label_field="segmentations",
            load_masks=True,
            include_all_data=True,
        )

        self.assertEqual(len(dataset), len(dataset3))
        self.assertSetEqual(
            set(dataset.values("filepath")),
            set(dataset3.values("filepath")),
        )
        self.assertEqual(
            dataset.count("segmentations.mask"),
            dataset3.count("segmentations.mask"),
        )

        # Segmentations (with rel dir)

        export_dir = self._new_dir()
        rel_dir = self.root_dir

        dataset.export(
            export_dir=export_dir,
            dataset_type=fo.types.ImageSegmentationDirectory,
            rel_dir=rel_dir,
            label_field="segmentations",
        )

        dataset2 = fo.Dataset.from_dir(
            dataset_dir=export_dir,
            dataset_type=fo.types.ImageSegmentationDirectory,
            label_field="segmentations",
            load_masks=True,
            include_all_data=True,
        )

        self.assertEqual(len(dataset), len(dataset2))
        self.assertEqual(
            dataset.count("segmentations.mask"),
            dataset2.count("segmentations.mask"),
        )

        relpath = _relpath(dataset2.first().filepath, export_dir)

        # data/_images/<filename>
        self.assertEqual(len(relpath.split(fos.sep(export_dir))), 3)

    @drop_datasets
    def test_image_segmentation_fiftyone_dataset(self):
        self._test_image_segmentation_fiftyone_dataset(
            fo.types.FiftyOneDataset
        )

    @drop_datasets
    def test_image_segmentation_legacy_fiftyone_dataset(self):
        self._test_image_segmentation_fiftyone_dataset(
            fo.types.LegacyFiftyOneDataset
        )

    def _test_image_segmentation_fiftyone_dataset(self, dataset_type):
        dataset = self._make_dataset()

        # In-database segmentations

        export_dir = self._new_dir()

        dataset.export(
            export_dir=export_dir,
            dataset_type=dataset_type,
        )

        dataset2 = fo.Dataset.from_dir(
            dataset_dir=export_dir,
            dataset_type=dataset_type,
        )

        self.assertEqual(len(dataset), len(dataset2))
        self.assertEqual(dataset.count("segmentations.mask_path"), 0)
        self.assertEqual(dataset2.count("segmentations.mask_path"), 0)
        self.assertEqual(
            dataset.count("segmentations.mask"),
            dataset2.count("segmentations.mask"),
        )

        # Convert to on-disk segmentations

        segmentations_dir = self._new_dir()

        foul.export_segmentations(dataset, "segmentations", segmentations_dir)
        self.assertEqual(dataset.count("segmentations.mask"), 0)
        for mask_path in dataset.values("segmentations.mask_path"):
            if mask_path is not None:
                self.assertTrue(mask_path.startswith(segmentations_dir))

        # On-disk segmentations

        export_dir = self._new_dir()
        field_dir = fos.join(export_dir, "fields", "segmentations")

        dataset.export(
            export_dir=export_dir,
            dataset_type=dataset_type,
        )

        dataset2 = fo.Dataset.from_dir(
            dataset_dir=export_dir,
            dataset_type=dataset_type,
        )

        self.assertEqual(len(dataset), len(dataset2))
        self.assertEqual(dataset2.count("segmentations.mask"), 0)
        self.assertEqual(
            dataset.count("segmentations.mask_path"),
            dataset2.count("segmentations.mask_path"),
        )

        for mask_path in dataset2.values("segmentations.mask_path"):
            if mask_path is not None:
                self.assertTrue(mask_path.startswith(field_dir))

        # On-disk segmentations (don't export media)

        export_dir = self._new_dir()

        dataset.export(
            export_dir=export_dir,
            dataset_type=dataset_type,
            export_media=False,
        )

        dataset2 = fo.Dataset.from_dir(
            dataset_dir=export_dir,
            dataset_type=dataset_type,
        )

        self.assertEqual(len(dataset), len(dataset2))
        self.assertListEqual(
            dataset.values("filepath"),
            dataset2.values("filepath"),
        )
        self.assertListEqual(
            dataset.values("segmentations.mask_path"),
            dataset2.values("segmentations.mask_path"),
        )


class DICOMDatasetTests(ImageDatasetTests):
    def _get_dcm_path(self):
        import pydicom  # pylint: disable=unused-import
        from pydicom.data import get_testdata_file

        return get_testdata_file("MR_small.dcm")

    @drop_datasets
    def test_dicom_dataset(self):
        dataset_dir = self._new_dir()
        images_dir = self._new_dir()

        ref_path = self._get_dcm_path()
        dicom_path = fos.join(dataset_dir, "test.dcm")
        fos.copy_file(ref_path, dicom_path)

        # Standard format

        dataset = fo.Dataset.from_dir(
            dataset_dir=dataset_dir,
            images_dir=images_dir,
            dataset_type=fo.types.DICOMDataset,
        )

        self.assertEqual(len(dataset), 1)
        self.assertIn("PatientName", dataset.get_field_schema())

        # Direct path, specific keywords

        dataset2 = fo.Dataset.from_dir(
            dicom_path=dicom_path,
            images_dir=images_dir,
            dataset_type=fo.types.DICOMDataset,
            keywords=["PatientName"],
        )

        self.assertEqual(len(dataset2), 1)
        self.assertIn("PatientName", dataset2.get_field_schema())


class CSVDatasetTests(ImageDatasetTests):
    def _make_dataset(self):
        samples = [
            fo.Sample(
                filepath=self._new_image(),
                tags=["foo", "bar"],
                float_field=1.0,
                weather=fo.Classification(label="sunny"),
            ),
            fo.Sample(
                filepath=self._new_image(),
                tags=["spam", "eggs"],
                float_field=2.0,
                weather=fo.Classification(label="sunny"),
            ),
            fo.Sample(filepath=self._new_image()),
        ]

        dataset = fo.Dataset()
        dataset.add_samples(samples)

        return dataset

    @drop_datasets
    def test_csv_dataset(self):
        dataset = self._make_dataset()

        export_fields = {
            "filepath": "filepath",
            "tags": "tags",
            "float_field": "float_field",
            "weather.label": "weather",
        }

        import_fields = {
            "filepath": None,  # load as strings
            "tags": lambda v: v.strip("").split(","),
            "float_field": lambda v: float(v),
            "weather": lambda v: fo.Classification(label=v) if v else None,
        }

        # Standard format

        export_dir = self._new_dir()

        dataset.export(
            export_dir=export_dir,
            dataset_type=fo.types.CSVDataset,
            fields=export_fields,
        )

        dataset2 = fo.Dataset.from_dir(
            dataset_dir=export_dir,
            dataset_type=fo.types.CSVDataset,
            fields=import_fields,
        )

        self.assertEqual(len(dataset), len(dataset2))
        self.assertSetEqual(
            set(os.path.basename(f) for f in dataset.values("filepath")),
            set(os.path.basename(f) for f in dataset2.values("filepath")),
        )
        self.assertSetEqual(
            set(dataset.values("tags", unwind=True)),
            set(dataset2.values("tags", unwind=True)),
        )
        self.assertTrue(
            np.isclose(
                dataset.bounds("float_field"),
                dataset2.bounds("float_field"),
            ).all()
        )
        self.assertSetEqual(
            set(dataset.values("weather.label")),
            set(dataset2.values("weather.label")),
        )

        # Labels-only

        data_path = self.images_dir
        labels_path = fos.join(self._new_dir(), "labels.csv")

        dataset.export(
            labels_path=labels_path,
            dataset_type=fo.types.CSVDataset,
            fields=export_fields,
        )

        dataset2 = fo.Dataset.from_dir(
            data_path=data_path,
            labels_path=labels_path,
            dataset_type=fo.types.CSVDataset,
            fields=import_fields,
        )

        self.assertEqual(len(dataset), len(dataset2))
        self.assertSetEqual(
            set(os.path.basename(f) for f in dataset.values("filepath")),
            set(os.path.basename(f) for f in dataset2.values("filepath")),
        )
        self.assertSetEqual(
            set(dataset.values("tags", unwind=True)),
            set(dataset2.values("tags", unwind=True)),
        )
        self.assertTrue(
            np.isclose(
                dataset.bounds("float_field"),
                dataset2.bounds("float_field"),
            ).all()
        )
        self.assertSetEqual(
            set(dataset.values("weather.label")),
            set(dataset2.values("weather.label")),
        )

        # Labels-only (absolute paths)

        labels_path = fos.join(self._new_dir(), "labels.csv")

        dataset.export(
            labels_path=labels_path,
            dataset_type=fo.types.CSVDataset,
            fields=export_fields,
            abs_paths=True,
        )

        dataset2 = fo.Dataset.from_dir(
            labels_path=labels_path,
            dataset_type=fo.types.CSVDataset,
            fields=import_fields,
        )

        self.assertEqual(len(dataset), len(dataset2))
        self.assertSetEqual(
            set(dataset.values("filepath")), set(dataset2.values("filepath"))
        )
        self.assertSetEqual(
            set(dataset.values("tags", unwind=True)),
            set(dataset2.values("tags", unwind=True)),
        )
        self.assertTrue(
            np.isclose(
                dataset.bounds("float_field"),
                dataset2.bounds("float_field"),
            ).all()
        )
        self.assertSetEqual(
            set(dataset.values("weather.label")),
            set(dataset2.values("weather.label")),
        )

        # Standard format (with rel dir)

        export_dir = self._new_dir()
        rel_dir = self.root_dir

        dataset.export(
            export_dir=export_dir,
            dataset_type=fo.types.CSVDataset,
            rel_dir=rel_dir,
            fields=export_fields,
        )

        dataset2 = fo.Dataset.from_dir(
            dataset_dir=export_dir,
            dataset_type=fo.types.CSVDataset,
            fields=import_fields,
        )

        self.assertEqual(len(dataset), len(dataset2))
        self.assertSetEqual(
            set(os.path.basename(f) for f in dataset.values("filepath")),
            set(os.path.basename(f) for f in dataset2.values("filepath")),
        )
        self.assertSetEqual(
            set(dataset.values("tags", unwind=True)),
            set(dataset2.values("tags", unwind=True)),
        )
        self.assertTrue(
            np.isclose(
                dataset.bounds("float_field"),
                dataset2.bounds("float_field"),
            ).all()
        )
        self.assertSetEqual(
            set(dataset.values("weather.label")),
            set(dataset2.values("weather.label")),
        )

        relpath = _relpath(dataset2.first().filepath, export_dir)

        # data/_images/<filename>
        self.assertEqual(len(relpath.split(fos.sep(export_dir))), 3)


class GeoLocationDatasetTests(ImageDatasetTests):
    def _make_dataset(self):
        samples = [
            fo.Sample(
                filepath=self._new_image(),
                coordinates=fo.GeoLocation(
                    point=[-73.77615468583421, 40.76392586346787],
                ),
                weather=fo.Classification(label="sunny"),
            ),
            fo.Sample(
                filepath=self._new_image(),
                coordinates=fo.GeoLocation(
                    point=[-74.00767702771716, 40.72345200411182],
                ),
                weather=fo.Classification(label="cloudy"),
            ),
            # @todo test with missing data; this currently may fail since
            # `add_samples()` does not graefully handle expanding the schema
            # to handle None-valued fields
            # fo.Sample(filepath=self._new_image()),
        ]

        dataset = fo.Dataset()
        dataset.add_samples(samples)

        return dataset

    @drop_datasets
    def test_geojson_dataset(self):
        dataset = self._make_dataset()

        # Standard format

        export_dir = self._new_dir()

        def maker(label):
            return label.label if label is not None else None

        dataset.export(
            export_dir=export_dir,
            dataset_type=fo.types.GeoJSONDataset,
            property_makers={"weather": maker},
        )

        def parser(value):
            return (
                fo.Classification(label=value) if value is not None else None
            )

        dataset2 = fo.Dataset.from_dir(
            dataset_dir=export_dir,
            dataset_type=fo.types.GeoJSONDataset,
            location_field="coordinates",
            property_parsers={"weather": parser},
        )

        self.assertEqual(len(dataset), len(dataset2))
        self.assertEqual(
            dataset.count("coordinates"), dataset2.count("coordinates")
        )
        self.assertEqual(dataset.count("weather"), dataset2.count("weather"))

        # Labels-only

        data_path = self.images_dir
        labels_path = fos.join(self._new_dir(), "labels.json")

        dataset.export(
            labels_path=labels_path,
            dataset_type=fo.types.GeoJSONDataset,
        )

        dataset2 = fo.Dataset.from_dir(
            data_path=data_path,
            labels_path=labels_path,
            dataset_type=fo.types.GeoJSONDataset,
            location_field="coordinates",
        )

        self.assertEqual(len(dataset), len(dataset2))
        self.assertSetEqual(
            set(dataset.values("filepath")),
            set(dataset2.values("filepath")),
        )
        self.assertEqual(
            dataset.count("coordinates"), dataset2.count("coordinates")
        )

        # Labels-only (absolute paths)

        labels_path = fos.join(self._new_dir(), "labels.json")

        dataset.export(
            labels_path=labels_path,
            dataset_type=fo.types.GeoJSONDataset,
            abs_paths=True,
        )

        dataset2 = fo.Dataset.from_dir(
            labels_path=labels_path,
            dataset_type=fo.types.GeoJSONDataset,
            location_field="coordinates",
        )

        self.assertEqual(len(dataset), len(dataset2))
        self.assertSetEqual(
            set(dataset.values("filepath")),
            set(dataset2.values("filepath")),
        )
        self.assertEqual(
            dataset.count("coordinates"), dataset2.count("coordinates")
        )

        # Standard format (with rel dir)

        export_dir = self._new_dir()
        rel_dir = self.root_dir

        dataset.export(
            export_dir=export_dir,
            dataset_type=fo.types.GeoJSONDataset,
            rel_dir=rel_dir,
        )

        dataset2 = fo.Dataset.from_dir(
            dataset_dir=export_dir,
            dataset_type=fo.types.GeoJSONDataset,
            location_field="coordinates",
        )

        self.assertEqual(len(dataset), len(dataset2))
        self.assertEqual(
            dataset.count("coordinates"), dataset2.count("coordinates")
        )

        relpath = _relpath(dataset2.first().filepath, export_dir)

        # data/_images/<filename>
        self.assertEqual(len(relpath.split(fos.sep(export_dir))), 3)


class MultitaskImageDatasetTests(ImageDatasetTests):
    def _make_dataset(self):
        samples = [
            fo.Sample(
                filepath=self._new_image(),
                weather=fo.Classification(label="sunny", confidence=0.9),
                predictions=fo.Detections(
                    detections=[
                        fo.Detection(
                            label="cat",
                            bounding_box=[0.1, 0.1, 0.4, 0.4],
                        ),
                        fo.Detection(
                            label="dog",
                            bounding_box=[0.5, 0.5, 0.4, 0.4],
                        ),
                    ]
                ),
            ),
            fo.Sample(
                filepath=self._new_image(),
                weather=fo.Classification(label="cloudy", confidence=0.95),
                predictions=fo.Detections(
                    detections=[
                        fo.Detection(
                            label="cat",
                            bounding_box=[0.1, 0.1, 0.4, 0.4],
                            confidence=0.9,
                            age=51,
                            cute=True,
                            mood="surly",
                        ),
                        fo.Detection(
                            label="dog",
                            bounding_box=[0.5, 0.5, 0.4, 0.4],
                            confidence=0.95,
                            age=52,
                            cute=False,
                            mood="derpy",
                        ),
                    ]
                ),
            ),
            fo.Sample(filepath=self._new_image()),
        ]

        dataset = fo.Dataset()
        dataset.add_samples(samples)

        return dataset

    @drop_datasets
    def test_fiftyone_image_labels_dataset(self):
        dataset = self._make_dataset()

        # Standard format

        export_dir = self._new_dir()

        dataset.export(
            export_dir=export_dir,
            dataset_type=fo.types.FiftyOneImageLabelsDataset,
        )

        dataset2 = fo.Dataset.from_dir(
            dataset_dir=export_dir,
            dataset_type=fo.types.FiftyOneImageLabelsDataset,
        )

        self.assertEqual(len(dataset), len(dataset2))
        self.assertEqual(
            dataset.count("weather"),
            dataset2.count("attributes"),
        )
        self.assertEqual(
            dataset.distinct("weather.confidence"),
            dataset2.distinct("attributes.confidence"),
        )
        self.assertEqual(
            dataset.count("predictions.detections"),
            dataset2.count("detections.detections"),
        )
        self.assertEqual(
            dataset.distinct("predictions.detections.confidence"),
            dataset2.distinct("detections.detections.confidence"),
        )

        # Standard format (with rel dir)

        export_dir = self._new_dir()
        rel_dir = self.root_dir

        dataset.export(
            export_dir=export_dir,
            dataset_type=fo.types.FiftyOneImageLabelsDataset,
            rel_dir=rel_dir,
        )

        dataset2 = fo.Dataset.from_dir(
            dataset_dir=export_dir,
            dataset_type=fo.types.FiftyOneImageLabelsDataset,
        )

        self.assertEqual(len(dataset), len(dataset2))
        self.assertEqual(
            dataset.count("predictions.detections"),
            dataset2.count("detections.detections"),
        )

        relpath = _relpath(dataset2.first().filepath, export_dir)

        # data/_images/<filename>
        self.assertEqual(len(relpath.split(fos.sep(export_dir))), 3)

    @drop_datasets
    def test_bdd_dataset(self):
        dataset = self._make_dataset()

        # Standard format

        export_dir = self._new_dir()

        view = dataset.limit(2)
        view.export(
            export_dir=export_dir,
            dataset_type=fo.types.BDDDataset,
        )

        dataset2 = fo.Dataset.from_dir(
            dataset_dir=export_dir,
            dataset_type=fo.types.BDDDataset,
        )

        self.assertEqual(len(view), len(dataset2))
        self.assertEqual(
            view.count("weather"),
            dataset2.count("attributes"),
        )
        self.assertEqual(
            view.count("predictions.detections"),
            dataset2.count("detections.detections"),
        )

        # Handle unlabeled data

        export_dir = self._new_dir()

        dataset.export(
            export_dir=export_dir,
            dataset_type=fo.types.BDDDataset,
        )

        dataset2 = fo.Dataset.from_dir(
            dataset_dir=export_dir,
            dataset_type=fo.types.BDDDataset,
            include_all_data=True,
        )

        self.assertEqual(len(dataset), len(dataset2))

        # Labels-only

        data_path = self.images_dir
        labels_path = fos.join(self._new_dir(), "labels.json")

        dataset.export(
            labels_path=labels_path,
            dataset_type=fo.types.BDDDataset,
        )

        dataset2 = fo.Dataset.from_dir(
            data_path=data_path,
            labels_path=labels_path,
            dataset_type=fo.types.BDDDataset,
            include_all_data=True,
        )

        self.assertEqual(len(dataset), len(dataset2))
        self.assertEqual(
            dataset.count("weather"),
            dataset2.count("attributes"),
        )
        self.assertEqual(
            dataset.count("predictions.detections"),
            dataset2.count("detections.detections"),
        )

        # Labels-only (absolute paths)

        labels_path = fos.join(self._new_dir(), "labels.json")

        dataset.export(
            labels_path=labels_path,
            dataset_type=fo.types.BDDDataset,
            abs_paths=True,
        )

        dataset2 = fo.Dataset.from_dir(
            labels_path=labels_path,
            dataset_type=fo.types.BDDDataset,
        )

        self.assertEqual(
            dataset.count("weather"),
            dataset2.count("attributes"),
        )
        self.assertEqual(
            dataset.count("predictions.detections"),
            dataset2.count("detections.detections"),
        )

        # Standard format (with rel dir)

        export_dir = self._new_dir()
        rel_dir = self.root_dir

        dataset.export(
            export_dir=export_dir,
            dataset_type=fo.types.BDDDataset,
            rel_dir=rel_dir,
        )

        dataset2 = fo.Dataset.from_dir(
            dataset_dir=export_dir,
            dataset_type=fo.types.BDDDataset,
            include_all_data=True,
        )

        self.assertEqual(len(dataset), len(dataset2))
        self.assertEqual(
            dataset.count("weather"),
            dataset2.count("attributes"),
        )
        self.assertEqual(
            dataset.count("predictions.detections"),
            dataset2.count("detections.detections"),
        )

        relpath = _relpath(dataset2.first().filepath, export_dir)

        # data/_images/<filename>
        self.assertEqual(len(relpath.split(fos.sep(export_dir))), 3)

    @drop_datasets
    def test_cvat_image_dataset(self):
        dataset = self._make_dataset()

        # Standard format

        export_dir = self._new_dir()

        view = dataset.limit(2)
        view.export(
            export_dir=export_dir,
            dataset_type=fo.types.CVATImageDataset,
        )

        dataset2 = fo.Dataset.from_dir(
            dataset_dir=export_dir,
            dataset_type=fo.types.CVATImageDataset,
        )

        self.assertEqual(len(view), len(dataset2))
        self.assertEqual(
            view.count("predictions.detections"),
            dataset2.count("detections.detections"),
        )

        # Handle unlabeled data

        export_dir = self._new_dir()

        dataset.export(
            export_dir=export_dir,
            dataset_type=fo.types.CVATImageDataset,
        )

        dataset2 = fo.Dataset.from_dir(
            dataset_dir=export_dir,
            dataset_type=fo.types.CVATImageDataset,
            include_all_data=True,
        )

        self.assertEqual(len(dataset), len(dataset2))

        # Labels-only

        data_path = self.images_dir
        labels_path = fos.join(self._new_dir(), "labels.xml")

        dataset.export(
            labels_path=labels_path,
            dataset_type=fo.types.CVATImageDataset,
        )

        dataset2 = fo.Dataset.from_dir(
            data_path=data_path,
            labels_path=labels_path,
            dataset_type=fo.types.CVATImageDataset,
            include_all_data=True,
        )

        self.assertEqual(len(dataset), len(dataset2))
        self.assertEqual(
            dataset.count("predictions.detections"),
            dataset2.count("detections.detections"),
        )

        # Labels-only (absolute paths)

        labels_path = fos.join(self._new_dir(), "labels.xml")

        dataset.export(
            labels_path=labels_path,
            dataset_type=fo.types.CVATImageDataset,
            abs_paths=True,
        )

        dataset2 = fo.Dataset.from_dir(
            labels_path=labels_path,
            dataset_type=fo.types.CVATImageDataset,
        )

        self.assertEqual(
            dataset.count("predictions.detections"),
            dataset2.count("detections.detections"),
        )

        # Standard format (with rel dir)

        export_dir = self._new_dir()
        rel_dir = self.root_dir

        dataset.export(
            export_dir=export_dir,
            dataset_type=fo.types.CVATImageDataset,
            rel_dir=rel_dir,
        )

        dataset2 = fo.Dataset.from_dir(
            dataset_dir=export_dir,
            dataset_type=fo.types.CVATImageDataset,
            include_all_data=True,
        )

        self.assertEqual(len(dataset), len(dataset2))
        self.assertEqual(
            dataset.count("predictions.detections"),
            dataset2.count("detections.detections"),
        )

        relpath = _relpath(dataset2.first().filepath, export_dir)

        # data/_images/<filename>
        self.assertEqual(len(relpath.split(fos.sep(export_dir))), 3)

    @skipwindows
    @drop_datasets
    def test_fiftyone_dataset(self):
        dataset = self._make_dataset()

        # Standard format

        export_dir = self._new_dir()

        dataset.export(
            export_dir=export_dir,
            dataset_type=fo.types.FiftyOneDataset,
        )

        dataset2 = fo.Dataset.from_dir(
            dataset_dir=export_dir,
            dataset_type=fo.types.FiftyOneDataset,
        )

        self.assertEqual(len(dataset), len(dataset2))
        self.assertListEqual(
            [os.path.basename(f) for f in dataset.values("filepath")],
            [os.path.basename(f) for f in dataset2.values("filepath")],
        )
        self.assertListEqual(
            dataset.values("weather.label"), dataset2.values("weather.label")
        )
        self.assertEqual(
            dataset.count("predictions.detections"),
            dataset2.count("predictions.detections"),
        )
        self.assertListEqual(
            dataset2.distinct("_dataset_id"), [dataset2._doc.id]
        )

        # Include dynamic attributes

        export_dir = self._new_dir()

        dataset1 = dataset.clone()
        dataset1.add_dynamic_sample_fields()

        schema = dataset1.get_field_schema(flat=True)
        self.assertIn("predictions.detections.age", schema)
        self.assertIn("predictions.detections.cute", schema)
        self.assertIn("predictions.detections.mood", schema)

        dataset1.export(
            export_dir=export_dir,
            dataset_type=fo.types.FiftyOneDataset,
        )

        dataset2 = fo.Dataset.from_dir(
            dataset_dir=export_dir,
            dataset_type=fo.types.FiftyOneDataset,
        )

        schema = dataset2.get_field_schema(flat=True)
        self.assertIn("predictions.detections.age", schema)
        self.assertIn("predictions.detections.cute", schema)
        self.assertIn("predictions.detections.mood", schema)

        # Test import/export of saved views

        view = dataset.match(F("weather.label") == "sunny")
        dataset.save_view("test", view)

        export_dir = self._new_dir()

        dataset.export(
            export_dir=export_dir,
            dataset_type=fo.types.FiftyOneDataset,
        )

        dataset2 = fo.Dataset.from_dir(
            dataset_dir=export_dir,
            dataset_type=fo.types.FiftyOneDataset,
        )

        self.assertTrue("test" in dataset.list_saved_views())
        self.assertTrue("test" in dataset2.list_saved_views())

        view_doc = dataset2._get_saved_view_doc("test")
        self.assertEqual(str(dataset2._doc.id), view_doc.dataset_id)

        view2 = dataset2.load_saved_view("test")
        self.assertEqual(len(view), len(view2))

        # Test import/export of workspaces

        histograms_panel = fo.Panel(
            type="Histograms",
            state=dict(plot="Labels"),
        )
        workspace = fo.Space(
            children=[histograms_panel], orientation="vertical"
        )

        workspace_name = "my-workspace"
        workspace_desc = "very nice, high five!"

        dataset.save_workspace(
            workspace_name, workspace, description=workspace_desc
        )

        export_dir = self._new_dir()

        dataset.export(
            export_dir=export_dir,
            dataset_type=fo.types.FiftyOneDataset,
        )

        dataset2 = fo.Dataset.from_dir(
            dataset_dir=export_dir,
            dataset_type=fo.types.FiftyOneDataset,
        )

        self.assertTrue(workspace_name in dataset.list_workspaces())
        self.assertTrue(workspace_name in dataset2.list_workspaces())

        workspace_doc = dataset2._get_workspace_doc(workspace_name)
        self.assertEqual(str(dataset2._doc.id), workspace_doc.dataset_id)

        workspace2 = dataset2.load_workspace(workspace_name)
        self.assertEqual(workspace, workspace2)
        self.assertEqual(
            dataset.get_workspace_info(workspace_name),
            dataset2.get_workspace_info(workspace_name),
        )

        # Test import/export of evaluations

        dataset.clone_sample_field("predictions", "ground_truth")

        view = dataset.limit(2)
        view.evaluate_detections(
            "predictions", gt_field="ground_truth", eval_key="test"
        )

        export_dir = self._new_dir()

        dataset.export(
            export_dir=export_dir,
            dataset_type=fo.types.FiftyOneDataset,
        )

        dataset2 = fo.Dataset.from_dir(
            dataset_dir=export_dir,
            dataset_type=fo.types.FiftyOneDataset,
        )

        self.assertTrue("test" in dataset.list_evaluations())
        self.assertTrue("test" in dataset2.list_evaluations())

        run_doc = dataset2._doc.evaluations["test"]
        self.assertEqual(str(dataset2._doc.id), run_doc.dataset_id)

        view2 = dataset2.load_evaluation_view("test")
        self.assertEqual(len(view), len(view2))

        info = dataset.get_evaluation_info("test")
        info2 = dataset2.get_evaluation_info("test")
        self.assertEqual(info.key, info2.key)

        # Test import/export of custom runs

        config = dataset.init_run()
        config.foo = "bar"
        config.spam = "eggs"
        dataset.register_run("custom", config)

        results = dataset.init_run_results("custom")
        results.foo = "bar"
        results.spam = "eggs"
        dataset.save_run_results("custom", results)

        export_dir = self._new_dir()

        dataset.export(
            export_dir=export_dir,
            dataset_type=fo.types.FiftyOneDataset,
        )

        dataset2 = fo.Dataset.from_dir(
            dataset_dir=export_dir,
            dataset_type=fo.types.FiftyOneDataset,
        )

        self.assertTrue("custom" in dataset.list_runs())
        self.assertTrue("custom" in dataset2.list_runs())

        run_doc = dataset2._doc.runs["custom"]
        self.assertEqual(str(dataset2._doc.id), run_doc.dataset_id)

        info = dataset.get_run_info("custom")
        info2 = dataset2.get_run_info("custom")
        self.assertEqual(info.key, info2.key)
        self.assertEqual(info.config.foo, info2.config.foo)
        self.assertEqual(info.config.spam, info2.config.spam)

        results = dataset.load_run_results("custom")
        results2 = dataset.load_run_results("custom")

        self.assertEqual(results.foo, results2.foo)
        self.assertEqual(results.spam, results2.spam)

        # Per sample/frame directories

        export_dir = self._new_dir()

        dataset.export(
            export_dir=export_dir,
            dataset_type=fo.types.FiftyOneDataset,
            use_dirs=True,
        )

        dataset3 = fo.Dataset.from_dir(
            dataset_dir=export_dir,
            dataset_type=fo.types.FiftyOneDataset,
        )

        self.assertEqual(len(dataset), len(dataset3))
        self.assertListEqual(
            [os.path.basename(f) for f in dataset.values("filepath")],
            [os.path.basename(f) for f in dataset3.values("filepath")],
        )
        self.assertListEqual(
            dataset.values("weather.label"), dataset3.values("weather.label")
        )
        self.assertEqual(
            dataset.count("predictions.detections"),
            dataset3.count("predictions.detections"),
        )

        # Labels-only (absolute paths)

        export_dir = self._new_dir()

        dataset.export(
            dataset_type=fo.types.FiftyOneDataset,
            export_dir=export_dir,
            export_media=False,
        )

        self.assertFalse(fos.isdir(fos.join(export_dir, "data")))

        dataset2 = fo.Dataset.from_dir(
            dataset_dir=export_dir,
            dataset_type=fo.types.FiftyOneDataset,
        )

        self.assertEqual(len(dataset), len(dataset2))
        self.assertListEqual(
            dataset.values("filepath"),
            dataset2.values("filepath"),
        )

        # Labels-only (with rel dir)

        export_dir = self._new_dir()
        rel_dir = self.root_dir

        dataset.export(
            export_dir=export_dir,
            dataset_type=fo.types.FiftyOneDataset,
            export_media=False,
            rel_dir=rel_dir,
        )

        self.assertFalse(fos.isdir(fos.join(export_dir, "data")))

        dataset2 = fo.Dataset.from_dir(
            dataset_dir=export_dir,
            dataset_type=fo.types.FiftyOneDataset,
            rel_dir=rel_dir,
        )

        self.assertEqual(len(dataset), len(dataset2))
        self.assertListEqual(
            dataset.values("filepath"),
            dataset2.values("filepath"),
        )

        # Standard format (with rel dir)

        export_dir = self._new_dir()
        rel_dir = self.root_dir

        dataset.export(
            export_dir=export_dir,
            dataset_type=fo.types.FiftyOneDataset,
            rel_dir=rel_dir,
        )

        dataset2 = fo.Dataset.from_dir(
            dataset_dir=export_dir,
            dataset_type=fo.types.FiftyOneDataset,
        )

        self.assertEqual(len(dataset), len(dataset2))
        self.assertEqual(
            dataset.count("predictions.detections"),
            dataset2.count("predictions.detections"),
        )

        relpath = _relpath(dataset2.first().filepath, export_dir)

        # data/_images/<filename>
        self.assertEqual(len(relpath.split(fos.sep(export_dir))), 3)

        # Alternate media

        export_dir = self._new_dir()
        field_dir = fos.join(export_dir, "fields", "filepath2")

        dataset.clone_sample_field("filepath", "filepath2")
        dataset.app_config.media_fields.append("filepath2")
        dataset.save()

        dataset.export(
            export_dir=export_dir,
            dataset_type=fo.types.FiftyOneDataset,
        )

        dataset2 = fo.Dataset.from_dir(
            dataset_dir=export_dir,
            dataset_type=fo.types.FiftyOneDataset,
        )

        self.assertEqual(
            dataset.count("filepath2"), dataset2.count("filepath2")
        )
        for filepath in dataset2.values("filepath2"):
            self.assertTrue(filepath.startswith(field_dir))

        # Alternate media (don't export media)

        export_dir = self._new_dir()

        dataset.export(
            export_dir=export_dir,
            dataset_type=fo.types.FiftyOneDataset,
            export_media=False,
        )

        dataset2 = fo.Dataset.from_dir(
            dataset_dir=export_dir,
            dataset_type=fo.types.FiftyOneDataset,
        )

        self.assertListEqual(
            dataset.values("filepath2"), dataset2.values("filepath2")
        )

        # Retain description/tags

        description = "Hello, world!"
        tags = ["foo", "bar"]
        export_dir = self._new_dir()

        dataset.export(
            export_dir=export_dir,
            dataset_type=fo.types.FiftyOneDataset,
        )

        dataset2 = fo.Dataset()
        dataset2.description = description
        dataset2.tags = tags

        dataset2.add_dir(
            dataset_dir=export_dir,
            dataset_type=fo.types.FiftyOneDataset,
        )

        self.assertEqual(dataset2.description, description)
        self.assertListEqual(dataset2.tags, tags)

    @skipwindows
    @drop_datasets
    def test_legacy_fiftyone_dataset(self):
        dataset = self._make_dataset()

        # Standard format

        export_dir = self._new_dir()

        dataset.export(
            export_dir=export_dir,
            dataset_type=fo.types.LegacyFiftyOneDataset,
        )

        dataset2 = fo.Dataset.from_dir(
            dataset_dir=export_dir,
            dataset_type=fo.types.LegacyFiftyOneDataset,
        )

        self.assertEqual(len(dataset), len(dataset2))
        self.assertListEqual(
            [os.path.basename(f) for f in dataset.values("filepath")],
            [os.path.basename(f) for f in dataset2.values("filepath")],
        )
        self.assertListEqual(
            dataset.values("weather.label"), dataset2.values("weather.label")
        )
        self.assertEqual(
            dataset.count("predictions.detections"),
            dataset2.count("predictions.detections"),
        )
        self.assertListEqual(
            dataset2.distinct("_dataset_id"), [dataset2._doc.id]
        )

        # Test import/export of saved views

        view = dataset.match(F("weather.label") == "sunny")
        dataset.save_view("test", view)

        export_dir = self._new_dir()

        dataset.export(
            export_dir=export_dir,
            dataset_type=fo.types.LegacyFiftyOneDataset,
        )

        dataset2 = fo.Dataset.from_dir(
            dataset_dir=export_dir,
            dataset_type=fo.types.LegacyFiftyOneDataset,
        )

        self.assertTrue("test" in dataset.list_saved_views())
        self.assertTrue("test" in dataset2.list_saved_views())

        view_doc = dataset2._get_saved_view_doc("test")
        self.assertEqual(str(dataset2._doc.id), view_doc.dataset_id)

        view2 = dataset2.load_saved_view("test")
        self.assertEqual(len(view), len(view2))

        # Test import/export of workspaces

        histograms_panel = fo.Panel(
            type="Histograms",
            state=dict(plot="Labels"),
        )
        workspace = fo.Space(
            children=[histograms_panel], orientation="vertical"
        )

        workspace_name = "my-workspace"
        workspace_desc = "very nice, high five!"

        dataset.save_workspace(
            workspace_name, workspace, description=workspace_desc
        )

        export_dir = self._new_dir()

        dataset.export(
            export_dir=export_dir,
            dataset_type=fo.types.LegacyFiftyOneDataset,
        )

        dataset2 = fo.Dataset.from_dir(
            dataset_dir=export_dir,
            dataset_type=fo.types.LegacyFiftyOneDataset,
        )

        self.assertTrue(workspace_name in dataset.list_workspaces())
        self.assertTrue(workspace_name in dataset2.list_workspaces())

        workspace_doc = dataset2._get_workspace_doc(workspace_name)
        self.assertEqual(str(dataset2._doc.id), workspace_doc.dataset_id)

        workspace2 = dataset2.load_workspace(workspace_name)
        self.assertEqual(workspace, workspace2)
        self.assertEqual(
            dataset.get_workspace_info(workspace_name),
            dataset2.get_workspace_info(workspace_name),
        )

        # Test import/export of evaluations

        dataset.clone_sample_field("predictions", "ground_truth")

        view = dataset.limit(2)
        view.evaluate_detections(
            "predictions", gt_field="ground_truth", eval_key="test"
        )

        export_dir = self._new_dir()

        dataset.export(
            export_dir=export_dir,
            dataset_type=fo.types.LegacyFiftyOneDataset,
        )

        dataset2 = fo.Dataset.from_dir(
            dataset_dir=export_dir,
            dataset_type=fo.types.LegacyFiftyOneDataset,
        )

        self.assertTrue("test" in dataset.list_evaluations())
        self.assertTrue("test" in dataset2.list_evaluations())

        run_doc = dataset2._doc.evaluations["test"]
        self.assertEqual(str(dataset2._doc.id), run_doc.dataset_id)

        view2 = dataset2.load_evaluation_view("test")
        self.assertEqual(len(view), len(view2))

        info = dataset.get_evaluation_info("test")
        info2 = dataset2.get_evaluation_info("test")
        self.assertEqual(info.key, info2.key)

        # Test import/export of custom runs

        config = dataset.init_run()
        config.foo = "bar"
        config.spam = "eggs"
        dataset.register_run("custom", config)

        results = dataset.init_run_results("custom")
        results.foo = "bar"
        results.spam = "eggs"
        dataset.save_run_results("custom", results)

        export_dir = self._new_dir()

        dataset.export(
            export_dir=export_dir,
            dataset_type=fo.types.LegacyFiftyOneDataset,
        )

        dataset2 = fo.Dataset.from_dir(
            dataset_dir=export_dir,
            dataset_type=fo.types.LegacyFiftyOneDataset,
        )

        self.assertTrue("custom" in dataset.list_runs())
        self.assertTrue("custom" in dataset2.list_runs())

        run_doc = dataset2._doc.runs["custom"]
        self.assertEqual(str(dataset2._doc.id), run_doc.dataset_id)

        info = dataset.get_run_info("custom")
        info2 = dataset2.get_run_info("custom")
        self.assertEqual(info.key, info2.key)
        self.assertEqual(info.config.foo, info2.config.foo)
        self.assertEqual(info.config.spam, info2.config.spam)

        results = dataset.load_run_results("custom")
        results2 = dataset.load_run_results("custom")

        self.assertEqual(results.foo, results2.foo)
        self.assertEqual(results.spam, results2.spam)

        # Labels-only (absolute paths)

        export_dir = self._new_dir()

        dataset.export(
            dataset_type=fo.types.LegacyFiftyOneDataset,
            export_dir=export_dir,
            export_media=False,
            abs_paths=True,
        )

        self.assertFalse(fos.isdir(fos.join(export_dir, "data")))

        dataset2 = fo.Dataset.from_dir(
            dataset_type=fo.types.LegacyFiftyOneDataset,
            dataset_dir=export_dir,
        )

        self.assertEqual(len(dataset), len(dataset2))
        self.assertListEqual(
            dataset.values("filepath"),
            dataset2.values("filepath"),
        )

        # Labels-only (with rel dir)

        export_dir = self._new_dir()
        rel_dir = self.root_dir

        dataset.export(
            export_dir=export_dir,
            dataset_type=fo.types.LegacyFiftyOneDataset,
            export_media=False,
            rel_dir=rel_dir,
        )

        self.assertFalse(fos.isdir(fos.join(export_dir, "data")))

        dataset2 = fo.Dataset.from_dir(
            dataset_type=fo.types.LegacyFiftyOneDataset,
            dataset_dir=export_dir,
            rel_dir=rel_dir,
        )

        self.assertEqual(len(dataset), len(dataset2))
        self.assertListEqual(
            dataset.values("filepath"),
            dataset2.values("filepath"),
        )

        # Standard format (with rel dir)

        export_dir = self._new_dir()
        rel_dir = self.root_dir

        dataset.export(
            export_dir=export_dir,
            dataset_type=fo.types.LegacyFiftyOneDataset,
            rel_dir=rel_dir,
        )

        dataset2 = fo.Dataset.from_dir(
            dataset_dir=export_dir,
            dataset_type=fo.types.LegacyFiftyOneDataset,
        )

        self.assertEqual(len(dataset), len(dataset2))
        self.assertEqual(
            dataset.count("predictions.detections"),
            dataset2.count("predictions.detections"),
        )

        relpath = _relpath(dataset2.first().filepath, export_dir)

        # data/_images/<filename>
        self.assertEqual(len(relpath.split(fos.sep(export_dir))), 3)

        # Alternate media

        export_dir = self._new_dir()
        field_dir = fos.join(export_dir, "fields", "filepath2")

        dataset.clone_sample_field("filepath", "filepath2")
        dataset.app_config.media_fields.append("filepath2")
        dataset.save()

        dataset.export(
            export_dir=export_dir,
            dataset_type=fo.types.LegacyFiftyOneDataset,
        )

        dataset2 = fo.Dataset.from_dir(
            dataset_dir=export_dir,
            dataset_type=fo.types.LegacyFiftyOneDataset,
        )

        self.assertEqual(
            dataset.count("filepath2"), dataset2.count("filepath2")
        )
        for filepath in dataset2.values("filepath2"):
            self.assertTrue(filepath.startswith(field_dir))

        # Alternate media (don't export media)

        export_dir = self._new_dir()

        dataset.export(
            export_dir=export_dir,
            dataset_type=fo.types.LegacyFiftyOneDataset,
            export_media=False,
        )

        dataset2 = fo.Dataset.from_dir(
            dataset_dir=export_dir,
            dataset_type=fo.types.LegacyFiftyOneDataset,
        )

        self.assertListEqual(
            dataset.values("filepath2"), dataset2.values("filepath2")
        )

        # Retain description/tags

        description = "Hello, world!"
        tags = ["foo", "bar"]
        export_dir = self._new_dir()

        dataset.export(
            export_dir=export_dir,
            dataset_type=fo.types.LegacyFiftyOneDataset,
        )

        dataset2 = fo.Dataset()
        dataset2.description = description
        dataset2.tags = tags

        dataset2.add_dir(
            dataset_dir=export_dir,
            dataset_type=fo.types.LegacyFiftyOneDataset,
        )

        self.assertEqual(dataset2.description, description)
        self.assertListEqual(dataset2.tags, tags)


class OpenLABELImageDatasetTests(ImageDatasetTests):
    @drop_datasets
    def test_openlabel_dataset(self):
        import utils.openlabel as ol

        labels_path = ol._make_image_labels(self.root_dir)
        img_filepath = self._new_image(name="openlabel_test")

        dataset = fo.Dataset.from_dir(
            data_path=self.images_dir,
            labels_path=labels_path,
            dataset_type=fo.types.OpenLABELImageDataset,
        )

        self.assertEqual(dataset.count("detections.detections.label"), 1)
        self.assertEqual(dataset.count("segmentations.detections.label"), 2)
        self.assertEqual(dataset.count("keypoints.keypoints.label"), 2)

    @drop_datasets
    def test_openlabel_single_type_dataset(self):
        import utils.openlabel as ol

        labels_path = ol._make_image_labels(self.root_dir)
        img_filepath = self._new_image(name="openlabel_test")

        dataset = fo.Dataset.from_dir(
            data_path=self.images_dir,
            labels_path=labels_path,
            dataset_type=fo.types.OpenLABELImageDataset,
            label_types="detections",
        )

        self.assertTrue(
            isinstance(dataset.first().ground_truth, fo.Detections)
        )

    @drop_datasets
    def test_openlabel_skeleton_dataset(self):
        import utils.openlabel as ol

        labels_path = ol._make_image_labels(self.root_dir)
        img_filepath = self._new_image(name="openlabel_test")

        skeleton, skeleton_key = ol._make_skeleton()
        dataset = fo.Dataset.from_dir(
            data_path=self.images_dir,
            labels_path=labels_path,
            dataset_type=fo.types.OpenLABELImageDataset,
            label_types="keypoints",
            skeleton_key=skeleton_key,
            skeleton=skeleton,
            dynamic=True,
        )
        dataset.default_skeleton = skeleton

        self.assertTrue(isinstance(dataset.first().ground_truth, fo.Keypoints))
        view = dataset.filter_labels(
            "ground_truth",
            F("points").length() > 1,
        )
        self.assertEqual(
            view.first().ground_truth.keypoints[0].name[0], "pose_point1"
        )
        self.assertEqual(len(view.first().ground_truth.keypoints[0].points), 3)

    @drop_datasets
    def test_openlabel_segmentation_dataset(self):
        import utils.openlabel as ol

        labels_path = ol._make_segmentation_labels(self.root_dir)
        img_filepath = self._new_image(name="openlabel_test")

        dataset = fo.Dataset.from_dir(
            data_path=self.images_dir,
            labels_path=labels_path,
            dataset_type=fo.types.OpenLABELImageDataset,
        )

        self.assertEqual(dataset.count("segmentations.detections.mask"), 2)

        dataset = fo.Dataset.from_dir(
            data_path=self.images_dir,
            labels_path=labels_path,
            dataset_type=fo.types.OpenLABELImageDataset,
            use_polylines=True,
        )

        self.assertEqual(dataset.count("segmentations.polylines"), 2)


class VideoDatasetTests(unittest.TestCase):
    def setUp(self):
        temp_dir = fos.TempDir(basedir=basedir)
        root_dir = temp_dir.__enter__()
        ref_video_path = fos.join(root_dir, "_ref_video.mp4")
        videos_dir = fos.join(root_dir, "_videos")

        with fos.LocalFile(ref_video_path, "w") as local_path:
            with etav.FFmpegVideoWriter(local_path, 5, (640, 480)) as writer:
                for _ in range(5):
                    img = np.random.randint(
                        255, size=(480, 640, 3), dtype=np.uint8
                    )
                    writer.write(img)

        self.root_dir = root_dir
        self.videos_dir = videos_dir

        self._temp_dir = temp_dir
        self._ref_video_path = ref_video_path

    def tearDown(self):
        self._temp_dir.__exit__()

    def _new_video(self, filename=None):
        if filename is None:
            filename = self._new_name()
        filepath = fos.join(
            self.videos_dir,
            filename + os.path.splitext(self._ref_video_path)[1],
        )

        fos.copy_file(self._ref_video_path, filepath)
        return filepath

    def _new_name(self):
        return "".join(
            random.choice(string.ascii_lowercase + string.digits)
            for _ in range(24)
        )

    def _new_dir(self):
        return fos.join(self.root_dir, self._new_name())


class OpenLABELVideoDatasetTests(VideoDatasetTests):
    @drop_datasets
    def test_openlabel_dataset(self):
        import utils.openlabel as ol

        labels_path = ol._make_video_labels(self.root_dir)
        vid_filepath = self._new_video(filename="openlabel_test")

        dataset = fo.Dataset.from_dir(
            data_path=self.videos_dir,
            labels_path=labels_path,
            dataset_type=fo.types.OpenLABELVideoDataset,
        )

        self.assertEqual(
            dataset.count("frames.detections.detections.label"), 5
        )
        self.assertEqual(
            dataset.count("frames.segmentations.detections.label"), 5
        )
        self.assertEqual(dataset.count("frames.keypoints.keypoints.label"), 5)


class VideoExportCoersionTests(VideoDatasetTests):
    def _make_dataset(self):
        sample1 = fo.Sample(
            filepath=self._new_video(),
            predictions=fo.TemporalDetections(
                detections=[
                    fo.TemporalDetection(
                        label="cat", support=[1, 3], confidence=0.9
                    )
                ]
            ),
        )
        sample1.frames[1] = fo.Frame(
            weather=fo.Classification(label="sunny", confidence=0.9),
            predictions=fo.Detections(
                detections=[
                    fo.Detection(
                        label="cat",
                        bounding_box=[0.1, 0.1, 0.4, 0.4],
                    ),
                    fo.Detection(
                        label="dog",
                        bounding_box=[0.5, 0.5, 0.4, 0.4],
                    ),
                ]
            ),
        )
        sample1.frames[2] = fo.Frame(
            weather=fo.Classification(label="cloudy", confidence=0.95),
            predictions=fo.Detections(
                detections=[
                    fo.Detection(
                        label="cat",
                        bounding_box=[0.1, 0.1, 0.4, 0.4],
                        confidence=0.9,
                        age=51,
                        cute=True,
                        mood="surly",
                    ),
                    fo.Detection(
                        label="dog",
                        bounding_box=[0.5, 0.5, 0.4, 0.4],
                        confidence=0.95,
                        age=52,
                        cute=False,
                        mood="derpy",
                    ),
                ]
            ),
        )

        sample2 = fo.Sample(
            filepath=self._new_video(),
            predictions=fo.TemporalDetections(
                detections=[
                    fo.TemporalDetection(
                        label="cat",
                        support=[1, 4],
                        confidence=0.95,
                    ),
                    fo.TemporalDetection(
                        label="dog",
                        support=[2, 5],
                        confidence=0.95,
                    ),
                ]
            ),
        )

        dataset = fo.Dataset()
        dataset.add_samples([sample1, sample2])

        return dataset

    @drop_datasets
    def test_frame_label_fields(self):
        dataset = self._make_dataset()

        #
        # `label_field` scalar syntax
        #

        export_dir = self._new_dir()

        dataset.export(
            export_dir=export_dir,
            dataset_type=fo.types.CVATVideoDataset,
            label_field="frames.predictions",
        )

        dataset2 = fo.Dataset.from_dir(
            dataset_dir=export_dir,
            dataset_type=fo.types.CVATVideoDataset,
            label_field={"detections": "predictions"},
        )

        self.assertEqual(
            dataset.count("frames.predictions.detections"),
            dataset2.count("frames.predictions.detections"),
        )

        #
        # `label_field` dict syntax
        #

        export_dir = self._new_dir()

        dataset.export(
            export_dir=export_dir,
            dataset_type=fo.types.CVATVideoDataset,
            label_field={"dets": "frames.predictions"},
        )

        dataset2 = fo.Dataset.from_dir(
            dataset_dir=export_dir,
            dataset_type=fo.types.CVATVideoDataset,
            label_field={"detections": "predictions"},
        )

        self.assertEqual(
            dataset.count("frames.predictions.detections"),
            dataset2.count("frames.predictions.detections"),
        )

        #
        # `frame_labels_field`
        #

        export_dir = self._new_dir()

        dataset.export(
            export_dir=export_dir,
            dataset_type=fo.types.CVATVideoDataset,
            frame_labels_field="predictions",
        )

        dataset2 = fo.Dataset.from_dir(
            dataset_dir=export_dir,
            dataset_type=fo.types.CVATVideoDataset,
            label_field={"detections": "predictions"},
        )

        self.assertEqual(
            dataset.count("frames.predictions.detections"),
            dataset2.count("frames.predictions.detections"),
        )

        #
        # `frame_labels_field` with "frames." prefix
        #

        export_dir = self._new_dir()

        dataset.export(
            export_dir=export_dir,
            dataset_type=fo.types.CVATVideoDataset,
            frame_labels_field="frames.predictions",
        )

        dataset2 = fo.Dataset.from_dir(
            dataset_dir=export_dir,
            dataset_type=fo.types.CVATVideoDataset,
            label_field={"detections": "predictions"},
        )

        self.assertEqual(
            dataset.count("frames.predictions.detections"),
            dataset2.count("frames.predictions.detections"),
        )

        #
        # `frame_labels_field` with dict syntax
        #

        export_dir = self._new_dir()

        dataset.export(
            export_dir=export_dir,
            dataset_type=fo.types.CVATVideoDataset,
            frame_labels_field={"dets": "frames.predictions"},
        )

        dataset2 = fo.Dataset.from_dir(
            dataset_dir=export_dir,
            dataset_type=fo.types.CVATVideoDataset,
            label_field={"detections": "predictions"},
        )

        self.assertEqual(
            dataset.count("frames.predictions.detections"),
            dataset2.count("frames.predictions.detections"),
        )

    @skipwindows
    @drop_datasets
    def test_clip_exports(self):
        dataset = self._make_dataset()

        #
        # Export unlabeled video clips
        #

        export_dir = self._new_dir()

        dataset.export(
            export_dir=export_dir,
            dataset_type=fo.types.VideoDirectory,
            label_field="predictions",
        )

        dataset2 = fo.Dataset.from_dir(
            dataset_dir=export_dir,
            dataset_type=fo.types.VideoDirectory,
        )

        self.assertEqual(
            len(dataset2), dataset.count("predictions.detections")
        )

        #
        # Export temporal detection clips in a TemporalDetections field
        #

        export_dir = self._new_dir()

        dataset.export(
            export_dir=export_dir,
            dataset_type=fo.types.VideoClassificationDirectoryTree,
            label_field="predictions",
        )

        dataset2 = fo.Dataset.from_dir(
            dataset_dir=export_dir,
            dataset_type=fo.types.VideoClassificationDirectoryTree,
        )

        self.assertEqual(
            len(dataset2), dataset.count("predictions.detections")
        )

        #
        # Export video clips directly from a clips view
        #

        export_dir = self._new_dir()

        clips = dataset.to_clips("predictions")
        clips.export(
            export_dir=export_dir,
            dataset_type=fo.types.VideoDirectory,
        )

        dataset2 = fo.Dataset.from_dir(
            dataset_dir=export_dir,
            dataset_type=fo.types.VideoDirectory,
        )

        self.assertEqual(
            len(dataset2), dataset.count("predictions.detections")
        )

        #
        # Export video classification clips directly from a clips view
        #

        export_dir = self._new_dir()

        clips = dataset.to_clips("predictions")
        clips.export(
            export_dir=export_dir,
            dataset_type=fo.types.VideoClassificationDirectoryTree,
        )

        dataset2 = fo.Dataset.from_dir(
            dataset_dir=export_dir,
            dataset_type=fo.types.VideoClassificationDirectoryTree,
        )

        self.assertEqual(
            len(dataset2), dataset.count("predictions.detections")
        )

        #
        # Export frame labels for clips
        #

        export_dir = self._new_dir()

        clips = dataset.to_clips("predictions")
        clips.export(
            export_dir=export_dir,
            dataset_type=fo.types.FiftyOneVideoLabelsDataset,
            frame_labels_field="predictions",
        )

        dataset2 = fo.Dataset.from_dir(
            dataset_dir=export_dir,
            dataset_type=fo.types.FiftyOneVideoLabelsDataset,
        )

        self.assertEqual(
            clips.count("frames.predictions.detections"),
            dataset2.count("frames.predictions.detections"),
        )

        #
        # Export entire clips view as a dataset
        #

        export_dir = self._new_dir()

        clips = dataset.to_clips("predictions")
        clips.export(
            export_dir=export_dir, dataset_type=fo.types.FiftyOneDataset
        )

        dataset2 = fo.Dataset.from_dir(
            dataset_dir=export_dir, dataset_type=fo.types.FiftyOneDataset
        )

        self.assertEqual(len(clips), len(dataset2))
        self.assertEqual(clips.count("frames"), dataset2.count("frames"))
        self.assertListEqual(
            clips.values("support"), dataset2.values("support")
        )

        dataset3 = clips.clone()

        self.assertEqual(len(clips), len(dataset3))
        self.assertEqual(clips.count("frames"), dataset3.count("frames"))
        self.assertListEqual(
            clips.values("support"), dataset3.values("support")
        )


class UnlabeledVideoDatasetTests(VideoDatasetTests):
    def _make_dataset(self):
        samples = [fo.Sample(filepath=self._new_video()) for _ in range(5)]

        dataset = fo.Dataset()
        dataset.add_samples(samples)

        return dataset

    @drop_datasets
    def test_video_directory(self):
        dataset = self._make_dataset()

        # Standard format

        export_dir = self._new_dir()

        dataset.export(
            export_dir=export_dir,
            dataset_type=fo.types.VideoDirectory,
        )

        dataset2 = fo.Dataset.from_dir(
            dataset_dir=export_dir,
            dataset_type=fo.types.VideoDirectory,
        )

        self.assertEqual(len(dataset), len(dataset2))

        # Standard format (with rel dir)

        export_dir = self._new_dir()
        rel_dir = self.root_dir

        dataset.export(
            export_dir=export_dir,
            dataset_type=fo.types.VideoDirectory,
            rel_dir=rel_dir,
        )

        dataset2 = fo.Dataset.from_dir(
            dataset_dir=export_dir,
            dataset_type=fo.types.VideoDirectory,
        )

        self.assertEqual(len(dataset), len(dataset2))

        relpath = _relpath(dataset2.first().filepath, export_dir)

        # _videos/<filename>
        self.assertEqual(len(relpath.split(fos.sep(export_dir))), 2)


class VideoClassificationDatasetTests(VideoDatasetTests):
    def _make_dataset(self):
        samples = [
            fo.Sample(
                filepath=self._new_video(),
                predictions=fo.Classification(label="cat", confidence=0.9),
            ),
            fo.Sample(
                filepath=self._new_video(),
                predictions=fo.Classification(label="dog", confidence=0.95),
            ),
            fo.Sample(filepath=self._new_video()),
        ]

        dataset = fo.Dataset()
        dataset.add_samples(samples)

        return dataset

    @drop_datasets
    def test_video_classification_directory_tree(self):
        dataset = self._make_dataset()

        # Standard format

        export_dir = self._new_dir()

        dataset.export(
            export_dir=export_dir,
            dataset_type=fo.types.VideoClassificationDirectoryTree,
        )

        dataset2 = fo.Dataset.from_dir(
            dataset_dir=export_dir,
            dataset_type=fo.types.VideoClassificationDirectoryTree,
            label_field="predictions",
        )

        self.assertEqual(len(dataset), len(dataset2))
        self.assertEqual(
            dataset.count("predictions"), dataset2.count("predictions")
        )

        # Standard format (with rel dir)

        export_dir = self._new_dir()
        rel_dir = self.root_dir

        dataset.export(
            export_dir=export_dir,
            dataset_type=fo.types.VideoClassificationDirectoryTree,
            rel_dir=rel_dir,
        )

        dataset2 = fo.Dataset.from_dir(
            dataset_dir=export_dir,
            dataset_type=fo.types.VideoClassificationDirectoryTree,
            label_field="predictions",
        )

        self.assertEqual(len(dataset), len(dataset2))
        self.assertEqual(
            dataset.count("predictions"), dataset2.count("predictions")
        )

        relpath = _relpath(dataset2.first().filepath, export_dir)

        # <class>/_videos/<filename>
        self.assertEqual(len(relpath.split(fos.sep(export_dir))), 3)


class TemporalDetectionDatasetTests(VideoDatasetTests):
    def _make_dataset(self):
        samples = [
            fo.Sample(
                filepath=self._new_video(),
                predictions=fo.TemporalDetections(
                    detections=[
                        fo.TemporalDetection(
                            label="cat", support=[1, 3], confidence=0.9
                        )
                    ]
                ),
            ),
            fo.Sample(
                filepath=self._new_video(),
                predictions=fo.TemporalDetections(
                    detections=[
                        fo.TemporalDetection(
                            label="cat",
                            support=[1, 4],
                            confidence=0.95,
                        ),
                        fo.TemporalDetection(
                            label="dog",
                            support=[2, 5],
                            confidence=0.95,
                        ),
                    ]
                ),
            ),
            fo.Sample(filepath=self._new_video()),
        ]

        dataset = fo.Dataset()
        dataset.add_samples(samples)

        return dataset

    @drop_datasets
    def test_fiftyone_temporal_detection_dataset(self):
        dataset = self._make_dataset()

        # Standard format

        export_dir = self._new_dir()

        dataset.export(
            export_dir=export_dir,
            dataset_type=fo.types.FiftyOneTemporalDetectionDataset,
        )

        dataset2 = fo.Dataset.from_dir(
            dataset_dir=export_dir,
            dataset_type=fo.types.FiftyOneTemporalDetectionDataset,
            label_field="predictions",
        )

        supports = dataset.values("predictions.detections.support")
        supports2 = dataset2.values("predictions.detections.support")

        self.assertEqual(len(dataset), len(dataset2))

        # sorting is necessary because sample order is arbitrary
        self.assertListEqual(
            sorted(supports, key=lambda k: (k is None, k)),
            sorted(supports2, key=lambda k: (k is None, k)),
        )

        # Use timestamps

        export_dir = self._new_dir()

        dataset.export(
            export_dir=export_dir,
            dataset_type=fo.types.FiftyOneTemporalDetectionDataset,
            use_timestamps=True,
        )

        dataset2 = fo.Dataset.from_dir(
            dataset_dir=export_dir,
            dataset_type=fo.types.FiftyOneTemporalDetectionDataset,
            label_field="predictions",
        )

        supports = dataset.values("predictions.detections.support")
        supports2 = dataset2.values("predictions.detections.support")

        self.assertEqual(len(dataset), len(dataset2))

        # sorting is necessary because sample order is arbitrary
        self.assertListEqual(
            sorted(supports, key=lambda k: (k is None, k)),
            sorted(supports2, key=lambda k: (k is None, k)),
        )

        # Labels-only

        data_path = self.videos_dir
        labels_path = fos.join(self._new_dir(), "labels.json")

        dataset.export(
            dataset_type=fo.types.FiftyOneTemporalDetectionDataset,
            labels_path=labels_path,
        )

        dataset2 = fo.Dataset.from_dir(
            dataset_type=fo.types.FiftyOneTemporalDetectionDataset,
            data_path=data_path,
            labels_path=labels_path,
            label_field="predictions",
        )

        self.assertEqual(len(dataset), len(dataset2))
        self.assertSetEqual(
            set(dataset.values("filepath")),
            set(dataset2.values("filepath")),
        )
        self.assertEqual(
            dataset.count("predictions.detections"),
            dataset2.count("predictions.detections"),
        )

        # Labels-only (absolute paths)

        labels_path = fos.join(self._new_dir(), "labels.json")

        dataset.export(
            dataset_type=fo.types.FiftyOneTemporalDetectionDataset,
            labels_path=labels_path,
            abs_paths=True,
        )

        dataset2 = fo.Dataset.from_dir(
            dataset_type=fo.types.FiftyOneTemporalDetectionDataset,
            labels_path=labels_path,
            label_field="predictions",
        )

        self.assertEqual(len(dataset), len(dataset2))
        self.assertSetEqual(
            set(dataset.values("filepath")),
            set(dataset2.values("filepath")),
        )
        self.assertEqual(
            dataset.count("predictions.detections"),
            dataset2.count("predictions.detections"),
        )

        # Standard format (with rel dir)

        data_path = "videos"
        export_dir = self._new_dir()
        rel_dir = self.root_dir

        dataset.export(
            export_dir=export_dir,
            data_path=data_path,
            dataset_type=fo.types.FiftyOneTemporalDetectionDataset,
            rel_dir=rel_dir,
        )

        dataset2 = fo.Dataset.from_dir(
            dataset_dir=export_dir,
            data_path=data_path,
            dataset_type=fo.types.FiftyOneTemporalDetectionDataset,
            label_field="predictions",
        )

        self.assertEqual(len(dataset), len(dataset2))
        self.assertEqual(
            dataset.count("predictions.detections"),
            dataset2.count("predictions.detections"),
        )

        relpath = _relpath(dataset2.first().filepath, export_dir)

        # data/_videos/<filename>
        self.assertEqual(len(relpath.split(fos.sep(export_dir))), 3)

        # Labels-only (with rel dir)

        labels_path = fos.join(self._new_dir(), "labels.json")
        rel_dir = self.root_dir

        dataset.export(
            labels_path=labels_path,
            dataset_type=fo.types.FiftyOneTemporalDetectionDataset,
            rel_dir=rel_dir,
        )

        dataset2 = fo.Dataset.from_dir(
            data_path=rel_dir,
            labels_path=labels_path,
            dataset_type=fo.types.FiftyOneTemporalDetectionDataset,
            label_field="predictions",
        )

        self.assertEqual(len(dataset), len(dataset2))
        self.assertEqual(
            dataset.count("predictions.detections"),
            dataset2.count("predictions.detections"),
        )

        # _videos/<filename>
        relpath = _relpath(dataset2.first().filepath, rel_dir)

        self.assertEqual(len(relpath.split(fos.sep(rel_dir))), 2)


class MultitaskVideoDatasetTests(VideoDatasetTests):
    def _make_dataset(self):
        sample1 = fo.Sample(filepath=self._new_video())
        sample1.frames[1] = fo.Frame(
            weather=fo.Classification(label="sunny", confidence=0.9),
            predictions=fo.Detections(
                detections=[
                    fo.Detection(
                        label="cat",
                        bounding_box=[0.1, 0.1, 0.4, 0.4],
                    ),
                    fo.Detection(
                        label="dog",
                        bounding_box=[0.5, 0.5, 0.4, 0.4],
                    ),
                ]
            ),
        )
        sample1.frames[2] = fo.Frame(
            weather=fo.Classification(label="cloudy", confidence=0.95),
            predictions=fo.Detections(
                detections=[
                    fo.Detection(
                        label="cat",
                        bounding_box=[0.1, 0.1, 0.4, 0.4],
                        confidence=0.9,
                        age=51,
                        cute=True,
                        mood="surly",
                    ),
                    fo.Detection(
                        label="dog",
                        bounding_box=[0.5, 0.5, 0.4, 0.4],
                        confidence=0.95,
                        age=52,
                        cute=False,
                        mood="derpy",
                    ),
                ]
            ),
        )

        sample2 = fo.Sample(filepath=self._new_video())
        sample2.frames[1] = fo.Frame()

        sample3 = fo.Sample(filepath=self._new_video())

        dataset = fo.Dataset()
        dataset.add_samples([sample1, sample2, sample3])

        return dataset

    @drop_datasets
    def test_fiftyone_video_labels_dataset(self):
        dataset = self._make_dataset()

        # Standard format

        export_dir = self._new_dir()

        dataset.export(
            export_dir=export_dir,
            dataset_type=fo.types.FiftyOneVideoLabelsDataset,
        )

        dataset2 = fo.Dataset.from_dir(
            dataset_dir=export_dir,
            dataset_type=fo.types.FiftyOneVideoLabelsDataset,
        )

        self.assertEqual(len(dataset), len(dataset2))
        self.assertEqual(
            dataset.count("frames.weather"),
            dataset2.count("frames.attributes"),
        )
        self.assertEqual(
            dataset.distinct("frames.weather.confidence"),
            dataset2.distinct("frames.attributes.confidence"),
        )
        self.assertEqual(
            dataset.count("frames.predictions.detections"),
            dataset2.count("frames.detections.detections"),
        )
        self.assertEqual(
            dataset.distinct("frames.predictions.detections.confidence"),
            dataset2.distinct("frames.detections.detections.confidence"),
        )

        # Standard format (with rel dir)

        export_dir = self._new_dir()
        rel_dir = self.root_dir

        dataset.export(
            export_dir=export_dir,
            dataset_type=fo.types.FiftyOneVideoLabelsDataset,
            rel_dir=rel_dir,
        )

        dataset2 = fo.Dataset.from_dir(
            dataset_dir=export_dir,
            dataset_type=fo.types.FiftyOneVideoLabelsDataset,
        )

        self.assertEqual(len(dataset), len(dataset2))
        self.assertEqual(
            dataset.count("frames.predictions.detections"),
            dataset2.count("frames.detections.detections"),
        )

        relpath = _relpath(dataset2.first().filepath, export_dir)

        # data/_videos/<filename>
        self.assertEqual(len(relpath.split(fos.sep(export_dir))), 3)

    @drop_datasets
    def test_cvat_video_dataset(self):
        dataset = self._make_dataset()

        # Standard format

        export_dir = self._new_dir()

        view = dataset.limit(1)
        view.export(
            export_dir=export_dir,
            dataset_type=fo.types.CVATVideoDataset,
        )

        dataset2 = fo.Dataset.from_dir(
            dataset_dir=export_dir,
            dataset_type=fo.types.CVATVideoDataset,
        )

        self.assertEqual(len(view), len(dataset2))
        self.assertEqual(
            view.count("frames.predictions.detections"),
            dataset2.count("frames.detections.detections"),
        )

        # Handle unlabeled data

        export_dir = self._new_dir()

        dataset.export(
            export_dir=export_dir,
            dataset_type=fo.types.CVATVideoDataset,
        )

        dataset2 = fo.Dataset.from_dir(
            dataset_dir=export_dir,
            dataset_type=fo.types.CVATVideoDataset,
            include_all_data=True,
        )

        self.assertEqual(len(dataset), len(dataset2))

        # Labels-only

        data_path = self.videos_dir
        labels_path = fos.join(self._new_dir(), "labels/")

        dataset.export(
            labels_path=labels_path,
            dataset_type=fo.types.CVATVideoDataset,
        )

        dataset2 = fo.Dataset.from_dir(
            data_path=data_path,
            labels_path=labels_path,
            dataset_type=fo.types.CVATVideoDataset,
            include_all_data=True,
        )

        self.assertEqual(len(dataset), len(dataset2))
        self.assertEqual(
            dataset.count("frames.predictions.detections"),
            dataset2.count("frames.detections.detections"),
        )

        # Standard format (with rel dir)

        export_dir = self._new_dir()
        rel_dir = self.root_dir

        dataset.export(
            export_dir=export_dir,
            dataset_type=fo.types.CVATVideoDataset,
            rel_dir=rel_dir,
        )

        dataset2 = fo.Dataset.from_dir(
            dataset_dir=export_dir,
            dataset_type=fo.types.CVATVideoDataset,
            include_all_data=True,
        )

        self.assertEqual(len(dataset), len(dataset2))
        self.assertEqual(
            dataset.count("frames.predictions.detections"),
            dataset2.count("frames.detections.detections"),
        )

        relpath = _relpath(dataset2.first().filepath, export_dir)

        # data/_videos/<filename>
        self.assertEqual(len(relpath.split(fos.sep(export_dir))), 3)


class UnlabeledMediaDatasetTests(ImageDatasetTests):
    def _make_dataset(self):
        samples = [fo.Sample(filepath=self._new_image()) for _ in range(5)]

        dataset = fo.Dataset()
        dataset.add_samples(samples)

        return dataset

    @drop_datasets
    def test_media_directory(self):
        dataset = self._make_dataset()

        # Standard format

        export_dir = self._new_dir()

        dataset.export(
            export_dir=export_dir,
            dataset_type=fo.types.MediaDirectory,
        )

        dataset2 = fo.Dataset.from_dir(
            dataset_dir=export_dir,
            dataset_type=fo.types.MediaDirectory,
        )

        self.assertEqual(len(dataset), len(dataset2))

        # Standard format (with rel dir)

        export_dir = self._new_dir()
        rel_dir = self.root_dir

        dataset.export(
            export_dir=export_dir,
            dataset_type=fo.types.MediaDirectory,
            rel_dir=rel_dir,
        )

        dataset2 = fo.Dataset.from_dir(
            dataset_dir=export_dir,
            dataset_type=fo.types.MediaDirectory,
        )

        self.assertEqual(len(dataset), len(dataset2))

        relpath = _relpath(dataset2.first().filepath, export_dir)

        # _images/<filename>
        self.assertEqual(len(relpath.split(fos.sep(export_dir))), 2)


class ThreeDMediaTests(unittest.TestCase):
    """Tests mostly for proper media export. Labels are tested
    properly elsewhere, 3D should be no different in that regard.
    """

    def _build_flat_relative(self, temp_dir):
        # Scene has relative asset paths
        # Data layout:
        # data/
        #   image.jpeg
        #   pcd.pcd
        #   obj.obj
        #   mtl.mtl
        #   s1.fo3d
        root_data_dir = os.path.join(temp_dir, "data")
        s = fo.Scene()
        s.background = fo.SceneBackground(image="image.jpeg")
        s.add(fo.PointCloud("pcd", "pcd.pcd"))
        s.add(fo.ObjMesh("obj", "obj.obj", "mtl.mtl"))
        scene_path = os.path.join(root_data_dir, "s1.fo3d")
        s.write(scene_path)
        for file in s.get_asset_paths():
            with open(os.path.join(root_data_dir, file), "w") as f:
                f.write(file)
        dataset = fo.Dataset()
        dataset.add_sample(fo.Sample(scene_path))
        return s, dataset

    def _build_flat_absolute(self, temp_dir):
        # Scene has absolute asset paths
        # Data layout:
        # data/
        #   image.jpeg
        #   pcd.pcd
        #   obj.obj
        #   mtl.mtl
        #   s1.fo3d
        root_data_dir = os.path.join(temp_dir, "data")
        s = fo.Scene()
        s.background = fo.SceneBackground(
            image=os.path.join(root_data_dir, "image.jpeg")
        )
        s.add(fo.PointCloud("pcd", os.path.join(root_data_dir, "pcd.pcd")))
        s.add(
            fo.ObjMesh(
                "obj",
                os.path.join(root_data_dir, "obj.obj"),
                os.path.join(root_data_dir, "mtl.mtl"),
            )
        )
        scene_path = os.path.join(root_data_dir, "s1.fo3d")
        s.write(scene_path)
        for file in s.get_asset_paths():
            with open(os.path.join(root_data_dir, file), "w") as f:
                f.write(os.path.basename(file))

        dataset = fo.Dataset()
        dataset.add_sample(fo.Sample(scene_path))
        return s, dataset

    def _build_nested_relative(self, temp_dir):
        # Scene has relative asset paths
        # Data layout:
        # data/
        #   image.jpeg
        #   label1/
        #       test/
        #           s.fo3d
        #           sub/
        #               pcd.pcd
        #               obj.obj
        #               mtl.mtl
        #   label2/
        #       test/
        #           s.fo3d
        #           sub/
        #               pcd.pcd
        #               obj.obj
        #               mtl.mtl
        root_data_dir = os.path.join(temp_dir, "data")
        scene1_dir = os.path.join(root_data_dir, "label1", "test")

        s = fo.Scene()
        s.background = fo.SceneBackground(image="../../image.jpeg")
        s.add(fo.PointCloud("pcd", "sub/pcd.pcd"))
        s.add(
            fo.ObjMesh(
                "obj",
                "sub/obj.obj",
                "sub/mtl.mtl",
            )
        )
        scene_path = os.path.join(scene1_dir, "s.fo3d")
        s.write(scene_path)

        scene2_dir = os.path.join(root_data_dir, "label2", "test")

        scene_path2 = os.path.join(scene2_dir, "s.fo3d")

        # Scene2 is the same except change something small so we know which
        #   is which.
        s.background.color = "red"
        s.write(scene_path2)

        # Write content as filename (with 2 suffix for files from scene 2)
        for file in s.get_asset_paths():
            f = pathlib.Path(os.path.join(scene1_dir, file))
            f.parent.mkdir(parents=True, exist_ok=True)
            f.write_text(os.path.basename(file))

            if file.endswith("image.jpeg"):
                continue

            f = pathlib.Path(os.path.join(scene2_dir, file))
            f.parent.mkdir(parents=True, exist_ok=True)
            f.write_text(os.path.basename(file) + "2")

        dataset = fo.Dataset()
        dataset.add_samples([fo.Sample(scene_path), fo.Sample(scene_path2)])
        return dataset

    def _assert_scene_content(self, original_scene, scene, export_dir=None):
        self.assertEqual(original_scene, scene)
        for file in scene.get_asset_paths():
            if export_dir:
                file = os.path.join(export_dir, file)
            with open(file) as f:
                self.assertEqual(f.read(), os.path.basename(file))

    @drop_datasets
    def test_flat_relative(self):
        """Tests a simple flat and relative-addressed scene"""
        with tempfile.TemporaryDirectory() as temp_dir:
            s, dataset = self._build_flat_relative(temp_dir)

            # Export
            export_dir = os.path.join(temp_dir, "export")
            dataset.export(
                export_dir=export_dir,
                dataset_type=fo.types.MediaDirectory,
                export_media=True,
            )

            # All files flat in export_dir
            fileset = set(os.listdir(export_dir))
            self.assertSetEqual(
                fileset,
                {"image.jpeg", "pcd.pcd", "obj.obj", "mtl.mtl", "s1.fo3d"},
            )

            # Same file content
            scene2 = fo.Scene.from_fo3d(os.path.join(export_dir, "s1.fo3d"))
            self._assert_scene_content(s, scene2, export_dir)

    @drop_datasets
    def test_flat_absolute(self):
        """Tests a simple flat and absolute-addressed scene"""
        with tempfile.TemporaryDirectory() as temp_dir:
            s, dataset = self._build_flat_absolute(temp_dir)

            # Export it
            export_dir = os.path.join(temp_dir, "export")
            dataset.export(
                export_dir=export_dir,
                dataset_type=fo.types.MediaDirectory,
                export_media=True,
            )

            # All files flat in export_dir
            fileset = set(os.listdir(export_dir))
            self.assertSetEqual(
                fileset,
                {"image.jpeg", "pcd.pcd", "obj.obj", "mtl.mtl", "s1.fo3d"},
            )

            # Write temp scene with resolving relative paths, so we can test
            #   that scenes are equal if relative paths are resolved
            tmp_scene = fo.Scene.from_fo3d(os.path.join(export_dir, "s1.fo3d"))
            tmp_scene.write(
                os.path.join(export_dir, "test.fo3d"),
                resolve_relative_paths=True,
            )
            scene2 = fo.Scene.from_fo3d(os.path.join(export_dir, "test.fo3d"))

            self._assert_scene_content(s, scene2)

    @drop_datasets
    def test_relative_nested_flatten(self):
        """Tests nested structure is flattened to export dir. Will require
        rename of duplicate asset file names and change of relative asset path
        in fo3d file.
        """
        with tempfile.TemporaryDirectory() as temp_dir:
            dataset = self._build_nested_relative(temp_dir)

            # Export it and flatten (no rel_dir)
            export_dir = os.path.join(temp_dir, "export")
            dataset.export(
                export_dir=export_dir,
                dataset_type=fo.types.MediaDirectory,
                export_media=True,
            )

            # Flattening should mean duplicate file names gain a '-2'
            fileset = set(os.listdir(export_dir))
            self.assertSetEqual(
                fileset,
                {
                    "image.jpeg",
                    "pcd.pcd",
                    "obj.obj",
                    "mtl.mtl",
                    "s.fo3d",
                    "image.jpeg",
                    "pcd-2.pcd",
                    "obj-2.obj",
                    "mtl-2.mtl",
                    "s-2.fo3d",
                },
            )

            # Scene 1
            scene1_2 = fo.Scene.from_fo3d(os.path.join(export_dir, "s.fo3d"))
            self.assertSetEqual(
                set(scene1_2.get_asset_paths()),
                {
                    "image.jpeg",
                    "pcd.pcd",
                    "obj.obj",
                    "mtl.mtl",
                },
            )
            # Scene 2
            scene2_2 = fo.Scene.from_fo3d(os.path.join(export_dir, "s-2.fo3d"))
            self.assertSetEqual(
                set(scene2_2.get_asset_paths()),
                {
                    "image.jpeg",
                    "pcd-2.pcd",
                    "obj-2.obj",
                    "mtl-2.mtl",
                },
            )

            # Make sure we align on scene number from before - remember, scene2
            #   has a red background! Swap if necessary
            if scene1_2.background.color == "red":
                scene2_2, scene1_2 = scene1_2, scene2_2

            for file in scene1_2.get_asset_paths():
                with open(os.path.join(export_dir, file)) as f:
                    self.assertEqual(f.read(), os.path.basename(file))

            for file in scene2_2.get_asset_paths():
                if file.endswith("image.jpeg"):
                    continue
                with open(os.path.join(export_dir, file)) as f:
                    self.assertEqual(
                        f.read(),
                        os.path.basename(file).replace("-2", "") + "2",
                    )

    @drop_datasets
    def test_relative_nested_maintain(self):
        """Tests nested structure is maintained in export dir. No change in
        relative asset paths in fo3d file.
        """
        with tempfile.TemporaryDirectory() as temp_dir:
            dataset = self._build_nested_relative(temp_dir)

            # Export it - with root data dir as rel_dir
            root_data_dir = os.path.join(temp_dir, "data")
            export_dir = os.path.join(temp_dir, "export")

            dataset.export(
                export_dir=export_dir,
                dataset_type=fo.types.MediaDirectory,
                export_media=True,
                rel_dir=root_data_dir,
            )

            scene1 = fo.Scene.from_fo3d(
                os.path.join(export_dir, "label1/test/s.fo3d")
            )
            self.assertEqual(scene1.background.image, "../../image.jpeg")

            for file in scene1.get_asset_paths():
                with open(os.path.join(export_dir, "label1/test/", file)) as f:
                    self.assertEqual(f.read(), os.path.basename(file))

            scene2 = fo.Scene.from_fo3d(
                os.path.join(export_dir, "label2/test/s.fo3d")
            )
            self.assertEqual(scene2.background.image, "../../image.jpeg")

            for file in scene2.get_asset_paths():
                with open(os.path.join(export_dir, "label2/test/", file)) as f:
                    if file.endswith("image.jpeg"):
                        continue
                    self.assertEqual(
                        f.read(),
                        os.path.basename(file) + "2",
                    )


def _relpath(path, start):
    # Avoids errors related to symlinks in `/tmp` directories
    if fos.is_local(path):
        path = os.path.realpath(path)

    if fos.is_local(start):
        start = os.path.realpath(start)

    return os.path.relpath(path, start)


if __name__ == "__main__":
    parser = argparse.ArgumentParser()
    parser.add_argument("--basedir", default=None)
    options, args = parser.parse_known_args()
    basedir = options.basedir

    # fo.config.show_progress_bars = False
    unittest.main(argv=sys.argv[:1] + args, verbosity=2)<|MERGE_RESOLUTION|>--- conflicted
+++ resolved
@@ -19,16 +19,14 @@
 | `voxel51.com <https://voxel51.com/>`_
 |
 """
+
 import argparse
 import os
 import pathlib
 import random
 import string
-<<<<<<< HEAD
 import sys
-=======
 import tempfile
->>>>>>> 448e5666
 import unittest
 
 import cv2
