"""
FiftyOne Server mutation endpoint unit tests.

| Copyright 2017-2025, Voxel51, Inc.
| `voxel51.com <https://voxel51.com/>`_
|
"""

# pylint: disable=no-value-for-parameter
from unittest.mock import MagicMock, AsyncMock
import json

from bson import ObjectId, json_util
import pytest
from starlette.exceptions import HTTPException
from starlette.responses import Response


import fiftyone as fo
import fiftyone.core.labels as fol
import fiftyone.server.routes.sample as fors


def _create_dummy_instance(cls_type: type) -> dict:
    return json.loads(cls_type().to_json())


class CustomEmbeddedDoc(fo.EmbeddedDocument):
    classification = fo.EmbeddedDocumentField(document_type=fo.Classification)
<<<<<<< HEAD
    detections = fo.EmbeddedDocumentField(document_type=fo.Detections)
=======
    classifications = fo.EmbeddedDocumentField(
        document_type=fo.Classifications
    )
    detection = fo.EmbeddedDocumentField(document_type=fo.Detection)
    detections = fo.EmbeddedDocumentField(document_type=fo.Detections)
    polyline = fo.EmbeddedDocumentField(document_type=fo.Polyline)
>>>>>>> ab7c4f14
    polylines = fo.EmbeddedDocumentField(document_type=fo.Polylines)


class CustomNestedDoc(fo.EmbeddedDocument):
    custom_documents = fo.EmbeddedDocumentListField(
        document_type=CustomEmbeddedDoc
    )


@pytest.fixture(name="dataset")
def fixture_dataset():
    """Creates a persistent dataset for testing."""
    dataset = fo.Dataset()
    dataset.persistent = True

    try:
        yield dataset
    finally:
        if fo.dataset_exists(dataset.name):
            fo.delete_dataset(dataset.name)


@pytest.fixture(name="dataset_id")
def fixture_dataset_id(dataset):
    """Returns the ID of the dataset."""
    # pylint: disable-next=protected-access
    return dataset._doc.id


_if_match_values = ["etag", "isodate", "timestamp"]


@pytest.fixture(name="if_match", params=_if_match_values)
def fixture_if_match(request, sample):
    """Provides parameterized If-Match header values."""
    if_match_type = request.param

    if if_match_type is None:
        return None

    if if_match_type == "etag":
        return fors.generate_sample_etag(sample)

    if if_match_type == "isodate":
        return sample.last_modified_at.isoformat()

    if if_match_type == "timestamp":
        return str(sample.last_modified_at.timestamp())

    raise ValueError(f"Unknown connection type: {if_match_type}")
<<<<<<< HEAD


=======


>>>>>>> ab7c4f14
def json_payload(payload: dict) -> bytes:
    """Converts a dictionary to a JSON payload."""
    return json_util.dumps(payload).encode("utf-8")


class TestSampleRoutes:
    """Tests for sample routes"""

    INITIAL_DETECTION_ID = ObjectId()

    @pytest.fixture(name="sample")
    def fixture_sample(self, dataset):
        """Creates a persistent dataset for testing."""
        sample = fo.Sample(filepath="/tmp/test_sample.jpg", tags=["initial"])

        sample["ground_truth"] = fol.Detections(
            detections=[
                fol.Detection(
                    id=self.INITIAL_DETECTION_ID,
                    label="cat",
                    bounding_box=[0.1, 0.1, 0.2, 0.2],
                )
            ]
        )
        sample["primitive_field"] = "initial_value"

        dataset.add_sample(sample)

        # uninitialized fields that the dataset is aware of
        dataset.add_sample_field(
            "empty_classification",
            fo.EmbeddedDocumentField,
            fol.Classification,
        )
        dataset.add_sample_field(
<<<<<<< HEAD
            "empty_detections", fo.EmbeddedDocumentField, fol.Detections
        )
        dataset.add_sample_field(
=======
            "empty_classifications",
            fo.EmbeddedDocumentField,
            fol.Classifications,
        )
        dataset.add_sample_field(
            "empty_detection", fo.EmbeddedDocumentField, fol.Detection
        )
        dataset.add_sample_field(
            "empty_detections", fo.EmbeddedDocumentField, fol.Detections
        )
        dataset.add_sample_field(
            "empty_polyline", fo.EmbeddedDocumentField, fol.Polyline
        )
        dataset.add_sample_field(
>>>>>>> ab7c4f14
            "empty_polylines", fo.EmbeddedDocumentField, fol.Polylines
        )

        dataset.add_sample_field(
            "empty_primitive",
            fo.StringField,
        )

        dataset.add_sample_field(
            "empty_custom_doc",
            fo.EmbeddedDocumentField,
            embedded_doc_type=CustomEmbeddedDoc,
        )

        # custom embedded documents
        dataset.add_sample_field(
            "nested_doc",
            fo.EmbeddedDocumentField,
            embedded_doc_type=CustomNestedDoc,
        )

        sample["nested_doc"] = CustomNestedDoc(
            custom_documents=[
                CustomEmbeddedDoc(
                    classification=fol.Classification(),
                    detections=fol.Detections(),
                    polylines=fol.Polylines(),
                ),
                # empty doc which will (expectedly) fail initialization
                CustomEmbeddedDoc(),
            ]
        )

        # embedded doc containing uninitialized fields will be auto-initialized
        sample["custom_doc"] = CustomEmbeddedDoc()

        return sample

    @pytest.fixture(name="mutator")
    def test_mutator(self):
        """Returns the Sample route mutator."""
        return fors.Sample(
            scope={"type": "http"}, receive=AsyncMock(), send=AsyncMock()
        )

    @pytest.fixture(name="mock_request")
    def fixture_mock_request(self, dataset_id, sample, if_match):
        """Helper to create a mock request object."""
        mock_request = MagicMock()
        mock_request.path_params = {
            "dataset_id": dataset_id,
            "sample_id": str(sample.id),
        }
<<<<<<< HEAD

        mock_request.headers = {"Content-Type": "application/json"}

        if if_match is not None:
            mock_request.headers["If-Match"] = if_match

=======

        mock_request.headers = {"Content-Type": "application/json"}

        if if_match is not None:
            mock_request.headers["If-Match"] = if_match

>>>>>>> ab7c4f14
        mock_request.body = AsyncMock(return_value=json_payload({}))

        return mock_request

    @pytest.mark.asyncio
    async def test_update_detection(self, mutator, mock_request, sample):
        """
        Tests updating an existing detection
        """
        label = "cat"
        confidence = 0.99
        bounding_box = [0.15, 0.15, 0.25, 0.25]
        patch_payload = {
            "ground_truth": {
                "_cls": "Detections",
                "detections": [
                    {
                        "_cls": "Detection",
                        "id": str(self.INITIAL_DETECTION_ID),
                        "label": label,
                        "bounding_box": bounding_box,  # updated
                        "confidence": confidence,
                    }
                ],
            },
            "reviewer": "John Doe",
            "tags": None,
        }

        mock_request.body.return_value = json_payload(patch_payload)

        #####
        response = await mutator.patch(mock_request)
        #####

        sample.reload()
        assert response.headers.get("ETag") == fors.generate_sample_etag(
            sample
        )

        response_dict = json.loads(response.body)

        assert isinstance(response, Response)
        assert response.status_code == 200

        # Assertions on the response
        assert isinstance(response_dict, dict)
        updated_sample = fo.Sample.from_dict(response_dict)
        assert updated_sample.ground_truth.detections[0].id == str(
            self.INITIAL_DETECTION_ID
        )

        assert (
            updated_sample.ground_truth.detections[0].bounding_box
            == bounding_box
        )
        assert updated_sample.ground_truth.detections[0].label == label

        # Verify UPDATE
        updated_detection = sample.ground_truth.detections[0]
        assert updated_detection.id == str(self.INITIAL_DETECTION_ID)
        assert updated_detection.bounding_box[0] == 0.15
        assert updated_detection.confidence == 0.99

        # Verify CREATE (Primitive)
        assert sample.reviewer == "John Doe"

        # Verify DELETE
        assert sample.tags == []

    @pytest.mark.asyncio
    async def test_add_detection(self, mutator, mock_request, sample):
        """
        Tests adding a new detection
        """
        bounding_box = [0.15, 0.15, 0.25, 0.25]
        confidence = 0.99
        patch_payload = {
            "ground_truth_2": {
                "_cls": "Detections",
                "detections": [
                    {
                        "_cls": "Detection",
                        "label": "cat",
                        "bounding_box": bounding_box,
                        "confidence": confidence,
                    }
                ],
            },
        }
        mock_request.body.return_value = json_payload(patch_payload)

        #####
        response = await mutator.patch(mock_request)
        #####

        sample.reload()
        assert response.headers.get("ETag") == fors.generate_sample_etag(
            sample
        )

        response_dict = json.loads(response.body)
        assert isinstance(response_dict, dict)
<<<<<<< HEAD

        updated_detection = sample.ground_truth_2.detections[0]
        assert updated_detection.bounding_box == bounding_box
        assert updated_detection.confidence == confidence

=======

        updated_detection = sample.ground_truth_2.detections[0]
        assert updated_detection.bounding_box == bounding_box
        assert updated_detection.confidence == confidence

>>>>>>> ab7c4f14
    @pytest.mark.asyncio
    async def test_add_classification(self, mutator, mock_request, sample):
        """
        Tests adding a new classification
        """
        label = "sunny"
        confidence = 0.99
        patch_payload = {
            "weather": {
                "_cls": "Classification",
                "label": label,
                "confidence": confidence,
            },
        }
        mock_request.body.return_value = json_payload(patch_payload)

        #####
        response = await mutator.patch(mock_request)
        #####

        sample.reload()
        assert response.headers.get("ETag") == fors.generate_sample_etag(
            sample
        )

        response_dict = json.loads(response.body)
        assert isinstance(response_dict, dict)
        updated_detection = sample.weather
        assert updated_detection.label == label
        assert updated_detection.confidence == confidence

    @pytest.mark.asyncio
    async def test_dataset_not_found(self, mutator, mock_request):
        """Tests that a 404 HTTPException is raised for a non-existent
        dataset."""

        mock_request.path_params["dataset_id"] = "non-existent-dataset"

        with pytest.raises(HTTPException) as exc_info:
            #####
            await mutator.patch(mock_request)
            #####

        assert exc_info.value.status_code == 404
        assert (
            exc_info.value.detail == "Dataset 'non-existent-dataset' not found"
        )

    @pytest.mark.asyncio
    async def test_sample_not_found(self, mutator, mock_request, dataset_id):
        """Tests that a 404 HTTPException is raised for a non-existent
        sample."""
        bad_id = str(ObjectId())

        mock_request.path_params["sample_id"] = bad_id

        with pytest.raises(HTTPException) as exc_info:
            #####
            await mutator.patch(mock_request)
            #####

        assert exc_info.value.status_code == 404
        assert (
            exc_info.value.detail
            == f"Sample '{bad_id}' not found in dataset '{dataset_id}'"
        )

    @pytest.mark.asyncio
    async def test_if_match_header_failure(
        self, mutator, mock_request, sample, if_match
    ):
        """Tests that a 412 HTTPException is raised for an invalid If-Match."""
        if if_match is None:
            pytest.skip("Fixture returned None, skipping this test.")

        sample["primitive_field"] = "new_value"
        sample.save()

        mock_request.body.return_value = json_payload(
            {"primitive_field": "newer_value"}
        )

        with pytest.raises(HTTPException) as exc_info:
            #####
            await mutator.patch(mock_request)
            #####

            assert exc_info.value.status_code == 412

    @pytest.mark.asyncio
    async def test_unsupported_label_class(
        self, mutator, mock_request, sample
    ):
        """Tests that an HTTPException is raised for an unknown _cls value."""
        patch_payload = {
            "bad_label": {
                "_cls": "NonExistentLabelType",
                "label": "invalid",
            }
        }

        mock_request.body.return_value = json_payload(patch_payload)
<<<<<<< HEAD

        with pytest.raises(HTTPException) as exc_info:
            #####
            await mutator.patch(mock_request)
            #####

=======

        with pytest.raises(HTTPException) as exc_info:
            #####
            await mutator.patch(mock_request)
            #####

>>>>>>> ab7c4f14
        assert exc_info.value.status_code == 400
        assert exc_info.value.detail["bad_label"] == (
            "No deserializer registered for class 'NonExistentLabelType'"
        )

        # Verify the sample was not modified
        sample.reload()
        assert sample.has_field("bad_label") is False

    @pytest.mark.asyncio
    async def test_malformed_label_data(self, mutator, mock_request, sample):
        """
        Tests that an HTTPException is raised when label data is malformed and
        cannot be deserialized by from_dict.
        """
        patch_payload = {
            # Detections object is missing the required 'detections' list
            "ground_truth": {
                "_cls": "Detections",
                "detections": {"some messed up map"},
            }
        }

        mock_request.body.return_value = json_payload(patch_payload)

        with pytest.raises(HTTPException) as exc_info:
            #####
            await mutator.patch(mock_request)
            #####

        assert exc_info.value.status_code == 400
        response_dict = exc_info.value.detail

        assert (
            "Invalid data to create a `Detections` instance."
            in response_dict["ground_truth"]
        )

        # Verify the original field was not overwritten
        sample.reload()
        assert len(sample.ground_truth.detections) == 1
        assert sample.ground_truth.detections[0].id == str(
            self.INITIAL_DETECTION_ID
        )

    @pytest.mark.asyncio
    async def test_patch_init_fields(self, mutator, mock_request, sample):
        new_classification = _create_dummy_instance(fol.Classification)
        new_detection = _create_dummy_instance(fol.Detection)
<<<<<<< HEAD
        new_polylines = _create_dummy_instance(fol.Polyline)
=======
        new_polyline = _create_dummy_instance(fol.Polyline)
>>>>>>> ab7c4f14

        patch_payload = [
            {
                "op": "add",
<<<<<<< HEAD
                "path": "/empty_classification/_id",
                "value": new_classification["_id"],
=======
                "path": "/empty_classification",
                "value": new_classification,
            },
            {
                "op": "add",
                "path": "/empty_classifications/classifications/0",
                "value": new_classification,
>>>>>>> ab7c4f14
            },
            {
                "op": "add",
                "path": "/empty_detections/detections/0",
                "value": new_detection,
            },
            {
                "op": "add",
<<<<<<< HEAD
                "path": "/empty_polylines/polylines/0",
                "value": new_polylines,
=======
                "path": "/empty_detection",
                "value": new_detection,
            },
            {
                "op": "add",
                "path": "/empty_polylines/polylines/0",
                "value": new_polyline,
            },
            {
                "op": "add",
                "path": "/empty_polyline",
                "value": new_polyline,
>>>>>>> ab7c4f14
            },
            {
                "op": "add",
                "path": "/empty_primitive",
                "value": "new primitive",
            },
            {
                "op": "add",
                "path": "/custom_doc/detections/detections/0",
                "value": new_detection,
            },
            {
                "op": "add",
                "path": "/empty_custom_doc/detections/detections/0",
                "value": new_detection,
            },
        ]
        mock_request.body.return_value = json_payload(patch_payload)
        mock_request.headers["Content-Type"] = "application/json-patch+json"

        #####
        response = await mutator.patch(mock_request)
        #####

        assert response.status_code == 200

        sample.reload()

        assert response.headers.get("ETag") == fors.generate_sample_etag(
            sample
        )
        response_dict = json.loads(response.body)

        assert response_dict["empty_classification"] == new_classification
        assert (
<<<<<<< HEAD
            response_dict["empty_detections"]["detections"][0] == new_detection
        )
        assert (
            response_dict["empty_polylines"]["polylines"][0] == new_polylines
        )
=======
            response_dict["empty_classifications"]["classifications"][0]
            == new_classification
        )
        assert response_dict["empty_detection"] == new_detection
        assert (
            response_dict["empty_detections"]["detections"][0] == new_detection
        )
        assert response_dict["empty_polyline"] == new_polyline
        assert response_dict["empty_polylines"]["polylines"][0] == new_polyline
>>>>>>> ab7c4f14
        assert response_dict["empty_primitive"] == "new primitive"
        assert (
            response_dict["custom_doc"]["detections"]["detections"][0]
            == new_detection
        )
        assert (
            response_dict["empty_custom_doc"]["detections"]["detections"][0]
            == new_detection
        )

    @pytest.mark.asyncio
    async def test_patch_nested_fields(self, mutator, mock_request, sample):
        new_detection = _create_dummy_instance(fol.Detection)

        patch_payload = [
            {
                "op": "add",
                "path": "/nested_doc/custom_documents/0/detections/detections/0",
                "value": new_detection,
            },
        ]
        mock_request.body.return_value = json_payload(patch_payload)
        mock_request.headers["Content-Type"] = "application/json-patch+json"

        #####
        response = await mutator.patch(mock_request)
        #####

        assert response.status_code == 200

        sample.reload()

        assert response.headers.get("ETag") == fors.generate_sample_etag(
            sample
        )
        response_dict = json.loads(response.body)

        assert (
            response_dict["nested_doc"]["custom_documents"][0]["detections"][
                "detections"
            ][0]
            == new_detection
        )

    @pytest.mark.asyncio
    async def test_patch_init_nested_fields_failure(
        self, mutator, mock_request
    ):
        new_detection = _create_dummy_instance(fol.Detection)

        patch_payload = [
            {
                "op": "add",
                "path": "/nested_doc/custom_documents/1/detections/detections/0",
                "value": new_detection,
            },
        ]
        mock_request.body.return_value = json_payload(patch_payload)
        mock_request.headers["Content-Type"] = "application/json-patch+json"

        #####
        response = await mutator.patch(mock_request)
        #####

        # auto-initialization not supported for lists of embedded documents
        assert response.status_code == 500

    @pytest.mark.asyncio
    async def test_patch_rplc_primitive(self, mutator, mock_request, sample):
        """Tests 'replace' on a primitive field with json-patch."""
        new_value = "updated_value"
        patch_payload = [
            {"op": "replace", "path": "/primitive_field", "value": new_value}
        ]

        mock_request.body.return_value = json_payload(patch_payload)
        mock_request.headers["Content-Type"] = "application/json-patch+json"

        #####
        response = await mutator.patch(mock_request)
        #####
        sample.reload()

        assert response.headers.get("ETag") == fors.generate_sample_etag(
            sample
        )
        response_dict = json.loads(response.body)
        assert response_dict["primitive_field"] == new_value

        assert sample.primitive_field == new_value

    @pytest.mark.asyncio
    async def test_patch_rplc_nest_label_attr(
        self, mutator, mock_request, sample
    ):
        """Tests 'replace' on a nested attribute of a label with json-patch."""
        new_label = "dog"
        patch_payload = [
            {
                "op": "replace",
                "path": "/ground_truth/detections/0/label",
                "value": new_label,
            }
        ]
        mock_request.body.return_value = json_payload(patch_payload)
        mock_request.headers["Content-Type"] = "application/json-patch+json"

        #####
        response = await mutator.patch(mock_request)
        #####

        sample.reload()

        assert response.headers.get("ETag") == fors.generate_sample_etag(
            sample
        )

        assert sample.ground_truth.detections[0].label == new_label

    @pytest.mark.asyncio
    async def test_patch_add_detect_to_list(
        self, mutator, mock_request, sample
    ):
        """Tests 'add' to a list of labels, testing the transform function."""
        new_detection = {
            "_cls": "Detection",
            "label": "dog",
            "bounding_box": [0.5, 0.5, 0.2, 0.2],
        }
        patch_payload = [
            {
                "op": "add",
                "path": "/ground_truth/detections/-",  # Path to the list
                "value": new_detection,
            }
        ]
        mock_request.body.return_value = json_payload(patch_payload)
        mock_request.headers["Content-Type"] = "application/json-patch+json"

        #####
        response = await mutator.patch(mock_request)
        #####

        sample.reload()

        assert response.headers.get("ETag") == fors.generate_sample_etag(
            sample
        )

        assert len(sample.ground_truth.detections) == 2
        assert isinstance(sample.ground_truth.detections[1], fol.Detection)
        assert sample.ground_truth.detections[1].label == "dog"

    @pytest.mark.asyncio
    async def test_patch_rmv_detect_list(self, mutator, mock_request, sample):
        """Tests 'remove' from a list of labels."""
        assert len(sample.ground_truth.detections) == 1

        patch_payload = [
            {"op": "remove", "path": "/ground_truth/detections/0"}
        ]

        mock_request.body.return_value = json_payload(patch_payload)
        mock_request.headers["Content-Type"] = "application/json-patch+json"

        #####
        response = await mutator.patch(mock_request)
        #####

        sample.reload()

        assert response.headers.get("ETag") == fors.generate_sample_etag(
            sample
        )

        assert len(sample.ground_truth.detections) == 0

    @pytest.mark.asyncio
    async def test_patch_multiple_operations(
        self, mutator, mock_request, sample
    ):
        """Tests a patch request with multiple operations."""
        patch_payload = [
            {"op": "replace", "path": "/primitive_field", "value": "multi-op"},
            {"op": "remove", "path": "/ground_truth/detections/0"},
        ]
        mock_request.body.return_value = json_payload(patch_payload)
        mock_request.headers["Content-Type"] = "application/json-patch+json"

        #####
        response = await mutator.patch(mock_request)
        #####

        sample.reload()

        assert response.headers.get("ETag") == fors.generate_sample_etag(
            sample
        )

        assert sample.primitive_field == "multi-op"
        assert len(sample.ground_truth.detections) == 0

    @pytest.mark.asyncio
    async def test_patch_invalid_path(self, mutator, mock_request):
        """Tests that a 400 is raised for an invalid path."""
        patch_payload = [
            {"op": "replace", "path": "/non_existent_field", "value": "test"}
        ]
        mock_request.body.return_value = json_payload(patch_payload)
        mock_request.headers["Content-Type"] = "application/json-patch+json"

        with pytest.raises(HTTPException) as exc_info:
            ######
            await mutator.patch(mock_request)
            ######

        assert exc_info.value.status_code == 400
        assert str(patch_payload[0]) in exc_info.value.detail

    @pytest.mark.asyncio
    async def test_patch_invalid_format(self, mutator, mock_request):
        """Tests that a 400 is raised for a malformed patch operation."""
        patch_payload = [
            {"path": "/primitive_field", "value": "test"}
        ]  # missing 'op'

        mock_request.body.return_value = json_payload(patch_payload)
        mock_request.headers["Content-Type"] = "application/json-patch+json"

        with pytest.raises(HTTPException) as exc_info:
            ######
            await mutator.patch(mock_request)
            ######

        assert exc_info.value.status_code == 400
        assert "Failed to parse patches due to" in exc_info.value.detail


class TestSampleFieldRoute:
    """Tests for sample field routes"""

    DETECTION_ID_1 = ObjectId()
    DETECTION_ID_2 = ObjectId()

    @pytest.fixture(name="sample")
    def fixture_sample(self, dataset):
        """Creates a persistent dataset for testing."""
        sample = fo.Sample(filepath="/tmp/test_sample_field.jpg")

        sample["ground_truth"] = fol.Detections(
            detections=[
                fol.Detection(
                    id=self.DETECTION_ID_1,
                    label="cat",
                    bounding_box=[0.1, 0.1, 0.2, 0.2],
                    confidence=0.9,
                ),
                fol.Detection(
                    id=self.DETECTION_ID_2,
                    label="dog",
                    bounding_box=[0.4, 0.4, 0.3, 0.3],
                    confidence=0.8,
                ),
            ]
        )
        sample["scalar_field"] = "not a list"

        dataset.add_sample(sample)

        return sample

    @pytest.fixture(name="mutator")
    def test_mutator(self):
        """Returns the Sample fields route mutator."""
        return fors.SampleField(
            scope={"type": "http"},
            receive=AsyncMock(),
            send=AsyncMock(),
        )

    @pytest.fixture(name="mock_request")
    def fixture_mock_request(self, dataset_id, sample, if_match):
        """Helper to create a mock request object."""
        mock_request = MagicMock()
        mock_request = MagicMock()
        mock_request.path_params = {
            "dataset_id": dataset_id,
            "sample_id": str(sample.id),
            "field_path": "ground_truth.detections",
            "field_id": str(self.DETECTION_ID_1),
        }
        mock_request.headers = {"Content-Type": "application/json"}
<<<<<<< HEAD

        if if_match is not None:
            mock_request.headers["If-Match"] = if_match

        mock_request.body = AsyncMock(return_value=json_payload({}))

        return mock_request

    @pytest.mark.asyncio
    async def test_update_label_in_list(self, mutator, mock_request, sample):
        """Tests updating a label within a list field."""
        new_label = "person"
        patch_payload = [
            {"op": "replace", "path": "/label", "value": new_label}
        ]

        mock_request.body.return_value = json_payload(patch_payload)

        #####
        response = await mutator.patch(mock_request)
        #####
        sample.reload()

        response_dict = json.loads(response.body)

        assert isinstance(response, Response)
        assert response.status_code == 200
        assert response.headers.get("ETag") == fors.generate_sample_etag(
            sample
        )

        # check response body
        assert response_dict["label"] == new_label
        assert response_dict["_id"]["$oid"] == str(self.DETECTION_ID_1)

        # check database state
        detection1 = sample.ground_truth.detections[0]
        detection2 = sample.ground_truth.detections[1]

        assert detection1.id == str(self.DETECTION_ID_1)
        assert detection1.label == new_label
        # ensure other item is not modified
        assert detection2.id == str(self.DETECTION_ID_2)
        assert detection2.label == "dog"

    @pytest.mark.asyncio
    async def test_dataset_not_found(self, mutator, mock_request):
        """Tests that a 404 is raised for a non-existent dataset."""

        mock_request.path_params["dataset_id"] = "non-existent-dataset"

=======

        if if_match is not None:
            mock_request.headers["If-Match"] = if_match

        mock_request.body = AsyncMock(return_value=json_payload({}))

        return mock_request

    @pytest.mark.asyncio
    async def test_update_label_in_list(self, mutator, mock_request, sample):
        """Tests updating a label within a list field."""
        new_label = "person"
        patch_payload = [
            {"op": "replace", "path": "/label", "value": new_label}
        ]

        mock_request.body.return_value = json_payload(patch_payload)

        #####
        response = await mutator.patch(mock_request)
        #####
        sample.reload()

        response_dict = json.loads(response.body)

        assert isinstance(response, Response)
        assert response.status_code == 200
        assert response.headers.get("ETag") == fors.generate_sample_etag(
            sample
        )

        # check response body
        assert response_dict["label"] == new_label
        assert response_dict["_id"]["$oid"] == str(self.DETECTION_ID_1)

        # check database state
        detection1 = sample.ground_truth.detections[0]
        detection2 = sample.ground_truth.detections[1]

        assert detection1.id == str(self.DETECTION_ID_1)
        assert detection1.label == new_label
        # ensure other item is not modified
        assert detection2.id == str(self.DETECTION_ID_2)
        assert detection2.label == "dog"

    @pytest.mark.asyncio
    async def test_dataset_not_found(self, mutator, mock_request):
        """Tests that a 404 is raised for a non-existent dataset."""

        mock_request.path_params["dataset_id"] = "non-existent-dataset"

        with pytest.raises(HTTPException) as exc_info:
            #####
            await mutator.patch(mock_request)
            #####

        assert exc_info.value.status_code == 404
        assert (
            exc_info.value.detail == "Dataset 'non-existent-dataset' not found"
        )

    @pytest.mark.asyncio
    async def test_sample_not_found(self, mutator, mock_request, dataset_id):
        """Tests that a 404 is raised for a non-existent sample."""
        bad_id = str(ObjectId())
        mock_request.path_params["sample_id"] = bad_id

>>>>>>> ab7c4f14
        with pytest.raises(HTTPException) as exc_info:
            #####
            await mutator.patch(mock_request)
            #####

        assert exc_info.value.status_code == 404
        assert (
<<<<<<< HEAD
            exc_info.value.detail == "Dataset 'non-existent-dataset' not found"
        )

    @pytest.mark.asyncio
    async def test_sample_not_found(self, mutator, mock_request, dataset_id):
        """Tests that a 404 is raised for a non-existent sample."""
        bad_id = str(ObjectId())
        mock_request.path_params["sample_id"] = bad_id
=======
            exc_info.value.detail
            == f"Sample '{bad_id}' not found in dataset '{dataset_id}'"
        )

    @pytest.mark.asyncio
    @pytest.mark.parametrize(
        "if_match", [None] + _if_match_values, indirect=True
    )
    async def test_if_match_header_failure(
        self, mutator, mock_request, sample, if_match
    ):
        """Tests that a 4xx HTTPException is raised for an invalid If-Match."""
        if if_match is None:
            expected_status = 400
            expected_detail = "Invalid If-Match header"
        else:
            expected_status = 412
            expected_detail = "If-Match condition failed"

        # Update the sample to change its last_modified_at
        sample["primitive_field"] = "new_value"
        sample.save()

        patch_payload = [{"op": "replace", "path": "/label", "value": "fish"}]

        mock_request.body.return_value = json_payload(patch_payload)

        with pytest.raises(HTTPException) as exc_info:
            #####
            await mutator.patch(mock_request)
            #####

        assert exc_info.value.status_code == expected_status
        assert exc_info.value.detail == expected_detail

    @pytest.mark.asyncio
    async def test_field_path_not_found(self, mutator, mock_request, sample):
        """Tests that a 404 is raised for a non-existent field path."""
        bad_path = "non_existent.path"
        mock_request.path_params["field_path"] = bad_path
>>>>>>> ab7c4f14

        with pytest.raises(HTTPException) as exc_info:
            #####
            await mutator.patch(mock_request)
            #####

        assert exc_info.value.status_code == 404
        assert (
            exc_info.value.detail
<<<<<<< HEAD
            == f"Sample '{bad_id}' not found in dataset '{dataset_id}'"
        )

    @pytest.mark.asyncio
    @pytest.mark.parametrize(
        "if_match", [None] + _if_match_values, indirect=True
    )
    async def test_if_match_header_failure(
        self, mutator, mock_request, sample, if_match
    ):
        """Tests that a 4xx HTTPException is raised for an invalid If-Match."""
        if if_match is None:
            expected_status = 400
            expected_detail = "Invalid If-Match header"
        else:
            expected_status = 412
            expected_detail = "If-Match condition failed"

        # Update the sample to change its last_modified_at
        sample["primitive_field"] = "new_value"
        sample.save()

        patch_payload = [{"op": "replace", "path": "/label", "value": "fish"}]

        mock_request.body.return_value = json_payload(patch_payload)

        with pytest.raises(HTTPException) as exc_info:
            #####
            await mutator.patch(mock_request)
            #####

        assert exc_info.value.status_code == expected_status
        assert exc_info.value.detail == expected_detail

    @pytest.mark.asyncio
    async def test_field_path_not_found(self, mutator, mock_request, sample):
        """Tests that a 404 is raised for a non-existent field path."""
        bad_path = "non_existent.path"
        mock_request.path_params["field_path"] = bad_path

        with pytest.raises(HTTPException) as exc_info:
            #####
            await mutator.patch(mock_request)
            #####

        assert exc_info.value.status_code == 404
        assert (
            exc_info.value.detail
            == f"Field '{bad_path}' not found in sample '{sample.id}'"
        )

    @pytest.mark.asyncio
=======
            == f"Field '{bad_path}' not found in sample '{sample.id}'"
        )

    @pytest.mark.asyncio
>>>>>>> ab7c4f14
    async def test_field_is_not_a_list(self, mutator, mock_request):
        """Tests that a 400 is raised if the field path does not point to a
        list."""
        field_path = "scalar_field"

        mock_request.path_params["field_path"] = field_path

        with pytest.raises(HTTPException) as exc_info:
            #####
            await mutator.patch(mock_request)
            #####

        assert exc_info.value.status_code == 400
        assert exc_info.value.detail == f"Field '{field_path}' is not a list"

    @pytest.mark.asyncio
    async def test_field_id_not_found_in_list(self, mutator, mock_request):
        """Tests that a 404 is raised if the field ID is not in the list."""
        bad_id = str(ObjectId())
        mock_request.path_params["field_id"] = bad_id

        with pytest.raises(HTTPException) as exc_info:
            #####
            await mutator.patch(mock_request)
            #####

        assert exc_info.value.status_code == 404
        assert exc_info.value.detail == (
            f"Field with id '{bad_id}' not found in field "
            f"'{mock_request.path_params['field_path']}'"
        )

    @pytest.mark.asyncio
    async def test_invalid_patch_operation(self, mutator, mock_request):
        """Tests that a 400 is raised for an invalid patch operation."""
        patch_payload = [
            {"op": "replace", "path": "/non_existent_attr", "value": "test"}
        ]
        mock_request.body.return_value = json_payload(patch_payload)
        mock_request.headers["Content-Type"] = "application/json-patch+json"

        with pytest.raises(HTTPException) as exc_info:
            ###
            await mutator.patch(mock_request)
            ###

        assert exc_info.value.status_code == 400
        assert str(patch_payload[0]) in exc_info.value.detail
        assert (
            "non_existent_attr" in exc_info.value.detail[str(patch_payload[0])]
        )<|MERGE_RESOLUTION|>--- conflicted
+++ resolved
@@ -27,16 +27,12 @@
 
 class CustomEmbeddedDoc(fo.EmbeddedDocument):
     classification = fo.EmbeddedDocumentField(document_type=fo.Classification)
-<<<<<<< HEAD
-    detections = fo.EmbeddedDocumentField(document_type=fo.Detections)
-=======
     classifications = fo.EmbeddedDocumentField(
         document_type=fo.Classifications
     )
     detection = fo.EmbeddedDocumentField(document_type=fo.Detection)
     detections = fo.EmbeddedDocumentField(document_type=fo.Detections)
     polyline = fo.EmbeddedDocumentField(document_type=fo.Polyline)
->>>>>>> ab7c4f14
     polylines = fo.EmbeddedDocumentField(document_type=fo.Polylines)
 
 
@@ -87,13 +83,8 @@
         return str(sample.last_modified_at.timestamp())
 
     raise ValueError(f"Unknown connection type: {if_match_type}")
-<<<<<<< HEAD
-
-
-=======
-
-
->>>>>>> ab7c4f14
+
+
 def json_payload(payload: dict) -> bytes:
     """Converts a dictionary to a JSON payload."""
     return json_util.dumps(payload).encode("utf-8")
@@ -129,11 +120,6 @@
             fol.Classification,
         )
         dataset.add_sample_field(
-<<<<<<< HEAD
-            "empty_detections", fo.EmbeddedDocumentField, fol.Detections
-        )
-        dataset.add_sample_field(
-=======
             "empty_classifications",
             fo.EmbeddedDocumentField,
             fol.Classifications,
@@ -148,7 +134,6 @@
             "empty_polyline", fo.EmbeddedDocumentField, fol.Polyline
         )
         dataset.add_sample_field(
->>>>>>> ab7c4f14
             "empty_polylines", fo.EmbeddedDocumentField, fol.Polylines
         )
 
@@ -202,21 +187,12 @@
             "dataset_id": dataset_id,
             "sample_id": str(sample.id),
         }
-<<<<<<< HEAD
 
         mock_request.headers = {"Content-Type": "application/json"}
 
         if if_match is not None:
             mock_request.headers["If-Match"] = if_match
 
-=======
-
-        mock_request.headers = {"Content-Type": "application/json"}
-
-        if if_match is not None:
-            mock_request.headers["If-Match"] = if_match
-
->>>>>>> ab7c4f14
         mock_request.body = AsyncMock(return_value=json_payload({}))
 
         return mock_request
@@ -320,19 +296,11 @@
 
         response_dict = json.loads(response.body)
         assert isinstance(response_dict, dict)
-<<<<<<< HEAD
 
         updated_detection = sample.ground_truth_2.detections[0]
         assert updated_detection.bounding_box == bounding_box
         assert updated_detection.confidence == confidence
 
-=======
-
-        updated_detection = sample.ground_truth_2.detections[0]
-        assert updated_detection.bounding_box == bounding_box
-        assert updated_detection.confidence == confidence
-
->>>>>>> ab7c4f14
     @pytest.mark.asyncio
     async def test_add_classification(self, mutator, mock_request, sample):
         """
@@ -435,21 +403,12 @@
         }
 
         mock_request.body.return_value = json_payload(patch_payload)
-<<<<<<< HEAD
-
-        with pytest.raises(HTTPException) as exc_info:
-            #####
-            await mutator.patch(mock_request)
-            #####
-
-=======
-
-        with pytest.raises(HTTPException) as exc_info:
-            #####
-            await mutator.patch(mock_request)
-            #####
-
->>>>>>> ab7c4f14
+
+        with pytest.raises(HTTPException) as exc_info:
+            #####
+            await mutator.patch(mock_request)
+            #####
+
         assert exc_info.value.status_code == 400
         assert exc_info.value.detail["bad_label"] == (
             "No deserializer registered for class 'NonExistentLabelType'"
@@ -499,19 +458,11 @@
     async def test_patch_init_fields(self, mutator, mock_request, sample):
         new_classification = _create_dummy_instance(fol.Classification)
         new_detection = _create_dummy_instance(fol.Detection)
-<<<<<<< HEAD
-        new_polylines = _create_dummy_instance(fol.Polyline)
-=======
         new_polyline = _create_dummy_instance(fol.Polyline)
->>>>>>> ab7c4f14
-
-        patch_payload = [
-            {
-                "op": "add",
-<<<<<<< HEAD
-                "path": "/empty_classification/_id",
-                "value": new_classification["_id"],
-=======
+
+        patch_payload = [
+            {
+                "op": "add",
                 "path": "/empty_classification",
                 "value": new_classification,
             },
@@ -519,7 +470,6 @@
                 "op": "add",
                 "path": "/empty_classifications/classifications/0",
                 "value": new_classification,
->>>>>>> ab7c4f14
             },
             {
                 "op": "add",
@@ -528,10 +478,6 @@
             },
             {
                 "op": "add",
-<<<<<<< HEAD
-                "path": "/empty_polylines/polylines/0",
-                "value": new_polylines,
-=======
                 "path": "/empty_detection",
                 "value": new_detection,
             },
@@ -544,7 +490,6 @@
                 "op": "add",
                 "path": "/empty_polyline",
                 "value": new_polyline,
->>>>>>> ab7c4f14
             },
             {
                 "op": "add",
@@ -580,13 +525,6 @@
 
         assert response_dict["empty_classification"] == new_classification
         assert (
-<<<<<<< HEAD
-            response_dict["empty_detections"]["detections"][0] == new_detection
-        )
-        assert (
-            response_dict["empty_polylines"]["polylines"][0] == new_polylines
-        )
-=======
             response_dict["empty_classifications"]["classifications"][0]
             == new_classification
         )
@@ -596,7 +534,6 @@
         )
         assert response_dict["empty_polyline"] == new_polyline
         assert response_dict["empty_polylines"]["polylines"][0] == new_polyline
->>>>>>> ab7c4f14
         assert response_dict["empty_primitive"] == "new primitive"
         assert (
             response_dict["custom_doc"]["detections"]["detections"][0]
@@ -889,7 +826,6 @@
             "field_id": str(self.DETECTION_ID_1),
         }
         mock_request.headers = {"Content-Type": "application/json"}
-<<<<<<< HEAD
 
         if if_match is not None:
             mock_request.headers["If-Match"] = if_match
@@ -941,58 +877,6 @@
 
         mock_request.path_params["dataset_id"] = "non-existent-dataset"
 
-=======
-
-        if if_match is not None:
-            mock_request.headers["If-Match"] = if_match
-
-        mock_request.body = AsyncMock(return_value=json_payload({}))
-
-        return mock_request
-
-    @pytest.mark.asyncio
-    async def test_update_label_in_list(self, mutator, mock_request, sample):
-        """Tests updating a label within a list field."""
-        new_label = "person"
-        patch_payload = [
-            {"op": "replace", "path": "/label", "value": new_label}
-        ]
-
-        mock_request.body.return_value = json_payload(patch_payload)
-
-        #####
-        response = await mutator.patch(mock_request)
-        #####
-        sample.reload()
-
-        response_dict = json.loads(response.body)
-
-        assert isinstance(response, Response)
-        assert response.status_code == 200
-        assert response.headers.get("ETag") == fors.generate_sample_etag(
-            sample
-        )
-
-        # check response body
-        assert response_dict["label"] == new_label
-        assert response_dict["_id"]["$oid"] == str(self.DETECTION_ID_1)
-
-        # check database state
-        detection1 = sample.ground_truth.detections[0]
-        detection2 = sample.ground_truth.detections[1]
-
-        assert detection1.id == str(self.DETECTION_ID_1)
-        assert detection1.label == new_label
-        # ensure other item is not modified
-        assert detection2.id == str(self.DETECTION_ID_2)
-        assert detection2.label == "dog"
-
-    @pytest.mark.asyncio
-    async def test_dataset_not_found(self, mutator, mock_request):
-        """Tests that a 404 is raised for a non-existent dataset."""
-
-        mock_request.path_params["dataset_id"] = "non-existent-dataset"
-
         with pytest.raises(HTTPException) as exc_info:
             #####
             await mutator.patch(mock_request)
@@ -1009,7 +893,6 @@
         bad_id = str(ObjectId())
         mock_request.path_params["sample_id"] = bad_id
 
->>>>>>> ab7c4f14
         with pytest.raises(HTTPException) as exc_info:
             #####
             await mutator.patch(mock_request)
@@ -1017,16 +900,6 @@
 
         assert exc_info.value.status_code == 404
         assert (
-<<<<<<< HEAD
-            exc_info.value.detail == "Dataset 'non-existent-dataset' not found"
-        )
-
-    @pytest.mark.asyncio
-    async def test_sample_not_found(self, mutator, mock_request, dataset_id):
-        """Tests that a 404 is raised for a non-existent sample."""
-        bad_id = str(ObjectId())
-        mock_request.path_params["sample_id"] = bad_id
-=======
             exc_info.value.detail
             == f"Sample '{bad_id}' not found in dataset '{dataset_id}'"
         )
@@ -1067,56 +940,6 @@
         """Tests that a 404 is raised for a non-existent field path."""
         bad_path = "non_existent.path"
         mock_request.path_params["field_path"] = bad_path
->>>>>>> ab7c4f14
-
-        with pytest.raises(HTTPException) as exc_info:
-            #####
-            await mutator.patch(mock_request)
-            #####
-
-        assert exc_info.value.status_code == 404
-        assert (
-            exc_info.value.detail
-<<<<<<< HEAD
-            == f"Sample '{bad_id}' not found in dataset '{dataset_id}'"
-        )
-
-    @pytest.mark.asyncio
-    @pytest.mark.parametrize(
-        "if_match", [None] + _if_match_values, indirect=True
-    )
-    async def test_if_match_header_failure(
-        self, mutator, mock_request, sample, if_match
-    ):
-        """Tests that a 4xx HTTPException is raised for an invalid If-Match."""
-        if if_match is None:
-            expected_status = 400
-            expected_detail = "Invalid If-Match header"
-        else:
-            expected_status = 412
-            expected_detail = "If-Match condition failed"
-
-        # Update the sample to change its last_modified_at
-        sample["primitive_field"] = "new_value"
-        sample.save()
-
-        patch_payload = [{"op": "replace", "path": "/label", "value": "fish"}]
-
-        mock_request.body.return_value = json_payload(patch_payload)
-
-        with pytest.raises(HTTPException) as exc_info:
-            #####
-            await mutator.patch(mock_request)
-            #####
-
-        assert exc_info.value.status_code == expected_status
-        assert exc_info.value.detail == expected_detail
-
-    @pytest.mark.asyncio
-    async def test_field_path_not_found(self, mutator, mock_request, sample):
-        """Tests that a 404 is raised for a non-existent field path."""
-        bad_path = "non_existent.path"
-        mock_request.path_params["field_path"] = bad_path
 
         with pytest.raises(HTTPException) as exc_info:
             #####
@@ -1130,12 +953,6 @@
         )
 
     @pytest.mark.asyncio
-=======
-            == f"Field '{bad_path}' not found in sample '{sample.id}'"
-        )
-
-    @pytest.mark.asyncio
->>>>>>> ab7c4f14
     async def test_field_is_not_a_list(self, mutator, mock_request):
         """Tests that a 400 is raised if the field path does not point to a
         list."""
