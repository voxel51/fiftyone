"""
Unit tests for operators utilities.

| Copyright 2017-2025, Voxel51, Inc.
| `voxel51.com <https://voxel51.com/>`_
|
"""

import unittest
import unittest.mock

from fiftyone.operators.executor import ExecutionContextUser
import pytest
from unittest.mock import patch

import fiftyone.operators.types as types
from fiftyone.operators.operator import Operator
from fiftyone.operators.executor import (
    execute_or_delegate_operator,
    ExecutionResult,
)
from fiftyone.operators import OperatorConfig
<<<<<<< HEAD


class TestOperatorExecutionContext(unittest.TestCase):
    def test_execution_context_user(self):
        user_dict = {
            "email": "testuser@voxel51.com",
            "id": "test_user",
            "name": "Test User",
            "role": "MEMBER",
            "dataset_permission": "MANAGE",
        }
        user_from_dict = ExecutionContextUser.from_dict(user_dict)
        user = ExecutionContextUser(
            email="testuser@voxel51.com",
            id="test_user",
            name="Test User",
            role="MEMBER",
            dataset_permission="MANAGE",
        )
        self.assertEqual(user_from_dict.serialize(), user_dict)
        self.assertEqual(user_from_dict.to_dict(), user_dict)
        self.assertEqual(user.serialize(), user_dict)
        self.assertEqual(user.to_dict(), user_dict)

    def test_execution_context(self):
        request_params = {
            "dataset_name": "test_dataset",
            "params": {"name": "Jon"},
            "view": [
                {
                    "_cls": "fiftyone.core.stages.Limit",
                    "kwargs": [["limit", 3]],
                }
            ],
            "selected": ["sample_id_one"],
        }
        user = ExecutionContextUser(
            email="testuser@voxel51.com",
            id="test_user",
            name="Test User",
            role="MEMBER",
            dataset_permission="MANAGE",
        )
        ctx = ExecutionContext(
            operator_uri="test_operator",
            request_params=request_params,
            user=user,
        )
        self.assertEqual(
            ctx.serialize(),
            {
                "params": request_params["params"],
                "request_params": request_params,
                "user": user.id,
            },
        )
        self.assertEqual(
            ctx.to_dict(),
            {
                "executor": None,
                "params": request_params["params"],
                "request_params": request_params,
                "user": user,
            },
        )
        self.assertEqual(ctx.user, user)
        self.assertEqual(ctx.params, request_params["params"])
        self.assertEqual(ctx.request_params, request_params)
        self.assertEqual(ctx.executor, None)
        self.assertEqual(ctx.user_id, user.id)
        self.assertEqual(ctx.delegated, False)
        self.assertEqual(ctx.dataset_name, request_params["dataset_name"])
        self.assertEqual(ctx.dataset_id, None)
        self.assertEqual(ctx.has_custom_view, True)
        self.assertEqual(ctx.selected, request_params["selected"])

        # delegated
        delegated_request_params = {
            **request_params,
            "delegated": True,
            "request_delegation": True,
            "delegation_target": "scheduler-one",
        }
        delegated_ctx = ExecutionContext(
            operator_uri="test_delegated_operator",
            request_params=delegated_request_params,
            user=user,
        )
        self.assertEqual(delegated_ctx.delegated, True)
        self.assertEqual(delegated_ctx.requesting_delegated_execution, True)
        self.assertEqual(delegated_ctx.delegation_target, "scheduler-one")
=======
>>>>>>> 55709fbe


ECHO_URI = "@voxel51/operators/echo"


class EchoOperator(Operator):
    @property
    def config(self):
        return OperatorConfig(name="echo")

    def resolve_input(self, ctx):
        inputs = types.Object()
        inputs.str("message")
        return types.Property(inputs)

    def execute(self, ctx):
        return {
            "message": ctx.params.get("message", None),
            "user_name": ctx.user.name,
        }


@pytest.mark.asyncio
@patch("fiftyone.operators.registry.OperatorRegistry.list_operators")
async def test_execute_or_delegate_operator(list_operators):
    list_operators.return_value = [EchoOperator(_builtin=True)]

<<<<<<< HEAD
    mock_resolve_user_return = {"id": "123", "name": "test_user"}
    with unittest.mock.patch(
        "fiftyone.internal.api_requests.resolve_user",
        unittest.mock.AsyncMock(return_value=mock_resolve_user_return),
    ) as mock_resolve_user:
        request_params = {
            "dataset_name": "test_dataset",
            "operator_uri": ECHO_URI,
            "params": {"message": "Hello, World!"},
        }

        result = await execute_or_delegate_operator(ECHO_URI, request_params)

        assert isinstance(result, ExecutionResult)
        json_result = result.to_json()
        assert json_result["result"]["message"] == "Hello, World!"
        assert (
            json_result["result"]["user_name"]
            == mock_resolve_user_return["name"]
        )
        mock_resolve_user.assert_called_once()
=======
    request_params = {
        "dataset_name": "test_dataset",
        "operator_uri": ECHO_URI,
        "params": {"message": "Hello, World!"},
    }

    result = await execute_or_delegate_operator(ECHO_URI, request_params)

    assert isinstance(result, ExecutionResult)
    json_result = result.to_json()
    assert json_result["result"]["message"] == "Hello, World!"
>>>>>>> 55709fbe
<|MERGE_RESOLUTION|>--- conflicted
+++ resolved
@@ -20,7 +20,6 @@
     ExecutionResult,
 )
 from fiftyone.operators import OperatorConfig
-<<<<<<< HEAD
 
 
 class TestOperatorExecutionContext(unittest.TestCase):
@@ -112,8 +111,6 @@
         self.assertEqual(delegated_ctx.delegated, True)
         self.assertEqual(delegated_ctx.requesting_delegated_execution, True)
         self.assertEqual(delegated_ctx.delegation_target, "scheduler-one")
-=======
->>>>>>> 55709fbe
 
 
 ECHO_URI = "@voxel51/operators/echo"
@@ -141,7 +138,6 @@
 async def test_execute_or_delegate_operator(list_operators):
     list_operators.return_value = [EchoOperator(_builtin=True)]
 
-<<<<<<< HEAD
     mock_resolve_user_return = {"id": "123", "name": "test_user"}
     with unittest.mock.patch(
         "fiftyone.internal.api_requests.resolve_user",
@@ -162,17 +158,4 @@
             json_result["result"]["user_name"]
             == mock_resolve_user_return["name"]
         )
-        mock_resolve_user.assert_called_once()
-=======
-    request_params = {
-        "dataset_name": "test_dataset",
-        "operator_uri": ECHO_URI,
-        "params": {"message": "Hello, World!"},
-    }
-
-    result = await execute_or_delegate_operator(ECHO_URI, request_params)
-
-    assert isinstance(result, ExecutionResult)
-    json_result = result.to_json()
-    assert json_result["result"]["message"] == "Hello, World!"
->>>>>>> 55709fbe
+        mock_resolve_user.assert_called_once()