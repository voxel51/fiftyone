--- conflicted
+++ resolved
@@ -21,10 +21,7 @@
 )
 from fiftyone.operators import OperatorConfig
 import fiftyone.operators.registry as registry
-<<<<<<< HEAD
-=======
 import fiftyone.internal.api_requests as far
->>>>>>> e47b9381
 
 
 class TestOperatorExecutionContext(unittest.TestCase):
@@ -132,14 +129,10 @@
         return types.Property(inputs)
 
     def execute(self, ctx):
-<<<<<<< HEAD
-        return {"message": ctx.params.get("message", None)}
-=======
         return {
             "message": ctx.params.get("message", None),
             "user_name": ctx.user.name,
         }
->>>>>>> e47b9381
 
 
 # Force registration of the operator for testing
@@ -148,19 +141,6 @@
 
 @pytest.mark.asyncio
 async def test_execute_or_delegate_operator():
-<<<<<<< HEAD
-    request_params = {
-        "dataset_name": "test_dataset",
-        "operator_uri": ECHO_URI,
-        "params": {"message": "Hello, World!"},
-    }
-
-    result = await execute_or_delegate_operator(ECHO_URI, request_params)
-
-    assert isinstance(result, ExecutionResult)
-    json_result = result.to_json()
-    assert json_result["result"]["message"] == "Hello, World!"
-=======
     mock_resolve_user_return = {"id": "123", "name": "test_user"}
     with unittest.mock.patch(
         "fiftyone.internal.api_requests.resolve_user",
@@ -181,5 +161,4 @@
             json_result["result"]["user_name"]
             == mock_resolve_user_return["name"]
         )
-        mock_resolve_user.assert_called_once()
->>>>>>> e47b9381
+        mock_resolve_user.assert_called_once()