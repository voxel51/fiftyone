"""
FiftyOne delegated operator related unit tests.

| Copyright 2017-2024, Voxel51, Inc.
| `voxel51.com <https://voxel51.com/>`_
|
"""

import time
import unittest
from unittest import mock
from unittest.mock import patch

import bson
import pytest

import fiftyone
from bson import ObjectId

from fiftyone import Dataset
from fiftyone.factory import (
    DelegatedOperationPagingParams,
    SortDirection,
    SortByField,
)
from fiftyone.operators.delegated import DelegatedOperationService
from fiftyone.operators.executor import (
    ExecutionContext,
    ExecutionResult,
    ExecutionRunState,
    ExecutionContextUser,
)
from fiftyone.factory.repos import delegated_operation
from fiftyone.operators.operator import Operator, OperatorConfig


class MockDataset:
    def __init__(self, **kwargs):
        self.name = kwargs.get("name", "test_dataset")
        self._doc = mock.MagicMock()
        self._doc.id = kwargs.get("id", ObjectId())

    def save(self):
        pass

    def delete(self):
        pass


class MockInputs:
    def to_json(self):
        return {"inputs": {"type": "string"}}


class MockOutputs:
    def to_json(self):
        return {"outputs": {"type": "string"}}


class MockOperator(Operator):
    result = {"executed": True}

    def __init__(self, success=True, sets_progress=False, **kwargs):
        self.success = success
        self.sets_progress = sets_progress
        super().__init__(**kwargs)

    @property
    def config(self):
        return OperatorConfig(
            name="mock_operator",
            label="Mock Operator",
            disable_schema_validation=True,
        )

    def resolve_input(self, *args, **kwargs):
        return

    def resolve_delegation(self, ctx) -> bool:
        return True

    def execute(self, ctx):
        if not self.success:
            raise Exception("MockOperator failed")

        if self.sets_progress:
            ctx.set_progress(0.5, "halfway there")
        return self.result


class MockGeneratorOperator(Operator):
    def __init__(self, success=True, sets_progress=False, **kwargs):
        self.success = success
        self.sets_progress = sets_progress
        super().__init__(**kwargs)

    @property
    def config(self):
        return OperatorConfig(
            name="mock_operator",
            label="Mock Operator",
            disable_schema_validation=True,
        )

    def resolve_input(self, *args, **kwargs):
        return

    def resolve_delegation(self, ctx) -> bool:
        return True

    def execute(self, ctx):
        if not self.success:
            raise Exception("MockOperator failed")

        if self.sets_progress:
            ctx.set_progress(0.5, "halfway there")

        yield {"executed": True}


class MockProgressiveOperator(MockGeneratorOperator):
    def __init__(self, success=True, **kwargs):
        self.success = success
        self.sets_progress = True
        super().__init__(**kwargs)

    def execute(self, ctx):
        if not self.success:
            raise Exception("MockOperator failed")

        for x in range(10):
            ctx.set_progress(x / 10, f"progress {x}")
            yield {"executed": True}
            time.sleep(0.1)


class MockOperatorWithIO(MockOperator):
    def resolve_input(self, *args, **kwargs):
        return MockInputs()

    def resolve_output(self, *args, **kwargs):
        return MockOutputs()


class MockProgressiveOperatorWithOutputs(MockGeneratorOperator):
    def __init__(self, success=True, **kwargs):
        self.success = success
        self.sets_progress = True
        super().__init__(**kwargs)

    def execute(self, ctx):
        if not self.success:
            raise Exception("MockOperator failed")

        for x in range(10):
            ctx.set_progress(x / 10, f"progress {x}")
            yield {"executed": True}
            time.sleep(0.1)

    def resolve_output(self, *args, **kwargs):
        return MockOutputs()


@patch(
    "fiftyone.operators.executor.resolve_operation_user",
    return_value=None,
)
@patch.object(
    delegated_operation,
    "is_remote_service",
    return_value=False,
)
@patch(
    "fiftyone.operators.registry.OperatorRegistry.operator_exists",
    return_value=True,
)
@patch(
    "fiftyone.operators.registry.OperatorRegistry.get_operator",
    return_value=MockOperator(),
)
class DelegatedOperationServiceTests(unittest.IsolatedAsyncioTestCase):
    _should_fail = False

    @patch.object(
        delegated_operation,
        "is_remote_service",
        return_value=False,
    )
    def setUp(self, mock_is_remote_service):
        self.docs_to_delete = []
        self.svc = DelegatedOperationService()

    def tearDown(self):
        self.delete_test_data()

    def delete_test_data(self):
        with patch.object(
            fiftyone.operators.registry.OperatorRegistry, "operator_exists"
        ) as operator_exists:
            with patch.object(
                fiftyone.operators.registry.OperatorRegistry, "get_operator"
            ) as get_operator:
                operator_exists.return_value = True
                get_operator.return_value = MockOperator()
                for doc in self.docs_to_delete:
                    self.svc.delete_operation(doc_id=doc.id)

    @patch(
        "fiftyone.core.odm.utils.load_dataset",
    )
    def test_delegate_operation(
        self,
        mock_load_dataset,
        mock_get_operator,
        mock_operator_exists,
        mock_is_remote_service,
        mock_resolve_operation_user,
    ):
        dataset_id = ObjectId()
        dataset_name = f"test_dataset_{dataset_id}"
        mock_load_dataset.return_value.name = dataset_name
        mock_load_dataset.return_value._doc.id = dataset_id
        doc = self.svc.queue_operation(
            operator="@voxelfiftyone/operator/foo",
            label=mock_get_operator.return_value.config.label,
            delegation_target="foo",
            context=ExecutionContext(
                request_params={"foo": "bar", "dataset_name": dataset_name},
            ),
        )
        self.docs_to_delete.append(doc)
        self.assertIsNotNone(doc.queued_at)
        self.assertEqual(doc.label, "Mock Operator")
        self.assertEqual(doc.run_state, ExecutionRunState.QUEUED)
        self.assertEqual(doc.metadata, {})

        doc2_metadata = {"inputs_schema": {}}
        doc2 = self.svc.queue_operation(
            operator="@voxelfiftyone/operator/foo",
            delegation_target="foo",
            context=ExecutionContext(
                request_params={"foo": "bar", "dataset_name": dataset_name},
            ),
            metadata=doc2_metadata,
        )
        self.docs_to_delete.append(doc2)
        self.assertIsNotNone(doc2.queued_at)
        self.assertEqual(doc2.label, "@voxelfiftyone/operator/foo")
        self.assertEqual(doc2.run_state, ExecutionRunState.QUEUED)
        self.assertEqual(doc2.metadata, doc2_metadata)

    def test_list_operations(
        self,
        mock_get_operator,
        mock_operator_exists,
        mock_is_remote_service,
        mock_resolve_operation_user,
    ):
        dataset_name = f"test_dataset_{ObjectId()}"
        dataset = Dataset(dataset_name, _create=True, persistent=True)
        dataset.save()
        dataset_id = dataset._doc.id

        self.delete_test_data()

        dataset_name2 = f"test_dataset_{ObjectId()}"
        dataset2 = Dataset(dataset_name2, _create=True, persistent=True)
        dataset2.save()
        dataset_id2 = dataset2._doc.id

        operator = "@voxelfiftyone/operator/foo"
        operator2 = "@voxelfiftyone/operator/bar"

        dynamic_docs = []
        static_docs = []

        # get all the existing counts of queued operations
        initial_queued = len(self.svc.get_queued_operations())
        initial_running = len(self.svc.get_running_operations())
        initial_scheduled = len(self.svc.get_scheduled_operations())
        initial_dataset_queued = len(
            self.svc.get_queued_operations(dataset_name=dataset_name)
        )
        initial_operator_queued = len(
            self.svc.get_queued_operations(operator=operator)
        )

        # create a bunch of ops
        for i in range(10):
            doc = self.svc.queue_operation(
                operator=operator,
                label=mock_get_operator.return_value.name,
                # delegation_target=f"delegation_target{i}",
                context=ExecutionContext(
                    request_params={
                        "foo": "bar",
                        "dataset_name": dataset_name,
                        "dataset_id": str(dataset_id),
                    },
                ),
            )
            self.docs_to_delete.append(doc)
            # pylint: disable=no-member
            dynamic_docs.append(doc.id)

        for i in range(10):
            doc = self.svc.queue_operation(
                operator=operator2,
                label=mock_get_operator.return_value.name,
                # delegation_target=f"delegation_target_2{i}",
                context=ExecutionContext(
                    request_params={
                        "foo": "bar",
                        "dataset_name": dataset_name2,
                        "dataset_id": str(dataset_id2),
                    },
                ),
            )
            self.docs_to_delete.append(doc)
            static_docs.append(doc.id)

        queued = self.svc.get_queued_operations()
        # dynamic + static docs should be queued
        self.assertEqual(
            len(queued), len(dynamic_docs) + len(static_docs) + initial_queued
        )

        queued = self.svc.get_queued_operations(dataset_name=dataset_name)
        # dataset_name corresponds to dynamic docs
        self.assertEqual(
            len(queued), len(dynamic_docs) + initial_dataset_queued
        )

        queued = self.svc.get_queued_operations(operator=operator)
        # operator corresponds to dynamic docs
        self.assertEqual(
            len(queued), len(dynamic_docs) + initial_operator_queued
        )

        # test set_running behavior
        for doc_id in dynamic_docs:
            self.svc.set_running(doc_id)

        queued = self.svc.get_queued_operations()
        # static docs should be `queued`
        self.assertEqual(len(queued), len(static_docs) + initial_queued)

        running = self.svc.get_running_operations()
        # dynamic docs should be `running`
        self.assertEqual(len(running), len(dynamic_docs) + initial_running)

        # test set_scheduled behavior
        for doc_id in dynamic_docs:
            self.svc.set_scheduled(doc_id)

        queued = self.svc.get_queued_operations()
        # static docs should be `queued`
        self.assertEqual(len(queued), len(static_docs) + initial_queued)

        scheduled = self.svc.get_scheduled_operations()
        # dynamic docs should be `scheduled`
        self.assertEqual(len(scheduled), len(dynamic_docs) + initial_scheduled)

        # test set_queued(id) behavior
        for doc_id in dynamic_docs:
            self.svc.set_queued(doc_id)

        queued = self.svc.get_queued_operations()
        # dynamic + static docs should be `queued`
        self.assertEqual(
            len(queued), len(dynamic_docs) + len(static_docs) + initial_queued
        )

        # test set_queued(id, current_state=...) behavior
        # set_queued(id, current_state=...) should only transition elements matching `current_state`

        subset_size = 4
        non_subset_size = len(dynamic_docs) - subset_size
        # transition a subset of docs to `scheduled`
        for doc_id in dynamic_docs[:subset_size]:
            self.svc.set_scheduled(doc_id)
        # transition the other dynamic docs to `running` (just not `scheduled` or `queued`)
        for doc_id in dynamic_docs[subset_size:]:
            self.svc.set_running(doc_id)

        scheduled = self.svc.get_scheduled_operations()
        # subset should be `scheduled`
        self.assertEqual(len(scheduled), subset_size + initial_scheduled)

        running = self.svc.get_running_operations()
        # non-subset should be `running`
        self.assertEqual(len(running), non_subset_size + initial_running)

        queued = self.svc.get_queued_operations()
        # static docs should be `queued`
        self.assertEqual(len(queued), len(static_docs) + initial_queued)

        return_values = []
        for doc_id in dynamic_docs:
            # attempt to transition from scheduled to queued
            return_values.append(
                self.svc.set_queued(
                    doc_id, required_state=ExecutionRunState.SCHEDULED
                )
            )

        # set_queued should return the updated doc if a transition occurred
        for result in return_values[:subset_size]:
            self.assertIsNotNone(result)
        # set_queued should return `None` if no transition occurred
        for result in return_values[subset_size:]:
            self.assertIsNone(result)

        queued = self.svc.get_queued_operations()
        # subset + static docs should be `queued`
        self.assertEqual(
            len(queued), subset_size + len(static_docs) + initial_queued
        )

        scheduled = self.svc.get_scheduled_operations()
        # only initial docs should still be `scheduled`
        self.assertEqual(len(scheduled), initial_scheduled)

        running = self.svc.get_running_operations()
        # non-subset should still be `running`
        self.assertEqual(len(running), non_subset_size + initial_running)

        dataset.delete()
        dataset2.delete()

    @patch(
        "fiftyone.core.odm.utils.load_dataset",
    )
    def test_set_run_states(
        self,
        mock_load_dataset,
        mock_get_operator,
        mock_operator_exists,
        mock_is_remote_service,
        mock_resolve_operation_user,
    ):
        mock_inputs = MockInputs()
        mock_load_dataset.return_value = MockDataset()
        mock_get_operator.return_value = MockOperatorWithIO()
        doc = self.svc.queue_operation(
            operator="@voxelfiftyone/operator/foo",
            label=mock_get_operator.return_value.name,
            delegation_target=f"test_target",
            context=ExecutionContext(
                request_params={"foo": "bar", "dataset_id": str(ObjectId())}
            ),
            metadata={"inputs_schema": mock_inputs.to_json()},
        )
        self.assertEqual(
            doc.metadata, {"inputs_schema": mock_inputs.to_json()}
        )

        original_updated_at = doc.updated_at

        self.docs_to_delete.append(doc)
        self.assertEqual(doc.run_state, ExecutionRunState.QUEUED)
        time.sleep(0.1)

        doc = self.svc.set_running(doc_id=doc.id)
        self.assertEqual(doc.run_state, ExecutionRunState.RUNNING)
        self.assertNotEqual(doc.updated_at, original_updated_at)
        original_updated_at = doc.updated_at
        time.sleep(0.1)

        doc = self.svc.set_completed(doc_id=doc.id)
        self.assertEqual(doc.run_state, ExecutionRunState.COMPLETED)
        self.assertNotEqual(doc.updated_at, original_updated_at)
        original_updated_at = doc.updated_at
        time.sleep(0.1)

        doc = self.svc.set_failed(
            doc_id=doc.id,
            result=ExecutionResult(error=str(ValueError("oops!"))),
        )
        self.assertEqual(doc.run_state, ExecutionRunState.FAILED)
        self.assertIsNotNone(doc.result.error)
        self.assertNotEqual(doc.updated_at, original_updated_at)

    @patch(
        "fiftyone.core.odm.utils.load_dataset",
    )
    def test_sets_progress(
        self,
        mock_load_dataset,
        mock_get_operator,
        mock_operator_exists,
        mock_is_remote_service,
        mock_resolve_operation_user,
    ):
        mock_load_dataset.return_value = MockDataset()
        mock_get_operator.return_value = MockOperator(sets_progress=True)

        doc = self.svc.queue_operation(
            operator="@voxelfiftyone/operator/foo",
            delegation_target=f"test_target",
            context=ExecutionContext(
                request_params={"foo": "bar", "dataset_id": str(ObjectId())}
            ),
        )

        self.docs_to_delete.append(doc)
        self.assertEqual(doc.run_state, ExecutionRunState.QUEUED)

        results = self.svc.execute_queued_operations(
            delegation_target="test_target"
        )
        self.assertEqual(len(results), 1)
        self.assertIsNone(results[0].error)
        self.assertDictEqual(results[0].result, MockOperator.result)

        doc = self.svc.get(doc_id=doc.id)
        self.assertEqual(doc.run_state, ExecutionRunState.COMPLETED)
        self.assertIsNotNone(doc.status)
        self.assertEqual(doc.status.progress, 0.5)
        self.assertEqual(doc.status.label, "halfway there")
        self.assertIsNotNone(doc.status.updated_at)

<<<<<<< HEAD
    def test_output_schema_null_metadata(
        self,
        mock_get_operator,
        mock_operator_exists,
        mock_is_remote_service,
        mock_resolve_operation_user,
    ):
        mock_outputs = MockOutputs()
        doc = self.svc.queue_operation(
            operator="@voxelfiftyone/operator/foo",
            delegation_target="test_target",
            context=ExecutionContext(request_params={"foo": "bar"}),
        )

        # Set metadata to null instead of being unset, to test that corner case
        self.svc._repo._collection.find_one_and_update(
            {"_id": bson.ObjectId(doc.id)}, {"$set": {"metadata": None}}
        )

        self.svc.set_completed(
            doc.id,
            result=ExecutionResult(outputs_schema=mock_outputs.to_json()),
        )

        doc = self.svc.get(doc_id=doc.id)
        self.assertEqual(doc.run_state, ExecutionRunState.COMPLETED)
        self.assertEqual(
            doc.metadata,
            {
                "outputs_schema": mock_outputs.to_json(),
            },
        )

=======
>>>>>>> 22b90719
    @patch(
        "fiftyone.core.odm.utils.load_dataset",
    )
    def test_full_run_success(
        self,
        mock_load_dataset,
        mock_get_operator,
        mock_operator_exists,
        mock_is_remote_service,
        mock_resolve_operation_user,
    ):
        mock_load_dataset.return_value = MockDataset()
        doc = self.svc.queue_operation(
            operator="@voxelfiftyone/operator/foo",
            label=mock_get_operator.return_value.name,
            delegation_target=f"test_target",
            context=ExecutionContext(
                request_params={"foo": "bar", "dataset_id": str(ObjectId())}
            ),
        )

        self.docs_to_delete.append(doc)
        self.assertEqual(doc.run_state, ExecutionRunState.QUEUED)

        results = self.svc.execute_queued_operations(
            delegation_target="test_target"
        )
        self.assertEqual(len(results), 1)
        self.assertIsNone(results[0].error)
        self.assertDictEqual(results[0].result, MockOperator.result)

        doc = self.svc.get(doc_id=doc.id)
        self.assertEqual(doc.run_state, ExecutionRunState.COMPLETED)
        self.assertIsNotNone(doc.started_at)
        self.assertIsNotNone(doc.queued_at)
        self.assertIsNotNone(doc.completed_at)

        self.assertIsNone(doc.result.error)
        self.assertIsNone(doc.failed_at)

        self.assertEqual(doc.result.result, {"executed": True})

    @patch(
        "fiftyone.core.odm.utils.load_dataset",
    )
    def test_generator_run_success(
        self,
        mock_load_dataset,
        mock_get_operator,
        mock_operator_exists,
        mock_is_remote_service,
        mock_resolve_operation_user,
    ):
        mock_load_dataset.return_value = MockDataset()
        mock_get_operator.return_value = MockGeneratorOperator()

        doc = self.svc.queue_operation(
            operator="@voxelfiftyone/operator/generator_op",
            label=mock_get_operator.return_value.name,
            delegation_target=f"test_target_generator",
            context=ExecutionContext(
                request_params={"foo": "bar", "dataset_id": str(ObjectId())}
            ),
        )

        self.docs_to_delete.append(doc)
        self.assertEqual(doc.run_state, ExecutionRunState.QUEUED)

        results = self.svc.execute_queued_operations(
            delegation_target="test_target_generator"
        )
        self.assertEqual(len(results), 1)
        self.assertIsNone(results[0].error)

        doc = self.svc.get(doc_id=doc.id)
        self.assertEqual(doc.run_state, ExecutionRunState.COMPLETED)
        self.assertIsNotNone(doc.started_at)
        self.assertIsNotNone(doc.queued_at)
        self.assertIsNotNone(doc.completed_at)
        self.assertIsNone(doc.result)
        self.assertIsNone(doc.failed_at)

    @patch(
        "fiftyone.core.odm.utils.load_dataset",
    )
    def test_generator_sets_progress(
        self,
        mock_load_dataset,
        mock_get_operator,
        mock_operator_exists,
        mock_is_remote_service,
        mock_resolve_operation_user,
    ):
        mock_load_dataset.return_value = MockDataset()
        mock_get_operator.return_value = MockGeneratorOperator(
            sets_progress=True
        )

        doc = self.svc.queue_operation(
            operator="@voxelfiftyone/operator/foo",
            delegation_target=f"test_target",
            context=ExecutionContext(request_params={"foo": "bar"}),
        )

        self.docs_to_delete.append(doc)
        self.assertEqual(doc.run_state, ExecutionRunState.QUEUED)

        results = self.svc.execute_queued_operations(
            delegation_target="test_target"
        )
        self.assertEqual(len(results), 1)
        self.assertIsNone(results[0].error)

        doc = self.svc.get(doc_id=doc.id)
        self.assertEqual(doc.run_state, ExecutionRunState.COMPLETED)
        self.assertIsNotNone(doc.status)
        self.assertEqual(doc.status.progress, 0.5)
        self.assertEqual(doc.status.label, "halfway there")
        self.assertIsNotNone(doc.status.updated_at)

    @patch(
        "fiftyone.core.odm.utils.load_dataset",
    )
    def test_updates_progress(
        self,
        mock_load_dataset,
        mock_get_operator,
        mock_operator_exists,
        mock_is_remote_service,
        mock_resolve_operation_user,
    ):
        mock_inputs = MockInputs()
        mock_outputs = MockOutputs()
        mock_get_operator.return_value = MockProgressiveOperatorWithOutputs()
        mock_load_dataset.return_value = MockDataset()
        doc = self.svc.queue_operation(
            operator="@voxelfiftyone/operator/foo",
            delegation_target=f"test_target",
            context=ExecutionContext(request_params={"foo": "bar"}),
            metadata={"inputs_schema": mock_inputs.to_json()},
        )

        self.docs_to_delete.append(doc)
        self.assertEqual(doc.run_state, ExecutionRunState.QUEUED)
        self.assertEqual(
            doc.metadata, {"inputs_schema": mock_inputs.to_json()}
        )

        with patch.object(
            DelegatedOperationService, "set_progress"
        ) as set_progress:
            self.svc.execute_operation(
                operation=doc, run_link="http://run.info"
            )
            self.assertEqual(set_progress.call_count, 10)
            for x in range(10):
                call = set_progress.call_args_list[x]
                self.assertEqual(call.args[0], doc.id)
                self.assertEqual(call.args[1].progress, x / 10)
                self.assertEqual(call.args[1].label, f"progress {x}")

        doc = self.svc.get(doc_id=doc.id)
        self.assertEqual(doc.run_state, ExecutionRunState.COMPLETED)
        self.assertEqual(doc.run_link, "http://run.info")
        self.assertEqual(
            doc.metadata,
            {
                "inputs_schema": mock_inputs.to_json(),
                "outputs_schema": mock_outputs.to_json(),
            },
        )

    def test_queued_state_required_to_execute(
        self,
        mock_get_operator,
        mock_operator_exists,
        mock_is_remote_service,
        mock_resolve_operation_user,
    ):
        mock_inputs = MockInputs()
        operator = mock.MagicMock()
        mock_get_operator.return_value = operator
        doc = self.svc.queue_operation(
            operator="@voxelfiftyone/operator/foo",
            delegation_target="test_target",
            context=ExecutionContext(request_params={"foo": "bar"}),
            metadata={"inputs_schema": mock_inputs.to_json()},
        )

        # Set it to running separately - execution not allowed now because
        #   it's running elsewhere.
        self.svc.set_running(doc.id)

        self.svc.execute_operation(doc)
        operator.execute.assert_not_called()

        doc = self.svc.get(doc_id=doc.id)
        self.assertEqual(doc.run_state, ExecutionRunState.RUNNING)

    @patch(
        "fiftyone.core.odm.utils.load_dataset",
    )
    def test_full_run_fail(
        self,
        mock_load_dataset,
        mock_get_operator,
        mock_operator_exists,
        mock_is_remote_service,
        mock_resolve_operation_user,
    ):
        dataset_id = ObjectId()
        dataset_name = f"test_dataset_{dataset_id}"
        mock_load_dataset.return_value.name = dataset_name
        mock_load_dataset.return_value._doc.id = dataset_id
        mock_get_operator.return_value = MockOperator(success=False)

        ctx = ExecutionContext()
        ctx.request_params = {"foo": "bar"}
        doc = self.svc.queue_operation(
            operator="@voxelfiftyone/operator/foo",
            label=mock_get_operator.return_value.name,
            delegation_target="test_target",
            context=ctx.serialize(),
        )

        self.docs_to_delete.append(doc)
        self.assertEqual(doc.run_state, ExecutionRunState.QUEUED)

        results = self.svc.execute_queued_operations(
            delegation_target="test_target"
        )
        self.assertEqual(len(results), 1)
        self.assertIsNotNone(results[0].error)
        self.assertIsNone(results[0].result)

        doc = self.svc.get(doc_id=doc.id)
        self.assertEqual(doc.run_state, ExecutionRunState.FAILED)
        self.assertIsNotNone(doc.started_at)
        self.assertIsNotNone(doc.queued_at)
        self.assertIsNone(doc.completed_at)

        self.assertIsNotNone(doc.result)
        self.assertTrue("Exception: MockOperator failed" in doc.result.error)
        self.assertIsNotNone(doc.failed_at)

    @patch(
        "fiftyone.core.odm.utils.load_dataset",
    )
    def test_rerun_failed(
        self,
        mock_load_dataset,
        get_op_mock,
        op_exists_mock,
        mock_is_remote_service,
        mock_resolve_operation_user,
    ):
        dataset_id = ObjectId()
        dataset_name = f"test_dataset_{dataset_id}"
        mock_load_dataset.return_value.name = dataset_name
        mock_load_dataset.return_value._doc.id = dataset_id

        get_op_mock.return_value = MockOperator(success=False)

        ctx = ExecutionContext()
        ctx.request_params = {"foo": "bar"}
        doc = self.svc.queue_operation(
            operator="@voxelfiftyone/operator/foo",
            label=get_op_mock.return_value.name,
            delegation_target="test_target",
            context=ctx.serialize(),
        )

        self.docs_to_delete.append(doc)
        self.assertEqual(doc.run_state, ExecutionRunState.QUEUED)

        results = self.svc.execute_queued_operations(
            delegation_target="test_target"
        )
        self.assertEqual(len(results), 1)
        self.assertIsNotNone(results[0].error)
        self.assertIsNone(results[0].result)

        doc = self.svc.get(doc_id=doc.id)
        self.assertEqual(doc.run_state, ExecutionRunState.FAILED)

        # set the mock back to a successful operation
        get_op_mock.return_value = MockOperator()

        rerun_doc = self.svc.rerun_operation(doc.id)
        self.docs_to_delete.append(rerun_doc)
        self.assertNotEqual(doc.id, rerun_doc.id)
        self.assertIsNotNone(rerun_doc.delegation_target)
        self.assertEqual(rerun_doc.delegation_target, doc.delegation_target)
        self.assertEqual(rerun_doc.run_state, ExecutionRunState.QUEUED)
        self.assertIsNotNone(rerun_doc.queued_at)
        self.assertIsNone(rerun_doc.started_at)
        self.assertIsNone(rerun_doc.completed_at)
        self.assertIsNone(rerun_doc.result)

        results = self.svc.execute_queued_operations(
            delegation_target="test_target"
        )
        self.assertEqual(len(results), 1)
        self.assertIsNone(results[0].error)
        self.assertDictEqual(results[0].result, MockOperator.result)

        doc = self.svc.get(doc_id=rerun_doc.id)
        self.assertEqual(doc.run_state, ExecutionRunState.COMPLETED)

    def test_rerun_with_renamed_dataset(
        self,
        get_op_mock,
        op_exists_mock,
        mock_is_remote_service,
        mock_resolve_operation_user,
    ):
        # setup
        uid = str(ObjectId())
        dataset_name = f"test_dataset_{uid}"
        dataset = Dataset(dataset_name, _create=True, persistent=True)
        dataset.save()

        get_op_mock.return_value = MockOperator(success=False)

        ctx = ExecutionContext(
            request_params={
                "dataset_id": str(dataset._doc.id),
                "dataset_name": dataset.name,
            }
        )
        # Queue operation using original dataset name
        doc = self.svc.queue_operation(
            operator="@voxelfiftyone/operator/foo",
            label=get_op_mock.return_value.name,
            delegation_target="test_target",
            context=ctx.serialize(),
        )

        self.docs_to_delete.append(doc)
        self.assertEqual(doc.run_state, ExecutionRunState.QUEUED)

        # Execute once with original dataset name
        results = self.svc.execute_queued_operations(
            delegation_target="test_target"
        )
        self.assertEqual(len(results), 1)
        self.assertIsNotNone(results[0].error)
        self.assertIsNone(results[0].result)

        doc = self.svc.get(doc_id=doc.id)
        self.assertEqual(doc.run_state, ExecutionRunState.FAILED)

        # set the mock back to a successful operation
        get_op_mock.return_value = MockOperator()

        # Rename dataset and save
        dataset.name = f"renamed_dataset_{uid}"
        dataset.save()

        try:
            # Rerun failed operation after the dataset is renamed
            rerun_doc = self.svc.rerun_operation(doc.id)
            self.docs_to_delete.append(rerun_doc)
            self.assertNotEqual(doc.id, rerun_doc.id)
            self.assertIsNotNone(rerun_doc.delegation_target)
            self.assertEqual(
                rerun_doc.delegation_target, doc.delegation_target
            )
            self.assertEqual(rerun_doc.run_state, ExecutionRunState.QUEUED)
            self.assertIsNotNone(rerun_doc.queued_at)
            self.assertIsNone(rerun_doc.started_at)
            self.assertIsNone(rerun_doc.completed_at)
            self.assertIsNone(rerun_doc.result)

            results = self.svc.execute_queued_operations(
                delegation_target="test_target"
            )
            self.assertEqual(len(results), 1)
            self.assertIsNone(results[0].error)
            self.assertDictEqual(results[0].result, MockOperator.result)

            doc = self.svc.get(doc_id=rerun_doc.id)
            self.assertEqual(doc.run_state, ExecutionRunState.COMPLETED)

        except:
            pytest.fail(
                "Should not fail when rerunning failed operation with renamed dataset"
            )
        finally:
            dataset.delete()

    @patch(
        "fiftyone.core.odm.utils.load_dataset",
    )
    def test_execute_with_already_processing_op(
        self,
        mock_load_dataset,
        mock_get_operator,
        mock_operator_exists,
        mock_is_remote_service,
        mock_resolve_operation_user,
    ):
        mock_load_dataset.return_value = MockDataset()
        doc = self.svc.queue_operation(
            operator="@voxelfiftyone/operator/foo",
            label=mock_get_operator.return_value.name,
            delegation_target=f"test_target",
            context=ExecutionContext(
                request_params={"foo": "bar", "dataset_id": str(ObjectId())}
            ),
        )
        self.docs_to_delete.append(doc)
        doc = self.svc.set_running(doc.id)
        result = self.svc.execute_operation(doc)
        changed_doc = self.svc.get(doc_id=doc.id)
        self.assertEqual(changed_doc.status, doc.status)
        self.assertIsNone(result)

    def test_execute_with_renamed_dataset(
        self,
        get_op_mock,
        op_exists_mock,
        mock_is_remote_service,
        mock_resolve_operation_user,
    ):
        # setup
        uid = str(ObjectId())
        dataset_name = f"test_dataset_{uid}"
        dataset = Dataset(dataset_name, _create=True, persistent=True)
        dataset.save()

        get_op_mock.return_value = MockOperator(success=True)

        ctx = ExecutionContext(
            request_params={
                "dataset_id": str(dataset._doc.id),
                "dataset_name": dataset.name,
            }
        )
        # Queue operation using original dataset name
        doc = self.svc.queue_operation(
            operator="@voxelfiftyone/operator/foo",
            label=get_op_mock.return_value.name,
            delegation_target="test_target",
            context=ctx.serialize(),
        )

        self.docs_to_delete.append(doc)
        self.assertEqual(doc.run_state, ExecutionRunState.QUEUED)

        # Rename dataset
        dataset.name = f"renamed_dataset_{uid}"
        dataset.save()

        # Execute queued operation after saving the new dataset name
        try:
            results = self.svc.execute_queued_operations(
                delegation_target="test_target"
            )
            self.assertEqual(len(results), 1)
            self.assertIsNone(results[0].error)
            self.assertDictEqual(results[0].result, MockOperator.result)

            doc = self.svc.get(doc_id=doc.id)
            self.assertEqual(doc.run_state, ExecutionRunState.COMPLETED)
        except:
            pytest.fail(
                "Should not fail when executing queued operation with renamed dataset"
            )
        finally:
            dataset.delete()

    def test_paging_sorting(
        self,
        mock_get_operator,
        mock_operator_exists,
        mock_is_remote_service,
        mock_resolve_operation_user,
    ):
        dataset_name = f"test_dataset_{ObjectId()}"
        dataset = Dataset(dataset_name, _create=True, persistent=True)
        dataset.save()
        dataset_id = dataset._doc.id

        user = f"test_user_{ObjectId()}"

        # create 100 docs, 25 of each state & for each user
        queued = []
        running = []
        completed = []
        failed = []

        for i in range(4):
            operator = f"@voxelfiftyone/operator/test_{i}"
            for j in range(25):
                doc = self.svc.queue_operation(
                    operator=operator,
                    label=mock_get_operator.return_value.name,
                    context=ExecutionContext(
                        request_params={
                            "foo": "bar",
                            "dataset_name": dataset_name,
                            "dataset_id:": str(dataset_id),
                        },
                        user=ExecutionContextUser(id=f"{user}_{i}"),
                    ),
                )
                time.sleep(
                    0.01
                )  # ensure that the queued_at times are different
                self.docs_to_delete.append(doc)
                if i == 0:
                    queued.append(doc)
                elif i == 1:
                    running.append(doc)
                elif i == 2:
                    completed.append(doc)
                elif i == 3:
                    failed.append(doc)

        for doc in running:
            self.svc.set_running(doc.id)

        for doc in completed:
            self.svc.set_completed(doc.id)

        for doc in failed:
            self.svc.set_failed(doc.id, result=ExecutionResult(error="failed"))

        # test paging - get a page of everything
        docs = self.svc.list_operations(
            dataset_name=dataset_name,
            paging=DelegatedOperationPagingParams(
                skip=0,
                limit=25,
                sort_by=SortByField.QUEUED_AT,
                sort_direction=SortDirection.DESCENDING,
            ),
        )

        self.assertEqual(len(docs), 25)
        self.assertEqual(docs[0].id, failed[24].id)

        docs = self.svc.list_operations(
            dataset_name=dataset_name,
            paging=DelegatedOperationPagingParams(
                skip=0,
                limit=1000,
                sort_by=SortByField.UPDATED_AT,
                sort_direction=SortDirection.DESCENDING,
            ),
        )

        self.assertEqual(len(docs), 100)
        self.assertEqual(docs[0].id, failed[24].id)

        docs = self.svc.list_operations(
            dataset_name=dataset_name,
            paging=DelegatedOperationPagingParams(
                skip=0,
                limit=1,
                sort_by=SortByField.QUEUED_AT,
                sort_direction=SortDirection.ASCENDING,
            ),
        )

        self.assertEqual(len(docs), 1)
        self.assertEqual(docs[0].id, queued[0].id)

        docs = self.svc.list_operations(
            run_by=f"{user}_0",
            operator=f"@voxelfiftyone/operator/test_0",
            paging=DelegatedOperationPagingParams(skip=0, limit=100),
        )
        self.assertEqual(len(docs), 25)
        states = [doc.run_state for doc in docs]
        self.assertEqual(states, [ExecutionRunState.QUEUED] * 25)

        docs = self.svc.list_operations(
            run_by=f"{user}_1",
            operator=f"@voxelfiftyone/operator/test_1",
            paging=DelegatedOperationPagingParams(skip=0, limit=100),
        )
        self.assertEqual(len(docs), 25)
        states = [doc.run_state for doc in docs]
        self.assertEqual(states, [ExecutionRunState.RUNNING] * 25)

        docs = self.svc.list_operations(
            run_by=f"{user}_2",
            operator=f"@voxelfiftyone/operator/test_2",
            paging=DelegatedOperationPagingParams(skip=0, limit=100),
        )
        self.assertEqual(len(docs), 25)
        states = [doc.run_state for doc in docs]
        self.assertEqual(states, [ExecutionRunState.COMPLETED] * 25)

        docs = self.svc.list_operations(
            run_by=f"{user}_3",
            operator=f"@voxelfiftyone/operator/test_3",
            paging=DelegatedOperationPagingParams(skip=0, limit=100),
        )
        self.assertEqual(len(docs), 25)
        states = [doc.run_state for doc in docs]
        self.assertEqual(states, [ExecutionRunState.FAILED] * 25)

        # test paging - page through all the queued ops
        docs = [0]
        pages = 0
        limit = 7
        total = 0
        while len(docs) > 0:
            docs = self.svc.list_operations(
                dataset_name=dataset_name,
                run_state=ExecutionRunState.QUEUED,
                paging=DelegatedOperationPagingParams(
                    skip=pages * limit,
                    limit=limit,
                    sort_by=SortByField.QUEUED_AT,
                    sort_direction=SortDirection.DESCENDING,
                ),
            )
            total += len(docs)
            if len(docs) > 0:
                pages += 1

        self.assertEqual(pages, 4)
        self.assertEqual(total, 25)
        dataset.delete()

    @patch(
        "fiftyone.core.odm.utils.load_dataset",
    )
    def test_gets_dataset_id_from_name(
        self,
        mock_load_dataset,
        mock_get_operator,
        mock_is_remote_service,
        mock_resolve_operation_user,
        *args,
    ):
        dataset_id = ObjectId()
        dataset_name = f"test_dataset_{dataset_id}"
        mock_load_dataset.return_value.name = dataset_name
        mock_load_dataset.return_value._doc.id = dataset_id

        ctx = ExecutionContext()
        ctx.request_params = {"foo": "bar", "dataset_name": dataset_name}
        doc = self.svc.queue_operation(
            operator="@voxelfiftyone/operator/foo",
            label=mock_get_operator.return_value.name,
            delegation_target="test_target",
            context=ctx.serialize(),
        )

        self.docs_to_delete.append(doc)

        self.assertEqual(doc.dataset_id, dataset_id)

    @patch(
        "fiftyone.core.odm.utils.load_dataset",
    )
    def test_deletes_by_dataset_id(
        self,
        mock_load_dataset,
        mock_get_operator,
        mock_operator_exists,
        mock_is_remote_service,
        mock_resolve_operation_user,
    ):
        dataset_id = ObjectId()
        dataset_name = f"test_dataset_{dataset_id}"
        mock_load_dataset.return_value.name = dataset_name
        mock_load_dataset.return_value._doc.id = dataset_id

        # create 100 docs, 25 of each state & for each user
        queued = []
        operator = f"@voxelfiftyone/operator/test_{ObjectId}"
        for i in range(25):
            doc = self.svc.queue_operation(
                operator=operator,
                label=mock_get_operator.return_value.name,
                context=ExecutionContext(
                    request_params={
                        "foo": "bar",
                        "dataset_name": dataset_name,
                    }
                ),
            )
            time.sleep(0.01)  # ensure that the queued_at times are different
            self.docs_to_delete.append(doc)
            queued.append(doc)

        ops = self.svc.list_operations(
            dataset_name=dataset_name,
            paging=DelegatedOperationPagingParams(
                skip=0,
                limit=100,
                sort_by=SortByField.QUEUED_AT,
                sort_direction=SortDirection.DESCENDING,
            ),
        )

        self.assertEqual(len(ops), 25)

        self.svc.delete_for_dataset(dataset_id=dataset_id)

        ops = self.svc.list_operations(
            dataset_name=dataset_name,
            paging=DelegatedOperationPagingParams(
                skip=0,
                limit=100,
                sort_by=SortByField.QUEUED_AT,
                sort_direction=SortDirection.DESCENDING,
            ),
        )

        self.assertEqual(len(ops), 0)

    @patch(
        "fiftyone.core.odm.utils.load_dataset",
    )
    def test_search(
        self,
        mock_load_dataset,
        mock_get_operator,
        mock_operator_exists,
        mock_is_remote_service,
        mock_resolve_operation_user,
    ):
        dataset_id = ObjectId()
        dataset_name = f"test_dataset_{dataset_id}"
        mock_load_dataset.return_value.name = dataset_name
        mock_load_dataset.return_value._doc.id = dataset_id

        delegation_target = f"delegation_target{ObjectId()}"
        for i in range(4):
            operator = f"@voxelfiftyone/operator/test_{i}"
            for j in range(25):
                doc = self.svc.queue_operation(
                    operator=operator,
                    label=f"test_{i}_{j}",
                    delegation_target=delegation_target,
                    context=ExecutionContext(
                        request_params={
                            "foo": "bar",
                            "dataset_name": dataset_name,
                        }
                    ),
                )
                time.sleep(
                    0.01
                )  # ensure that the queued_at times are different
                self.docs_to_delete.append(doc)

        paging = DelegatedOperationPagingParams(
            skip=0,
            limit=5000,
            sort_by=SortByField.QUEUED_AT,
            sort_direction=SortDirection.ASCENDING,
        )

        # test paging - get a page of everything
        docs = self.svc.list_operations(
            search={"operator/test": {"operator"}}, paging=paging
        )

        self.assertEqual(len(docs), 100)

        docs = self.svc.list_operations(
            search={"test_0": {"operator"}}, paging=paging
        )

        self.assertEqual(len(docs), 25)

        docs = self.svc.list_operations(
            search={"test_0": {"operator", "label"}}, paging=paging
        )

        self.assertEqual(len(docs), 25)

        doc = self.svc.queue_operation(
            operator="@voxel51/test/foo_baz",
            label=f"I am a label",
            delegation_target=delegation_target,
            context=ExecutionContext(
                request_params={
                    "foo": "bar",
                    "dataset_name": dataset_name,
                }
            ),
        )
        self.docs_to_delete.append(doc)

        doc = self.svc.queue_operation(
            operator="@voxel51/test/operator",
            label=f"foo_baz",
            delegation_target=delegation_target,
            context=ExecutionContext(
                request_params={
                    "foo": "bar",
                    "dataset_name": dataset_name,
                }
            ),
        )
        self.docs_to_delete.append(doc)

        docs = self.svc.list_operations(
            search={"foo_baz": {"operator", "label"}}, paging=paging
        )

        self.assertEqual(len(docs), 2)

        docs = self.svc.list_operations(
            search={"foo_baz": {"label"}}, paging=paging
        )

        self.assertEqual(len(docs), 1)

        docs = self.svc.list_operations(
            search={"foo_baz": {"operator"}}, paging=paging
        )

        self.assertEqual(len(docs), 1)

    @patch(
        "fiftyone.core.odm.utils.load_dataset",
    )
    def test_count(
        self,
        mock_load_dataset,
        mock_get_operator,
        mock_operator_exists,
        mock_is_remote_service,
        mock_resolve_operation_user,
    ):
        dataset_id = ObjectId()
        dataset_name = f"test_dataset_{dataset_id}"
        mock_load_dataset.return_value.name = dataset_name
        mock_load_dataset.return_value._doc.id = dataset_id

        mock_get_operator.return_value = MockOperator()

        delegation_target = f"delegation_target{ObjectId()}"
        for i in range(4):
            operator = f"@voxelfiftyone/operator/test_{i}"
            for j in range(25):
                doc = self.svc.queue_operation(
                    operator=operator,
                    delegation_target=delegation_target,
                    label=mock_get_operator.return_value.name,
                    context=ExecutionContext(
                        request_params={
                            "foo": "bar",
                            "dataset_name": dataset_name,
                        },
                        operator_uri=operator,
                    ),
                )
                time.sleep(
                    0.01
                )  # ensure that the queued_at times are different
                self.docs_to_delete.append(doc)

        # test paging - get a page of everything
        docs = self.svc.count(
            search={"operator/test": {"operator"}},
        )

        self.assertEqual(docs, 100)

        docs = self.svc.count(
            search={"test_0": {"operator"}},
        )

        self.assertEqual(docs, 25)

        docs = self.svc.count(
            filters={"operator": f"@voxelfiftyone/operator/test_0"},
        )
        self.assertEqual(docs, 25)

    @patch(
        "fiftyone.core.odm.utils.load_dataset",
    )
    def test_rename_operation(
        self,
        mock_load_dataset,
        mock_get_operator,
        mock_operator_exists,
        mock_is_remote_service,
        mock_resolve_operation_user,
    ):
        dataset_id = ObjectId()
        dataset_name = f"test_dataset_{dataset_id}"
        mock_load_dataset.return_value.name = dataset_name
        mock_load_dataset.return_value._doc.id = dataset_id

        ctx = ExecutionContext()
        ctx.request_params = {"foo": "bar"}
        doc = self.svc.queue_operation(
            operator="@voxelfiftyone/operator/foo",
            label=mock_get_operator.return_value.name,
            delegation_target="test_target",
            context=ctx.serialize(),
        )
        self.assertEqual(doc.label, mock_get_operator.return_value.name)

        self.docs_to_delete.append(doc)

        doc = self.svc.set_label(doc.id, "this is my delegated operation run.")
        self.assertEqual(doc.label, "this is my delegated operation run.")

        doc = self.svc.get(doc.id)
        self.assertEqual(doc.label, "this is my delegated operation run.")

    @patch(
        "fiftyone.core.odm.utils.load_dataset",
    )
    async def test_set_completed_in_async_context(
        self,
        mock_load_dataset,
        mock_get_operator,
        mock_operator_exists,
        mock_is_remote_service,
        mock_resolve_operation_user,
    ):
        dataset_id = ObjectId()
        dataset_name = f"test_dataset_{dataset_id}"
        mock_load_dataset.return_value.name = dataset_name
        mock_load_dataset.return_value._doc.id = dataset_id

        ctx = ExecutionContext()
        ctx.request_params = {"foo": "bar"}
        doc = self.svc.queue_operation(
            operator="@voxelfiftyone/operator/foo",
            label=mock_get_operator.return_value.name,
            delegation_target="test_target",
            context=ctx.serialize(),
        )
        self.assertEqual(doc.label, mock_get_operator.return_value.name)

        self.docs_to_delete.append(doc)

        doc = self.svc.set_completed(doc_id=doc.id)
        self.assertEqual(doc.run_state, ExecutionRunState.COMPLETED)

    def test_queue_op_remote_service(
        self,
        mock_get_operator,
        mock_operator_exists,
        mock_is_remote_service,
        mock_resolve_operation_user,
    ):
        mock_is_remote_service.return_value = True
        db = delegated_operation.MongoDelegatedOperationRepo()
        dos = DelegatedOperationService(repo=db)
        ctx = ExecutionContext()
        ctx.request_params = {"foo": "bar"}
        doc = dos.queue_operation(
            operator="@voxelfiftyone/operator/foo",
            label=mock_get_operator.return_value.name,
            delegation_target="test_target",
            context=ctx.serialize(),
        )
        self.docs_to_delete.append(doc)
        self.assertTrue(db.is_remote)
        self.assertEqual(doc.run_state, ExecutionRunState.SCHEDULED)<|MERGE_RESOLUTION|>--- conflicted
+++ resolved
@@ -520,42 +520,6 @@
         self.assertEqual(doc.status.label, "halfway there")
         self.assertIsNotNone(doc.status.updated_at)
 
-<<<<<<< HEAD
-    def test_output_schema_null_metadata(
-        self,
-        mock_get_operator,
-        mock_operator_exists,
-        mock_is_remote_service,
-        mock_resolve_operation_user,
-    ):
-        mock_outputs = MockOutputs()
-        doc = self.svc.queue_operation(
-            operator="@voxelfiftyone/operator/foo",
-            delegation_target="test_target",
-            context=ExecutionContext(request_params={"foo": "bar"}),
-        )
-
-        # Set metadata to null instead of being unset, to test that corner case
-        self.svc._repo._collection.find_one_and_update(
-            {"_id": bson.ObjectId(doc.id)}, {"$set": {"metadata": None}}
-        )
-
-        self.svc.set_completed(
-            doc.id,
-            result=ExecutionResult(outputs_schema=mock_outputs.to_json()),
-        )
-
-        doc = self.svc.get(doc_id=doc.id)
-        self.assertEqual(doc.run_state, ExecutionRunState.COMPLETED)
-        self.assertEqual(
-            doc.metadata,
-            {
-                "outputs_schema": mock_outputs.to_json(),
-            },
-        )
-
-=======
->>>>>>> 22b90719
     @patch(
         "fiftyone.core.odm.utils.load_dataset",
     )
