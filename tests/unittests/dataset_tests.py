--- conflicted
+++ resolved
@@ -5,12 +5,8 @@
 | `voxel51.com <https://voxel51.com/>`_
 |
 """
-<<<<<<< HEAD
 import time
 from collections import Counter
-=======
-
->>>>>>> 0893a6bc
 from copy import deepcopy, copy
 from datetime import date, datetime, timedelta
 import gc
