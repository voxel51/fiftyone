--- conflicted
+++ resolved
@@ -1938,7 +1938,6 @@
             _ = dataset.one(F("filepath").ends_with(".jpg"), exact=True)
 
     @drop_datasets
-<<<<<<< HEAD
     def test_add_samples_batcher(self):
         samples = [fo.Sample(filepath=f"image{i}.jpg") for i in range(10)]
 
@@ -1956,7 +1955,6 @@
         dataset = fo.Dataset()
         dataset.add_samples(samples, batcher=batcher)
 
-=======
     def test_add_samples_generator(self):
         samples = [fo.Sample(filepath=f"image{i}.jpg") for i in range(10)]
 
@@ -1967,7 +1965,6 @@
             sample_ids.extend(ids)
 
         assert len(sample_ids) == 10
->>>>>>> db9de3a2
         assert len(dataset) == 10
 
     @drop_datasets
