--- conflicted
+++ resolved
@@ -577,13 +577,8 @@
 
         # test paging - get a page of everything
         docs = self.svc.list_operations(
-<<<<<<< HEAD
-            search={"operator\/test": {"operator"}},
+            search={"operator/test": {"operator"}},
             paging=DelegatedOperationPagingParams(
-=======
-            search={"operator/test": {"operator"}},
-            paging=DelegatedOpPagingParams(
->>>>>>> 13cbdd6a
                 skip=0,
                 limit=5000,
                 sort_by=SortByField.QUEUED_AT,
