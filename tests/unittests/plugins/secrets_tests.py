import os
import unittest
from unittest.mock import MagicMock, Mock, patch

import pytest

import fiftyone.plugins as fop
from fiftyone.internal import secrets as fois
from fiftyone.internal.secrets import UnencryptedSecret
from fiftyone.operators import Operator
from fiftyone.operators.executor import ExecutionContext

SECRET_KEY = "MY_SECRET_KEY"
SECRET_KEY2 = "MY_SECRET_KEY2"
SECRET_VALUE = "password123"
SECRET_VALUE2 = "another password123"


class MockSecret(UnencryptedSecret):
    def __init__(self, key, value):
        super().__init__(key, value)


class TestExecutionContext:

    secrets = {SECRET_KEY: SECRET_VALUE, SECRET_KEY2: SECRET_VALUE2}
    operator_uri = "operator"
    plugin_secrets = [k for k, v in secrets.items()]

    @pytest.fixture(autouse=False)
    def mock_secrets_resolver(self, mocker):
        mock = MagicMock(spec=fop.PluginSecretsResolver)
        mock.get_secret.side_effect = lambda key, operator: MockSecret(
            key, self.secrets.get(key)
        )
        mock.get_secret_sync.side_effect = lambda key, operator: MockSecret(
            key, self.secrets.get(key)
        )
        mock._registered_secrets = {self.operator_uri: self.plugin_secrets}
        return mock

    def test_secret(self):
        context = ExecutionContext(
            operator_uri=self.operator_uri,
            required_secrets=self.plugin_secrets,
        )
        context._secrets = {SECRET_KEY: SECRET_VALUE}

        result = context.secret(SECRET_KEY)

        assert result == SECRET_VALUE

    def test_secret_non_existing_key(self):
        context = ExecutionContext(
            operator_uri=self.operator_uri,
            required_secrets=self.plugin_secrets,
        )
        context._secrets = {SECRET_KEY: SECRET_VALUE}

        result = context.secret("NON_EXISTING_SECRET")

        assert result is None

    def test_secrets_property(self):
        context = ExecutionContext(
            operator_uri=self.operator_uri,
            required_secrets=self.plugin_secrets,
        )
        context._secrets = {
            SECRET_KEY: SECRET_VALUE,
            SECRET_KEY2: SECRET_VALUE2,
        }

        assert context.secrets == context._secrets
        try:
            for k, v in context.secrets.items():
                assert k in context._secrets
                assert context._secrets[k] == v
        except Exception as e:
            pytest.fail(
                "secrets proproperty items should be the same as _secrets items"
            )

<<<<<<< HEAD
    def test_secret_property_on_demand_resolve(self):
        with patch.dict(
            os.environ,
            {"MY_SECRET_KEY": "mocked_sync_secret_value"},
            clear=True,
        ):
            with patch(
                "fiftyone.plugins.secrets._get_secrets_client",
                return_value=fois.EnvSecretProvider(),
            ):

                context = ExecutionContext(
                    operator_uri="operator", required_secrets=["MY_SECRET_KEY"]
                )
                context._secrets = {}
                assert "MY_SECRET_KEY" not in context.secrets.keys()

                secret_val = context.secrets["MY_SECRET_KEY"]
                assert "MY_SECRET_KEY" in context.secrets.keys()
                assert (
                    context.secrets["MY_SECRET_KEY"]
                    == "mocked_sync_secret_value"
                )
                assert context.secrets == context._secrets

    @pytest.mark.asyncio
    async def test_resolve_secret_values(self, mocker, mock_secrets_resolver):

=======
    def test_secret_property_on_demand_resolve(self, mocker):
        mocker.patch.dict(
            os.environ, {"MY_SECRET_KEY": "mocked_sync_secret_value"}
        )
        context = ExecutionContext(
            operator_uri="operator", required_secrets=["MY_SECRET_KEY"]
        )
        context._secrets = {}
        assert "MY_SECRET_KEY" not in context.secrets.keys()
        secret_val = context.secrets["MY_SECRET_KEY"]
        assert "MY_SECRET_KEY" in context.secrets.keys()
        assert context.secrets["MY_SECRET_KEY"] == "mocked_sync_secret_value"
        assert context.secrets == context._secrets

    @pytest.mark.asyncio
    async def test_resolve_secret_values(self, mocker, mock_secrets_resolver):
>>>>>>> bdca2768
        context = ExecutionContext(
            operator_uri=self.operator_uri,
            required_secrets=self.plugin_secrets,
        )
        context._secrets_client = mock_secrets_resolver

        await context.resolve_secret_values(keys=[SECRET_KEY, SECRET_KEY2])
        assert context.secrets == context._secrets


class TestOperatorSecrets(unittest.TestCase):
    def test_operator_add_secrets(self):
        operator = Operator()
        secrets = [SECRET_KEY, SECRET_KEY2]

        operator.add_secrets(secrets)

        self.assertIsNotNone(operator._plugin_secrets)
        self.assertListEqual(operator._plugin_secrets, secrets)


class PluginSecretResolverClientTests(unittest.TestCase):

    # Teams always uses SecretsManager
    def test_get_secrets_client(self):
        resolver = fop.PluginSecretsResolver()
        assert isinstance(resolver.client, fois.SecretsManager)


class TestGetSecret(unittest.TestCase):
    @pytest.fixture(autouse=False)
    def secrets_client(self):
        mock_client = MagicMock(spec=fois.EnvSecretProvider)
        mock_client.get.return_value = "mocked_secret_value"
        mock_client.get_sync.return_value = "mocked_sync_secret_value"
        return mock_client

    @pytest.fixture(autouse=False)
    def plugin_secrets_resolver(self):
        resolver = fop.PluginSecretsResolver()
        resolver._registered_secrets = {"operator": ["MY_SECRET_KEY"]}
        return resolver

    @patch(
        "fiftyone.plugins.secrets._get_secrets_client",
        return_value=fois.EnvSecretProvider(),
    )
    @pytest.mark.asyncio
    async def test_get_secret(
        self, secrets_client, plugin_secrets_resolver, patched_get_client
    ):
        result = await plugin_secrets_resolver.get_secret(
            key="MY_SECRET_KEY", operator_uri="operator"
        )

        assert result == "mocked_secret_value"
        secrets_client.get.assert_called_once_with(
            key="MY_SECRET_KEY", operator_uri="operator"
        )


class TestGetSecretSync:
    def test_get_secret_sync(self, mocker):
        with patch.dict(
            os.environ, {"MY_SECRET_KEY": "mocked_sync_secret_value"}
        ) as mock_env:

            resolver = fop.PluginSecretsResolver()
            resolver._registered_secrets = {"operator": ["MY_SECRET_KEY"]}
            resolver._instance = fois.EnvSecretProvider()

            result = resolver.get_secret_sync(
                key="MY_SECRET_KEY", operator_uri="operator"
            )

            assert "mocked_sync_secret_value" == result

    def test_get_secret_sync_not_in_pd(self, mocker):
        mocker.patch.dict(
            os.environ, {"MY_SECRET_KEY": "mocked_sync_secret_value"}
        )

        resolver = fop.PluginSecretsResolver()
        resolver._registered_secrets = {"operator": ["SOME_OTHER_SECRET_KEY"]}

        result = resolver.get_secret_sync(
            key="MY_SECRET_KEY", operator_uri="operator"
        )

        assert result is None<|MERGE_RESOLUTION|>--- conflicted
+++ resolved
@@ -81,7 +81,6 @@
                 "secrets proproperty items should be the same as _secrets items"
             )
 
-<<<<<<< HEAD
     def test_secret_property_on_demand_resolve(self):
         with patch.dict(
             os.environ,
@@ -109,25 +108,6 @@
 
     @pytest.mark.asyncio
     async def test_resolve_secret_values(self, mocker, mock_secrets_resolver):
-
-=======
-    def test_secret_property_on_demand_resolve(self, mocker):
-        mocker.patch.dict(
-            os.environ, {"MY_SECRET_KEY": "mocked_sync_secret_value"}
-        )
-        context = ExecutionContext(
-            operator_uri="operator", required_secrets=["MY_SECRET_KEY"]
-        )
-        context._secrets = {}
-        assert "MY_SECRET_KEY" not in context.secrets.keys()
-        secret_val = context.secrets["MY_SECRET_KEY"]
-        assert "MY_SECRET_KEY" in context.secrets.keys()
-        assert context.secrets["MY_SECRET_KEY"] == "mocked_sync_secret_value"
-        assert context.secrets == context._secrets
-
-    @pytest.mark.asyncio
-    async def test_resolve_secret_values(self, mocker, mock_secrets_resolver):
->>>>>>> bdca2768
         context = ExecutionContext(
             operator_uri=self.operator_uri,
             required_secrets=self.plugin_secrets,
