--- conflicted
+++ resolved
@@ -98,10 +98,6 @@
     );
 
     // verify the number of samples in the result
-<<<<<<< HEAD
-
-=======
->>>>>>> c490a98e
     await grid.assert.isEntryCountTextEqualTo("3 of 5 samples");
     await expect(await grid.getNthFlashlightSection(0)).toHaveScreenshot(
       "show-frog.png",
