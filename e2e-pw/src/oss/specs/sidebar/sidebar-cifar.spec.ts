import { test as base, expect } from "src/oss/fixtures";
import { GridPom } from "src/oss/poms/grid";
import { SidebarPom } from "src/oss/poms/sidebar";
import { getUniqueDatasetNameWithPrefix } from "src/oss/utils";

const datasetName = getUniqueDatasetNameWithPrefix("classification-5");

const test = base.extend<{ sidebar: SidebarPom; grid: GridPom }>({
  sidebar: async ({ page }, use) => {
    await use(new SidebarPom(page));
  },
  grid: async ({ page, eventUtils }, use) => {
    await use(new GridPom(page, eventUtils));
  },
});

test.describe("classification-sidebar-filter-visibility", () => {
  test.beforeAll(async ({ fiftyoneLoader }) => {
    await fiftyoneLoader.loadZooDataset("cifar10", datasetName, {
      max_samples: 5,
      split: "test",
    });
  });

  test.beforeEach(async ({ page, fiftyoneLoader }) => {
    await fiftyoneLoader.waitUntilGridVisible(page, datasetName);
  });

  test("In cifar grid, setting visibility directly works", async ({
    grid,
    sidebar,
    eventUtils,
  }) => {
    // Test the visibility mode:
    await sidebar.toggleSidebarMode();
    // mount eventListener
    const gridRefreshedEventPromise =
      eventUtils.getEventReceivedPromiseForPredicate(
        "re-render-tag",
        () => true
      );
    const entryExpandPromise = eventUtils.getEventReceivedPromiseForPredicate(
      "animation-onRest",
      () => true
    );

    // test case: visibility mode - show label
    await sidebar.clickFieldDropdown("ground_truth");
    await entryExpandPromise;
    await sidebar.applyLabelFromList(
      "ground_truth.detections.label",
      ["cat"],
      "show-label--------"
    );
    await gridRefreshedEventPromise;
    await expect(await grid.getNthFlashlightSection(0)).toHaveScreenshot(
      "visible-cat.png",
      { animations: "allow" }
    );

    // test case: visibility mode - hide label
    await sidebar.applyLabelFromList(
      "ground_truth.detections.label",
      [],
      "hide-label"
    );
    await gridRefreshedEventPromise;
    await expect(await grid.getNthFlashlightSection(0)).toHaveScreenshot(
      "not-visible-cat.png",
      { animations: "allow" }
    );
  });

  test("In cifar grid, show samples with a label filter works", async ({
    grid,
    sidebar,
    eventUtils,
  }) => {
    const entryExpandPromise = eventUtils.getEventReceivedPromiseForPredicate(
      "animation-onRest",
      () => true
    );

    await sidebar.clickFieldDropdown("ground_truth");
    await entryExpandPromise;
<<<<<<< HEAD
=======

>>>>>>> f59a3b21
    await sidebar.waitForElement("checkbox-frog");
    await sidebar.waitForElement("checkbox-ship");
    await sidebar.applyLabelFromList(
      "ground_truth.detections.label",
      ["frog"],
      "show-samples-with-label"
    );

    await sidebar.applyLabelFromList(
      "ground_truth.detections.label",
      ["ship"],
      "show-samples-with-label"
    );

    // verify the number of samples in the result
<<<<<<< HEAD

=======
>>>>>>> f59a3b21
    await grid.assert.isEntryCountTextEqualTo("3 of 5 samples");
    await expect(await grid.getNthFlashlightSection(0)).toHaveScreenshot(
      "show-frog.png",
      { animations: "allow" }
    );

    // Test with visibility mode:
    await sidebar.toggleSidebarMode();
    // mount eventListener
    const gridRefreshedEventPromise =
      eventUtils.getEventReceivedPromiseForPredicate(
        "re-render-tag",
        () => true
      );

    // test case: visibility mode - show label
    await sidebar.applyLabelFromList(
      "ground_truth.detections.label",
      ["frog"],
      "show-label--------"
    );
    await gridRefreshedEventPromise;
    await expect(await grid.getNthFlashlightSection(0)).toHaveScreenshot(
      "show-frog-ship-visible-frog.png",
      { animations: "allow" }
    );

    // test case: visibility mode - hide label
    await sidebar.applyLabelFromList(
      "ground_truth.detections.label",
      [],
      "hide-label"
    );
    await gridRefreshedEventPromise;
    await expect(await grid.getNthFlashlightSection(0)).toHaveScreenshot(
      "show-frog-ship-invisible-frog.png",
      { animations: "allow" }
    );
  });

  test("In cifar grid, omit samples with a label filter works", async ({
    grid,
    sidebar,
    eventUtils,
  }) => {
    const entryExpandPromise = eventUtils.getEventReceivedPromiseForPredicate(
      "animation-onRest",
      () => true
    );
    await sidebar.clickFieldDropdown("ground_truth");
    await entryExpandPromise;

    await sidebar.applyLabelFromList(
      "ground_truth.detections.label",
      ["ship"],
      "omit-samples-with-label"
    );

    await expect(await grid.getNthFlashlightSection(0)).toHaveScreenshot(
      "hide-ship.png",
      { animations: "allow" }
    );

    // Test the visibility mode:
    await sidebar.toggleSidebarMode();

    // mount eventListener
    const gridRefreshedEventPromise =
      eventUtils.getEventReceivedPromiseForPredicate(
        "re-render-tag",
        () => true
      );

    // test case: visibility mode - show label
    await sidebar.applyLabelFromList(
      "ground_truth.detections.label",
      ["cat"],
      "show-label--------"
    );
    await gridRefreshedEventPromise;
    await expect(await grid.getNthFlashlightSection(0)).toHaveScreenshot(
      "hide-ship-visible-cat.png",
      { animations: "allow" }
    );

    // test case: visibility mode - hide label
    await sidebar.applyLabelFromList(
      "ground_truth.detections.label",
      [],
      "hide-label"
    );
    await gridRefreshedEventPromise;
    await expect(await grid.getNthFlashlightSection(0)).toHaveScreenshot(
      "hide-ship-invisible-cat.png",
      { animations: "allow" }
    );
  });
});<|MERGE_RESOLUTION|>--- conflicted
+++ resolved
@@ -83,10 +83,6 @@
 
     await sidebar.clickFieldDropdown("ground_truth");
     await entryExpandPromise;
-<<<<<<< HEAD
-=======
-
->>>>>>> f59a3b21
     await sidebar.waitForElement("checkbox-frog");
     await sidebar.waitForElement("checkbox-ship");
     await sidebar.applyLabelFromList(
@@ -102,10 +98,6 @@
     );
 
     // verify the number of samples in the result
-<<<<<<< HEAD
-
-=======
->>>>>>> f59a3b21
     await grid.assert.isEntryCountTextEqualTo("3 of 5 samples");
     await expect(await grid.getNthFlashlightSection(0)).toHaveScreenshot(
       "show-frog.png",
