--- conflicted
+++ resolved
@@ -28,8 +28,6 @@
 
 test.describe.serial("index page", () => {
   test("index page", async ({ pagePom, page }) => {
-<<<<<<< HEAD
-=======
     await page.addInitScript(() => {
       // eslint-disable-next-line @typescript-eslint/ban-ts-comment
       // @ts-ignore injecting IS_PLAYWRIGHT into window so that
@@ -37,7 +35,6 @@
       window.IS_PLAYWRIGHT = true;
     });
 
->>>>>>> 3799178d
     await pagePom.loadDataset();
     await pagePom.assert.verifyPage("index");
     await pagePom.assert.verifyPathname("/");
