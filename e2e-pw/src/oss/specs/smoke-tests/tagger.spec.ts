import { test as base, expect } from "src/oss/fixtures";
import { GridTaggerPom } from "src/oss/poms/action-row/tagger/grid-tagger";
import { GridPom } from "src/oss/poms/grid";
import { ModalPom } from "src/oss/poms/modal";
import { SidebarPom } from "src/oss/poms/sidebar";
import { getUniqueDatasetNameWithPrefix } from "src/oss/utils";

const datasetName = getUniqueDatasetNameWithPrefix("smoke-quickstart");

const test = base.extend<{
  grid: GridPom;
  modal: ModalPom;
  sidebar: SidebarPom;
  tagger: GridTaggerPom;
}>({
  grid: async ({ page, eventUtils }, use) => {
    await use(new GridPom(page, eventUtils));
  },
  modal: async ({ page, eventUtils }, use) => {
    await use(new ModalPom(page, eventUtils));
  },
  sidebar: async ({ page }, use) => {
    await use(new SidebarPom(page));
  },
  tagger: async ({ page }, use) => {
    await use(new GridTaggerPom(page));
  },
});

<<<<<<< HEAD
test.afterAll(async ({ foWebServer }) => {
  await foWebServer.stopWebServer();
});

test.beforeAll(async ({ fiftyoneLoader, foWebServer }) => {
  await foWebServer.startWebServer();
  await fiftyoneLoader.loadZooDataset("quickstart", datasetName, {
    max_samples: 5,
=======
test.describe("tag", () => {
  test.beforeAll(async ({ fiftyoneLoader }) => {
    await fiftyoneLoader.loadZooDataset("quickstart", datasetName, {
      max_samples: 5,
    });
>>>>>>> 0b4910cf
  });

<<<<<<< HEAD
test.beforeEach(async ({ page, fiftyoneLoader, sidebar }) => {
  await fiftyoneLoader.waitUntilGridVisible(page, datasetName);
  await sidebar.clickFieldCheckbox("ground_truth");
  await sidebar.clickFieldCheckbox("predictions");
});
=======
  test.beforeEach(async ({ page, fiftyoneLoader }) => {
    await fiftyoneLoader.waitUntilGridVisible(page, datasetName);
  });
>>>>>>> 0b4910cf

  test("sample tag and label tag loads correct aggregation number on default view", async ({
    grid,
    tagger,
  }) => {
    await grid.actionsRow.toggleTagSamplesOrLabels();
    await tagger.setActiveTaggerMode("sample");
    const placeHolder = await tagger.getTagInputTextPlaceholder("sample");
    expect(placeHolder.includes(" 5 ")).toBe(true);

    await tagger.setActiveTaggerMode("label");
    const placeHolder2 = await tagger.getTagInputTextPlaceholder("label");
    expect(placeHolder2.includes(" 143 ")).toBe(true);

    await grid.actionsRow.toggleTagSamplesOrLabels();
  });

  test("In grid, I can add a new sample tag to all samples", async ({
    grid,
    page,
    sidebar,
    tagger,
  }) => {
    await sidebar.clickFieldCheckbox("tags");
    await sidebar.clickFieldDropdown("tags");
    // mount eventListener
    const gridRefreshedEventPromise = grid.getWaitForGridRefreshPromise();

    await grid.actionsRow.toggleTagSamplesOrLabels();
    await tagger.setActiveTaggerMode("sample");
    await tagger.addNewTag("sample", "test1");

    await gridRefreshedEventPromise;

    const bubble = page.getByTestId("tag-tags-test1");
    await expect(bubble).toHaveCount(5);
  });

  test("In grid, I can add a new label tag to all samples", async ({
    grid,
    page,
    sidebar,
    tagger,
  }) => {
    await sidebar.clickFieldCheckbox("_label_tags");
    await sidebar.clickFieldDropdown("_label_tags");
    // mount eventListener
    const gridRefreshedEventPromise = grid.getWaitForGridRefreshPromise();

    await grid.actionsRow.toggleTagSamplesOrLabels();
    await tagger.setActiveTaggerMode("label");
    await tagger.addNewTag("label", "labelTest");

    await gridRefreshedEventPromise;
    // verify the bubble in the image
    // the first sample has 17 label tag count, the second sample has 22 tag count
    const bubble1 = page.getByTestId("tag-_label_tags-labeltest:-17");
    const bubble2 = page.getByTestId("tag-_label_tags-labeltest:-22");
    await expect(bubble1).toBeVisible();
    await expect(bubble2).toBeVisible();
  });

  test("In modal, I can add a label tag to a filtered sample", async ({
    eventUtils,
    grid,
    modal,
  }) => {
    await grid.openFirstSample();

    await modal.sidebar.toggleLabelCheckbox("ground_truth");
    await modal.hideControls();

    // TODO: FIX ME. MODAL SCREENSHOT COMPARISON IS OFF BY ONE-PIXEL
    // await expect(modal.looker).toHaveScreenshot("labels.png");

    const entryExpandPromise = eventUtils.getEventReceivedPromiseForPredicate(
      "animation-onRest",
      () => true
    );
    await modal.sidebar.clickFieldDropdown("predictions");
    await entryExpandPromise;
    await modal.sidebar.applyFilter("bird");

    await modal.looker.hover();

    await modal.tagger.toggleOpen();
    await modal.tagger.addLabelTag("correct");

    await modal.sidebar.clearGroupFilters("labels");
    await modal.hideControls();
    // TODO: FIX ME. MODAL SCREENSHOT COMPARISON IS OFF BY ONE-PIXEL
    // await expect(modal.looker).toHaveScreenshot("labels.png");
  });
});<|MERGE_RESOLUTION|>--- conflicted
+++ resolved
@@ -27,35 +27,16 @@
   },
 });
 
-<<<<<<< HEAD
-test.afterAll(async ({ foWebServer }) => {
-  await foWebServer.stopWebServer();
-});
-
-test.beforeAll(async ({ fiftyoneLoader, foWebServer }) => {
-  await foWebServer.startWebServer();
-  await fiftyoneLoader.loadZooDataset("quickstart", datasetName, {
-    max_samples: 5,
-=======
 test.describe("tag", () => {
   test.beforeAll(async ({ fiftyoneLoader }) => {
     await fiftyoneLoader.loadZooDataset("quickstart", datasetName, {
       max_samples: 5,
     });
->>>>>>> 0b4910cf
   });
 
-<<<<<<< HEAD
-test.beforeEach(async ({ page, fiftyoneLoader, sidebar }) => {
-  await fiftyoneLoader.waitUntilGridVisible(page, datasetName);
-  await sidebar.clickFieldCheckbox("ground_truth");
-  await sidebar.clickFieldCheckbox("predictions");
-});
-=======
   test.beforeEach(async ({ page, fiftyoneLoader }) => {
     await fiftyoneLoader.waitUntilGridVisible(page, datasetName);
   });
->>>>>>> 0b4910cf
 
   test("sample tag and label tag loads correct aggregation number on default view", async ({
     grid,
