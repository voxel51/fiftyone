import { test as base, expect } from "src/oss/fixtures";
import { GridPom } from "src/oss/poms/grid";
import { ModalPom } from "src/oss/poms/modal";
import { SelectorPom } from "src/oss/poms/selector";
import { getUniqueDatasetNameWithPrefix } from "src/oss/utils";

const datasetName = getUniqueDatasetNameWithPrefix("smoke-quickstart");

const test = base.extend<{
  grid: GridPom;
  modal: ModalPom;
  selector: SelectorPom;
}>({
  grid: async ({ page, eventUtils }, use) => {
    await use(new GridPom(page, eventUtils));
  },
  modal: async ({ page }, use) => {
    await use(new ModalPom(page));
  },
  selector: async ({ page, eventUtils }, use) => {
    await use(
      new SelectorPom(
        page.getByTestId("fo-grid-actions"),
        eventUtils,
        "group by"
      )
    );
  },
});

test.beforeAll(async ({ fiftyoneLoader }) => {
  await fiftyoneLoader.loadZooDataset("quickstart", datasetName, {
    max_samples: 5,
  });
});

test.beforeEach(async ({ page, fiftyoneLoader }) => {
  await fiftyoneLoader.waitUntilGridVisible(page, datasetName);
});

test.describe("quickstart", () => {
  test("smoke", async ({ page, grid, modal }) => {
    await expect(page.getByTestId("entry-counts")).toHaveText("5 samples");

    // test navigation
    await grid.openFirstSample();
    await modal.waitForSampleLoadDomAttribute();
  });

<<<<<<< HEAD
  test("entry counts text when toPatches then groupedBy", async ({ grid }) => {
=======
  test("entry counts text when toPatches then groupedBy", async ({
    grid,
    selector,
  }) => {
>>>>>>> e4c7c615
    await grid.actionsRow.toggleToClipsOrPatches();

    const gridRefreshPromisePredictions = grid.getWaitForGridRefreshPromise();
    await grid.actionsRow.clickToPatchesByLabelField("predictions");
<<<<<<< HEAD
=======
    await gridRefreshPromisePredictions;
>>>>>>> e4c7c615

    await grid.assert.isEntryCountTextEqualTo("122 patches");

    await grid.actionsRow.toggleCreateDynamicGroups();

<<<<<<< HEAD
=======
    const gridRefreshPromiseGroupByLabel = grid.getWaitForGridRefreshPromise();
    await grid.actionsRow.groupBy("predictions.label", selector);
    await gridRefreshPromiseGroupByLabel;

>>>>>>> e4c7c615
    await grid.assert.isEntryCountTextEqualTo("33 groups of patches");
  });
});<|MERGE_RESOLUTION|>--- conflicted
+++ resolved
@@ -47,34 +47,24 @@
     await modal.waitForSampleLoadDomAttribute();
   });
 
-<<<<<<< HEAD
-  test("entry counts text when toPatches then groupedBy", async ({ grid }) => {
-=======
   test("entry counts text when toPatches then groupedBy", async ({
     grid,
     selector,
   }) => {
->>>>>>> e4c7c615
     await grid.actionsRow.toggleToClipsOrPatches();
 
     const gridRefreshPromisePredictions = grid.getWaitForGridRefreshPromise();
     await grid.actionsRow.clickToPatchesByLabelField("predictions");
-<<<<<<< HEAD
-=======
     await gridRefreshPromisePredictions;
->>>>>>> e4c7c615
 
     await grid.assert.isEntryCountTextEqualTo("122 patches");
 
     await grid.actionsRow.toggleCreateDynamicGroups();
 
-<<<<<<< HEAD
-=======
     const gridRefreshPromiseGroupByLabel = grid.getWaitForGridRefreshPromise();
     await grid.actionsRow.groupBy("predictions.label", selector);
     await gridRefreshPromiseGroupByLabel;
 
->>>>>>> e4c7c615
     await grid.assert.isEntryCountTextEqualTo("33 groups of patches");
   });
 });