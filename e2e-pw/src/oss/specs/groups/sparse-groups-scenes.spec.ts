import { test as base } from "src/oss/fixtures";
import { GridPom } from "src/oss/poms/grid";
import { ModalPom } from "src/oss/poms/modal";
import { getUniqueDatasetNameWithPrefix } from "src/oss/utils";

const datasetName = getUniqueDatasetNameWithPrefix(`sparse-groups-scene`);
const test = base.extend<{ grid: GridPom; modal: ModalPom }>({
  grid: async ({ eventUtils, page }, use) => {
    await use(new GridPom(page, eventUtils));
  },
  modal: async ({ eventUtils, page }, use) => {
    await use(new ModalPom(page, eventUtils));
  },
});

test.beforeAll(async ({ fiftyoneLoader }) => {
  await fiftyoneLoader.executePythonCode(`
    import fiftyone as fo
    dataset = fo.Dataset("${datasetName}")
    dataset.add_group_field("group", default="ego")
    dataset.persistent = True


    samples = []
    for i in range(1, 101):
        group = fo.Group()
    
        if i % 2:
            samples.append(
                fo.Sample(
                    filepath=f"ego-{i}.pcd", group=group.element("ego"), dynamic=i % 10
                )
            )
    
        if i % 3:
            samples.append(
                fo.Sample(
                    filepath=f"left-{i}.png", group=group.element("left"), dynamic=i % 10
                )
            )
    
        if i % 5:
            samples.append(
                fo.Sample(
                    filepath=f"right-{i}.png", group=group.element("right"), dynamic=i % 10
                )
            )
    dataset.add_samples(samples)
    dataset.save_view("dynamic", dataset.group_by("dynamic", order_by="id"))`);
});

test.beforeEach(async ({ page, fiftyoneLoader }) => {
  await fiftyoneLoader.waitUntilGridVisible(page, datasetName);
});

test(`ego default group slice transitions`, async ({ grid, modal }) => {
  await grid.assert.isEntryCountTextEqualTo("50 groups with slice");
  await grid.openFirstSample();
  await modal.sidebar.toggleSidebarGroup("GROUP");
  await modal.sidebar.assert.verifySidebarEntryText("group.name", "ego");
  await modal.groupLooker.click();
  await modal.sidebar.assert.verifySidebarEntryText("group.name", "left");
  await modal.navigateSlice("group.name", "right", true);
  await modal.sidebar.assert.verifySidebarEntryText("group.name", "right");
  await modal.clickOnLooker3d();
  await modal.sidebar.assert.verifySidebarEntryText("group.name", "ego");
  const promise = modal.getLookerAttachedEvent();
  await modal.navigateNextSample(true);
<<<<<<< HEAD
  await promise;
=======
  await modal.assert.verifyCarouselLength(1);
>>>>>>> 9a93d4fa
  await modal.sidebar.assert.verifySidebarEntryText("group.name", "ego");
  await modal.groupLooker.click();
  await modal.sidebar.assert.verifySidebarEntryText("group.name", "right");
  await modal.navigateNextSample(true);
  await modal.sidebar.assert.verifySidebarEntryText("group.name", "left");
  await modal.assert.verifyCarouselLength(1);
  await modal.close();
});<|MERGE_RESOLUTION|>--- conflicted
+++ resolved
@@ -24,21 +24,21 @@
     samples = []
     for i in range(1, 101):
         group = fo.Group()
-    
+
         if i % 2:
             samples.append(
                 fo.Sample(
                     filepath=f"ego-{i}.pcd", group=group.element("ego"), dynamic=i % 10
                 )
             )
-    
+
         if i % 3:
             samples.append(
                 fo.Sample(
                     filepath=f"left-{i}.png", group=group.element("left"), dynamic=i % 10
                 )
             )
-    
+
         if i % 5:
             samples.append(
                 fo.Sample(
@@ -66,11 +66,7 @@
   await modal.sidebar.assert.verifySidebarEntryText("group.name", "ego");
   const promise = modal.getLookerAttachedEvent();
   await modal.navigateNextSample(true);
-<<<<<<< HEAD
-  await promise;
-=======
   await modal.assert.verifyCarouselLength(1);
->>>>>>> 9a93d4fa
   await modal.sidebar.assert.verifySidebarEntryText("group.name", "ego");
   await modal.groupLooker.click();
   await modal.sidebar.assert.verifySidebarEntryText("group.name", "right");
