import { expect, Locator, Page } from "src/oss/fixtures";
import { GridActionsRowPom } from "../action-row/grid-actions-row";
import { GridSliceSelectorPom } from "../action-row/grid-slice-selector";

export class GridPom {
  readonly page: Page;
  readonly actionsRow: GridActionsRowPom;
  readonly sliceSelector: GridSliceSelectorPom;
  readonly assert: GridAsserter;

  readonly locator: Locator;

  constructor(page: Page) {
    this.page = page;
    this.actionsRow = new GridActionsRowPom(page);
    this.sliceSelector = new GridSliceSelectorPom(page);

    this.assert = new GridAsserter(this);

    this.locator = page.getByTestId("fo-grid");
  }

  async getNthLooker(n: number) {
    return this.locator.getByTestId("looker").nth(n);
  }

  async openFirstLooker() {
<<<<<<< HEAD
    await this.grid
      .getByTestId("looker")
      .first()
      .click({ position: { x: 10, y: 60 } });
  }

  async toggleSelectFirstLooker() {
    await this.grid
      .getByTestId("looker")
      .first()
      .click({ position: { x: 10, y: 5 } });
  }

  async openNthLooker(n: number) {
    await this.grid
      .getByTestId("looker")
      .nth(n)
      .click({ position: { x: 10, y: 50 } });
  }

  async toggleSelectNthLooker(n: number) {
    await this.grid
      .getByTestId("looker")
      .nth(n)
      .click({ position: { x: 10, y: 5 } });
=======
    await this.locator.getByTestId("looker").first().click();
  }

  async openNthLooker(n: number) {
    await this.locator.getByTestId("looker").nth(n).click();
>>>>>>> 1084ef40
  }

  async getEntryCountText() {
    return this.page.getByTestId("entry-counts").textContent();
  }

  async selectSlice(slice: string) {
    await this.page.getByTestId("selector-slice").fill(slice);
    await this.page.getByTestId("selector-slice").press("Enter");
  }
}

class GridAsserter {
  constructor(private readonly gridPom: GridPom) {}

  async assertNLookers(n: number) {
    const lookersCount = await this.gridPom.locator
      .getByTestId("looker")
      .count();
    expect(lookersCount).toBe(n);
  }

  async verifySelection(n: number) {
    const action = this.gridPom.actionsRow.gridActionsRow.getByTestId(
      "action-manage-selected"
    );

    if (n === 0) {
      const count = await action.count();
      expect(count).toBe(0);
      return;
    }

    const count = await action.first().textContent();

    expect(count).toBe(String(n));
  }

  async waitForEntryCountTextToEqual(text: string) {
    return this.gridPom.page.waitForFunction(
      (text_) => {
        return (
          document.querySelector("[data-cy='entry-counts']").textContent ===
          text_
        );
      },
      text,
      { timeout: 2000 }
    );
  }
}<|MERGE_RESOLUTION|>--- conflicted
+++ resolved
@@ -25,39 +25,23 @@
   }
 
   async openFirstLooker() {
-<<<<<<< HEAD
-    await this.grid
-      .getByTestId("looker")
-      .first()
-      .click({ position: { x: 10, y: 60 } });
+    const looker = await this.getNthLooker(0);
+    await looker.click({ position: { x: 10, y: 60 } });
   }
 
   async toggleSelectFirstLooker() {
-    await this.grid
-      .getByTestId("looker")
-      .first()
-      .click({ position: { x: 10, y: 5 } });
+    const looker = await this.getNthLooker(0);
+    await looker.click({ position: { x: 10, y: 5 } });
+  }
+
+  async toggleSelectNthLooker(n: number) {
+    const looker = await this.getNthLooker(n);
+    await looker.click({ position: { x: 10, y: 5 } });
   }
 
   async openNthLooker(n: number) {
-    await this.grid
-      .getByTestId("looker")
-      .nth(n)
-      .click({ position: { x: 10, y: 50 } });
-  }
-
-  async toggleSelectNthLooker(n: number) {
-    await this.grid
-      .getByTestId("looker")
-      .nth(n)
-      .click({ position: { x: 10, y: 5 } });
-=======
-    await this.locator.getByTestId("looker").first().click();
-  }
-
-  async openNthLooker(n: number) {
-    await this.locator.getByTestId("looker").nth(n).click();
->>>>>>> 1084ef40
+    const looker = await this.getNthLooker(n);
+    await looker.click({ position: { x: 10, y: 50 } });
   }
 
   async getEntryCountText() {
