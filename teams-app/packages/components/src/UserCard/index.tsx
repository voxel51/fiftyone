--- conflicted
+++ resolved
@@ -1,10 +1,7 @@
 import { Avatar, AvatarProps } from "@fiftyone/teams-components";
 import { getInitials } from "../utils";
-<<<<<<< HEAD
 import { UserRole } from "@fiftyone/teams-state/src/User/__generated__/UserQuery.graphql";
-=======
 import MailOutlineIcon from "@mui/icons-material/MailOutline";
->>>>>>> 473deaf5
 
 export type UserCardProps = AvatarProps & {
   id?: string;
