--- conflicted
+++ resolved
@@ -1,10 +1,6 @@
 {
     "name": "fiftyone-teams-app-packages",
-<<<<<<< HEAD
-    "version": "2.6.1",
-=======
     "version": "2.7.0-dev.32",
->>>>>>> 4dc9d50d
     "private": true,
     "workspaces": [
         "packages/*",
