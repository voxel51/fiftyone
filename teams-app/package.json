{
    "name": "fiftyone-teams-app-packages",
<<<<<<< HEAD
    "version": "2.5.0",
=======
    "version": "2.6.0-dev.16",
>>>>>>> 60de1fdf
    "private": true,
    "workspaces": [
        "packages/*",
        "oss/*"
    ],
    "main": "index.js",
    "author": "Ritchie Martori <ritchie@voxel51.com>",
    "license": "MIT",
    "scripts": {
        "build": "cd packages/app && yarn build",
        "start": "",
        "format": "npx prettier --write .",
        "pretty-quick": "pretty-quick",
        "lint:prettify": "prettier --config ../.prettierrc.js --ignore-path ../.prettierignore  --write \"packages/**/*.(ts|js|jsx|tsx|json|css|scss)\"",
        "prepare": "cd .. && husky install app/.husky",
        "test": "vitest",
        "dev:app": "yarn workspace @fiftyone/teams-app dev",
        "dev:cas": "cd ../cas && yarn workspace @fiftyone/cas dev",
        "dev": "concurrently yarn:dev:app yarn:dev:cas"
    },
    "dependencies": {
        "@emotion/react": "^11.9.3",
        "@emotion/styled": "^11.9.3",
        "@mui/icons-material": "^5.16.7",
        "@mui/joy": "5.0.0-alpha.51",
        "@mui/lab": "^5.0.0-alpha.134",
        "@mui/material": "^5.9.0",
        "hsl-to-hex": "^1.0.0",
        "lodash": "^4.17.21",
        "next": "^12.2.3",
        "next-http-proxy-middleware": "^1.2.6",
        "react": "^18.2.0",
        "react-dom": "^18.2.0",
        "recoil": "^0.7.7"
    },
    "devDependencies": {
        "concurrently": "^8.2.2",
        "husky": "^8.0.1",
        "prettier": "^2.7.1",
        "pretty-quick": "^3.1.3",
        "relay-compiler": "^14.1.0",
        "vitest": "^2.1.6"
    },
    "resolutions": {
        "braces": "^3.0.3",
        "ua-parser-js": "^0.7.38",
        "fast-loops": "^1.1.4",
        "@babel/traverse": "^7.24.7",
        "http-cache-semantics": "^4.1.1",
        "semver": "^5.7.2",
        "dset": "^3.1.4",
        "word-wrap": "^1.2.4",
        "tar": "^6.2.1",
        "follow-redirects": "^1.15.6",
        "micromatch": "^4.0.8",
        "postcss": "^8.4.31",
        "graphql": "^16.8.1",
        "cross-spawn": "7.0.5",
        "ip": "^2.0.1",
        "es5-ext": "0.10.63"
    },
    "packageManager": "yarn@3.2.1"
}<|MERGE_RESOLUTION|>--- conflicted
+++ resolved
@@ -1,10 +1,6 @@
 {
     "name": "fiftyone-teams-app-packages",
-<<<<<<< HEAD
-    "version": "2.5.0",
-=======
     "version": "2.6.0-dev.16",
->>>>>>> 60de1fdf
     "private": true,
     "workspaces": [
         "packages/*",
