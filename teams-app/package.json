{
    "name": "fiftyone-teams-app-packages",
<<<<<<< HEAD
    "version": "2.8.0-dev.16",
=======
    "version": "2.7.1",
>>>>>>> 0066a78c
    "private": true,
    "workspaces": [
        "packages/*",
        "oss/*"
    ],
    "main": "index.js",
    "author": "Voxel51, Inc.",
    "license": "MIT",
    "scripts": {
        "build": "cd packages/app && yarn build",
        "start": "",
        "format": "npx prettier --write .",
        "pretty-quick": "pretty-quick",
        "lint:prettify": "prettier --config ../.prettierrc.js --ignore-path ../.prettierignore  --write \"packages/**/*.(ts|js|jsx|tsx|json|css|scss)\"",
        "prepare": "cd .. && husky install app/.husky",
        "test": "vitest",
        "dev:app": "yarn workspace @fiftyone/teams-app dev",
        "dev:cas": "cd ../cas && yarn workspace @fiftyone/cas dev",
        "dev": "concurrently yarn:dev:app yarn:dev:cas"
    },
    "dependencies": {
        "@emotion/react": "^11.9.3",
        "@emotion/styled": "^11.9.3",
        "@mui/icons-material": "^5.16.7",
        "@mui/joy": "5.0.0-alpha.51",
        "@mui/lab": "^5.0.0-alpha.134",
        "@mui/material": "^5.9.0",
        "hsl-to-hex": "^1.0.0",
        "lodash": "^4.17.21",
        "next": "^15.2.3",
        "next-http-proxy-middleware": "^1.2.6",
        "react": "^18.2.0",
        "react-dom": "^18.2.0",
        "recoil": "^0.7.7",
        "sharp": "^0.33.5"
    },
    "devDependencies": {
        "@svgr/webpack": "^8.1.0",
        "@types/case-sensitive-paths-webpack-plugin": "^2.1.9",
        "concurrently": "^8.2.2",
        "husky": "^8.0.1",
        "prettier": "^2.7.1",
        "pretty-quick": "^3.1.3",
        "relay-compiler": "^14.1.0",
        "vitest": "^2.1.6"
    },
    "resolutions": {
        "braces": "^3.0.3",
        "ua-parser-js": "^0.7.38",
        "fast-loops": "^1.1.4",
        "@babel/traverse": "^7.24.7",
        "http-cache-semantics": "^4.1.1",
        "dset": "^3.1.4",
        "word-wrap": "^1.2.4",
        "tar": "^6.2.1",
        "follow-redirects": "^1.15.6",
        "micromatch": "^4.0.8",
        "postcss": "^8.4.31",
        "graphql": "^16.8.1",
        "ip": "^2.0.1",
        "es5-ext": "0.10.63",
        "@babel/runtime": "^7.24.6",
        "nanoid": "^3.3.8"
    },
    "packageManager": "yarn@3.2.1"
}<|MERGE_RESOLUTION|>--- conflicted
+++ resolved
@@ -1,10 +1,6 @@
 {
     "name": "fiftyone-teams-app-packages",
-<<<<<<< HEAD
     "version": "2.8.0-dev.16",
-=======
-    "version": "2.7.1",
->>>>>>> 0066a78c
     "private": true,
     "workspaces": [
         "packages/*",
