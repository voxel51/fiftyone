{
    "name": "fiftyone-teams-app-packages",
<<<<<<< HEAD
    "version": "2.4.0-dev.3",
=======
    "version": "2.3.0-rc.1",
>>>>>>> 6dc7d373
    "private": true,
    "workspaces": [
        "packages/*",
        "oss/*"
    ],
    "main": "index.js",
    "author": "Ritchie Martori <ritchie@voxel51.com>",
    "license": "MIT",
    "scripts": {
        "build": "cd packages/app && yarn build",
        "start": "",
        "format": "npx prettier --write .",
        "pretty-quick": "pretty-quick",
        "lint:prettify": "prettier --config ../.prettierrc.js --ignore-path ../.prettierignore  --write \"packages/**/*.(ts|js|jsx|tsx|json|css|scss)\"",
        "prepare": "cd .. && husky install app/.husky",
        "test": "vitest",
        "dev:app": "yarn workspace @fiftyone/teams-app dev",
        "dev:cas": "cd ../cas && yarn workspace @fiftyone/cas dev",
        "dev": "concurrently yarn:dev:app yarn:dev:cas"
    },
    "dependencies": {
        "@emotion/react": "^11.9.3",
        "@emotion/styled": "^11.9.3",
        "@mui/icons-material": "^5.16.7",
        "@mui/joy": "5.0.0-alpha.51",
        "@mui/lab": "^5.0.0-alpha.134",
        "@mui/material": "^5.9.0",
        "hsl-to-hex": "^1.0.0",
        "lodash": "^4.17.21",
        "next": "^12.2.3",
        "next-http-proxy-middleware": "^1.2.6",
        "react": "^18.2.0",
        "react-dom": "^18.2.0",
        "recoil": "^0.7.7"
    },
    "devDependencies": {
        "concurrently": "^8.2.2",
        "husky": "^8.0.1",
        "prettier": "^2.7.1",
        "pretty-quick": "^3.1.3",
        "relay-compiler": "^14.1.0",
        "vitest": "^2.1.6"
    },
    "resolutions": {
        "braces": "^3.0.3",
        "ua-parser-js": "^0.7.38",
        "fast-loops": "^1.1.4",
        "@babel/traverse": "^7.24.7",
        "http-cache-semantics": "^4.1.1",
        "semver": "^5.7.2",
        "dset": "^3.1.4",
        "word-wrap": "^1.2.4",
        "tar": "^6.2.1",
        "follow-redirects": "^1.15.6",
        "micromatch": "^4.0.8",
        "postcss": "^8.4.31",
        "graphql": "^16.8.1",
        "cross-spawn": "7.0.5",
        "ip": "^2.0.1",
        "es5-ext": "0.10.63"
    },
    "packageManager": "yarn@3.2.1"
}<|MERGE_RESOLUTION|>--- conflicted
+++ resolved
@@ -1,10 +1,6 @@
 {
     "name": "fiftyone-teams-app-packages",
-<<<<<<< HEAD
-    "version": "2.4.0-dev.3",
-=======
     "version": "2.3.0-rc.1",
->>>>>>> 6dc7d373
     "private": true,
     "workspaces": [
         "packages/*",
