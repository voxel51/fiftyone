"""
Model evaluation panel.

| Copyright 2017-2025, Voxel51, Inc.
| `voxel51.com <https://voxel51.com/>`_
|
"""

import os
<<<<<<< HEAD
from collections import Counter, defaultdict
=======
import traceback

import fiftyone.utils.eval as foue
import numpy as np
import fiftyone.operators.types as types
import fiftyone.core.view as fov
>>>>>>> 776de198

import numpy as np
from bson import ObjectId

import fiftyone as fo
import fiftyone.core.view as fov
import fiftyone.operators.types as types
import fiftyone.server.utils as fosu
import fiftyone.utils.eval as foue
from fiftyone import ViewField as F
from fiftyone.core.plots.plotly import _to_log_colorscale
from fiftyone.operators.cache import execution_cache
from fiftyone.operators.categories import Categories
from fiftyone.operators.panel import Panel, PanelConfig
from plugins.utils.model_evaluation import (
    get_dataset_id,
    get_scenarios,
    get_store,
    get_subsets_from_custom_code,
    set_scenarios,
)

STORE_NAME = "model_evaluation_panel_builtin"
STATUS_LABELS = {
    "needs_review": "needs review",
    "in_review": "in review",
    "reviewed": "reviewed",
}
EVALUATION_TYPES_WITH_CONFIDENCE = ["detection", "classification"]
EVALUATION_TYPES_WITH_IOU = ["detection"]
TRUTHY_VALUES = ["true", "True", "1", 1]
ENABLE_CACHING = (
    os.environ.get("FIFTYONE_DISABLE_EVALUATION_CACHING") not in TRUTHY_VALUES
)
CACHE_TTL = 30 * 24 * 60 * 60  # 30 days in seconds
CACHE_VERSION = "v2.0.0"
SUPPORTED_EVALUATION_TYPES = ["classification", "detection", "segmentation"]


class EvaluationPanel(Panel):
    @property
    def config(self):
        return PanelConfig(
            name=STORE_NAME,
            label="Model Evaluation",
            icon="ssid_chart",
            category=Categories.ANALYZE,
        )

    def get_dataset(self, ctx):
        return fosu.cache_dataset(ctx.dataset)

    def get_evaluation_id(self, dataset, eval_key):
        try:
            return str(dataset._doc.evaluations[eval_key].id)
        except Exception as e:
            return None

    def get_evaluation_type(self, config):
        evaluation_type = config.type
        evaluation_method = config.method
        if evaluation_type == "classification":
            if evaluation_method == "binary":
                return "binary_classification"
            else:
                return "multiclass_classification"
        return evaluation_type

    def get_permissions(self, ctx):
        return {
            "can_evaluate": True,
            "can_edit_note": True,
            "can_edit_status": True,
            "can_delete_evaluation": True,
            "can_rename": True,
            "can_create_scenario": True,
            "can_edit_scenario": True,
            "can_delete_scenario": True,
        }

    def can_evaluate(self, ctx):
        return self.get_permissions(ctx).get("can_evaluate", False)

    def can_edit_note(self, ctx):
        return self.get_permissions(ctx).get("can_edit_note", False)

    def can_edit_status(self, ctx):
        return self.get_permissions(ctx).get("can_edit_status", False)

    def can_delete_evaluation(self, ctx):
        return self.get_permissions(ctx).get("can_delete_evaluation", False)

    def can_rename(self, ctx):
        return self.get_permissions(ctx).get("can_rename", False)

    def can_delete_scenario(self, ctx):
        return self.get_permissions(ctx).get("can_delete_scenario", False)

    def can_edit_scenario(self, ctx):
        return self.get_permissions(ctx).get("can__scenario", False)

    def on_load(self, ctx):
        # ensures that evaluation results will be cached + reused
        dataset = self.get_dataset(ctx)

        store = get_store(ctx)
        statuses = store.get("statuses") or {}
        notes = store.get("notes") or {}
        permissions = self.get_permissions(ctx)
        # To start, on load we populate the first menu with our current datasets evaluation keys
        view_state = ctx.panel.get_state("view") or {}
        evaluations = []
        for key in dataset.list_evaluations():
            if self.has_evaluation_results(dataset, key):
                evaluation = {
                    "key": key,
                    "id": self.get_evaluation_id(dataset, key),
                    "type": dataset.get_evaluation_info(key).config.type,
                    "method": dataset.get_evaluation_info(key).config.method,
                }
                evaluations.append(evaluation)
        ctx.panel.set_state("evaluations", evaluations)
        initialized = view_state.get("init", False)
        if not initialized:
            ctx.panel.set_state("view", {"page": "overview", "init": True})
        ctx.panel.set_data("statuses", statuses)
        ctx.panel.set_data("notes", notes)
        ctx.panel.set_data("permissions", permissions)
        self.load_pending_evaluations(ctx)

    def get_confidences(self, per_class_metrics):
        confidences = []
        for metrics in per_class_metrics.values():
            if "confidence" in metrics:
                confidences.append(metrics["confidence"])
        return confidences

    def get_avg_confidence(self, confidences):
        count = len(confidences)
        total = sum(confidences)
        return total / count if count > 0 else None

    def get_confidence_distribution(self, confidences):
        count = len(confidences)

        if count == 0:
            return {
                "avg": None,
                "min": None,
                "max": None,
                "median": None,
                "std": None,
            }

        return {
            "avg": self.get_avg_confidence(confidences),
            "min": min(confidences),
            "max": max(confidences),
            "median": np.median(confidences),
            "std": np.std(confidences),
        }

    def get_avg_iou(self, per_class_metrics):
        count = 0
        total = 0
        for metrics in per_class_metrics.values():
            if "iou" in metrics:
                count += 1
                total += metrics["iou"]
        return total / count if count > 0 else None

    def get_tp_fp_fn(self, info, results):
        # Binary classification
        if (
            info.config.type == "classification"
            and info.config.method == "binary"
        ):
            neg_label, pos_label = results.classes
            tp_count = np.count_nonzero(
                (results.ytrue == pos_label) & (results.ypred == pos_label)
            )
            fp_count = np.count_nonzero(
                (results.ytrue != pos_label) & (results.ypred == pos_label)
            )
            fn_count = np.count_nonzero(
                (results.ytrue == pos_label) & (results.ypred != pos_label)
            )
            return tp_count, fp_count, fn_count

        # Object detection
        if info.config.type == "detection":
            tp_count = np.count_nonzero(results.ytrue == results.ypred)
            fp_count = np.count_nonzero(results.ytrue == results.missing)
            fn_count = np.count_nonzero(results.ypred == results.missing)
            return tp_count, fp_count, fn_count

        return None, None, None

    def get_map(self, results):
        try:
            return results.mAP()
        except Exception as e:
            return None

    def get_mar(self, results):
        try:
            return results.mAR()
        except Exception as e:
            return None

    def get_custom_metrics(self, results):
        try:
            return results.custom_metrics
        except Exception:
            return None

    def set_status(self, ctx):
        if not self.can_edit_status(ctx):
            ctx.ops.notify(
                "You do not have permission to update the status of this evaluation",
                variant="error",
            )
            return
        status = ctx.params.get("status", None)
        store = get_store(ctx)
        statuses = store.get("statuses") or {}
        view_state = ctx.panel.get_state("view") or {}
        eval_id = view_state.get("id")
        statuses[eval_id] = status
        store.set("statuses", statuses)
        ctx.panel.set_data("statuses", statuses)
        ctx.ops.notify(
            f"Status updated to {STATUS_LABELS[status]} successfully!",
            variant="success",
        )

    def set_note(self, ctx):
        if not self.can_edit_note(ctx):
            ctx.ops.notify(
                "You do not have permission to update the note of this evaluation",
                variant="error",
            )
            return
        note = ctx.params.get("note", None)
        store = get_store(ctx)
        notes = store.get("notes") or {}
        view_state = ctx.panel.get_state("view") or {}
        eval_id = view_state.get("id")
        notes[eval_id] = note
        store.set("notes", notes)
        ctx.panel.set_data("notes", notes)
        ctx.ops.notify(f"Note updated successfully!", variant="success")

    def rename_evaluation(self, ctx):
        if not self.can_rename(ctx):
            ctx.ops.notify(
                "You do not have permission to rename this evaluation",
                variant="error",
            )
            return
        old_name = ctx.params.get("old_name", None)
        new_name = ctx.params.get("new_name", None)
        try:
            ctx.dataset.rename_evaluation(old_name, new_name)
            view_state = ctx.panel.get_state("view") or {}
            eval_id = view_state.get("id")
            store = get_store(ctx)
            evaluation_data = store.get(eval_id)
            if evaluation_data:
                evaluation_data["info"]["name"] = new_name
                evaluation_data["info"]["key"] = new_name
                store.set(eval_id, evaluation_data, ttl=CACHE_TTL)
            ctx.ops.notify(
                f"Renamed evaluation '{old_name}' to '{new_name}' successfully!",
                variant="success",
            )
        except Exception as e:
            ctx.ops.notify(
                f"Failed to rename evaluation '{old_name}' to '{new_name}'",
                variant="error",
            )

    def delete_evaluation(self, ctx):
        if not self.can_delete_evaluation(ctx):
            ctx.ops.notify(
                "You do not have permission to delete evaluations",
                variant="error",
            )
            return

        # use eval_id to delete the execution store
        eval_id = ctx.params.get("eval_id", None)
        # use eval_key to delete the evaluation from dataset
        eval_key = ctx.params.get("eval_key", None)

        try:
            ctx.dataset.delete_evaluation(eval_key)
            store = get_store(ctx)
            store.delete(eval_id)
            ctx.ops.notify(
                "Evaluation deleted successfully!",
                variant="success",
            )
        except Exception as e:
            ctx.ops.notify(
                f"Failed to delete evaluation successfully",
                variant="error",
            )

    def load_evaluation_view(self, ctx):
        view_state = ctx.panel.get_state("view") or {}
        eval_key = view_state.get("key")
        computed_eval_key = ctx.params.get("key", eval_key)
        view = ctx.dataset.load_evaluation_view(computed_eval_key)
        if isinstance(view, fov.DatasetView):
            ctx.ops.set_view(view)

    def compute_avg_confs(self, results):
        counts = defaultdict(int)
        sums = defaultdict(float)
        for yp, conf in zip(results.ypred, results.confs):
            counts[yp] += 1
            sums[yp] += conf if conf is not None else 0.0

        avg_confs = {}
        for c in results.classes:
            avg_confs[c] = sums[c] / counts[c] if counts[c] > 0 else 0.0

        return avg_confs

    def compute_avg_ious(self, results):
        counts = defaultdict(int)
        sums = defaultdict(float)
        for yp, conf in zip(results.ypred, results.ious):
            counts[yp] += 1
            sums[yp] += conf if conf is not None else 0.0

        avg_ious = {}
        for c in results.classes:
            avg_ious[c] = sums[c] / counts[c] if counts[c] > 0 else 0.0

        return avg_ious

    def get_per_class_metrics(self, info, results):
        evaluation_type = info.config.type
        avg_confs = (
            self.compute_avg_confs(results)
            if evaluation_type in EVALUATION_TYPES_WITH_CONFIDENCE
            else None
        )
        ious = (
            self.compute_avg_ious(results)
            if evaluation_type in EVALUATION_TYPES_WITH_IOU
            else None
        )
        report = results.report()
        per_class_metrics = {}
        for c in results.classes:
            c_report = report.get(c, {})
            per_class_metrics[c] = {}
            if avg_confs:
                per_class_metrics[c]["confidence"] = avg_confs[c]
            if ious:
                per_class_metrics[c]["iou"] = ious[c]
            if "precision" in c_report:
                per_class_metrics[c]["precision"] = c_report["precision"]
            if "recall" in c_report:
                per_class_metrics[c]["recall"] = c_report["recall"]
            if "f1-score" in c_report:
                per_class_metrics[c]["f1-score"] = c_report["f1-score"]
            if "support" in c_report:
                per_class_metrics[c]["support"] = c_report["support"]
        return per_class_metrics

    def get_confusion_matrix_colorscale(self, matrix, colorscale_name=None):
        maxval = matrix.max()
        colorscale = _to_log_colorscale(colorscale_name or "oranges", maxval)
        return colorscale

    def get_confusion_matrices(self, results, colorscale_name=None):
        default_classes = results.classes.tolist()
        freq = Counter(results.ytrue)
        if results.missing in freq:
            freq.pop(results.missing)
        az_classes = sorted(default_classes)
        za_classes = sorted(default_classes, reverse=True)
        mc_classes = sorted(freq, key=freq.get, reverse=True)
        lc_classes = sorted(freq, key=freq.get)
        default_matrix, _default_classes, _ = results._confusion_matrix(
            include_other=False,
            include_missing=True,
            tabulate_ids=False,
        )
        az_matrix, _az_classes, _ = results._confusion_matrix(
            classes=az_classes,
            include_other=False,
            include_missing=True,
            tabulate_ids=False,
        )
        za_matrix, _za_classes, _ = results._confusion_matrix(
            classes=za_classes,
            include_other=False,
            include_missing=True,
            tabulate_ids=False,
        )
        mc_matrix, _mc_classes, _ = results._confusion_matrix(
            classes=mc_classes,
            include_other=False,
            include_missing=True,
            tabulate_ids=False,
        )
        lc_matrix, _lc_classes, _ = results._confusion_matrix(
            classes=lc_classes,
            include_other=False,
            include_missing=True,
            tabulate_ids=False,
        )
        default_colorscale = self.get_confusion_matrix_colorscale(
            default_matrix, colorscale_name
        )
        az_colorscale = self.get_confusion_matrix_colorscale(
            az_matrix, colorscale_name
        )
        za_colorscale = self.get_confusion_matrix_colorscale(
            za_matrix, colorscale_name
        )
        mc_colorscale = self.get_confusion_matrix_colorscale(
            mc_matrix, colorscale_name
        )
        lc_colorscale = self.get_confusion_matrix_colorscale(
            lc_matrix, colorscale_name
        )
        default_colorscale_blues = self.get_confusion_matrix_colorscale(
            default_matrix, "blues"
        )
        az_colorscale_blues = self.get_confusion_matrix_colorscale(
            az_matrix, "blues"
        )
        za_colorscale_blues = self.get_confusion_matrix_colorscale(
            za_matrix, "blues"
        )
        mc_colorscale_blues = self.get_confusion_matrix_colorscale(
            mc_matrix, "blues"
        )
        lc_colorscale_blues = self.get_confusion_matrix_colorscale(
            lc_matrix, "blues"
        )

        return {
            "default_classes": _default_classes,
            "az_classes": _az_classes,
            "za_classes": _za_classes,
            "mc_classes": _mc_classes,
            "lc_classes": _lc_classes,
            "default_matrix": default_matrix.tolist(),
            "az_matrix": az_matrix.tolist(),
            "za_matrix": za_matrix.tolist(),
            "mc_matrix": mc_matrix.tolist(),
            "lc_matrix": lc_matrix.tolist(),
            "default_colorscale": default_colorscale,
            "az_colorscale": az_colorscale,
            "za_colorscale": za_colorscale,
            "mc_colorscale": mc_colorscale,
            "lc_colorscale": lc_colorscale,
            "default_colorscale_blues": default_colorscale_blues,
            "az_colorscale_blues": az_colorscale_blues,
            "za_colorscale_blues": za_colorscale_blues,
            "mc_colorscale_blues": mc_colorscale_blues,
            "lc_colorscale_blues": lc_colorscale_blues,
        }

    def get_correct_incorrect(self, results):
        correct = np.count_nonzero(results.ypred == results.ytrue)
        incorrect = np.count_nonzero(results.ypred != results.ytrue)
        return correct, incorrect

    def get_scenario(self, ctx, scenario_id):
        scenarios = get_scenarios(ctx)
        return scenarios.get(scenario_id)

    def load_scenarios(self, ctx):
        scenarios = get_scenarios(ctx)
        ctx.panel.set_data(f"scenarios", scenarios)

    def get_evaluation_data(self, ctx):
        dataset = self.get_dataset(ctx)
        view_state = ctx.panel.get_state("view") or {}
        eval_key = view_state.get("key")
        computed_eval_key = ctx.params.get("key", eval_key)
        info = dataset.get_evaluation_info(computed_eval_key)
        evaluation_type = info.config.type
        serialized_info = info.serialize()
        if evaluation_type not in SUPPORTED_EVALUATION_TYPES:
            ctx.panel.set_data(
                f"evaluation_{computed_eval_key}_error",
                {"error": "unsupported", "info": serialized_info},
            )
            return

        results = dataset.load_evaluation_results(computed_eval_key)
        gt_field = info.config.gt_field
        mask_targets = None

        if evaluation_type == "segmentation":
            mask_targets = _get_mask_targets(dataset, gt_field)
            _init_segmentation_results(dataset, results, gt_field)

        metrics = results.metrics()
        per_class_metrics = self.get_per_class_metrics(info, results)
        confidences = self.get_confidences(per_class_metrics)
        metrics["average_confidence"] = self.get_avg_confidence(confidences)
        metrics["tp"], metrics["fp"], metrics["fn"] = self.get_tp_fp_fn(
            info, results
        )
        metrics["mAP"] = self.get_map(results)
        metrics["mAR"] = self.get_mar(results)

        if (
            info.config.type == "classification"
            and info.config.method != "binary"
        ):
            (
                metrics["correct"],
                metrics["incorrect"],
            ) = self.get_correct_incorrect(results)

        return {
            "metrics": metrics,
            "custom_metrics": self.get_custom_metrics(results),
            "info": serialized_info,
            "confusion_matrices": self.get_confusion_matrices(results),
            "per_class_metrics": per_class_metrics,
            "mask_targets": mask_targets,
            "missing": results.missing,
        }

    def get_evaluation_data_cache_key_fn(self, ctx):
        view_state = ctx.panel.get_state("view") or {}
        eval_id = view_state.get("id")
        computed_eval_id = ctx.params.get("id", eval_id)
        return [computed_eval_id, CACHE_VERSION]

    @execution_cache(
        store_name=STORE_NAME,
        key_fn=get_evaluation_data_cache_key_fn,
        ttl=CACHE_TTL,
    )
    def get_evaluation_data_cacheable(self, ctx):
        return self.get_evaluation_data(ctx)

    def load_evaluation(self, ctx):
        view_state = ctx.panel.get_state("view") or {}
        eval_key = view_state.get("key")
        computed_eval_key = ctx.params.get("key", eval_key)
        evaluation_data = (
            self.get_evaluation_data_cacheable(ctx)
            if ENABLE_CACHING
            else self.get_evaluation_data(ctx)
        )
        # Skip caching scenarios as they are updated frequently
        self.load_scenarios(ctx)
        ctx.panel.set_state("missing", evaluation_data["missing"])
        ctx.panel.set_data(f"evaluation_{computed_eval_key}", evaluation_data)

    def on_change_view(self, ctx):
        # Used only for triggering re-renders when the view changes
        pass

    def has_evaluation_results(self, dataset, eval_key):
        try:
            return bool(dataset._doc.evaluations[eval_key].results)
        except Exception:
            return False

    def load_pending_evaluations(self, ctx, skip_update=False):
        pending_evaluations = []
        eval_keys = ctx.dataset.list_evaluations()
        store = get_store(ctx)
        dataset_id = get_dataset_id(ctx)
        pending_evaluations_in_store = store.get("pending_evaluations") or {}
        pending_evaluations_for_dataset_in_store = (
            pending_evaluations_in_store.get(dataset_id, [])
        )
        updated_pending_evaluations_for_dataset_in_stored = []
        update_store = False
        for pending in pending_evaluations_for_dataset_in_store:
            pending_eval_key = pending.get("eval_key")
            if pending_eval_key in eval_keys:
                update_store = True
            else:
                pending_evaluations.append(pending)
                updated_pending_evaluations_for_dataset_in_stored.append(
                    pending
                )
        for key in eval_keys:
            conf = ctx.dataset.get_evaluation_info(key).config
            if not self.has_evaluation_results(ctx.dataset, key):
                pending_evaluations.append(
                    {
                        "eval_key": key,
                        "type": conf.type,
                        "method": conf.method,
                    }
                )
        if update_store:
            pending_evaluations_in_store[
                dataset_id
            ] = updated_pending_evaluations_for_dataset_in_stored
            store.set("pending_evaluations", pending_evaluations_in_store)
        ctx.panel.set_data("pending_evaluations", pending_evaluations)

    def on_evaluate_model_success(self, ctx):
        dataset_id = get_dataset_id(ctx)
        store = get_store(ctx)
        result = ctx.params.get("result", {})
        doc_id = result.get("id")
        delegated_eval_key = (
            result.get("context", {}).get("params", {}).get("eval_key")
        )
        eval_key = result.get("eval_key", delegated_eval_key)
        pending = {}
        if doc_id is None:
            pending["eval_key"] = eval_key
        else:
            pending["doc_id"] = str(doc_id)
            pending["eval_key"] = eval_key

        pending_evaluations = store.get("pending_evaluations") or {}
        if dataset_id not in pending_evaluations:
            pending_evaluations[dataset_id] = []
        pending_evaluations[dataset_id].append(pending)
        store.set("pending_evaluations", pending_evaluations)
        self.load_pending_evaluations(ctx)

    def on_evaluate_model(self, ctx):
        if not self.can_evaluate(ctx):
            ctx.ops.notify(
                "You do not have permission to evaluate models",
                variant="error",
            )
            return
        # Called when you click the "Evaluate Model" button
        ctx.prompt(
            "@voxel51/operators/evaluate_model_async",
            on_success=self.on_evaluate_model_success,
        )
        # ctx.panel.state.view = "eval"

    def load_view(self, ctx):
        dataset = self.get_dataset(ctx)
        view_type = ctx.params.get("type", None)

        if view_type == "clear":
            ctx.ops.clear_view()
            return

        view_state = ctx.panel.get_state("view") or {}
        view_options = ctx.params.get("options", {})

        eval_key = view_state.get("key")
        eval_key = view_options.get("key", eval_key)
        eval_view = dataset.load_evaluation_view(eval_key)
        info = dataset.get_evaluation_info(eval_key)
        pred_field = info.config.pred_field
        gt_field = info.config.gt_field

        eval_key2 = view_state.get("compareKey", None)
        pred_field2 = None
        gt_field2 = None
        if eval_key2:
            info2 = dataset.get_evaluation_info(eval_key2)
            pred_field2 = info2.config.pred_field
            if info2.config.gt_field != gt_field:
                gt_field2 = info2.config.gt_field

        x = view_options.get("x", None)
        y = view_options.get("y", None)
        field = view_options.get("field", None)
        missing = ctx.panel.get_state("missing", "(none)")

        # Restrict to subset, if applicable
        subset_def = view_options.get("subset_def", None)
        subset_def_type = subset_def.get("type", None) if subset_def else None

        if subset_def_type == "custom_code":
            code = subset_def.get("code", None)
            subset = subset_def.get("subset", None)
            subsets, error = get_subsets_from_custom_code(ctx, code)

            subset_def = subsets.get(subset, None)

            if error:
                return ctx.ops.notify(
                    f"Failed to load custom code subsets: {error}",
                    variant="error",
                )

        if subset_def is not None:
            eval_view = foue.get_subset_view(eval_view, gt_field, subset_def)

        view = None

        if view_type == "subset":
            view = eval_view
        elif info.config.type == "classification":
            if view_type == "class":
                # All GT/predictions of class `x`
                expr = F(f"{gt_field}.label") == x
                expr |= F(f"{pred_field}.label") == x
                if gt_field2 is not None:
                    expr |= F(f"{gt_field2}.label") == x
                if pred_field2 is not None:
                    expr |= F(f"{pred_field2}.label") == x
                view = eval_view.match(expr)
            elif view_type == "matrix":
                # Specific confusion matrix cell (including FP/FN)
                expr = F(f"{gt_field}.label") == y
                expr &= F(f"{pred_field}.label") == x
                view = eval_view.match(expr)
            elif view_type == "field":
                if info.config.method == "binary":
                    # All TP/FP/FN
                    expr = F(f"{eval_key}") == field.upper()
                    view = eval_view.match(expr)
                else:
                    # Correct/incorrect
                    expr = F(f"{eval_key}") == field
                    view = eval_view.match(expr)
        elif info.config.type == "detection":
            _, gt_root = dataset._get_label_field_path(gt_field)
            _, pred_root = dataset._get_label_field_path(pred_field)
            if gt_field2 is not None:
                _, gt_root2 = dataset._get_label_field_path(gt_field2)
            if pred_field2 is not None:
                _, pred_root2 = dataset._get_label_field_path(pred_field2)

            if view_type == "class":
                # All GT/predictions of class `x`
                view = eval_view.filter_labels(
                    gt_field, F("label") == x, only_matches=False
                )
                expr = F(gt_root).length() > 0
                view = view.filter_labels(
                    pred_field, F("label") == x, only_matches=False
                )
                expr |= F(pred_root).length() > 0
                if gt_field2 is not None:
                    view = view.filter_labels(
                        gt_field2, F("label") == x, only_matches=False
                    )
                    expr |= F(gt_root2).length() > 0
                if pred_field2 is not None:
                    view = view.filter_labels(
                        pred_field2, F("label") == x, only_matches=False
                    )
                    expr |= F(pred_root2).length() > 0
                view = view.match(expr)
            elif view_type == "matrix":
                if y == missing:
                    # False positives of class `x`
                    expr = (F("label") == x) & (F(eval_key) == "fp")
                    view = eval_view.filter_labels(
                        pred_field, expr, only_matches=True
                    )
                elif x == missing:
                    # False negatives of class `y`
                    expr = (F("label") == y) & (F(eval_key) == "fn")
                    view = eval_view.filter_labels(
                        gt_field, expr, only_matches=True
                    )
                else:
                    # All class `y` GT and class `x` predictions in same sample
                    view = eval_view.filter_labels(
                        gt_field, F("label") == y, only_matches=False
                    )
                    expr = F(gt_root).length() > 0
                    view = view.filter_labels(
                        pred_field, F("label") == x, only_matches=False
                    )
                    expr &= F(pred_root).length() > 0
                    view = view.match(expr)
            elif view_type == "field":
                if field == "tp":
                    # All true positives
                    view = eval_view.filter_labels(
                        gt_field, F(eval_key) == field, only_matches=False
                    )
                    view = view.filter_labels(
                        pred_field, F(eval_key) == field, only_matches=True
                    )
                elif field == "fn":
                    # All false negatives
                    view = eval_view.filter_labels(
                        gt_field, F(eval_key) == field, only_matches=True
                    )
                else:
                    # All false positives
                    view = eval_view.filter_labels(
                        pred_field, F(eval_key) == field, only_matches=True
                    )
        elif info.config.type == "segmentation":
            results = dataset.load_evaluation_results(eval_key)
            _init_segmentation_results(dataset, results, gt_field)
            if results.ytrue_ids is None or results.ypred_ids is None:
                # Legacy format segmentations
                return

            if eval_key2:
                if gt_field2 is None:
                    gt_field2 = gt_field

                results2 = dataset.load_evaluation_results(eval_key2)
                _init_segmentation_results(dataset, results2, gt_field2)
                if results2.ytrue_ids is None or results2.ypred_ids is None:
                    # Legacy format segmentations
                    return
            else:
                results2 = None

            _, gt_id = dataset._get_label_field_path(gt_field, "_id")
            _, pred_id = dataset._get_label_field_path(pred_field, "_id")
            if gt_field2 is not None:
                _, gt_id2 = dataset._get_label_field_path(gt_field2, "_id")
            if pred_field2 is not None:
                _, pred_id2 = dataset._get_label_field_path(pred_field2, "_id")

            if view_type == "class":
                # All GT/predictions that contain class `x`
                ytrue_ids, ypred_ids = _get_segmentation_class_ids(results, x)
                expr = F(gt_id).is_in(ytrue_ids)
                expr |= F(pred_id).is_in(ypred_ids)
                if results2 is not None:
                    ytrue_ids2, ypred_ids2 = _get_segmentation_class_ids(
                        results2, x
                    )
                    expr |= F(gt_id2).is_in(ytrue_ids2)
                    expr |= F(pred_id2).is_in(ypred_ids2)

                view = eval_view.match(expr)
            elif view_type == "matrix":
                # Specific confusion matrix cell
                ytrue_ids, ypred_ids = _get_segmentation_conf_mat_ids(
                    results, x, y
                )
                expr = F(gt_id).is_in(ytrue_ids)
                expr &= F(pred_id).is_in(ypred_ids)
                view = eval_view.match(expr)
            elif view_type == "field":
                if field == "tp":
                    # All true positives
                    ytrue_ids, ypred_ids = _get_segmentation_tp_fp_fn_ids(
                        results, field
                    )
                    expr = F(gt_id).is_in(ytrue_ids)
                    expr &= F(pred_id).is_in(ypred_ids)
                    view = eval_view.match(expr)
                elif field == "fn":
                    # All false negatives
                    ytrue_ids, _ = _get_segmentation_tp_fp_fn_ids(
                        results, field
                    )
                    expr = F(gt_id).is_in(ytrue_ids)
                    view = eval_view.match(expr)
                else:
                    # All false positives
                    _, ypred_ids = _get_segmentation_tp_fp_fn_ids(
                        results, field
                    )
                    expr = F(pred_id).is_in(ypred_ids)
                    view = eval_view.match(expr)

        if view is not None:
            ctx.ops.set_view(view)

    def load_compare_evaluation_results(self, ctx):
        dataset = self.get_dataset(ctx)
        base_model_key = (
            ctx.params.get("panel_state", {}).get("view", {}).get("key", None)
        )
        compare_model_key = (
            ctx.params.get("panel_state", {})
            .get("view", {})
            .get("compareKey", None)
        )

        if base_model_key is None:
            raise ValueError("No base model key provided")

        eval_a_results = dataset.load_evaluation_results(base_model_key)
        eval_b_results = dataset.load_evaluation_results(compare_model_key)

        return (
            base_model_key,
            eval_a_results,
            compare_model_key,
            eval_b_results,
        )

    def get_subset_def_data(self, info, results, subset_def, is_compare):
        with results.use_subset(subset_def):
            metrics = results.metrics()
            per_class_metrics = self.get_per_class_metrics(info, results)
            confidences = self.get_confidences(per_class_metrics)
            metrics["average_confidence"] = self.get_avg_confidence(
                confidences
            )
            metrics["tp"], metrics["fp"], metrics["fn"] = self.get_tp_fp_fn(
                info, results
            )
            metrics["mAP"] = self.get_map(results)
            metrics["mAR"] = self.get_mar(results)
            metrics["iou"] = self.get_avg_iou(per_class_metrics)
            evaluation_type = self.get_evaluation_type(info.config)
            if evaluation_type == "multiclass_classification":
                (
                    metrics["correct"],
                    metrics["incorrect"],
                ) = self.get_correct_incorrect(results)

            return {
                "metrics": metrics,
                "distribution": len(results.ytrue_ids),
                "confusion_matrices": self.get_confusion_matrices(results),
                "confidences": confidences,
                "confidence_distribution": self.get_confidence_distribution(
                    confidences
                ),
            }

    def get_scenario_data(self, ctx, scenario):
        dataset = self.get_dataset(ctx)
        view_state = ctx.panel.get_state("view") or {}
        eval_key = view_state.get("key")
        computed_eval_key = ctx.params.get("key", eval_key)
        results = dataset.load_evaluation_results(computed_eval_key)
        info = dataset.get_evaluation_info(computed_eval_key)
        scenario_type = scenario.get("type", None)
        scenario_data = scenario.copy()
        scenario_data["subsets_data"] = {}
        # todo@im: need more explicit flag
        is_compare = True if "key" in ctx.params else False

        if scenario_type == "custom_code":
            custom_code = scenario.get("subsets", None)
            cc_expr, cc_error = get_subsets_from_custom_code(ctx, custom_code)
            subsets_names = []

            if cc_error:
                # TODO
                print("TODO: custom code load error handling")
            else:
                # NOTE: subset expression could be a dict or an array
                if isinstance(cc_expr, dict):
                    for subset_name, subset_def in cc_expr.items():
                        subset_data = self.get_subset_def_data(
                            info, results, subset_def, is_compare
                        )
                        scenario_data["subsets_data"][
                            subset_name
                        ] = subset_data
                        subsets_names.append(subset_name)
                elif isinstance(cc_expr, list):
                    subset_data = self.get_subset_def_data(
                        info, results, subset_def, is_compare
                    )
                    scenario_data["subsets_data"]["All"] = subset_data
                    subsets_names.append("All")
                else:
                    scenario_data["subsets_data"]["All"] = subset_data
                    subsets_names.append("All")
            scenario_data["subsets"] = subsets_names
            # NOTE: Mani added this - we need the original custom code for Edit flow
            scenario_data["subsets_code"] = custom_code
        elif scenario_type == "view":
            scenario_subsets = scenario.get("subsets", [])
            for subset in scenario_subsets:
                subset_def = dict(type="view", view=subset)
                subset_data = self.get_subset_def_data(
                    info, results, subset_def, is_compare
                )
                scenario_data["subsets_data"][subset] = subset_data
        elif scenario_type == "sample_field":
            scenario_subsets = scenario.get("subsets", [])
            field_name = scenario.get("field", None)
            for subset in scenario_subsets:
                subset_def = dict(type="field", field=field_name, value=subset)
                subset_data = self.get_subset_def_data(
                    info, results, subset_def, is_compare
                )
                scenario_data["subsets_data"][subset] = subset_data
        elif scenario_type == "label_attribute":
            field = scenario.get("field", None)
            # todo@mani: need to tweak this depending on how it's stored. Line below
            # converts "ground_truth.detections.label" to "label"
            scenario_subsets = scenario.get("subsets", [])
            field_last_part = field.split(".")[-1]
            for subset in scenario_subsets:
                subset_def = dict(
                    type="attribute", field=field_last_part, value=subset
                )
                subset_data = self.get_subset_def_data(
                    info, results, subset_def, is_compare
                )
                scenario_data["subsets_data"][subset] = subset_data
        else:
            scenario_data["subsets_data"] = None  # unsupported type

        return scenario_data

    def get_subset_def_data_for_eval_key(self, ctx, scenario):
        """
        Builds and returns an execution cache key for each type of scenario.
        """
        view_state = ctx.panel.get_state("view") or {}
        eval_key = view_state.get("key")
        computed_eval_key = ctx.params.get("key", eval_key)

        scenario_type = scenario.get("type", "")
        scenario_field = scenario.get("field", "")
        scenario_subsets = scenario.get("subsets", "")

        if scenario_type in ["label_attribute", "sample_field"]:
            return [
                "subset-data",
                computed_eval_key,
                scenario_type,
                scenario_field,
                scenario_subsets,
                CACHE_VERSION,
            ]

        return [
            "subset-data",
            computed_eval_key,
            scenario_type,
            scenario_subsets,
            CACHE_VERSION,
        ]

    @execution_cache(key_fn=get_subset_def_data_for_eval_key)
    def get_scenario_data_cacheable(self, ctx, scenario):
        return self.get_scenario_data(ctx, scenario)

    def validate_scenario_subsets(self, ctx, scenario):
        """
        Validates the subsets in a scenario and compiles basic changes.
        1. For view scenarios, check if the views exist in the dataset.
        2. For sample_field and label_attribute scenarios, check if the field exists in the dataset.
            - If the field is tags, check if the tags exist.

        returns the validated scenario and a list of changes.
        If the scenario is not valid, it will return an empty list of subsets.
        If the scenario is valid, it will return the original scenario with the validated subsets.
        """
        scenario_type = scenario.get("type", None)
        changes = []

        if scenario_type == "view":
            subset_views = scenario.get("subsets", [])
            dataset_views = ctx.dataset.list_saved_views()
            available_subsets = [v for v in subset_views if v in dataset_views]
            unavailable_subsets = [
                v for v in subset_views if v not in dataset_views
            ]

            if unavailable_subsets:
                unavailable = "\n- ".join(unavailable_subsets)
                changes.append(
                    {
                        "label": f"The following views are not available anymore. To continue your analysis, you can edit this scenario.",
                        "description": f"- {unavailable}",
                    }
                )

            scenario["subsets"] = available_subsets
        elif scenario_type in ["sample_field", "label_attribute"]:
            scenario_field = scenario.get("field", None)
            dataset_field_paths = ctx.dataset.get_field_schema(
                flat=True
            ).keys()

            # if the exact field does not exist, set subsets to empty
            if not scenario_field or scenario_field not in dataset_field_paths:
                changes.append(
                    {
                        "label": f"The following field does not exists. To continue your analysis, you can edit this scenario.",
                        "description": f"{scenario_field}",
                    }
                )
                scenario["subsets"] = []

            # if field exists, it is tags, but tag doesn't exist
            if scenario_field and scenario_field == "tags":
                all_tags = ctx.dataset.distinct("tags")
                tags = scenario.get("subsets", [])
                available_tags = [t for t in tags if t in all_tags]
                missing_tags = list(set(tags) - set(available_tags))

                if missing_tags:
                    the_tags = "\n- ".join(missing_tags)
                    changes.append(
                        {
                            "label": f"The following tags do not exists. To continue your analysis, you can edit this scenario.",
                            "description": f"- {the_tags}",
                        }
                    )
                    if len(available_tags) == 0:
                        scenario["subsets"] = []

        return scenario, changes

    def load_scenario(self, ctx):
        """
        Tries to load the scenario given its id and evaluation key
        If it fails, it shows an error page with options to edit/delete.
        """
        view_state = ctx.panel.get_state("view") or {}
        eval_key = view_state.get("key")
        computed_eval_key = ctx.params.get("key", eval_key)
        scenario_id = str(ctx.params.get("id", "") or "")

        try:
            if scenario_id:
                scenario = self.get_scenario(ctx, scenario_id)
                validated_scenario, changes = self.validate_scenario_subsets(
                    ctx, scenario
                )

                if changes:
                    # can't load the scenario at all
                    if not validated_scenario.get("subsets"):
                        raise ValueError("Failed to load scenario")

                    # can load the scenario - but it might need an edit
                    ctx.panel.set_state(
                        f"scenario_{scenario_id}_changes",
                        {
                            "scenario": scenario,
                            "changes": changes,
                            "id": scenario_id,
                        },
                    )
                else:
                    ctx.panel.set_state(
                        f"scenario_{scenario_id}_changes",
                        None,
                    )

                # refresh clicked
                should_refresh_cache = ctx.params.get("refresh_cache", False)
                if should_refresh_cache:
                    self.get_scenario_data_cacheable.clear_cache(
                        self, ctx, validated_scenario
                    )

                scenario_data = (
                    self.get_scenario_data_cacheable(ctx, validated_scenario)
                    if ENABLE_CACHING
                    else self.get_scenario_data(ctx, validated_scenario)
                )

                ctx.panel.set_state("scenario_load_error", None)
                ctx.panel.set_data(
                    f"scenario_{scenario_id}_{computed_eval_key}",
                    scenario_data,
                )
                ctx.panel.set_state("scenario_loading", False)
        except Exception as e:
            traceback.print_exc()
            ctx.panel.set_state("scenario_loading", False)
            msg = f"We couldn't load this scenario because the underlying data has changed or been removed. To continue your analysis you can,"
            ctx.panel.set_state(
                "scenario_load_error",
                {
                    "code": "scenario_load_error",
                    "error": msg,
                    "id": scenario_id,
                    "trace": traceback.format_exc(),
                },
            )

    def delete_scenario(self, ctx):
        if not self.can_delete_scenario(ctx):
            return ctx.ops.notify(
                "You do not have permission to delete scenarios",
                variant="error",
            )
        scenario_id = ctx.params.get("id", None)
        scenarios = get_scenarios(ctx)
        scenarios.pop(scenario_id, None)
        set_scenarios(ctx, scenarios)
        ctx.ops.notify(f"Scenario deleted successfully!", variant="success")

    def render(self, ctx):
        panel = types.Object()
        return types.Property(
            panel,
            view=types.View(
                component="NativeModelEvaluationView",
                composite_view=True,
                on_change_view=self.on_change_view,
                on_evaluate_model=self.on_evaluate_model,
                load_evaluation=self.load_evaluation,
                load_evaluation_view=self.load_evaluation_view,
                set_status=self.set_status,
                set_note=self.set_note,
                load_view=self.load_view,
                rename_evaluation=self.rename_evaluation,
                delete_evaluation=self.delete_evaluation,
                load_scenarios=self.load_scenarios,
                load_scenario=self.load_scenario,
                delete_scenario=self.delete_scenario,
            ),
        )


def _get_mask_targets(dataset, gt_field):
    mask_targets = dataset.mask_targets.get(gt_field, None)
    if mask_targets:
        return mask_targets

    if dataset.default_mask_targets:
        return dataset.default_mask_targets

    return None


def _init_segmentation_results(dataset, results, gt_field):
    if results.ytrue_ids is None or results.ypred_ids is None:
        # Legacy format segmentations
        return

    if getattr(results, "_classes_map", None):
        # Already initialized
        return

    #
    # `results.classes` and App callbacks could contain any of the
    # following:
    #  1. stringified pixel values
    #  2. RGB hex strings
    #  3. label strings
    #
    # so we must construct `classes_map` that can map any of these possible
    # values to integer indexes
    #
    classes_map = {c: i for i, c in enumerate(results.classes)}

    mask_targets = _get_mask_targets(dataset, gt_field)
    if mask_targets is not None:
        # `str()` handles cases 1 and 2, and `.get(c, c)` handles case 3
        mask_targets = {str(k): v for k, v in mask_targets.items()}
        classes = [mask_targets.get(c, c) for c in results.classes]
        classes_map.update({c: i for i, c in enumerate(classes)})

    #
    # Generate mapping from `(i, j)` to ID lists for use in App callbacks
    #

    ytrue_ids_dict = {}
    ypred_ids_dict = {}
    for ytrue, ypred, ytrue_id, ypred_id in zip(
        results.ytrue, results.ypred, results.ytrue_ids, results.ypred_ids
    ):
        i = classes_map[ytrue]
        j = classes_map[ypred]
        index = (i, j)

        if index not in ytrue_ids_dict:
            ytrue_ids_dict[index] = []
        ytrue_ids_dict[index].append(ytrue_id)

        if index not in ypred_ids_dict:
            ypred_ids_dict[index] = []
        ypred_ids_dict[index].append(ypred_id)

    results._classes_map = classes_map
    results._ytrue_ids_dict = ytrue_ids_dict
    results._ypred_ids_dict = ypred_ids_dict


def _get_segmentation_class_ids(results, x):
    k = results._classes_map[x]
    nrows, ncols = results.pixel_confusion_matrix.shape

    ytrue_ids = []
    for j in range(ncols):
        _ytrue_ids = results._ytrue_ids_dict.get((k, j), None)
        if _ytrue_ids is not None:
            ytrue_ids.extend(_ytrue_ids)

    ypred_ids = []
    for i in range(nrows):
        _ypred_ids = results._ypred_ids_dict.get((i, k), None)
        if _ypred_ids is not None:
            ypred_ids.extend(_ypred_ids)

    return _to_object_ids(ytrue_ids), _to_object_ids(ypred_ids)


def _get_segmentation_conf_mat_ids(results, x, y):
    i = results._classes_map[x]
    j = results._classes_map[y]
    ytrue_ids = _to_object_ids(results._ytrue_ids_dict.get((i, j), []))
    ypred_ids = _to_object_ids(results._ypred_ids_dict.get((i, j), []))
    return ytrue_ids, ypred_ids


def _get_segmentation_tp_fp_fn_ids(results, field):
    if field == "tp":
        # True positives
        inds = results.ytrue == results.ypred
        ytrue_ids = _to_object_ids(results.ytrue_ids[inds])
        ypred_ids = _to_object_ids(results.ypred_ids[inds])
        return ytrue_ids, ypred_ids
    elif field == "fn":
        # False negatives
        inds = results.ypred == results.missing
        ytrue_ids = _to_object_ids(results.ytrue_ids[inds])
        return ytrue_ids, None
    else:
        # False positives
        inds = results.ytrue == results.missing
        ypred_ids = _to_object_ids(results.ypred_ids[inds])
        return None, ypred_ids


def _to_object_ids(ids):
    return [ObjectId(_id) for _id in ids]<|MERGE_RESOLUTION|>--- conflicted
+++ resolved
@@ -7,20 +7,15 @@
 """
 
 import os
-<<<<<<< HEAD
-from collections import Counter, defaultdict
-=======
 import traceback
 
 import fiftyone.utils.eval as foue
 import numpy as np
 import fiftyone.operators.types as types
 import fiftyone.core.view as fov
->>>>>>> 776de198
-
-import numpy as np
+
 from bson import ObjectId
-
+from collections import Counter, defaultdict
 import fiftyone as fo
 import fiftyone.core.view as fov
 import fiftyone.operators.types as types
