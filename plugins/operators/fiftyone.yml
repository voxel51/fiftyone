--- conflicted
+++ resolved
@@ -45,18 +45,9 @@
   - list_files
   - download_file
   - model_evaluation_configure_scenario
-<<<<<<< HEAD
+  - mes_plot_resolver
 
   # view stages
-=======
-  - mes_plot_resolver
-  - activate_annotation_schemas
-  - compute_annotation_schema
-  - deactivate_annotation_schemas
-  - delete_annotation_schema
-  - get_annotation_schemas
-  - save_annotation_schema
->>>>>>> 9e80aca5
   - load_group_by
 
   # annotation
