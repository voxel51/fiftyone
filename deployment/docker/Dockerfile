--- conflicted
+++ resolved
@@ -90,11 +90,8 @@
     && useradd -u 1000 -g 1000 -l -d /opt voxel51 \
     && python3 -m venv "${VIRTUAL_ENV}" \
     && "${VIRTUAL_ENV}"/bin/pip --no-cache-dir install -q -U pip setuptools wheel \
-<<<<<<< HEAD
-    && rm -rf /usr/local/lib/python*/ensurepip
-=======
+    && rm -rf /usr/local/lib/python*/ensurepip \
     && chmod +x /opt/entrypoint.sh
->>>>>>> 4dc9d50d
 
 # Install fiftyone-teams-app and chown everything to voxel51
 RUN --mount=type=cache,from=builder,target=/builder,ro \
@@ -110,7 +107,7 @@
 USER 1000:1000
 
 #
-# Serve the app. Kept as a CMD and not an 
+# Serve the app. Kept as a CMD and not an
 # ENTRYPOINT so existing customers not impacted
 # if they override these
 #
