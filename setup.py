--- conflicted
+++ resolved
@@ -70,11 +70,7 @@
     "sseclient-py>=1.7.2,<2",
     "sse-starlette>=0.10.3,<1",
     "starlette>=0.24.0",
-<<<<<<< HEAD
-    "strawberry-graphql~=0.266.0",
-=======
     "strawberry-graphql>=0.262.4",
->>>>>>> 228b4e34
     "tabulate",
     "tqdm",
     "xmltodict",
