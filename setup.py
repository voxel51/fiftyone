--- conflicted
+++ resolved
@@ -76,11 +76,7 @@
     # internal packages
     "fiftyone-brain>=0.16.0,<0.17",
     "fiftyone-db~=0.4",  # pinned to legacy db, do not remove
-<<<<<<< HEAD
-    "voxel51-eta>=0.12.4,<0.13",
-=======
     "voxel51-eta>=0.12.6,<0.13",
->>>>>>> 94f1bf18
 ]
 
 
@@ -126,11 +122,7 @@
 
 setup(
     name="fiftyone",
-<<<<<<< HEAD
     version="0.17.0.dev5",
-=======
-    version="0.15.8",
->>>>>>> 94f1bf18
     description=(
         "FiftyOne Teams: the tool for teams building high-quality datasets "
         "and computer vision models"
