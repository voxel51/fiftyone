--- conflicted
+++ resolved
@@ -13,11 +13,7 @@
 
 from setuptools import find_packages, setup
 
-<<<<<<< HEAD
-VERSION = "2.6.1"
-=======
-VERSION = "1.3.2"
->>>>>>> 2f007cb9
+VERSION = "2.6.2"
 
 
 def get_version():
