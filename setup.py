--- conflicted
+++ resolved
@@ -137,11 +137,7 @@
 
 setup(
     name="fiftyone",
-<<<<<<< HEAD
     version="2.9.0.dev6",
-=======
-    version="2.8.0",
->>>>>>> 3c712d9b
     description=(
         "FiftyOne Teams: the tool for teams building high-quality datasets "
         "and computer vision models"
