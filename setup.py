#!/usr/bin/env python
"""
Installs FiftyOne Teams.

| Copyright 2017-2025, Voxel51, Inc.
| `voxel51.com <https://voxel51.com/>`_
|
"""

import os
import re
from importlib import metadata

from setuptools import find_packages, setup

VERSION = "2.6.0"


def get_version():
    if "RELEASE_VERSION" in os.environ:
        version = os.environ["RELEASE_VERSION"]
        if not version.startswith(VERSION):
            raise ValueError(
                "Release version does not match version: %s and %s"
                % (version, VERSION)
            )
        return version

    return VERSION


INSTALL_REQUIRES = [
    # third-party packages
    "aiofiles",
    "argcomplete",
    "beautifulsoup4",
    "boto3",
    "cachetools",
    "dacite>=1.6.0,<1.8.0",
    "dill",
    "Deprecated",
    "ftfy",
    "jsonlines",
    "humanize",
    "hypercorn>=0.13.2",
    "Jinja2>=3",
    # kaleido indirectly required by plotly for image export
    # https://plotly.com/python/static-image-export/
    "kaleido!=0.2.1.post1",
    "matplotlib",
    "mongoengine~=0.29.1",
    "motor~=3.6.0",
    "numpy",
    "packaging",
    "pandas",
    "Pillow>=6.2",
    "plotly>=4.14",
    "pprintpp",
    "psutil",
    "pymongo~=4.9.2",
    "pytz",
    "PyYAML",
    "regex",
    "retrying",
    "rtree",
    "scikit-learn",
    "scikit-image",
    "scipy",
    "setuptools",
    "sseclient-py>=1.7.2,<2",
    "sse-starlette>=0.10.3,<1",
    "starlette>=0.24.0",
    "strawberry-graphql",
    "tabulate",
    "xmltodict",
    "universal-analytics-python3>=1.0.1,<2",
    "pydash",
    # teams specific
    "aiohttp",
    "azure-identity",
    "azure-storage-blob>=12.4.0",
    "backoff",
    "boto3>=1.15",
    "google-api-python-client",
    "google-cloud-storage>=1.36",
    "pysftp",
    "schedule",
    "websocket-client>=1.5.0",
    "yarl",
    "wcmatch",
    # internal packages
    "fiftyone-brain>=0.19.0,<0.20",
    "fiftyone-db~=0.4",  # pinned to legacy db, do not remove
    "voxel51-eta>=0.14.0,<0.15",
]


CHOOSE_INSTALL_REQUIRES = [
    (
        (
            "opencv-python",
            "opencv-contrib-python",
            "opencv-contrib-python-headless",
        ),
        "opencv-python-headless",
    )
]


def choose_requirement(mains, secondary):
    chosen = secondary
    for main in mains:
        try:
            name = re.split(r"[!<>=]", main)[0]
            metadata.version(name)
            chosen = main
            break
        except metadata.PackageNotFoundError:
            pass

    return str(chosen)


def get_install_requirements(install_requires, choose_install_requires):
    for mains, secondary in choose_install_requires:
        install_requires.append(choose_requirement(mains, secondary))

    return install_requires


with open("README.md", "r") as fh:
    long_description = fh.read()


setup(
    name="fiftyone",
<<<<<<< HEAD
    version="2.5.0",
=======
    version="2.6.0.dev16",
>>>>>>> 60de1fdf
    description=(
        "FiftyOne Teams: the tool for teams building high-quality datasets "
        "and computer vision models"
    ),
    author="Voxel51, Inc.",
    author_email="info@voxel51.com",
    long_description=long_description,
    long_description_content_type="text/markdown",
    packages=find_packages(
        exclude=[
            "app",
            "eta",
            "package",
            "requirements",
            "teams-app",
            "tests",
            "tools",
        ]
    ),
    install_requires=get_install_requirements(
        INSTALL_REQUIRES, CHOOSE_INSTALL_REQUIRES
    ),
    include_package_data=True,
    classifiers=[
        "Development Status :: 4 - Beta",
        "Intended Audience :: Developers",
        "Intended Audience :: Science/Research",
        "License :: OSI Approved :: Apache Software License",
        "Topic :: Scientific/Engineering :: Artificial Intelligence",
        "Topic :: Scientific/Engineering :: Image Processing",
        "Topic :: Scientific/Engineering :: Image Recognition",
        "Topic :: Scientific/Engineering :: Information Analysis",
        "Topic :: Scientific/Engineering :: Visualization",
        "Operating System :: MacOS :: MacOS X",
        "Operating System :: POSIX :: Linux",
        "Operating System :: Microsoft :: Windows",
        "Programming Language :: Python :: 3",
        "Programming Language :: Python :: 3.9",
        "Programming Language :: Python :: 3.10",
        "Programming Language :: Python :: 3.11",
    ],
    entry_points={"console_scripts": ["fiftyone=fiftyone.core.cli:main"]},
    python_requires=">=3.9",
)<|MERGE_RESOLUTION|>--- conflicted
+++ resolved
@@ -134,11 +134,7 @@
 
 setup(
     name="fiftyone",
-<<<<<<< HEAD
-    version="2.5.0",
-=======
     version="2.6.0.dev16",
->>>>>>> 60de1fdf
     description=(
         "FiftyOne Teams: the tool for teams building high-quality datasets "
         "and computer vision models"
