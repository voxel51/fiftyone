#!/usr/bin/env python
"""
Installs FiftyOne Teams.

| Copyright 2017-2023, Voxel51, Inc.
| `voxel51.com <https://voxel51.com/>`_
|
"""
try:
    from importlib import metadata
except ImportError:
    import importlib_metadata as metadata

import os
import re
from setuptools import setup, find_packages


INSTALL_REQUIRES = [
    # third-party packages
    "aiofiles",
    "argcomplete",
    "beautifulsoup4",
    "boto3",
    "cachetools",
    "dacite>=1.6.0,<1.8.0",
    "dill",
    "Deprecated",
    "ftfy",
    "jsonlines",
    "humanize",
    "hypercorn>=0.13.2",
    "importlib-metadata; python_version<'3.8'",
    "Jinja2>=3",
    # kaleido indirectly required by plotly for image export
    # https://plotly.com/python/static-image-export/
    "kaleido!=0.2.1.post1",
    "matplotlib",
    "mongoengine==0.24.2",
    "motor>=2.5",
    "numpy",
    "packaging",
    "pandas",
    "Pillow>=6.2",
    "plotly>=4.14",
    "pprintpp",
    "psutil",
    "pymongo>=3.12",
    "pytz",
    "PyYAML",
    "regex",
    "retrying",
    "scikit-learn",
    "scikit-image",
    "setuptools",
    "sseclient-py>=1.7.2,<2",
    "sse-starlette>=0.10.3,<1",
    "starlette>=0.24.0",
    "strawberry-graphql==0.138.1",
    "tabulate",
    "xmltodict",
    "universal-analytics-python3>=1.0.1,<2",
    # teams specific
    "aiohttp",
    "azure-identity",
    "azure-storage-blob>=12.4.0",
    "backoff",
    "boto3>=1.15",
    "google-api-python-client",
    "google-cloud-storage>=1.36",
    "pysftp",
    "schedule",
    "websocket-client==1.4.2",
    "yarl",
    "wcmatch",
    # internal packages
<<<<<<< HEAD
    "fiftyone-brain>=0.14,<0.15",
    # fiftyone-db>=1.0 is not used for Teams SDK
    "fiftyone-db~=0.4",
    "voxel51-eta>=0.12,<0.13",
=======
    "fiftyone-brain>=0.14.2,<0.15",
    # "fiftyone-db>=0.4,<2.0", is not used for Teams SDK
    "voxel51-eta>=0.12.1,<0.13",
>>>>>>> b75444b0
]


CHOOSE_INSTALL_REQUIRES = [
    (
        (
            "opencv-python",
            "opencv-contrib-python",
            "opencv-contrib-python-headless",
        ),
        "opencv-python-headless",
    )
]


def choose_requirement(mains, secondary):
    chosen = secondary
    for main in mains:
        try:
            name = re.split(r"[!<>=]", main)[0]
            metadata.version(name)
            chosen = main
            break
        except metadata.PackageNotFoundError:
            pass

    return str(chosen)


def get_install_requirements(install_requires, choose_install_requires):
    for mains, secondary in choose_install_requires:
        install_requires.append(choose_requirement(mains, secondary))

    return install_requires


<<<<<<< HEAD
EXTRAS_REQUIREMENTS = {"desktop": ["fiftyone-desktop~=0.24"]}
=======
EXTRAS_REQUIREMENTS = {"desktop": ["fiftyone-desktop~=0.23.2"]}
>>>>>>> b75444b0


with open("README.md", "r") as fh:
    long_description = fh.read()


setup(
    name="fiftyone",
<<<<<<< HEAD
    version="0.16.0.dev7",
=======
    version="0.15.3",
>>>>>>> b75444b0
    description=(
        "FiftyOne Teams: the tool for teams building high-quality datasets "
        "and computer vision models"
    ),
    author="Voxel51, Inc.",
    author_email="info@voxel51.com",
    extras_require=EXTRAS_REQUIREMENTS,
    long_description=long_description,
    long_description_content_type="text/markdown",
    packages=find_packages(
        exclude=["app", "eta", "package", "requirements", "tests", "tools"]
    )
    + ["fiftyone.recipes", "fiftyone.tutorials"],
    package_dir={
        "fiftyone.recipes": "docs/source/recipes",
        "fiftyone.tutorials": "docs/source/tutorials",
    },
    install_requires=get_install_requirements(
        INSTALL_REQUIRES, CHOOSE_INSTALL_REQUIRES
    ),
    include_package_data=True,
    classifiers=[
        "Development Status :: 4 - Beta",
        "Intended Audience :: Developers",
        "Intended Audience :: Science/Research",
        "License :: OSI Approved :: Apache Software License",
        "Topic :: Scientific/Engineering :: Artificial Intelligence",
        "Topic :: Scientific/Engineering :: Image Processing",
        "Topic :: Scientific/Engineering :: Image Recognition",
        "Topic :: Scientific/Engineering :: Information Analysis",
        "Topic :: Scientific/Engineering :: Visualization",
        "Operating System :: MacOS :: MacOS X",
        "Operating System :: POSIX :: Linux",
        "Operating System :: Microsoft :: Windows",
        "Programming Language :: Python :: 3",
        "Programming Language :: Python :: 3.7",
        "Programming Language :: Python :: 3.8",
        "Programming Language :: Python :: 3.9",
        "Programming Language :: Python :: 3.10",
    ],
    entry_points={"console_scripts": ["fiftyone=fiftyone.core.cli:main"]},
    python_requires=">=3.7",
)<|MERGE_RESOLUTION|>--- conflicted
+++ resolved
@@ -74,16 +74,9 @@
     "yarl",
     "wcmatch",
     # internal packages
-<<<<<<< HEAD
-    "fiftyone-brain>=0.14,<0.15",
-    # fiftyone-db>=1.0 is not used for Teams SDK
-    "fiftyone-db~=0.4",
-    "voxel51-eta>=0.12,<0.13",
-=======
     "fiftyone-brain>=0.14.2,<0.15",
     # "fiftyone-db>=0.4,<2.0", is not used for Teams SDK
     "voxel51-eta>=0.12.1,<0.13",
->>>>>>> b75444b0
 ]
 
 
@@ -120,11 +113,7 @@
     return install_requires
 
 
-<<<<<<< HEAD
 EXTRAS_REQUIREMENTS = {"desktop": ["fiftyone-desktop~=0.24"]}
-=======
-EXTRAS_REQUIREMENTS = {"desktop": ["fiftyone-desktop~=0.23.2"]}
->>>>>>> b75444b0
 
 
 with open("README.md", "r") as fh:
@@ -133,11 +122,7 @@
 
 setup(
     name="fiftyone",
-<<<<<<< HEAD
     version="0.16.0.dev7",
-=======
-    version="0.15.3",
->>>>>>> b75444b0
     description=(
         "FiftyOne Teams: the tool for teams building high-quality datasets "
         "and computer vision models"
