#!/usr/bin/env python
"""
Installs FiftyOne Teams.

| Copyright 2017-2024, Voxel51, Inc.
| `voxel51.com <https://voxel51.com/>`_
|
"""

import os
import re
from importlib import metadata

from setuptools import find_packages, setup

VERSION = "2.4.0"


def get_version():
    if "RELEASE_VERSION" in os.environ:
        version = os.environ["RELEASE_VERSION"]
        if not version.startswith(VERSION):
            raise ValueError(
                "Release version does not match version: %s and %s"
                % (version, VERSION)
            )
        return version

    return VERSION


INSTALL_REQUIRES = [
    # third-party packages
    "aiofiles",
    "argcomplete",
    "beautifulsoup4",
    "boto3",
    "cachetools",
    "dacite>=1.6.0,<1.8.0",
    "dill",
    "Deprecated",
    "ftfy",
    "jsonlines",
    "humanize",
    "hypercorn>=0.13.2",
    "Jinja2>=3",
    # kaleido indirectly required by plotly for image export
    # https://plotly.com/python/static-image-export/
    "kaleido!=0.2.1.post1",
    "matplotlib",
    "mongoengine~=0.29.1",
    "motor~=3.6.0",
    "numpy",
    "packaging",
    "pandas",
    "Pillow>=6.2",
    "plotly>=4.14",
    "pprintpp",
    "psutil",
    "pymongo~=4.9.2",
    "pytz",
    "PyYAML",
    "regex",
    "retrying",
    "rtree",
    "scikit-learn",
    "scikit-image",
    "scipy",
    "setuptools",
    "sseclient-py>=1.7.2,<2",
    "sse-starlette>=0.10.3,<1",
    "starlette>=0.24.0",
    "strawberry-graphql",
    "tabulate",
    "xmltodict",
    "universal-analytics-python3>=1.0.1,<2",
    "pydash",
    # teams specific
    "aiohttp",
    "azure-identity",
    "azure-storage-blob>=12.4.0",
    "backoff",
    "boto3>=1.15",
    "google-api-python-client",
    "google-cloud-storage>=1.36",
    "pysftp",
    "schedule",
    "websocket-client>=1.5.0",
    "yarl",
    "wcmatch",
    # internal packages
    "fiftyone-brain>=0.18.0,<0.19",
    "fiftyone-db~=0.4",  # pinned to legacy db, do not remove
    "voxel51-eta>=0.13.0,<0.14",
]


CHOOSE_INSTALL_REQUIRES = [
    (
        (
            "opencv-python",
            "opencv-contrib-python",
            "opencv-contrib-python-headless",
        ),
        "opencv-python-headless",
    )
]


def choose_requirement(mains, secondary):
    chosen = secondary
    for main in mains:
        try:
            name = re.split(r"[!<>=]", main)[0]
            metadata.version(name)
            chosen = main
            break
        except metadata.PackageNotFoundError:
            pass

    return str(chosen)


def get_install_requirements(install_requires, choose_install_requires):
    for mains, secondary in choose_install_requires:
        install_requires.append(choose_requirement(mains, secondary))

    return install_requires


with open("README.md", "r") as fh:
    long_description = fh.read()


setup(
    name="fiftyone",
<<<<<<< HEAD
    version="2.3.0rc1",
=======
    version="2.4.0.dev2",
>>>>>>> c1f5ce11
    description=(
        "FiftyOne Teams: the tool for teams building high-quality datasets "
        "and computer vision models"
    ),
    author="Voxel51, Inc.",
    author_email="info@voxel51.com",
    long_description=long_description,
    long_description_content_type="text/markdown",
    packages=find_packages(
        exclude=["app", "eta", "package", "requirements", "tests", "tools"]
    ),
    install_requires=get_install_requirements(
        INSTALL_REQUIRES, CHOOSE_INSTALL_REQUIRES
    ),
    include_package_data=True,
    classifiers=[
        "Development Status :: 4 - Beta",
        "Intended Audience :: Developers",
        "Intended Audience :: Science/Research",
        "License :: OSI Approved :: Apache Software License",
        "Topic :: Scientific/Engineering :: Artificial Intelligence",
        "Topic :: Scientific/Engineering :: Image Processing",
        "Topic :: Scientific/Engineering :: Image Recognition",
        "Topic :: Scientific/Engineering :: Information Analysis",
        "Topic :: Scientific/Engineering :: Visualization",
        "Operating System :: MacOS :: MacOS X",
        "Operating System :: POSIX :: Linux",
        "Operating System :: Microsoft :: Windows",
        "Programming Language :: Python :: 3",
        "Programming Language :: Python :: 3.9",
        "Programming Language :: Python :: 3.10",
        "Programming Language :: Python :: 3.11",
    ],
    entry_points={"console_scripts": ["fiftyone=fiftyone.core.cli:main"]},
    python_requires=">=3.9",
)<|MERGE_RESOLUTION|>--- conflicted
+++ resolved
@@ -134,11 +134,7 @@
 
 setup(
     name="fiftyone",
-<<<<<<< HEAD
-    version="2.3.0rc1",
-=======
     version="2.4.0.dev2",
->>>>>>> c1f5ce11
     description=(
         "FiftyOne Teams: the tool for teams building high-quality datasets "
         "and computer vision models"
