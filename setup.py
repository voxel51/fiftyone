#!/usr/bin/env python
"""
Installs FiftyOne Teams.

| Copyright 2017-2024, Voxel51, Inc.
| `voxel51.com <https://voxel51.com/>`_
|
"""

import os
import re
from importlib import metadata

from setuptools import find_packages, setup

VERSION = "2.4.0"


def get_version():
    if "RELEASE_VERSION" in os.environ:
        version = os.environ["RELEASE_VERSION"]
        if not version.startswith(VERSION):
            raise ValueError(
                "Release version does not match version: %s and %s"
                % (version, VERSION)
            )
        return version

    return VERSION


INSTALL_REQUIRES = [
    # third-party packages
    "aiofiles",
    "argcomplete",
    "beautifulsoup4",
    "boto3",
    "cachetools",
    "dacite>=1.6.0,<1.8.0",
    "dill",
    "Deprecated",
    "ftfy",
    "jsonlines",
    "humanize",
    "hypercorn>=0.13.2",
    "Jinja2>=3",
    # kaleido indirectly required by plotly for image export
    # https://plotly.com/python/static-image-export/
    "kaleido!=0.2.1.post1",
    "matplotlib",
    "mongoengine~=0.29.1",
    "motor~=3.6.0",
    "numpy",
    "packaging",
    "pandas",
    "Pillow>=6.2",
    "plotly>=4.14",
    "pprintpp",
    "psutil",
    "pymongo~=4.9.2",
    "pytz",
    "PyYAML",
    "regex",
    "retrying",
    "rtree",
    "scikit-learn",
    "scikit-image",
    "scipy",
    "setuptools",
    "sseclient-py>=1.7.2,<2",
    "sse-starlette>=0.10.3,<1",
    "starlette>=0.24.0",
    "strawberry-graphql",
    "tabulate",
    "xmltodict",
    "universal-analytics-python3>=1.0.1,<2",
    "pydash",
    # teams specific
    "aiohttp",
    "azure-identity",
    "azure-storage-blob>=12.4.0",
    "backoff",
    "boto3>=1.15",
    "google-api-python-client",
    "google-cloud-storage>=1.36",
    "pysftp",
    "schedule",
    "websocket-client>=1.5.0",
    "yarl",
    "wcmatch",
    # internal packages
    "fiftyone-brain>=0.18.0,<0.19",
    "fiftyone-db~=0.4",  # pinned to legacy db, do not remove
    "voxel51-eta>=0.13.0,<0.14",
]


CHOOSE_INSTALL_REQUIRES = [
    (
        (
            "opencv-python",
            "opencv-contrib-python",
            "opencv-contrib-python-headless",
        ),
        "opencv-python-headless",
    )
]


def choose_requirement(mains, secondary):
    chosen = secondary
    for main in mains:
        try:
            name = re.split(r"[!<>=]", main)[0]
            metadata.version(name)
            chosen = main
            break
        except metadata.PackageNotFoundError:
            pass

    return str(chosen)


def get_install_requirements(install_requires, choose_install_requires):
    for mains, secondary in choose_install_requires:
        install_requires.append(choose_requirement(mains, secondary))

    return install_requires


with open("README.md", "r") as fh:
    long_description = fh.read()


setup(
    name="fiftyone",
<<<<<<< HEAD
    version="2.4.0.dev3",
=======
    version="2.3.0rc2",
>>>>>>> 6dc7d373
    description=(
        "FiftyOne Teams: the tool for teams building high-quality datasets "
        "and computer vision models"
    ),
    author="Voxel51, Inc.",
    author_email="info@voxel51.com",
    long_description=long_description,
    long_description_content_type="text/markdown",
    packages=find_packages(
        exclude=["app", "eta", "package", "requirements", "tests", "tools"]
    ),
    install_requires=get_install_requirements(
        INSTALL_REQUIRES, CHOOSE_INSTALL_REQUIRES
    ),
    include_package_data=True,
    classifiers=[
        "Development Status :: 4 - Beta",
        "Intended Audience :: Developers",
        "Intended Audience :: Science/Research",
        "License :: OSI Approved :: Apache Software License",
        "Topic :: Scientific/Engineering :: Artificial Intelligence",
        "Topic :: Scientific/Engineering :: Image Processing",
        "Topic :: Scientific/Engineering :: Image Recognition",
        "Topic :: Scientific/Engineering :: Information Analysis",
        "Topic :: Scientific/Engineering :: Visualization",
        "Operating System :: MacOS :: MacOS X",
        "Operating System :: POSIX :: Linux",
        "Operating System :: Microsoft :: Windows",
        "Programming Language :: Python :: 3",
        "Programming Language :: Python :: 3.9",
        "Programming Language :: Python :: 3.10",
        "Programming Language :: Python :: 3.11",
    ],
    entry_points={"console_scripts": ["fiftyone=fiftyone.core.cli:main"]},
    python_requires=">=3.9",
)<|MERGE_RESOLUTION|>--- conflicted
+++ resolved
@@ -134,11 +134,7 @@
 
 setup(
     name="fiftyone",
-<<<<<<< HEAD
-    version="2.4.0.dev3",
-=======
     version="2.3.0rc2",
->>>>>>> 6dc7d373
     description=(
         "FiftyOne Teams: the tool for teams building high-quality datasets "
         "and computer vision models"
