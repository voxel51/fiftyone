--- conflicted
+++ resolved
@@ -78,7 +78,6 @@
     "xmltodict",
     "universal-analytics-python3>=1.0.1,<2",
     "pydash",
-<<<<<<< HEAD
     # teams specific
     "aiohttp",
     "azure-identity",
@@ -92,8 +91,6 @@
     "websocket-client>=1.5.0",
     "yarl",
     "wcmatch",
-=======
->>>>>>> 4b40a576
     # internal packages
     "fiftyone-brain>=0.20.1,<0.21",
     "fiftyone-db~=0.4",  # pinned to legacy db, do not remove
