--- conflicted
+++ resolved
@@ -12,11 +12,7 @@
 from setuptools import setup, find_packages
 
 
-<<<<<<< HEAD
 VERSION = "0.16.0"
-=======
-VERSION = "0.15.1"
->>>>>>> a71fa76b
 
 
 def get_version():
