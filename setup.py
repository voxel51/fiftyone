--- conflicted
+++ resolved
@@ -134,11 +134,7 @@
 
 setup(
     name="fiftyone",
-<<<<<<< HEAD
     version="2.8.0.dev14",
-=======
-    version="2.7.0",
->>>>>>> 9e975d7a
     description=(
         "FiftyOne Teams: the tool for teams building high-quality datasets "
         "and computer vision models"
