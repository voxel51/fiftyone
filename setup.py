--- conflicted
+++ resolved
@@ -13,11 +13,7 @@
 
 from setuptools import find_packages, setup
 
-<<<<<<< HEAD
 VERSION = "2.3.0"
-=======
-VERSION = "2.2.0"
->>>>>>> 22b90719
 
 
 def get_version():
@@ -93,11 +89,7 @@
     "yarl",
     "wcmatch",
     # internal packages
-<<<<<<< HEAD
-    "fiftyone-brain>=0.17.0,<0.18",
-=======
     "fiftyone-brain>=0.18.0,<0.19",
->>>>>>> 22b90719
     "fiftyone-db~=0.4",  # pinned to legacy db, do not remove
     "voxel51-eta>=0.13.0,<0.14",
 ]
@@ -142,11 +134,7 @@
 
 setup(
     name="fiftyone",
-<<<<<<< HEAD
     version="2.3.0.dev32",
-=======
-    version="2.2.0",
->>>>>>> 22b90719
     description=(
         "FiftyOne Teams: the tool for teams building high-quality datasets "
         "and computer vision models"
