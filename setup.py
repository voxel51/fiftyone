#!/usr/bin/env python
"""
Installs FiftyOne Teams.

| Copyright 2017-2022, Voxel51, Inc.
| `voxel51.com <https://voxel51.com/>`_
|
"""
import os
from pkg_resources import DistributionNotFound, get_distribution
import re
from setuptools import setup, find_packages


<<<<<<< HEAD
VERSION = "0.8.6"
=======
VERSION = "0.16.5"
>>>>>>> 1a176f7c


def get_version():
    if "RELEASE_VERSION" in os.environ:
        version = os.environ["RELEASE_VERSION"]
        if not version.startswith(VERSION):
            raise ValueError(
                "Release version does not match version: %s and %s"
                % (version, VERSION)
            )
        return version

    return VERSION


INSTALL_REQUIRES = [
    # third-party packages
    "aiofiles",
    "argcomplete",
    "boto3",
    "dacite>=1.6.0,<2",
    "Deprecated",
    "eventlet",
    "future",
    "hypercorn>=0.13.2<14",
    "Jinja2>=3",
    "kaleido",
    "matplotlib",
    "mongoengine==0.20.0",
    "motor>=2.3,<3",
    "ndjson",
    "numpy",
    "packaging",
    "pandas",
    "Pillow>=6.2",
    "plotly>=4.14,<5",
    "pprintpp",
    "psutil",
    "pymongo>=3.11,<4",
    "pytz",
    "PyYAML",
    "retrying",
    "scikit-learn",
    "scikit-image",
    "setuptools",
    "sseclient-py>=1.7.2,<2",
    "sse-starlette>=0.10.3,<1",
    "starlette==0.16.0",
    "strawberry-graphql==0.96.0",
    "tabulate",
    "xmltodict",
    "universal-analytics-python3>=1.0.1,<2",
    # teams specific
    "aiohttp",
    "backoff",
    "boto3>=1.15",
    "google-api-python-client",
    "google-cloud-storage>=1.36",
    "pysftp",
    "schedule",
    "yarl",
    "wcmatch",
    # internal packages
    "fiftyone-brain>=0.8,<0.9",
    "fiftyone-db>=0.3,<0.4",
    "voxel51-eta>=0.7.1,<0.8",
]


CHOOSE_INSTALL_REQUIRES = [
    (
        (
            "opencv-python",
            "opencv-contrib-python",
            "opencv-contrib-python-headless",
        ),
        "opencv-python-headless",
    )
]


def choose_requirement(mains, secondary):
    chosen = secondary
    for main in mains:
        try:
            name = re.split(r"[!<>=]", main)[0]
            get_distribution(name)
            chosen = main
            break
        except DistributionNotFound:
            pass

    return str(chosen)


def get_install_requirements(install_requires, choose_install_requires):
    for mains, secondary in choose_install_requires:
        install_requires.append(choose_requirement(mains, secondary))

    return install_requires


<<<<<<< HEAD
EXTRAS_REQUIREMENTS = {"desktop": ["fiftyone-desktop>=0.13,<0.14"]}
=======
EXTRAS_REQUIREMENTS = {"desktop": ["fiftyone-desktop>=0.22.1,<0.23"]}
>>>>>>> 1a176f7c


with open("README.md", "r") as fh:
    long_description = fh.read()


setup(
    name="fiftyone",
    version=get_version(),
    description=(
        "FiftyOne Teams: the tool for teams building high-quality datasets "
        "and computer vision models"
    ),
    author="Voxel51, Inc.",
    author_email="info@voxel51.com",
    extras_require=EXTRAS_REQUIREMENTS,
    long_description=long_description,
    long_description_content_type="text/markdown",
    packages=find_packages(
        exclude=["app", "eta", "package", "requirements", "tests", "tools"]
    )
    + ["fiftyone.recipes", "fiftyone.tutorials"],
    package_dir={
        "fiftyone.recipes": "docs/source/recipes",
        "fiftyone.tutorials": "docs/source/tutorials",
    },
    install_requires=get_install_requirements(
        INSTALL_REQUIRES, CHOOSE_INSTALL_REQUIRES
    ),
    include_package_data=True,
    classifiers=[
        "Development Status :: 4 - Beta",
        "Intended Audience :: Developers",
        "Intended Audience :: Science/Research",
        "License :: OSI Approved :: Apache Software License",
        "Topic :: Scientific/Engineering :: Artificial Intelligence",
        "Topic :: Scientific/Engineering :: Image Processing",
        "Topic :: Scientific/Engineering :: Image Recognition",
        "Topic :: Scientific/Engineering :: Information Analysis",
        "Topic :: Scientific/Engineering :: Visualization",
        "Operating System :: MacOS :: MacOS X",
        "Operating System :: POSIX :: Linux",
        "Operating System :: Microsoft :: Windows",
        "Programming Language :: Python :: 3",
        "Programming Language :: Python :: 3.7",
        "Programming Language :: Python :: 3.8",
        "Programming Language :: Python :: 3.9",
        "Programming Language :: Python :: 3.10",
    ],
    entry_points={"console_scripts": ["fiftyone=fiftyone.core.cli:main"]},
    python_requires=">=3.7",
)<|MERGE_RESOLUTION|>--- conflicted
+++ resolved
@@ -12,11 +12,7 @@
 from setuptools import setup, find_packages
 
 
-<<<<<<< HEAD
-VERSION = "0.8.6"
-=======
-VERSION = "0.16.5"
->>>>>>> 1a176f7c
+VERSION = "0.8.7"
 
 
 def get_version():
@@ -119,11 +115,7 @@
     return install_requires
 
 
-<<<<<<< HEAD
-EXTRAS_REQUIREMENTS = {"desktop": ["fiftyone-desktop>=0.13,<0.14"]}
-=======
-EXTRAS_REQUIREMENTS = {"desktop": ["fiftyone-desktop>=0.22.1,<0.23"]}
->>>>>>> 1a176f7c
+EXTRAS_REQUIREMENTS = {"desktop": ["fiftyone-desktop>=0.13.1,<0.14"]}
 
 
 with open("README.md", "r") as fh:
