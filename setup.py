#!/usr/bin/env python
"""
Installs FiftyOne Teams.

| Copyright 2017-2023, Voxel51, Inc.
| `voxel51.com <https://voxel51.com/>`_
|
"""
import os
from pkg_resources import DistributionNotFound, get_distribution
import re
from setuptools import setup, find_packages


<<<<<<< HEAD
VERSION = "0.11.2"
=======
VERSION = "0.20.0rc1"
>>>>>>> a818bd35


def get_version():
    if "RELEASE_VERSION" in os.environ:
        version = os.environ["RELEASE_VERSION"]
        if not version.startswith(VERSION):
            raise ValueError(
                "Release version does not match version: %s and %s"
                % (version, VERSION)
            )
        return version

    return VERSION


INSTALL_REQUIRES = [
    # third-party packages
    "aiofiles",
    "argcomplete",
    "boto3",
    "cachetools",
    "dacite>=1.6.0,<1.8.0",
    "Deprecated",
    "eventlet",
    "ftfy",
    "future",
    "hypercorn>=0.13.2,<14",
    "Jinja2>=3",
    "kaleido",
    "matplotlib",
    "mongoengine==0.24.2",
    "motor>=2.5",
    "ndjson",
    "numpy",
    "packaging",
    "pandas",
    "Pillow>=6.2",
    "plotly>=4.14",
    "pprintpp",
    "psutil",
    "pymongo>=3.12",
    "pytz",
    "PyYAML",
    "regex",
    "retrying",
    "scikit-learn",
    "scikit-image",
    "setuptools",
    "sseclient-py>=1.7.2,<2",
    "sse-starlette>=0.10.3,<1",
    "starlette==0.20.4",
    "strawberry-graphql==0.138.1",
    "tabulate",
    "xmltodict",
    "universal-analytics-python3>=1.0.1,<2",
    # teams specific
    "aiohttp",
    "backoff",
    "boto3>=1.15",
    "google-api-python-client",
    "google-cloud-storage>=1.36",
    "pysftp",
    "schedule",
    "yarl",
    "wcmatch",
    # internal packages
    "fiftyone-brain>=0.11.0rc1,<0.12",
    "fiftyone-db>=0.4,<0.5",
    "voxel51-eta>=0.8.4rc1,<0.9",
]


CHOOSE_INSTALL_REQUIRES = [
    (
        (
            "opencv-python",
            "opencv-contrib-python",
            "opencv-contrib-python-headless",
        ),
        "opencv-python-headless",
    )
]


def choose_requirement(mains, secondary):
    chosen = secondary
    for main in mains:
        try:
            name = re.split(r"[!<>=]", main)[0]
            get_distribution(name)
            chosen = main
            break
        except DistributionNotFound:
            pass

    return str(chosen)


def get_install_requirements(install_requires, choose_install_requires):
    for mains, secondary in choose_install_requires:
        install_requires.append(choose_requirement(mains, secondary))

    return install_requires


<<<<<<< HEAD
EXTRAS_REQUIREMENTS = {"desktop": ["fiftyone-desktop>=0.16.0,<0.17"]}
=======
EXTRAS_REQUIREMENTS = {"desktop": ["fiftyone-desktop>=0.26rc1,<0.27"]}
>>>>>>> a818bd35


with open("README.md", "r") as fh:
    long_description = fh.read()


setup(
    name="fiftyone",
    version=get_version(),
    description=(
        "FiftyOne Teams: the tool for teams building high-quality datasets "
        "and computer vision models"
    ),
    author="Voxel51, Inc.",
    author_email="info@voxel51.com",
    extras_require=EXTRAS_REQUIREMENTS,
    long_description=long_description,
    long_description_content_type="text/markdown",
    packages=find_packages(
        exclude=["app", "eta", "package", "requirements", "tests", "tools"]
    )
    + ["fiftyone.recipes", "fiftyone.tutorials"],
    package_dir={
        "fiftyone.recipes": "docs/source/recipes",
        "fiftyone.tutorials": "docs/source/tutorials",
    },
    install_requires=get_install_requirements(
        INSTALL_REQUIRES, CHOOSE_INSTALL_REQUIRES
    ),
    include_package_data=True,
    classifiers=[
        "Development Status :: 4 - Beta",
        "Intended Audience :: Developers",
        "Intended Audience :: Science/Research",
        "License :: OSI Approved :: Apache Software License",
        "Topic :: Scientific/Engineering :: Artificial Intelligence",
        "Topic :: Scientific/Engineering :: Image Processing",
        "Topic :: Scientific/Engineering :: Image Recognition",
        "Topic :: Scientific/Engineering :: Information Analysis",
        "Topic :: Scientific/Engineering :: Visualization",
        "Operating System :: MacOS :: MacOS X",
        "Operating System :: POSIX :: Linux",
        "Operating System :: Microsoft :: Windows",
        "Programming Language :: Python :: 3",
        "Programming Language :: Python :: 3.7",
        "Programming Language :: Python :: 3.8",
        "Programming Language :: Python :: 3.9",
        "Programming Language :: Python :: 3.10",
    ],
    entry_points={"console_scripts": ["fiftyone=fiftyone.core.cli:main"]},
    python_requires=">=3.7",
)<|MERGE_RESOLUTION|>--- conflicted
+++ resolved
@@ -12,11 +12,7 @@
 from setuptools import setup, find_packages
 
 
-<<<<<<< HEAD
-VERSION = "0.11.2"
-=======
 VERSION = "0.20.0rc1"
->>>>>>> a818bd35
 
 
 def get_version():
@@ -122,11 +118,7 @@
     return install_requires
 
 
-<<<<<<< HEAD
-EXTRAS_REQUIREMENTS = {"desktop": ["fiftyone-desktop>=0.16.0,<0.17"]}
-=======
-EXTRAS_REQUIREMENTS = {"desktop": ["fiftyone-desktop>=0.26rc1,<0.27"]}
->>>>>>> a818bd35
+EXTRAS_REQUIREMENTS = {"desktop": ["fiftyone-desktop>=0.17.0rc1,<0.18"]}
 
 
 with open("README.md", "r") as fh:
