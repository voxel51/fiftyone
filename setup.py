#!/usr/bin/env python
"""
Installs FiftyOne Teams.

| Copyright 2017-2025, Voxel51, Inc.
| `voxel51.com <https://voxel51.com/>`_
|
"""

import os
import re
from importlib import metadata

from setuptools import find_packages, setup

<<<<<<< HEAD
VERSION = "2.7.0"
=======
VERSION = "2.6.0"
>>>>>>> 114dcfd8


def get_version():
    if "RELEASE_VERSION" in os.environ:
        version = os.environ["RELEASE_VERSION"]
        if not version.startswith(VERSION):
            raise ValueError(
                "Release version does not match version: %s and %s"
                % (version, VERSION)
            )
        return version

    return VERSION


INSTALL_REQUIRES = [
    # third-party packages
    "aiofiles",
    "argcomplete",
    "beautifulsoup4",
    "boto3",
    "cachetools",
    "dacite>=1.6.0,<1.8.0",
    "dill",
    "Deprecated",
    "ftfy",
    "jsonlines",
    "humanize",
    "hypercorn>=0.13.2",
    "Jinja2>=3",
    # kaleido indirectly required by plotly for image export
    # https://plotly.com/python/static-image-export/
    "kaleido!=0.2.1.post1",
    "matplotlib",
    "mongoengine~=0.29.1",
    "motor~=3.6.0",
    "numpy",
    "packaging",
    "pandas",
    "Pillow>=6.2",
    "plotly>=4.14",
    "pprintpp",
    "psutil",
    "pymongo~=4.9.2",  # warning: changing this could be a breaking change for pymongo proxy
    "pytz",
    "PyYAML",
    "regex",
    "retrying",
    "rtree",
    "scikit-learn",
    "scikit-image",
    "scipy",
    "setuptools",
    "sseclient-py>=1.7.2,<2",
    "sse-starlette>=0.10.3,<1",
    "starlette>=0.24.0",
    "strawberry-graphql",
    "tabulate",
    "xmltodict",
    "universal-analytics-python3>=1.0.1,<2",
    "pydash",
    # teams specific
    "aiohttp",
    "azure-identity",
    "azure-storage-blob>=12.4.0",
    "backoff",
    "boto3>=1.15",
    "google-api-python-client",
    "google-cloud-storage>=1.36",
    "pysftp",
    "schedule",
    "websocket-client>=1.5.0",
    "yarl",
    "wcmatch",
    # internal packages
    "fiftyone-brain>=0.19.0,<0.20",
    "fiftyone-db~=0.4",  # pinned to legacy db, do not remove
    "voxel51-eta>=0.14.0,<0.15",
]


CHOOSE_INSTALL_REQUIRES = [
    (
        (
            "opencv-python",
            "opencv-contrib-python",
            "opencv-contrib-python-headless",
        ),
        "opencv-python-headless",
    )
]


def choose_requirement(mains, secondary):
    chosen = secondary
    for main in mains:
        try:
            name = re.split(r"[!<>=]", main)[0]
            metadata.version(name)
            chosen = main
            break
        except metadata.PackageNotFoundError:
            pass

    return str(chosen)


def get_install_requirements(install_requires, choose_install_requires):
    for mains, secondary in choose_install_requires:
        install_requires.append(choose_requirement(mains, secondary))

    return install_requires


with open("README.md", "r") as fh:
    long_description = fh.read()


setup(
    name="fiftyone",
<<<<<<< HEAD
    version="2.7.0.dev10",
=======
    version="2.6.0",
>>>>>>> 114dcfd8
    description=(
        "FiftyOne Teams: the tool for teams building high-quality datasets "
        "and computer vision models"
    ),
    author="Voxel51, Inc.",
    author_email="info@voxel51.com",
    long_description=long_description,
    long_description_content_type="text/markdown",
    packages=find_packages(
        exclude=[
            "app",
            "eta",
            "package",
            "requirements",
            "teams-app",
            "tests",
            "tools",
        ]
    ),
    install_requires=get_install_requirements(
        INSTALL_REQUIRES, CHOOSE_INSTALL_REQUIRES
    ),
    include_package_data=True,
    classifiers=[
        "Development Status :: 4 - Beta",
        "Intended Audience :: Developers",
        "Intended Audience :: Science/Research",
        "License :: OSI Approved :: Apache Software License",
        "Topic :: Scientific/Engineering :: Artificial Intelligence",
        "Topic :: Scientific/Engineering :: Image Processing",
        "Topic :: Scientific/Engineering :: Image Recognition",
        "Topic :: Scientific/Engineering :: Information Analysis",
        "Topic :: Scientific/Engineering :: Visualization",
        "Operating System :: MacOS :: MacOS X",
        "Operating System :: POSIX :: Linux",
        "Operating System :: Microsoft :: Windows",
        "Programming Language :: Python :: 3",
        "Programming Language :: Python :: 3.9",
        "Programming Language :: Python :: 3.10",
        "Programming Language :: Python :: 3.11",
    ],
    entry_points={"console_scripts": ["fiftyone=fiftyone.core.cli:main"]},
    python_requires=">=3.9",
)<|MERGE_RESOLUTION|>--- conflicted
+++ resolved
@@ -13,11 +13,7 @@
 
 from setuptools import find_packages, setup
 
-<<<<<<< HEAD
 VERSION = "2.7.0"
-=======
-VERSION = "2.6.0"
->>>>>>> 114dcfd8
 
 
 def get_version():
@@ -138,11 +134,7 @@
 
 setup(
     name="fiftyone",
-<<<<<<< HEAD
     version="2.7.0.dev10",
-=======
-    version="2.6.0",
->>>>>>> 114dcfd8
     description=(
         "FiftyOne Teams: the tool for teams building high-quality datasets "
         "and computer vision models"
