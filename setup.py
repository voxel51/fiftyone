--- conflicted
+++ resolved
@@ -13,11 +13,7 @@
 from setuptools import setup, find_packages
 
 
-<<<<<<< HEAD
 VERSION = "1.6.0"
-=======
-VERSION = "1.5.1"
->>>>>>> d34b1963
 
 
 def get_version():
