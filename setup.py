--- conflicted
+++ resolved
@@ -134,11 +134,7 @@
 
 setup(
     name="fiftyone",
-<<<<<<< HEAD
-    version="2.8.0.dev27",
-=======
     version="2.8.0.dev31",
->>>>>>> aa00258b
     description=(
         "FiftyOne Teams: the tool for teams building high-quality datasets "
         "and computer vision models"
