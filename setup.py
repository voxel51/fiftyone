--- conflicted
+++ resolved
@@ -13,11 +13,7 @@
 from setuptools import setup, find_packages
 
 
-<<<<<<< HEAD
 VERSION = "1.8.0"
-=======
-VERSION = "1.7.2"
->>>>>>> 776de198
 
 
 def get_version():
@@ -54,14 +50,9 @@
     "numpy",
     "packaging",
     "pandas",
-<<<<<<< HEAD
-    "Pillow>=6.2",
-    "plotly>=6.1.1",
-=======
     # Pillow 11.2.0 introduced CVE 2025-48379 that is fixed in 11.3.0
     "Pillow>=6.2,!=11.2.*",
-    "plotly>=4.14",
->>>>>>> 776de198
+    "plotly>=6.1.1",
     "pprintpp",
     "psutil",
     "pymongo~=4.9.2",
