--- conflicted
+++ resolved
@@ -12,7 +12,7 @@
 from setuptools import setup, find_packages
 
 
-VERSION = "0.8.0"
+VERSION = "0.8.1"
 
 
 def get_version():
@@ -114,11 +114,7 @@
     return install_requires
 
 
-<<<<<<< HEAD
-EXTRAS_REQUIREMENTS = {"desktop": ["fiftyone-desktop>=0.12.0,<0.13"]}
-=======
-EXTRAS_REQUIREMENTS = {"desktop": ["fiftyone-desktop>=0.21.0,<0.22"]}
->>>>>>> df44c865
+EXTRAS_REQUIREMENTS = {"desktop": ["fiftyone-desktop>=0.12.1,<0.13"]}
 
 
 with open("README.md", "r") as fh:
