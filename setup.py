--- conflicted
+++ resolved
@@ -16,11 +16,7 @@
 from setuptools import setup, find_packages
 
 
-<<<<<<< HEAD
-VERSION = "0.13.0"
-=======
-VERSION = "0.21.1"
->>>>>>> f002083d
+VERSION = "0.13.1"
 
 
 def get_version():
@@ -131,11 +127,7 @@
     return install_requires
 
 
-<<<<<<< HEAD
-EXTRAS_REQUIREMENTS = {"desktop": ["fiftyone-desktop>=0.18.0,<0.19"]}
-=======
-EXTRAS_REQUIREMENTS = {"desktop": ["fiftyone-desktop>=0.27.0,<0.29"]}
->>>>>>> f002083d
+EXTRAS_REQUIREMENTS = {"desktop": ["fiftyone-desktop>=0.18.0,<0.20"]}
 
 
 with open("README.md", "r") as fh:
