--- conflicted
+++ resolved
@@ -16,11 +16,7 @@
 from setuptools import setup, find_packages
 
 
-<<<<<<< HEAD
-VERSION = "0.14.0"
-=======
 VERSION = "0.22.0"
->>>>>>> 780f24c3
 
 
 def get_version():
