#!/usr/bin/env python
"""
Installs FiftyOne Teams.

| Copyright 2017-2025, Voxel51, Inc.
| `voxel51.com <https://voxel51.com/>`_
|
"""

import os
import re
from importlib import metadata

from setuptools import find_packages, setup

<<<<<<< HEAD
VERSION = "2.8.0"
=======
VERSION = "1.5.0"
>>>>>>> f65bfa7b


def get_version():
    if "RELEASE_VERSION" in os.environ:
        version = os.environ["RELEASE_VERSION"]
        if not version.startswith(VERSION):
            raise ValueError(
                "Release version does not match version: %s and %s"
                % (version, VERSION)
            )
        return version

    return VERSION


INSTALL_REQUIRES = [
    # third-party packages
    "aiofiles",
    "argcomplete",
    "async_lru>=2",
    "beautifulsoup4",
    "boto3",
    "cachetools",
    "dacite>=1.6.0,<1.8.0",
    "dill",
    "Deprecated",
    "ftfy",
    "jsonlines",
    "humanize",
    "hypercorn>=0.13.2",
    "Jinja2>=3",
    # kaleido indirectly required by plotly for image export
    # https://plotly.com/python/static-image-export/
    "kaleido!=0.2.1.post1",
    "lz4",
    "matplotlib",
    "mongoengine~=0.29.1",
    "motor~=3.6.0",
    "numpy",
    "packaging",
    "pandas",
    "Pillow>=6.2",
    "plotly>=4.14",
    "pprintpp",
    "psutil",
    "pymongo~=4.9.2",  # warning: changing this could be a breaking change for pymongo proxy
    "pytz",
    "PyYAML",
    "regex",
    "retrying",
    "rtree",
    "scikit-learn",
    "scikit-image",
    "scipy",
    "setuptools",
    "sseclient-py>=1.7.2,<2",
    "sse-starlette>=0.10.3,<1",
    "starlette>=0.24.0",
    "strawberry-graphql~=0.257.0",
    "tabulate",
    "tqdm",
    "xmltodict",
    "universal-analytics-python3>=1.0.1,<2",
    "pydash",
    # teams specific
    "aiohttp",
    "azure-identity",
    "azure-storage-blob>=12.4.0",
    "backoff",
    "boto3>=1.15",
    "google-api-python-client",
    "google-cloud-storage>=1.36",
    "pysftp",
    "schedule",
    "websocket-client>=1.5.0",
    "yarl",
    "wcmatch",
    # internal packages
<<<<<<< HEAD
    "fiftyone-brain>=0.21.0,<0.22",
    "fiftyone-db~=0.4",  # pinned to legacy db, do not remove
=======
    "fiftyone-brain>=0.21.1,<0.22",
    "fiftyone-db>=0.4,<2.0",
>>>>>>> f65bfa7b
    "voxel51-eta>=0.14.0,<0.15",
]


CHOOSE_INSTALL_REQUIRES = [
    (
        (
            "opencv-python",
            "opencv-contrib-python",
            "opencv-contrib-python-headless",
        ),
        "opencv-python-headless",
    )
]


def choose_requirement(mains, secondary):
    chosen = secondary
    for main in mains:
        try:
            name = re.split(r"[!<>=]", main)[0]
            metadata.version(name)
            chosen = main
            break
        except metadata.PackageNotFoundError:
            pass

    return str(chosen)


def get_install_requirements(install_requires, choose_install_requires):
    for mains, secondary in choose_install_requires:
        install_requires.append(choose_requirement(mains, secondary))

    return install_requires


with open("README.md", "r", encoding="utf-8") as fh:
    long_description = fh.read()


setup(
    name="fiftyone",
    version="2.8.0rc11",
    description=(
        "FiftyOne Teams: the tool for teams building high-quality datasets "
        "and computer vision models"
    ),
    author="Voxel51, Inc.",
    author_email="info@voxel51.com",
    long_description=long_description,
    long_description_content_type="text/markdown",
    packages=find_packages(
        exclude=[
            "app",
            "eta",
            "package",
            "requirements",
            "teams-app",
            "tests",
            "tools",
        ]
    ),
    install_requires=get_install_requirements(
        INSTALL_REQUIRES, CHOOSE_INSTALL_REQUIRES
    ),
    include_package_data=True,
    classifiers=[
        "Development Status :: 5 - Production/Stable",
        "Intended Audience :: Developers",
        "Intended Audience :: Science/Research",
        "License :: OSI Approved :: Apache Software License",
        "Topic :: Scientific/Engineering :: Artificial Intelligence",
        "Topic :: Scientific/Engineering :: Image Processing",
        "Topic :: Scientific/Engineering :: Image Recognition",
        "Topic :: Scientific/Engineering :: Information Analysis",
        "Topic :: Scientific/Engineering :: Visualization",
        "Operating System :: MacOS :: MacOS X",
        "Operating System :: POSIX :: Linux",
        "Operating System :: Microsoft :: Windows",
        "Programming Language :: Python :: 3",
        "Programming Language :: Python :: 3.9",
        "Programming Language :: Python :: 3.10",
        "Programming Language :: Python :: 3.11",
        "Programming Language :: Python :: 3.12",
    ],
    entry_points={"console_scripts": ["fiftyone=fiftyone.core.cli:main"]},
    python_requires=">=3.9",
)<|MERGE_RESOLUTION|>--- conflicted
+++ resolved
@@ -13,11 +13,7 @@
 
 from setuptools import find_packages, setup
 
-<<<<<<< HEAD
 VERSION = "2.8.0"
-=======
-VERSION = "1.5.0"
->>>>>>> f65bfa7b
 
 
 def get_version():
@@ -96,13 +92,8 @@
     "yarl",
     "wcmatch",
     # internal packages
-<<<<<<< HEAD
-    "fiftyone-brain>=0.21.0,<0.22",
+    "fiftyone-brain>=0.21.1,<0.22",
     "fiftyone-db~=0.4",  # pinned to legacy db, do not remove
-=======
-    "fiftyone-brain>=0.21.1,<0.22",
-    "fiftyone-db>=0.4,<2.0",
->>>>>>> f65bfa7b
     "voxel51-eta>=0.14.0,<0.15",
 ]
 
