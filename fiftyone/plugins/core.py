"""
Core plugin methods.

| Copyright 2017-2025, Voxel51, Inc.
| `voxel51.com <https://voxel51.com/>`_
|
"""
from collections import Counter
from dataclasses import dataclass
import json
import logging
import os
from packaging.requirements import Requirement
import re
import shutil

import yaml

import eta.core.utils as etau
import eta.core.web as etaw

import fiftyone as fo
import fiftyone.constants as foc
from fiftyone.core.config import locate_app_config
import fiftyone.core.storage as fos
import fiftyone.core.utils as fou
from fiftyone.plugins.definitions import PluginDefinition
from fiftyone.utils.github import GitHubRepository
<<<<<<< HEAD
import fiftyone.plugins.constants as constants
=======
import fiftyone.plugins.constants as fpc
>>>>>>> e47b9381

PLUGIN_METADATA_FILENAMES = ("fiftyone.yml", "fiftyone.yaml")

logger = logging.getLogger(__name__)


@dataclass
class PluginPackage:
    """Plugin package.

    Args:
        name: the name of the plugin
        path: the path to the plugin's root directory
    """

    name: str
    path: str

    def __repr__(self):
        return f"Plugin(name={self.name}, path={self.path})"


<<<<<<< HEAD
def list_plugins(enabled=True, include_builtin=False):
=======
def list_plugins(enabled=True, builtin=False):
>>>>>>> e47b9381
    """Returns the definitions of available plugins.

    Args:
        enabled (True): whether to include only enabled plugins (True) or only
            disabled plugins (False) or all plugins ("all")
<<<<<<< HEAD
        include_builtin (False): whether to include built-in plugins
=======
        builtin (False): whether to include only builtin plugins (True) or only
            non-builtin plugins (False) or all plugins ("all")
>>>>>>> e47b9381

    Returns:
        a list of :class:`PluginDefinition` instances
    """
    if enabled == "all":
        enabled = None

    if builtin == "all":
        builtin = None

    plugins = []
<<<<<<< HEAD
    for p in _list_plugins(enabled=enabled, include_builtin=include_builtin):
=======
    for p in _list_plugins(enabled=enabled, builtin=builtin):
>>>>>>> e47b9381
        try:
            plugins.append(_load_plugin_definition(p))
        except:
            logger.debug(f"Failed to parse plugin at '{p.path}'")

    return plugins


def enable_plugin(plugin_name, _allow_missing=False):
    """Enables the given plugin.

    Args:
        plugin_name: the plugin name
    """
    try:
        plugin = get_plugin(plugin_name)
    except ValueError:
        if not _allow_missing:
            raise

        plugin = None

    if plugin is not None and plugin.builtin:
        raise ValueError(
            f"Cannot change enablement of builtin plugin '{plugin_name}'"
        )

    _update_plugin_settings(plugin_name, enabled=True)


def disable_plugin(plugin_name, _allow_missing=False):
    """Disables the given plugin.

    Args:
        plugin_name: the plugin name
    """
    try:
        plugin = get_plugin(plugin_name)
    except ValueError:
        if not _allow_missing:
            raise

        plugin = None

    if plugin is not None and plugin.builtin:
        raise ValueError(
            f"Cannot change enablement of builtin plugin '{plugin_name}'"
        )

    _update_plugin_settings(plugin_name, enabled=False)


def delete_plugin(plugin_name):
    """Deletes the given plugin from local disk.

    Args:
        plugin_name: the plugin name
    """
    plugin = get_plugin(plugin_name)
    if plugin.builtin:
        raise ValueError(f"Cannot delete builtin plugin '{plugin_name}'")

    _update_plugin_settings(plugin_name, delete=True)
    etau.delete_dir(plugin.directory)


def list_downloaded_plugins():
    """Returns a list of all downloaded plugin names.

    Returns:
        a list of plugin names
    """
    return _list_plugins_by_name(builtin=False)


def list_enabled_plugins():
    """Returns a list of all enabled plugin names.

    Returns:
        a list of plugin names
    """
    return _list_plugins_by_name(enabled=True, builtin=False)


def list_disabled_plugins():
    """Returns a list of all disabled plugin names.

    Returns:
        a list of plugin names
    """
    return _list_plugins_by_name(enabled=False, builtin=False)


def get_plugin(name):
    """Gets the definition for the given plugin.

    Args:
        name: the plugin name

    Returns:
        a :class:`PluginDefinition`
    """
    plugin = _get_plugin(name)
    return _load_plugin_definition(plugin)


def find_plugin(name):
    """Returns the path to the plugin on local disk.

    Args:
        name: the plugin name

    Returns:
        the path to the plugin directory
    """
    plugin = _get_plugin(name)
    return plugin.path


def download_plugin(url_or_gh_repo, plugin_names=None, overwrite=False):
    """Downloads the plugin(s) from the given location to your local plugins
    directory (``fo.config.plugins_dir``).

    .. note::

        To download from a private GitHub repository that you have access to,
        provide your GitHub personal access token by setting the
        ``GITHUB_TOKEN`` environment variable.

    Args:
        url_or_gh_repo: the location to download from, which can be:

            -   a GitHub repo URL like ``https://github.com/<user>/<repo>``
            -   a GitHub ref like
                ``https://github.com/<user>/<repo>/tree/<branch>`` or
                ``https://github.com/<user>/<repo>/commit/<commit>``
            -   a GitHub ref string like ``<user>/<repo>[/<ref>]``
            -   a GitHub tree path like
                ``https://github.com/<user>/<repo>/tree/<branch>/<path>``
            -   a publicly accessible URL of an archive (eg zip or tar) file

        plugin_names (None): a plugin name or iterable of plugin names to
            download. By default, all found plugins are downloaded
        overwrite (False): whether to overwrite an existing plugin with the
            same name if it already exists

    Returns:
        a dict mapping plugin names to plugin directories on disk
    """
    url = None
    repo = None
    if etaw.is_url(url_or_gh_repo):
        if "github" in url_or_gh_repo:
            repo = GitHubRepository(url_or_gh_repo, safe=True)
        else:
            url = url_or_gh_repo
    else:
        repo = GitHubRepository(url_or_gh_repo, safe=True)

    if etau.is_str(plugin_names):
        plugin_names = {plugin_names}
    elif plugin_names is not None:
        plugin_names = set(plugin_names)

    existing_plugin_dirs = {p.name: p.path for p in _list_plugins()}

    downloaded_plugins = {}
    with etau.TempDir() as tmpdir:
        root_dir = tmpdir

        if repo is not None:
            logger.info(f"Downloading {repo.identifier}...")
            repo.download(tmpdir)

            # Limit search to tree path if requested
            if repo.safe_path is not None:
                # There should be exactly one subdir; if there's not then
                # something is wrong and we better not limit the search tree
                subdirs = fos.list_subdirs(root_dir)
                if len(subdirs) == 1:
                    root_dir = os.path.join(
                        root_dir,
                        subdirs[0],
                        *repo.safe_path.split("/"),
                    )
        else:
            logger.info(f"Downloading {url}...")
            _download_archive(url, tmpdir)

        metadata_paths = list(
            _iter_plugin_metadata_files(root_dir=root_dir, strict=True)
        )
        if not metadata_paths:
            src = repo.identifier if repo is not None else url
            logger.info(f"No plugin YAML files found in {src}")

        for metadata_path in metadata_paths:
            try:
                plugin = _parse_plugin_metadata(metadata_path)
            except AttributeError:
                logger.debug(
                    f"Failed to load plugin name from '{metadata_path}'"
                )
                continue

            if plugin_names is not None and plugin.name not in plugin_names:
                logger.debug(f"Skipping unwanted plugin '{plugin.name}'")
                continue

            existing_dir = existing_plugin_dirs.get(plugin.name, None)
            if existing_dir is not None:
                if not overwrite:
                    logger.info(f"Skipping existing plugin '{plugin.name}'")
                    continue

                logger.debug(f"Overwriting existing plugin '{plugin.name}'")
                etau.delete_dir(existing_dir)
                plugin_dir = existing_dir
            else:
                plugin_dir = _recommend_plugin_dir(plugin.name)

            logger.info(f"Copying plugin '{plugin.name}' to '{plugin_dir}'")
            etau.copy_dir(plugin.path, plugin_dir)
            downloaded_plugins[plugin.name] = plugin_dir

    if plugin_names is not None:
        missing_plugins = set(plugin_names) - set(downloaded_plugins.keys())
        if missing_plugins:
            logger.warning(f"Plugins not found: {missing_plugins}")

    return downloaded_plugins


def _download_archive(url, outdir):
    archive_name = os.path.basename(url)
    if not os.path.splitext(archive_name)[1]:
        raise ValueError(f"Cannot infer appropriate archive type for '{url}'")

    archive_path = os.path.join(outdir, archive_name)
    etaw.download_file(url, path=archive_path)
    etau.extract_archive(archive_path)


def load_plugin_requirements(plugin_name):
    """Loads the Python package requirements associated with the given plugin,
    if any.

    Args:
        plugin_name: the plugin name

    Returns:
        a list of requirement strings, or ``None``
    """
    req_path = _find_requirements(plugin_name)
    return fou.load_requirements(req_path) if req_path else None


def install_plugin_requirements(plugin_name, error_level=None):
    """Installs any Python package requirements associated with the given
    plugin.

    Args:
        plugin_name: the plugin name
        error_level (None): the error level to use, defined as:

            -   0: raise error if the install fails
            -   1: log warning if the install fails
            -   2: ignore install fails

            By default, ``fiftyone.config.requirement_error_level`` is used
    """
    req_path = _find_requirements(plugin_name)
    if req_path:
        fou.install_requirements(req_path, error_level=error_level)


def ensure_plugin_requirements(
    plugin_name, error_level=None, log_success=False
):
    """Ensures that any Python package requirements associated with the given
    plugin are installed.

    Args:
        plugin_name: the plugin name
        error_level (None): the error level to use, defined as:

            -   0: raise error if requirement is not satisfied
            -   1: log warning if requirement is not satisfied
            -   2: ignore unsatisifed requirements

            By default, ``fiftyone.config.requirement_error_level`` is used
        log_success (False): whether to generate a log message if a requirement
            is satisfied
    """

    req_path = _find_requirements(plugin_name)
    if req_path:
        fou.ensure_requirements(
            req_path, error_level=error_level, log_success=log_success
        )


def _find_requirements(plugin_name):
    plugin_dir = find_plugin(plugin_name)
    req_path = os.path.join(plugin_dir, "requirements.txt")
    if os.path.isfile(req_path):
        return req_path

    logger.info(f"No requirements.txt found for '{plugin_name}")
    return None


def ensure_plugin_compatibility(
    plugin_name, error_level=None, log_success=False
):
    """Ensures that the given plugin is compatible with your current FiftyOne
    package version.

    Args:
        plugin_name: the plugin name
        error_level (None): the error level to use, defined as:

            -   0: raise error if plugin is not compatible
            -   1: log warning if plugin is not satisfied
            -   2: ignore fiftyone compatibility requirements

            By default, ``fiftyone.config.requirement_error_level`` is used
        log_success (False): whether to generate a log message if the plugin is
            compatible
    """
    if error_level is None:
        error_level = fo.config.requirement_error_level

    pd = get_plugin(plugin_name)
    req_str = pd.fiftyone_requirement
    if req_str is None:
        return

    try:
        req = Requirement(req_str)
    except:
        logger.warning(
            f"Unable to understand plugin {plugin_name}'s fiftyone version '{pd.fiftyone_compatibility}'"
        )
        return

    if not req.specifier.contains(foc.VERSION):
        exception = ImportError(
            f"Plugin {plugin_name} requires {req_str} but you are running {foc.VERSION}, which is not compatible"
        )
        fou.handle_error(exception, error_level)
    elif log_success:
        logger.info(
            f"Plugin {plugin_name} is compatible: requires {req_str} (found {foc.VERSION})"
        )


def create_plugin(
    plugin_name,
    from_files=None,
    outdir=None,
    description=None,
    version=None,
    overwrite=False,
    **kwargs,
):
    """Creates a plugin with the given name.

    If no ``from_files`` are provided, a directory containing only the plugin's
    metadata file will be created.

    If no ``outdir`` is specified, the plugin is created within your local
    plugins directory (``fo.config.plugins_dir``).

    Args:
        plugin_name: the name of the plugin
        from_files (None): a directory or list of explicit filepaths to include
            in the plugin
        outdir (None): the path at which to create the plugin directory. If
            not provided, the plugin is created within your
            ``fo_config.plugins_dir``
        description (None): a description for the plugin
        version (None): an optional FiftyOne version requirement string
        overwrite (False): whether to overwrite a local plugin with the same
            name if one exists
        **kwargs: additional keyword arguments to include in the plugin
            definition

    Returns:
        the directory containing the created plugin
    """
    if outdir is None:
        existing_plugin_dirs = {p.name: p.path for p in _list_plugins()}
        if plugin_name in existing_plugin_dirs:
            if not overwrite:
                raise ValueError(f"Plugin '{plugin_name}' already exists")

            plugin_dir = existing_plugin_dirs[plugin_name]
            logger.info(f"Overwriting existing plugin '{plugin_name}'")
        else:
            plugin_dir = os.path.join(fo.config.plugins_dir, plugin_name)
    elif os.path.isdir(outdir):
        if not overwrite:
            raise ValueError(f"Directory '{outdir}' already exists")

        plugin_dir = outdir
        logger.debug(f"Overwriting existing plugin at '{plugin_dir}'")
    else:
        plugin_dir = _recommend_plugin_dir(plugin_name)
        logger.info(f"Creating plugin at '{plugin_dir}'")

    etau.ensure_empty_dir(plugin_dir, cleanup=True)

    if from_files is not None:
        if etau.is_str(from_files):
            from_files = [from_files]

        for from_path in from_files:
            if os.path.isfile(from_path):
                shutil.copy(from_path, plugin_dir)
            elif os.path.isdir(from_path):
                shutil.copytree(from_path, plugin_dir)
            else:
                logger.warning(
                    f"Skipping nonexistent file or directory '{from_path}'"
                )

    yaml_path = _find_plugin_metadata_file(plugin_dir)
    if yaml_path is None:
        yaml_path = os.path.join(plugin_dir, PLUGIN_METADATA_FILENAMES[0])

    pd = {"name": plugin_name}
    if description:
        pd[description] = description

    pd.update(kwargs)

    if version is not None:
        if "fiftyone" not in pd:
            pd["fiftyone"] = {}

        pd["fiftyone"]["version"] = version

    # Merge with existing YAML file, if necessary
    if os.path.isfile(yaml_path):
        with open(yaml_path, "r") as f:
            pd = yaml.safe_load(f) | pd

    with open(yaml_path, "w") as f:
        yaml.dump(pd, f)

    return plugin_dir


def _find_plugin_metadata_file(dirpath):
    for filename in PLUGIN_METADATA_FILENAMES:
        metadata_path = os.path.join(dirpath, filename)
        if os.path.isfile(metadata_path):
            return metadata_path

    return None


def _parse_plugin_metadata(metadata_path):
    with open(metadata_path, "r") as f:
        plugin_name = yaml.safe_load(f).get("name")

    plugin_path = os.path.dirname(metadata_path)
    return PluginPackage(plugin_name, plugin_path)


<<<<<<< HEAD
def _list_plugins(enabled=None, include_builtin=False):
    plugins = []
    external_plugin_paths = list(_iter_plugin_metadata_files())
    builtin_plugin_paths = list(
        _iter_plugin_metadata_files(constants.BUILTIN_PLUGINS_DIR)
    )
    all_plugin_paths = (
        (external_plugin_paths + builtin_plugin_paths)
        if include_builtin
        else external_plugin_paths
    )
    for metadata_path in all_plugin_paths:
=======
def _list_plugins(enabled=None, builtin=None):
    plugin_paths = []

    if builtin in (True, None):
        plugin_paths.extend(
            _iter_plugin_metadata_files(fpc.BUILTIN_PLUGINS_DIR)
        )

    if builtin in (False, None):
        plugin_paths.extend(_iter_plugin_metadata_files())

    plugins = []
    for metadata_path in plugin_paths:
>>>>>>> e47b9381
        try:
            plugin = _parse_plugin_metadata(metadata_path)
            plugins.append(plugin)
        except:
            logger.debug(f"Failed to load plugin name from '{metadata_path}'")
            continue

    disabled = set(_list_disabled_plugins())

    if enabled is True:
        return [p for p in plugins if p.name not in disabled]

    if enabled is False:
        return [p for p in plugins if p.name in disabled]

    return plugins


def _list_plugins_by_name(
    enabled=None, builtin=None, check_for_duplicates=True
):
    plugin_names = [
        p.name for p in _list_plugins(enabled=enabled, builtin=builtin)
    ]

    if check_for_duplicates:
        dups = [n for n, c in Counter(plugin_names).items() if c > 1]
        if dups:
            raise ValueError(f"Found multiple plugins with name {dups}")

    return plugin_names


def _iter_plugin_metadata_files(root_dir=None, strict=False):
    if root_dir is None:
        root_dir = fo.config.plugins_dir

    if not root_dir or not os.path.isdir(root_dir):
        return

    for root, dirs, files in os.walk(root_dir, followlinks=True):
        # Ignore hidden directories
        dirs[:] = [d for d in dirs if not d.startswith(".")]

        for file in files:
            if os.path.basename(file) in PLUGIN_METADATA_FILENAMES:
                yaml_path = os.path.join(root, file)

                # In strict mode we ensure this is a plugin YAML file
                if strict:
                    try:
                        with open(yaml_path, "r") as f:
                            type = yaml.safe_load(f).get("type")
                    except:
                        logger.warning("Failed to parse '%s'", yaml_path)
                        continue

                    # Note: if type is missing, we assume it is a plugin
                    if type not in (None, "plugin"):
                        continue

                yield yaml_path

                # Stop traversing `root` once we find a plugin
                dirs[:] = []
                break


def _get_plugin(name, enabled=None, builtin=None, check_for_duplicates=True):
    plugin = None
    for _plugin in _list_plugins(enabled=enabled, builtin=builtin):
        if _plugin.name == name:
            if check_for_duplicates and plugin is not None:
                raise ValueError(f"Multiple plugins found with name '{name}'")

            plugin = _plugin

    if plugin is None:
        raise ValueError(f"Plugin '{name}' not found")

    return plugin


def _load_plugin_definition(plugin):
    metadata_path = _find_plugin_metadata_file(plugin.path)
    return PluginDefinition.from_disk(metadata_path)


def _list_disabled_plugins():
    try:
        with open(locate_app_config(), "r") as f:
            app_config = json.load(f)
    except:
        return {}

    plugins = app_config.get("plugins", {})
    return [name for name, d in plugins.items() if d.get("enabled") == False]


def _recommend_plugin_dir(plugin_name, src_dir=None):
    plugins_dir = fo.config.plugins_dir
    if os.path.isdir(plugins_dir):
        existing_dirs = etau.list_subdirs(plugins_dir, recursive=True)
    else:
        existing_dirs = set()

    # Use `src_dir` if provided
    if src_dir is not None:
        dirname = os.path.basename(src_dir)
        if dirname not in existing_dirs:
            return os.path.join(plugins_dir, dirname)

    # Else use directory-ified plugin name
    name = os.path.join(*plugin_name.split("/"))  # Windows compatibility
    if name not in existing_dirs:
        return os.path.join(plugins_dir, name)

    # Else generate a unique name based on the plugin name
    unique_name = None
    i = 2
    while True:
        unique_name = name + str(i)
        if unique_name in existing_dirs:
            i += 1
        else:
            break

    return os.path.join(plugins_dir, unique_name)


def _recommend_label(name):
    label = re.sub("[^A-Za-z0-9]+", " ", name)
    return " ".join([w.capitalize() for w in label.split()])


def _update_plugin_settings(plugin_name, enabled=None, delete=False, **kwargs):
    # Plugins are enabled by default, so if we can't read the App config or it
    # doesn't exist, don't do anything
    okay_missing = enabled in (True, None) and not kwargs

    # Load existing App config, if any
    app_config_path = locate_app_config()
    if os.path.isfile(app_config_path):
        try:
            with open(app_config_path, "rt") as f:
                app_config = json.load(f)
        except Exception as e:
            if okay_missing:
                return

            raise ValueError(
                f"Failed to parse App config at '{app_config_path}'"
            ) from e
    elif okay_missing:
        return
    else:
        app_config = {}

    if app_config.get("plugins") is None:
        app_config["plugins"] = {}

    plugins = app_config["plugins"]

    if delete:
        # Delete entire plugin entry
        plugins.pop(plugin_name, None)
    else:
        # Update plugin settings
        if not plugins.get(plugin_name):
            plugins[plugin_name] = {}

        plugin_settings = plugins[plugin_name]

        if enabled in (True, None):
            # Plugins are enabled by default, so just remove entry altogether
            plugin_settings.pop("enabled", None)
            if not plugin_settings:
                plugins.pop(plugin_name)
        else:
            plugin_settings["enabled"] = False

        plugin_settings.update(kwargs)

    with open(app_config_path, "wt") as f:
        json.dump(app_config, f, indent=4)<|MERGE_RESOLUTION|>--- conflicted
+++ resolved
@@ -26,11 +26,7 @@
 import fiftyone.core.utils as fou
 from fiftyone.plugins.definitions import PluginDefinition
 from fiftyone.utils.github import GitHubRepository
-<<<<<<< HEAD
-import fiftyone.plugins.constants as constants
-=======
 import fiftyone.plugins.constants as fpc
->>>>>>> e47b9381
 
 PLUGIN_METADATA_FILENAMES = ("fiftyone.yml", "fiftyone.yaml")
 
@@ -53,22 +49,14 @@
         return f"Plugin(name={self.name}, path={self.path})"
 
 
-<<<<<<< HEAD
-def list_plugins(enabled=True, include_builtin=False):
-=======
 def list_plugins(enabled=True, builtin=False):
->>>>>>> e47b9381
     """Returns the definitions of available plugins.
 
     Args:
         enabled (True): whether to include only enabled plugins (True) or only
             disabled plugins (False) or all plugins ("all")
-<<<<<<< HEAD
-        include_builtin (False): whether to include built-in plugins
-=======
         builtin (False): whether to include only builtin plugins (True) or only
             non-builtin plugins (False) or all plugins ("all")
->>>>>>> e47b9381
 
     Returns:
         a list of :class:`PluginDefinition` instances
@@ -80,11 +68,7 @@
         builtin = None
 
     plugins = []
-<<<<<<< HEAD
-    for p in _list_plugins(enabled=enabled, include_builtin=include_builtin):
-=======
     for p in _list_plugins(enabled=enabled, builtin=builtin):
->>>>>>> e47b9381
         try:
             plugins.append(_load_plugin_definition(p))
         except:
@@ -556,20 +540,6 @@
     return PluginPackage(plugin_name, plugin_path)
 
 
-<<<<<<< HEAD
-def _list_plugins(enabled=None, include_builtin=False):
-    plugins = []
-    external_plugin_paths = list(_iter_plugin_metadata_files())
-    builtin_plugin_paths = list(
-        _iter_plugin_metadata_files(constants.BUILTIN_PLUGINS_DIR)
-    )
-    all_plugin_paths = (
-        (external_plugin_paths + builtin_plugin_paths)
-        if include_builtin
-        else external_plugin_paths
-    )
-    for metadata_path in all_plugin_paths:
-=======
 def _list_plugins(enabled=None, builtin=None):
     plugin_paths = []
 
@@ -583,7 +553,6 @@
 
     plugins = []
     for metadata_path in plugin_paths:
->>>>>>> e47b9381
         try:
             plugin = _parse_plugin_metadata(metadata_path)
             plugins.append(plugin)
