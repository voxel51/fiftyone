--- conflicted
+++ resolved
@@ -11,19 +11,7 @@
 
 @dataclasses.dataclass
 class PipelineStage:
-<<<<<<< HEAD
-    """A stage in a FiftyOne pipeline.
-
-    Args:
-        operator_uri: the URI of the operator to use for the stage
-        name: the name of the stage
-        num_distributed_tasks: the number of distributed tasks to use
-            for the stage, optional
-        params: optional parameters to pass to the operator
-    """
-=======
     """Dataclass representing a stage in a FiftyOne plugin operator pipeline"""
->>>>>>> ab7c4f14
 
     # Required
     operator_uri: str
@@ -31,13 +19,10 @@
 
     # Optional
     always_run: bool = False
-<<<<<<< HEAD
-=======
     """Whether the stage should always run regardless of failures in
         previous stages of the pipeline
     """
 
->>>>>>> ab7c4f14
     name: Optional[str] = None
     """The optional name of the stage"""
 
@@ -65,24 +50,6 @@
         self.params = params
         self.__post_init__()
 
-    # ADD A CUSTOM __init__ METHOD TO ACCEPT AND DISCARD UNUSED KWARGS
-    def __init__(
-        self,
-        operator_uri: str,
-        always_run: bool = False,
-        name: Optional[str] = None,
-        num_distributed_tasks: Optional[int] = None,
-        params: Optional[Mapping[str, Any]] = None,
-        **_,
-    ):
-        # Call the default dataclass initialization for the defined fields
-        self.operator_uri = operator_uri
-        self.always_run = always_run
-        self.name = name
-        self.num_distributed_tasks = num_distributed_tasks
-        self.params = params
-        self.__post_init__()
-
     def __post_init__(self):
         if not self.operator_uri:
             raise ValueError("operator_uri must be a non-empty string")
@@ -116,12 +83,6 @@
 
     stages: list[PipelineStage] = dataclasses.field(default_factory=list)
     """A list of :class:`PipelineStage` instances"""
-
-    # ADD A CUSTOM __init__ METHOD TO ACCEPT AND DISCARD UNUSED KWARGS
-    def __init__(self, stages: Optional[list[PipelineStage]] = None, **kwargs):
-        # Call the default dataclass initialization for the defined fields
-        self.stages = stages if stages is not None else []
-        # kwargs are implicitly discarded
 
     # ADD A CUSTOM __init__ METHOD TO ACCEPT AND DISCARD UNUSED KWARGS
     def __init__(self, stages: Optional[list[PipelineStage]] = None, **kwargs):
@@ -170,14 +131,6 @@
     def from_json(cls, json_dict):
         """Loads the pipeline from a JSON/python dict.
 
-<<<<<<< HEAD
-        Ex., {
-            "stages": [
-                {"operator_uri": "@voxel51/test/blah", "name": "my_stage"},
-                ...,
-            ]
-        }
-=======
         Examples::
 
             {
@@ -186,7 +139,6 @@
                     ...,
                 ]
             }
->>>>>>> ab7c4f14
 
         Args:
             json_dict: a JSON / python dict representation of the pipeline
@@ -204,14 +156,6 @@
     def to_json(self):
         """Converts this pipeline to JSON/python dict representation
 
-<<<<<<< HEAD
-        Ex., {
-            "stages": [
-                {"operator_uri": "@voxel51/test/blah", "name": "my_stage"},
-                ...,
-            ]
-        }
-=======
         Examples::
 
             {
@@ -220,7 +164,6 @@
                     ...,
                 ]
             }
->>>>>>> ab7c4f14
 
         Returns:
             JSON / python dict representation of the pipeline
@@ -230,16 +173,6 @@
 
 @dataclasses.dataclass
 class PipelineRunInfo:
-<<<<<<< HEAD
-    """Information about a pipeline run.
-
-    Unlike the pipeline definition, this class is considered mutable.
-    """
-
-    active: bool = True
-    expected_children: Optional[List[int]] = None
-    stage_index: int = 0
-=======
     """Dataclass with information about a pipeline run.
 
     Unlike the pipeline definition, the information in this class is dynamic
@@ -257,7 +190,6 @@
 
     stage_index: int = 0
     """Index of the pipeline's current execution stage"""
->>>>>>> ab7c4f14
 
     @classmethod
     def from_json(cls, doc: dict):
