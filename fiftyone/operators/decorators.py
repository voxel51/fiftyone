--- conflicted
+++ resolved
@@ -88,14 +88,8 @@
         state = hash(os.path.getmtime(dirpath))
     except:
         return None
-<<<<<<< HEAD
-    # we only need to check top level dir, which will update if any subdirs
-    # change and in the case that files are deleted
-    return os.path.getmtime(dirpath)
-=======
 
     for p in _iter_plugin_metadata_files(root_dir=dirpath):
         state ^= hash(os.path.getmtime(os.path.dirname(p)))
 
-    return state
->>>>>>> 4f560e67
+    return state