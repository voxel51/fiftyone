"""
Model evaluation panel.

| Copyright 2017-2024, Voxel51, Inc.
| `voxel51.com <https://voxel51.com/>`_
|
"""

import os
import traceback
import fiftyone.operators.types as types

from collections import defaultdict, Counter
from fiftyone import ViewField as F
from fiftyone.operators.categories import Categories
from fiftyone.operators.panel import Panel, PanelConfig
from fiftyone.core.plots.plotly import _to_log_colorscale


STORE_NAME = "model_evaluation_panel_builtin"
STATUS_LABELS = {
    "needs_review": "needs review",
    "in_review": "in review",
    "reviewed": "reviewed",
}
EVALUATION_TYPES_WITH_CONFIDENCE = ["detection", "classification"]
EVALUATION_TYPES_WITH_IOU = ["detection"]
<<<<<<< HEAD
EDIT_PERMISSIONS = ["MANAGE", "EDIT"]


def _has_edit_permission(ctx):
    if ctx.user is None:
        return True

    return ctx.user.dataset_permission in EDIT_PERMISSIONS
=======
TRUTHY_VALUES = ["true", "True", "1", 1]
ENABLE_CACHING = (
    os.environ.get("FIFTYONE_DISABLE_EVALUATION_CACHING") not in TRUTHY_VALUES
)
CACHE_TTL = 30 * 24 * 60 * 60  # 30 days in seconds
>>>>>>> 08e40a83


class EvaluationPanel(Panel):
    @property
    def config(self):
        return PanelConfig(
            name=STORE_NAME,
            label="Model Evaluation",
            icon="ssid_chart",
            category=Categories.ANALYZE,
            beta=True,
        )

    def get_dataset_id(self, ctx):
        return str(ctx.dataset._doc.id)

    def get_store(self, ctx):
        return ctx.store(STORE_NAME)

    def get_evaluation_id(self, dataset, eval_key):
        try:
            return str(dataset._doc.evaluations[eval_key].id)
        except Exception as e:
            return None

    def get_permissions(self, ctx):
        can_edit = _has_edit_permission(ctx)
        return {
            "can_evaluate": can_edit,
            "can_edit_note": can_edit,
            "can_edit_status": can_edit,
        }

    def can_evaluate(self, ctx):
        return self.get_permissions(ctx).get("can_evaluate", False)

    def can_edit_note(self, ctx):
        return self.get_permissions(ctx).get("can_edit_note", False)

    def can_edit_status(self, ctx):
        return self.get_permissions(ctx).get("can_edit_status", False)

    def on_load(self, ctx):
        store = self.get_store(ctx)
        statuses = store.get("statuses") or {}
        notes = store.get("notes") or {}
        permissions = self.get_permissions(ctx)
        # To start, on load we populate the first menu with our current datasets evaluation keys
        view_state = ctx.panel.get_state("view") or {}
        evaluations = []
        for key in ctx.dataset.list_evaluations():
            evaluation = {
                "key": key,
                "id": self.get_evaluation_id(ctx.dataset, key),
            }
            evaluations.append(evaluation)
        ctx.panel.set_state("evaluations", evaluations)
        initialized = view_state.get("init", False)
        if not initialized:
            ctx.panel.set_state("view", {"page": "overview", "init": True})
        ctx.panel.set_data("statuses", statuses)
        ctx.panel.set_data("notes", notes)
        ctx.panel.set_data("permissions", permissions)
        self.load_pending_evaluations(ctx)
        # keys = ctx.dataset.list_evaluations()
        # ctx.panel.set_state("keys", keys)

    def get_avg_confidence(self, per_class_metrics):
        count = 0
        total = 0
        for metrics in per_class_metrics.values():
            count += 1
            if "confidence" in metrics:
                total += metrics["confidence"]
        return total / count if count > 0 else None

    def get_tp_fp_fn(self, ctx):
        view_state = ctx.panel.get_state("view") or {}
        key = view_state.get("key")
        dataset = ctx.dataset
        tp_key = f"{key}_tp"
        fp_key = f"{key}_fp"
        fn_key = f"{key}_fn"
        tp_total = (
            sum(ctx.dataset.values(tp_key))
            if dataset.has_field(tp_key)
            else None
        )
        fp_total = (
            sum(ctx.dataset.values(fp_key))
            if dataset.has_field(fp_key)
            else None
        )
        fn_total = (
            sum(ctx.dataset.values(fn_key))
            if dataset.has_field(fn_key)
            else None
        )
        return tp_total, fp_total, fn_total

    def get_map(self, results):
        try:
            return results.mAP()
        except Exception as e:
            return None

    def set_status(self, ctx):
        if not self.can_edit_status(ctx):
            ctx.ops.notify(
                "You do not have permission to update the status of this evaluation",
                variant="error",
            )
            return
        status = ctx.params.get("status", None)
        store = self.get_store(ctx)
        statuses = store.get("statuses") or {}
        view_state = ctx.panel.get_state("view") or {}
        eval_id = view_state.get("id")
        statuses[eval_id] = status
        store.set("statuses", statuses)
        ctx.panel.set_data("statuses", statuses)
        ctx.ops.notify(
            f"Status updated to {STATUS_LABELS[status]} successfully!",
            variant="success",
        )

    def set_note(self, ctx):
        if not self.can_edit_note(ctx):
            ctx.ops.notify(
                "You do not have permission to update the note of this evaluation",
                variant="error",
            )
            return
        note = ctx.params.get("note", None)
        store = self.get_store(ctx)
        notes = store.get("notes") or {}
        view_state = ctx.panel.get_state("view") or {}
        eval_id = view_state.get("id")
        notes[eval_id] = note
        store.set("notes", notes)
        ctx.panel.set_data("notes", notes)
        ctx.ops.notify(f"Note updated successfully!", variant="success")

    def load_evaluation_view(self, ctx):
        view_state = ctx.panel.get_state("view") or {}
        eval_key = view_state.get("key")
        computed_eval_key = ctx.params.get("key", eval_key)
        view = ctx.dataset.load_evaluation_view(computed_eval_key)
        ctx.ops.set_view(view)

    def compute_avg_confs(self, results):
        counts = defaultdict(int)
        sums = defaultdict(float)
        for yp, conf in zip(results.ypred, results.confs):
            counts[yp] += 1
            sums[yp] += conf if conf is not None else 0.0

        avg_confs = {}
        for c in results.classes:
            avg_confs[c] = sums[c] / counts[c] if counts[c] > 0 else 0.0

        return avg_confs

    def compute_avg_ious(self, results):
        counts = defaultdict(int)
        sums = defaultdict(float)
        for yp, conf in zip(results.ypred, results.ious):
            counts[yp] += 1
            sums[yp] += conf if conf is not None else 0.0

        avg_ious = {}
        for c in results.classes:
            avg_ious[c] = sums[c] / counts[c] if counts[c] > 0 else 0.0

        return avg_ious

    def get_per_class_metrics(self, info, results):
        evaluation_type = info.config.type
        avg_confs = (
            self.compute_avg_confs(results)
            if evaluation_type in EVALUATION_TYPES_WITH_CONFIDENCE
            else None
        )
        ious = (
            self.compute_avg_ious(results)
            if evaluation_type in EVALUATION_TYPES_WITH_IOU
            else None
        )
        report = results.report()
        per_class_metrics = {}
        for c in results.classes:
            c_report = report.get(c, {})
            per_class_metrics[c] = {}
            if avg_confs:
                per_class_metrics[c]["confidence"] = avg_confs[c]
            if ious:
                per_class_metrics[c]["iou"] = ious[c]
            if "precision" in c_report:
                per_class_metrics[c]["precision"] = c_report["precision"]
            if "recall" in c_report:
                per_class_metrics[c]["recall"] = c_report["recall"]
            if "f1-score" in c_report:
                per_class_metrics[c]["f1-score"] = c_report["f1-score"]
            if "support" in c_report:
                per_class_metrics[c]["support"] = c_report["support"]
        return per_class_metrics

    def get_confusion_matrix_colorscale(self, matrix):
        maxval = matrix.max()
        colorscale = _to_log_colorscale("oranges", maxval)
        return colorscale

    def get_confusion_matrices(self, results):
        classes = results.classes
        freq = Counter(results.ytrue)
        if results.missing in freq:
            freq.pop(results.missing)
        az_classes = sorted(classes)
        za_classes = sorted(classes, reverse=True)
        mc_classes = sorted(freq, key=freq.get, reverse=True)
        lc_classes = sorted(freq, key=freq.get)
        az_matrix = results.confusion_matrix(classes=az_classes)
        za_matrix = results.confusion_matrix(classes=za_classes)
        mc_matrix = results.confusion_matrix(classes=mc_classes)
        lc_matrix = results.confusion_matrix(classes=lc_classes)
        az_colorscale = self.get_confusion_matrix_colorscale(az_matrix)
        za_colorscale = self.get_confusion_matrix_colorscale(za_matrix)
        mc_colorscale = self.get_confusion_matrix_colorscale(mc_matrix)
        lc_colorscale = self.get_confusion_matrix_colorscale(lc_matrix)
        return {
            "az_classes": az_classes,
            "za_classes": za_classes,
            "mc_classes": mc_classes,
            "lc_classes": lc_classes,
            "az_matrix": az_matrix.tolist(),
            "za_matrix": za_matrix.tolist(),
            "mc_matrix": mc_matrix.tolist(),
            "lc_matrix": lc_matrix.tolist(),
            "az_colorscale": az_colorscale,
            "za_colorscale": za_colorscale,
            "mc_colorscale": mc_colorscale,
            "lc_colorscale": lc_colorscale,
        }

    def load_evaluation(self, ctx):
        view_state = ctx.panel.get_state("view") or {}
        eval_key = view_state.get("key")
        computed_eval_key = ctx.params.get("key", eval_key)
        eval_id = view_state.get("id")
        computed_eval_id = ctx.params.get("id", eval_id)
        store = self.get_store(ctx)
        evaluation_data = (
            store.get(computed_eval_id) if ENABLE_CACHING else None
        )
        if evaluation_data is None:
            info = ctx.dataset.get_evaluation_info(computed_eval_key)
            results = ctx.dataset.load_evaluation_results(computed_eval_key)
            metrics = results.metrics()
            per_class_metrics = self.get_per_class_metrics(info, results)
            metrics["average_confidence"] = self.get_avg_confidence(
                per_class_metrics
            )
            metrics["tp"], metrics["fp"], metrics["fn"] = self.get_tp_fp_fn(
                ctx
            )
            metrics["mAP"] = self.get_map(results)
            evaluation_data = {
                "metrics": metrics,
                "info": info.serialize(),
                "confusion_matrices": self.get_confusion_matrices(results),
                "per_class_metrics": per_class_metrics,
            }
            if ENABLE_CACHING:
                # Cache the evaluation data
                try:
                    store.set(computed_eval_id, evaluation_data, ttl=CACHE_TTL)
                except Exception:
                    traceback.print_exc()

        ctx.panel.set_data(f"evaluation_{computed_eval_key}", evaluation_data)

    def on_change_view(self, ctx):
        # Used only for triggering re-renders when the view changes
        pass

    def has_evaluation_results(self, dataset, eval_key):
        try:
            return bool(dataset._doc.evaluations[eval_key].results)
        except Exception:
            return False

    def load_pending_evaluations(self, ctx, skip_update=False):
        pending_evaluations = []
        eval_keys = ctx.dataset.list_evaluations()
        store = self.get_store(ctx)
        dataset_id = self.get_dataset_id(ctx)
        pending_evaluations_in_store = store.get("pending_evaluations") or {}
        pending_evaluations_for_dataset_in_store = (
            pending_evaluations_in_store.get(dataset_id, [])
        )
        updated_pending_evaluations_for_dataset_in_stored = []
        update_store = False
        for pending in pending_evaluations_for_dataset_in_store:
            pending_eval_key = pending.get("eval_key")
            if pending_eval_key in eval_keys:
                update_store = True
            else:
                pending_evaluations.append(pending)
                updated_pending_evaluations_for_dataset_in_stored.append(
                    pending
                )
        for key in eval_keys:
            if not self.has_evaluation_results(ctx.dataset, key):
                pending_evaluations.append({"eval_key": key})
        if update_store:
            pending_evaluations_in_store[
                dataset_id
            ] = updated_pending_evaluations_for_dataset_in_stored
            store.set("pending_evaluations", pending_evaluations)
        ctx.panel.set_data("pending_evaluations", pending_evaluations)

    def on_evaluate_model_success(self, ctx):
        dataset_id = self.get_dataset_id(ctx)
        store = self.get_store(ctx)
        result = ctx.params.get("result", {})
        doc_id = result.get("id")
        delegated_eval_key = (
            result.get("context", {}).get("params", {}).get("eval_key")
        )
        eval_key = result.get("eval_key", delegated_eval_key)
        pending = {}
        if doc_id is None:
            pending["eval_key"] = eval_key
        else:
            pending["doc_id"] = str(doc_id)
            pending["eval_key"] = eval_key

        pending_evaluations = store.get("pending_evaluations") or {}
        if dataset_id not in pending_evaluations:
            pending_evaluations[dataset_id] = []
        pending_evaluations[dataset_id].append(pending)
        store.set("pending_evaluations", pending_evaluations)
        self.load_pending_evaluations(ctx)

    def on_evaluate_model(self, ctx):
        if not self.can_evaluate(ctx):
            ctx.ops.notify(
                "You do not have permission to evaluate models",
                variant="error",
            )
            return
        # Called when you click the "Evaluate Model" button
        ctx.prompt(
            "@voxel51/operators/evaluate_model_async",
            on_success=self.on_evaluate_model_success,
        )
        # ctx.panel.state.view = "eval"

    def load_view(self, ctx):
        view_type = ctx.params.get("type", None)

        if view_type == "clear":
            ctx.ops.clear_view()
            return

        view_state = ctx.panel.get_state("view") or {}
        eval_key = view_state.get("key")
        info = ctx.dataset.get_evaluation_info(eval_key)
        pred_field = info.config.pred_field
        gt_field = info.config.gt_field
        view_options = ctx.params.get("options", {})
        x = view_options.get("x", None)
        y = view_options.get("y", None)
        field = view_options.get("field", None)
        computed_eval_key = view_options.get("key", eval_key)
        view = None
        if view_type == "class":
            view = ctx.dataset.filter_labels(pred_field, F("label") == x)
        elif view_type == "matrix":
            view = ctx.dataset.filter_labels(
                gt_field, F("label") == y
            ).filter_labels(pred_field, F("label") == x)
        elif view_type == "field":
            view = ctx.dataset.filter_labels(
                pred_field, F(computed_eval_key) == field
            )

        if view is not None:
            ctx.ops.set_view(view)

    def render(self, ctx):
        panel = types.Object()
        return types.Property(
            panel,
            view=types.View(
                component="NativeModelEvaluationView",
                composite_view=True,
                on_change_view=self.on_change_view,
                on_evaluate_model=self.on_evaluate_model,
                load_evaluation=self.load_evaluation,
                load_evaluation_view=self.load_evaluation_view,
                set_status=self.set_status,
                set_note=self.set_note,
                load_view=self.load_view,
            ),
        )<|MERGE_RESOLUTION|>--- conflicted
+++ resolved
@@ -25,22 +25,19 @@
 }
 EVALUATION_TYPES_WITH_CONFIDENCE = ["detection", "classification"]
 EVALUATION_TYPES_WITH_IOU = ["detection"]
-<<<<<<< HEAD
 EDIT_PERMISSIONS = ["MANAGE", "EDIT"]
-
-
-def _has_edit_permission(ctx):
-    if ctx.user is None:
-        return True
-
-    return ctx.user.dataset_permission in EDIT_PERMISSIONS
-=======
 TRUTHY_VALUES = ["true", "True", "1", 1]
 ENABLE_CACHING = (
     os.environ.get("FIFTYONE_DISABLE_EVALUATION_CACHING") not in TRUTHY_VALUES
 )
 CACHE_TTL = 30 * 24 * 60 * 60  # 30 days in seconds
->>>>>>> 08e40a83
+
+
+def _has_edit_permission(ctx):
+    if ctx.user is None:
+        return True
+
+    return ctx.user.dataset_permission in EDIT_PERMISSIONS
 
 
 class EvaluationPanel(Panel):
