--- conflicted
+++ resolved
@@ -38,11 +38,7 @@
     @property
     def config(self):
         return PanelConfig(
-<<<<<<< HEAD
-            name="evaluation_panel",
-=======
             name=STORE_NAME,
->>>>>>> c96506e8
             label="Model Evaluation",
             icon="ssid_chart",
             category=Categories.ANALYZE,
