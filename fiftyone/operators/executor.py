--- conflicted
+++ resolved
@@ -879,8 +879,12 @@
         return self._ops
 
     @property
-<<<<<<< HEAD
-    def user_request_token(self) -> Optional[str]:
+    def group_slice(self):
+        """The current group slice of the view (if any)."""
+        return self.request_params.get("group_slice", None)
+
+    @property
+    def user_request_token(self):
         """The request token authenticating the user executing the operation."""
         return self.user._request_token if self.user else None
 
@@ -912,11 +916,6 @@
             ficv.running_user_id.set(None)
             ficv.running_user_request_token.set(None)
             ficv.no_singleton_cache.set(False)
-=======
-    def group_slice(self):
-        """The current group slice of the view (if any)."""
-        return self.request_params.get("group_slice", None)
->>>>>>> c4651397
 
     def prompt(
         self,
