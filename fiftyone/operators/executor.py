"""
FiftyOne operator execution.

| Copyright 2017-2025, Voxel51, Inc.
| `voxel51.com <https://voxel51.com/>`_
|
"""

import asyncio
import collections
import inspect
import logging
import traceback

import fiftyone as fo
import fiftyone.core.dataset as fod
import fiftyone.core.media as fom
<<<<<<< HEAD
import fiftyone.core.odm as foo
=======
import fiftyone.core.odm.utils as focu
>>>>>>> e396592e
import fiftyone.core.utils as fou
import fiftyone.core.view as fov
from fiftyone.operators import constants
from fiftyone.operators.decorators import coroutine_timeout
from fiftyone.operators.message import GeneratedMessage, MessageType
from fiftyone.operators.operations import Operations
from fiftyone.operators.operator import PipelineOperator
from fiftyone.operators.panel import PanelRef
from fiftyone.operators.registry import OperatorRegistry
from fiftyone.operators.store import ExecutionStore
import fiftyone.operators.types as types
from fiftyone.plugins.secrets import PluginSecretsResolver, SecretsDictionary
import fiftyone.server.view as fosv


logger = logging.getLogger(__name__)


class ExecutionRunState(object):
    """Enumeration of the available operator run states."""

    SCHEDULED = "scheduled"
    QUEUED = "queued"
    RUNNING = "running"
    PROCESSING = "processing"
    COMPLETED = "completed"
    FAILED = "failed"


class InvocationRequest(object):
    """Represents a request to invoke an operator.

    Args:
        operator_uri: the URI of the operator to invoke
        params (None): an optional dictionary of parameters
    """

    def __init__(self, operator_uri, params=None):
        self.operator_uri = operator_uri
        self.params = params or {}

    def to_json(self):
        return {
            "operator_uri": self.operator_uri,
            "params": self.params,
        }


class ExecutionProgress(object):
    """Represents the status of an operator execution.

    Args:
        progress (None): an optional float between 0 and 1 (0% to 100%)
        label (None): an optional label to display
    """

    def __init__(self, progress=None, label=None):
        self.progress = progress
        self.label = label
        self.updated_at = None


class Executor(object):
    """Handles the execution phase of the operator lifecycle.

    Args:
        requests (None): an optional list of InvocationRequest objects
        logs (None): an optional list of log messages
    """

    def __init__(self, requests=None, logs=None):
        self._requests = requests or []
        self._logs = logs or []

    def trigger(self, operator_name, params=None):
        """Triggers an invocation of the operator with the given name.

        Args:
            operator_name: the name of the operator
            params (None): a dictionary of parameters for the operator

        Returns:
            a :class:`fiftyone.operators.message.GeneratedMessage` containing
            instructions for the FiftyOne App to invoke the operator
        """
        inv_req = InvocationRequest(operator_name, params=params)
        self._requests.append(inv_req)
        return GeneratedMessage(
            MessageType.SUCCESS, cls=InvocationRequest, body=inv_req
        )

    def log(self, message):
        """Logs a message."""
        self._logs.append(message)

    def to_json(self):
        return {
            "requests": [t.to_json() for t in self._requests],
            "logs": self._logs,
        }


def execute_operator(operator_uri, ctx=None, **kwargs):
    """Executes the operator with the given name.

    Args:
        operator_uri: the URI of the operator
        ctx (None): a dictionary of parameters defining the execution context.
            The supported keys are:

            -   ``dataset``: a :class:`fiftyone.core.dataset.Dataset` or the
                name of a dataset to process. This is required unless a
                ``view`` is provided
            -   ``view`` (None): an optional
                :class:`fiftyone.core.view.DatasetView` to process
            -   ``selected`` ([]): an optional list of selected sample IDs
            -   ``selected_labels`` ([]): an optional list of selected labels
                in the format returned by
                :attr:`fiftyone.core.session.Session.selected_labels`
            -   ``current_sample`` (None): an optional ID of the current sample
                being processed
            -   ``extended_selection`` (None): an optional extended selection
                of the view.
            -   ``params``: a dictionary of parameters for the operator.
                Consult the operator's documentation for details
            -   ``request_delegation`` (False): whether to request delegated
                execution, if supported by the operator
            -   ``delegation_target`` (None): an optional orchestrator on which
                to schedule the operation, if it is delegated
            -   ``active_fields`` ([]): a list of active field names
            -   ``workspace_name`` (None): an optional name of the workspace
                to use for the operation
            -   ``spaces`` (None): an optional dictionary defining spaces to
                use for the operation
            -   ``group_slice`` (None): an optional group slice to use for the
                operation's view. This is only applicable to group datasets
            -   ``query_performance`` (None): whether to enable query
                performance
             -   ``num_distributed_tasks`` (None): the number of tasks to split
                the operation into, if it is delegated.

        **kwargs: you can optionally provide any of the supported ``ctx`` keys
            as keyword arguments rather than including them in ``ctx``

    Returns:
        an :class:`ExecutionResult`, or an ``asyncio.Task`` if you run this
        method in a notebook context

    Raises:
        ExecutionError: if an error occurred while immediately executing an
            operation or scheduling a delegated operation
    """
    request_params = _parse_ctx(ctx=ctx, **kwargs)
    coroutine = execute_or_delegate_operator(
        operator_uri, request_params, exhaust=True
    )

    try:
        # Some contexts like notebooks already have event loops running, so we
        # must use the existing loop
        loop = asyncio.get_running_loop()
    except:
        loop = None

    if loop is not None:
        # @todo is it possible to await result here?
        # Sadly, run_until_complete() is not allowed in Jupyter notebooks
        # https://nocomplexity.com/documents/jupyterlab/tip-asyncio.html
        result = loop.create_task(coroutine)
    else:
        result = asyncio.run(coroutine)
        result.raise_exceptions()

    return result


def _parse_ctx(ctx=None, **kwargs):
    if ctx is None:
        ctx = {}

    ctx = {**ctx, **kwargs}  # don't modify input `ctx` in-place
    dataset = ctx.pop("dataset", None)
    view = ctx.pop("view", None)

    if dataset is None and isinstance(view, fov.DatasetView):
        dataset = view._root_dataset

    if view is None:
        if isinstance(dataset, str):
            dataset = fod.load_dataset(dataset)

        if dataset is not None:
            view = dataset.view()

    if view is not None:
        view = view._serialize()

    if isinstance(dataset, fod.Dataset):
        dataset_name = dataset.name
    else:
        dataset_name = dataset

    return dict(dataset_name=dataset_name, view=view, **ctx)


@coroutine_timeout(seconds=fo.config.operator_timeout)
async def execute_or_delegate_operator(
    operator_uri, request_params, exhaust=False
):
    """Executes the operator with the given name.

    Args:
        operator_uri: the URI of the operator
        request_params: a dictionary of parameters for the operator
        exhaust (False): whether to immediately exhaust generator operators

    Returns:
        an :class:`ExecutionResult`
    """
    prepared = await prepare_operator_executor(operator_uri, request_params)
    if isinstance(prepared, ExecutionResult):
        raise prepared.to_exception()
    operator, executor, ctx, inputs = prepared

    execution_options = operator.resolve_execution_options(ctx)
    if (
        not execution_options.allow_immediate_execution
        and not execution_options.allow_delegated_execution
    ):
        raise RuntimeError(
            "This operation does not support immediate OR delegated execution"
        )

    should_delegate = (
        operator.resolve_delegation(ctx) or ctx.requesting_delegated_execution
    )
    if should_delegate:
        if not execution_options.allow_delegated_execution:
            logger.warning(
                "This operation does not support delegated "
                "execution; it will be executed immediately"
            )
            should_delegate = False
    else:
        if not execution_options.allow_immediate_execution:
            logger.warning(
                "This operation does not support immediate "
                "execution; it will be delegated"
            )
            should_delegate = True

    # Validate PipelineOperators
    pipeline = None
    if isinstance(operator, PipelineOperator):
        try:
            pipeline = operator.resolve_pipeline(ctx)
            if not pipeline or not isinstance(pipeline, types.Pipeline):
                raise TypeError(
                    "Pipeline must be a fiftyone.operators.types.Pipeline"
                )
            if not all(
                isinstance(s, types.PipelineStage) for s in pipeline.stages
            ):
                raise TypeError(
                    "Pipeline stages must be of type PipelineStage"
                )
        except Exception as e:
            return ExecutionResult(
                executor=executor,
                error=traceback.format_exc(),
                error_message=f"Failed to resolve pipeline: {str(e)}",
            )

    if should_delegate:
        try:
            from .delegated import DelegatedOperationService

            # Cannot distribute tasks from this repo
            if (
                ctx.num_distributed_tasks
                or "num_distributed_tasks" in ctx.request_params
            ):
                raise ValueError(
                    "Distributed execution is only supported in FiftyOne Enterprise"
                )
            if isinstance(operator, PipelineOperator):
                raise ValueError(
                    "Pipeline operators require a distributed executor, "
                    "available only in FiftyOne Enterprise"
                )

            ctx.request_params["delegated"] = True
            metadata = {"inputs_schema": None, "outputs_schema": None}

            if inputs is not None:
                try:
                    metadata["inputs_schema"] = inputs.to_json()
                except Exception as e:
                    logger.warning(
                        f"Failed to resolve inputs schema for the operation: {str(e)}"
                    )

            op = DelegatedOperationService().queue_operation(
                operator=operator.uri,
                context=ctx.serialize(),
                delegation_target=ctx.delegation_target,
                label=operator.resolve_run_name(ctx),
                metadata=metadata,
                pipeline=None,  # pipelines not supported in this repo
            )

            execution = ExecutionResult(
                op.__dict__, executor, None, delegated=True
            )
            execution.result["context"] = (
                execution.result["context"].serialize()
                if execution.result["context"]
                else None
            )
            execution.result["pipeline"] = (
                execution.result["pipeline"].to_json()
                if execution.result["pipeline"]
                else None
            )
            return execution
        except Exception as error:
            return ExecutionResult(
                executor=executor,
                error=traceback.format_exc(),
                error_message=str(error),
            )
    else:
        if isinstance(operator, PipelineOperator):
            raise NotImplementedError(
                "Immediate execution of pipeline operators is not supported"
            )
        # Not delegated, force distributed execution off
        ctx.request_params.pop("num_distributed_tasks", None)

        try:
            result = await do_execute_operator(operator, ctx, exhaust=exhaust)
        except Exception as error:
            return ExecutionResult(
                executor=executor,
                error=traceback.format_exc(),
                error_message=str(error),
            )

        return ExecutionResult(result=result, executor=executor)


async def prepare_operator_executor(
    operator_uri,
    request_params,
    set_progress=None,
    delegated_operation_id=None,
):
    registry = OperatorRegistry()
    if registry.operator_exists(operator_uri) is False:
        raise ValueError("Operator '%s' does not exist" % operator_uri)

    operator = registry.get_operator(operator_uri)
    executor = Executor()
    ctx = ExecutionContext(
        request_params=request_params,
        executor=executor,
        set_progress=set_progress,
        delegated_operation_id=delegated_operation_id,
        operator_uri=operator_uri,
        required_secrets=operator._plugin_secrets,
    )

    await ctx.resolve_secret_values(operator._plugin_secrets)
    inputs = operator.resolve_input(ctx)
    validation_ctx = ValidationContext(ctx, inputs, operator)
    if validation_ctx.invalid:
        return ExecutionResult(
            error="Validation error", validation_ctx=validation_ctx
        )

    return operator, executor, ctx, inputs


async def do_execute_operator(operator, ctx, exhaust=False):
    result = await (
        operator.execute(ctx)
        if asyncio.iscoroutinefunction(operator.execute)
        else fou.run_sync_task(operator.execute, ctx)
    )

    if not exhaust:
        return result

    if inspect.isgenerator(result):
        # Fastest way to exhaust sync generator, re: itertools consume()
        #   https://docs.python.org/3/library/itertools.html
        collections.deque(result, maxlen=0)
    elif inspect.isasyncgen(result):
        async for _ in result:
            pass
    else:
        return result


async def resolve_type(registry, operator_uri, request_params):
    """Resolves the inputs property type of the operator with the given name.

    Args:
        registry: an :class:`fiftyone.operators.registry.OperatorRegistry`
        operator_uri: the URI of the operator
        request_params: a dictionary of request parameters

    Returns:
        the type of the inputs :class:`fiftyone.operators.types.Property` of
        the operator, or None
    """
    if registry.operator_exists(operator_uri) is False:
        raise ValueError("Operator '%s' does not exist" % operator_uri)

    operator = registry.get_operator(operator_uri)
    ctx = ExecutionContext(
        request_params,
        operator_uri=operator_uri,
        required_secrets=operator._plugin_secrets,
    )
    await ctx.resolve_secret_values(operator._plugin_secrets)

    return await resolve_type_with_context(operator, ctx)


async def resolve_type_with_context(operator, context):
    """Resolves the "inputs" or "outputs" schema of an operator with the given
    context.

    Args:
        operator: the :class:`fiftyone.operators.Operator`
        context: the :class:`ExecutionContext` of an operator

    Returns:
        the "inputs" or "outputs" schema
        :class:`fiftyone.operators.types.Property` of an operator, or None
    """
    try:
        return operator.resolve_type(
            context, context.request_params.get("target", "inputs")
        )
    except Exception as e:
        return ExecutionResult(error=traceback.format_exc())


async def resolve_execution_options(registry, operator_uri, request_params):
    """Resolves the execution options of the operator with the given name.

    Args:
        registry: an :class:`fiftyone.operators.registry.OperatorRegistry`
        operator_uri: the URI of the operator
        request_params: a dictionary of request parameters

    Returns:
        a :class:`fiftyone.operators.executor.ExecutionOptions` or None
    """
    if registry.operator_exists(operator_uri) is False:
        raise ValueError("Operator '%s' does not exist" % operator_uri)

    operator = registry.get_operator(operator_uri)
    ctx = ExecutionContext(
        request_params,
        operator_uri=operator_uri,
        required_secrets=operator._plugin_secrets,
    )
    await ctx.resolve_secret_values(operator._plugin_secrets)
    try:
        return operator.resolve_execution_options(ctx)
    except Exception as e:
        return ExecutionResult(error=traceback.format_exc())


def resolve_placement(operator, request_params):
    """Resolves the placement of the operator with the given name.

    Args:
        operator: the :class:`fiftyone.operators.operator.Operator`
        request_params: a dictionary of request parameters

    Returns:
        the placement of the operator or ``None``
    """
    ctx = ExecutionContext(
        request_params,
        operator_uri=operator.uri,
        required_secrets=operator._plugin_secrets,
    )
    try:
        return operator.resolve_placement(ctx)
    except Exception as e:
        return ExecutionResult(error=str(e))


class ExecutionContext(object):
    """Represents the execution context of an operator.

    Operators can use the execution context to access the view, dataset, and
    selected samples, as well as to trigger other operators.

    Args:
        request_params (None): a optional dictionary of request parameters
        executor (None): an optional :class:`Executor` instance
        set_progress (None): an optional function to set the progress of the
            current operation
        delegated_operation_id (None): an optional ID of the delegated
            operation
        operator_uri (None): the unique id of the operator
        required_secrets (None): the list of required secrets from the
            plugin's definition
    """

    def __init__(
        self,
        request_params=None,
        executor=None,
        set_progress=None,
        delegated_operation_id=None,
        operator_uri=None,
        required_secrets=None,
    ):
        if request_params is None:
            request_params = {}
        self.request_params = request_params
        self.params = self.request_params.get("params", {})
        self.executor = executor
        self.user = None

        self._dataset = None
        self._view = None
        self._ops = Operations(self)

        self._set_progress = set_progress
        self._delegated_operation_id = delegated_operation_id
        self._operator_uri = operator_uri
        self._secrets = {}
        self._secrets_client = PluginSecretsResolver()
        self._required_secret_keys = required_secrets

        self._prompt_id = request_params.get("prompt_id", None)

        if self._required_secret_keys:
            self._secrets_client.register_operator(
                operator_uri=self._operator_uri,
                required_secrets=self._required_secret_keys,
            )
        if self.panel_id:
            self._panel_state = self.params.get("panel_state", {})
            self._panel = PanelRef(self)

    @property
    def dataset(self):
        """The :class:`fiftyone.core.dataset.Dataset` being operated on."""
        if self._dataset is not None:
            return self._dataset

        # Since dataset may have been renamed, always resolve the dataset by
        # id if it is available
        uid = self.request_params.get("dataset_id", None)
        if uid:
            self._dataset = foo.load_dataset(id=uid, reload=True)

            # Set the dataset_name using the dataset object in case the dataset
            # has been renamed or changed since the context was created
            self.request_params["dataset_name"] = self._dataset.name
        else:
            uid = self.request_params.get("dataset_name", None)
            if uid:
                self._dataset = foo.load_dataset(name=uid, reload=True)

        if (
            self.group_slice is not None
            and self._dataset.media_type == fom.GROUP
        ):
            self._dataset.group_slice = self.group_slice

        return self._dataset

    @property
    def dataset_name(self):
        """The name of the :class:`fiftyone.core.dataset.Dataset` being
        operated on.
        """
        return self.request_params.get("dataset_name", None)

    @property
    def dataset_id(self):
        """The ID of the :class:`fiftyone.core.dataset.Dataset` being operated
        on.
        """
        return self.request_params.get("dataset_id", None)

    @property
    def view(self):
        """The :class:`fiftyone.core.view.DatasetView` being operated on."""
        if self._view is not None:
            return self._view

        dataset = self.dataset
        view_name = self.request_params.get("view_name", None)
        stages = self.request_params.get("view", None)
        filters = self.request_params.get("filters", None)
        extended = self.request_params.get("extended", None)

        if dataset is None:
            return None

        if view_name is None:
            self._view = fosv.get_view(
                dataset,
                stages=stages,
                filters=filters,
                extended_stages=extended,
            )
        else:
            self._view = dataset.load_saved_view(view_name)

        return self._view

    def target_view(self, param_name="view_target"):
        """The target view for the operator being executed.

        Args:
            param_name ("view_target"): the name of the enum parameter defining
                the target view choice

        Returns:
            a :class:`fiftyone.core.collections.SampleCollection`
        """
        target = self.params.get(param_name)

        if target == constants.ViewTarget.CURRENT_VIEW:
            return self.view
        if target == constants.ViewTarget.DATASET:
            return self.dataset
        if target == constants.ViewTarget.BASE_VIEW:
            return self.view._base_view  # pylint: disable=protected-access
        if target == constants.ViewTarget.SELECTED_SAMPLES:
            return self.view.select(self.selected)
        if target == constants.ViewTarget.SELECTED_LABELS:
            return self.view.select_labels(self.selected_labels)
        if target == constants.ViewTarget.DATASET_VIEW:
            return self.dataset.view()

        return self.view if self.has_custom_view else self.dataset

    # Alias for common word reversal
    view_target = target_view

    @property
    def has_custom_view(self):
        """Whether the operator has a custom view."""
        has_stages = bool(self.request_params.get("view", None))
        has_filters = bool(self.request_params.get("filters", None))
        has_extended = bool(self.request_params.get("extended", None))
        has_saved_view = bool(self.request_params.get("view_name", None))
        return has_stages or has_filters or has_extended or has_saved_view

    @property
    def spaces(self):
        """The current spaces layout in the FiftyOne App."""
        workspace_name = self.request_params.get("workspace_name", None)
        if workspace_name is not None:
            return self.dataset.load_workspace(workspace_name)

        spaces_dict = self.request_params.get("spaces", None)
        if spaces_dict is not None:
            return fo.Space.from_dict(spaces_dict)

        return None

    @property
    def selected(self):
        """The list of selected sample IDs (if any)."""
        return self.request_params.get("selected", [])

    @property
    def selected_labels(self):
        """A list of selected labels (if any).

        Items are dictionaries with the following keys:

        -   ``label_id``: the ID of the label
        -   ``sample_id``: the ID of the sample containing the label
        -   ``field``: the field name containing the label
        -   ``frame_number``: the frame number containing the label (only
            applicable to video samples)
        """
        return self.request_params.get("selected_labels", [])

    @property
    def extended_selection(self):
        """The extended selection of the view (if any)."""
        return self.request_params.get("extended_selection", None)

    @property
    def current_sample(self):
        """The ID of the current sample being processed (if any).

        When executed via the FiftyOne App, this is set when the user opens a
        sample in the modal.
        """
        return self.request_params.get("current_sample", None)

    @property
    def active_fields(self):
        """The list of currently active fields in the FiftyOne App sidebar."""
        return self.request_params.get("active_fields", [])

    @property
    def user_id(self):
        """The ID of the user executing the operation, if known."""
        return self.user.id if self.user else None

    @property
    def user_request_token(self):
        """The request token authenticating the user executing the operation,
        if known.
        """
        return self.user._request_token if self.user else None

    @property
    def panel_id(self):
        """The ID of the panel that invoked the operator, if any."""
        # @todo: move panel_id to top level param
        return self.params.get("panel_id", None)

    @property
    def panel_state(self):
        """The current panel state.

        Only available when the operator is invoked from a panel.
        """
        return self._panel_state

    @property
    def panel(self):
        """A :class:`fiftyone.operators.panel.PanelRef` instance that you can
        use to read and write the state and data of the current panel.

        Only available when the operator is invoked from a panel.
        """
        return self._panel

    @property
    def delegated(self):
        """Whether the operation was delegated."""
        return self.request_params.get("delegated", False)

    @property
    def requesting_delegated_execution(self):
        """Whether delegated execution was requested for the operation."""
        return self.request_params.get("request_delegation", False)

    @property
    def delegation_target(self):
        """The orchestrator to which the operation was delegated (if any)."""
        return self.request_params.get("delegation_target", None)

    @property
    def results(self):
        """A ``dict`` of results for the current operation."""
        return self.request_params.get("results", {})

    @property
    def secrets(self):
        """A read-only mapping of keys to their resolved values."""
        return SecretsDictionary(
            self._secrets,
            operator_uri=self._operator_uri,
            resolver_fn=self._secrets_client.get_secret_sync,
            required_keys=self._required_secret_keys,
        )

    @property
    def ops(self):
        """A :class:`fiftyone.operators.operations.Operations` instance that
        you can use to trigger builtin operations on the current context.
        """
        return self._ops

    @property
    def group_slice(self):
        """The current group slice of the view (if any)."""
        return self.request_params.get("group_slice", None)

    @property
    def num_distributed_tasks(self):
        """The number of tasks this job should be split into."""
        # Only available in FO Enterprise
        return None

    @property
    def query_performance(self):
        """Whether query performance is enabled."""
        return self.request_params.get("query_performance", None)

    @property
    def prompt_id(self):
        """An identifier for the prompt, unique to each instance of a user
        opening a prompt in the FiftyOne App.
        """
        return self._prompt_id

    @property
    def operator_uri(self):
        """The URI of the target operator."""
        return self._operator_uri

    def prompt(
        self,
        operator_uri,
        params=None,
        on_success=None,
        on_error=None,
        skip_prompt=False,
    ):
        """Prompts the user to execute the operator with the given URI.

        Args:
            operator_uri: the URI of the operator
            params (None): a dictionary of parameters for the operator
            on_success (None): a callback to invoke if the user successfully
                executes the operator
            on_error (None): a callback to invoke if the execution fails
            skip_prompt (False): whether to skip the prompt

        Returns:
            a :class:`fiftyone.operators.message.GeneratedMessage` containing
            instructions for the FiftyOne App to prompt the user
        """
        return self.trigger(
            "prompt_user_for_operation",
            params=_convert_callables_to_operator_uris(
                {
                    "operator_uri": operator_uri,
                    "panel_id": self.panel_id,
                    "params": params,
                    "on_success": on_success,
                    "on_error": on_error,
                    "skip_prompt": skip_prompt,
                }
            ),
        )

    def secret(self, key):
        """Retrieves the secret with the given key.

        Args:
            key: a secret key

        Returns:
            the secret value
        """
        if key not in self._secrets:
            try:
                secret = self._secrets_client.get_secret_sync(
                    key, self._operator_uri
                )
                if secret:
                    self._secrets[secret.key] = secret.value

            except KeyError:
                logging.debug(f"Failed to resolve value for secret `{key}`")
        return self._secrets.get(key, None)

    async def resolve_secret_values(self, keys, **kwargs):
        """Resolves the values of the given secrets keys.

        Args:
            keys: a list of secret keys
            **kwargs: additional keyword arguments to pass to the secrets
                client for authentication if required
        """
        if None in (self._secrets_client, keys):
            return None

        secrets = await self._secrets_client.get_multiple(
            keys, self._operator_uri, **kwargs
        )
        if secrets:
            for secret in secrets.values():
                self._secrets[secret.key] = secret.value

    def trigger(self, operator_name, params=None):
        """Triggers an invocation of the operator with the given name.

        This method is only available when the operator is invoked via the
        FiftyOne App. You can check this via ``ctx.executor``.

        Example::

            def execute(self, ctx):
                # Trigger the `reload_dataset` operator after this operator
                # finishes executing
                ctx.trigger("reload_dataset")

                # Immediately trigger the `reload_dataset` operator while a
                # generator operator is executing
                yield ctx.trigger("reload_dataset")

        Args:
            operator_name: the name of the operator
            params (None): a dictionary of parameters for the operator

        Returns:
            a :class:`fiftyone.operators.message.GeneratedMessage` containing
            instructions for the FiftyOne App to invoke the operator
        """
        if self.executor is None:
            raise ValueError("No executor available")

        return self.executor.trigger(operator_name, params)

    def log(self, message):
        """Logs a message to the browser console.

        .. note::

            This method is only available to non-delegated operators. You can
            only use this method during the execution of an operator.

        Args:
            message: a message to log

        Returns:
            a :class:`fiftyone.operators.message.GeneratedMessage` containing
            instructions for the FiftyOne App to invoke the operator
        """
        return self.trigger("console_log", {"message": message})

    def set_progress(self, progress=None, label=None):
        """Sets the progress of the current operation.

        Args:
            progress (None): an optional float between 0 and 1 (0% to 100%)
            label (None): an optional label to display
        """
        if self._set_progress is not None:
            try:
                self._set_progress(
                    self._delegated_operation_id,
                    ExecutionProgress(progress=progress, label=label),
                )
            except Exception as e:
                # Log warning rather than raise exception to prevent things
                # like intermittent network errors from killing otherwise
                # functional long-running operations
                logger.warning(
                    f"Failed to set progress for the operation: {str(e)}"
                )
        elif self.delegated:
            logger.info(f"Progress: {progress} - {label}")
        else:
            self.log(f"Progress: {progress} - {label}")

    def store(self, store_name):
        """Retrieves the execution store with the given name.

        The store is automatically created if necessary.

        Args:
            store_name: the name of the store

        Returns:
            a :class:`fiftyone.operators.store.ExecutionStore`
        """
        dataset_id = self.dataset._doc.id
        return ExecutionStore.create(store_name, dataset_id)

    def _get_serialized_request_params(self):
        request_params_copy = self.request_params.copy()
        request_params_copy.get("params", {}).pop("panel_state", None)
        return request_params_copy

    def serialize(self):
        """Serializes the execution context.

        Returns:
            a JSON dict
        """
        return {
            "request_params": self.request_params,
            "params": self.params,
        }

    def to_dict(self):
        """Returns the properties of the execution context as a dict."""
        return {
            k: v for k, v in self.__dict__.items() if not k.startswith("_")
        }


class ExecutionResult(object):
    """Represents the result of an operator execution.

    Args:
        result (None): the execution result
        executor (None): an :class:`Executor`
        error (None): an error traceback, if an error occurred
        error_message (None): an error message, if an error occurred
        validation_ctx (None): a :class:`ValidationContext`
        delegated (False): whether execution was delegated
        outputs_schema (None): a JSON dict representing the output schema of
            the operator
    """

    def __init__(
        self,
        result=None,
        executor=None,
        error=None,
        error_message=None,
        validation_ctx=None,
        delegated=False,
        outputs_schema=None,
    ):
        self.result = result
        self.executor = executor
        self.error = error
        self.error_message = error_message
        self.validation_ctx = validation_ctx
        self.delegated = delegated
        self.outputs_schema = outputs_schema

    @property
    def is_generator(self):
        """Whether the result is a generator or an async generator."""
        return inspect.isgenerator(self.result) or inspect.isasyncgen(
            self.result
        )

    def raise_exceptions(self):
        """Raises an :class:`ExecutionError` (only) if the operation failed."""
        exception = self.to_exception()
        if exception is not None:
            raise exception

    def to_exception(self):
        """Returns an :class:`ExecutionError` representing a failed execution
        result.

        Returns:
            a :class:`ExecutionError`, or None if the execution did not fail
        """
        if not self.error:
            return None

        msg = self.error

        if self.validation_ctx and self.validation_ctx.invalid:
            val_error = self.validation_ctx.errors[0]
            path = val_error.path.lstrip(".")
            reason = val_error.reason
            msg += f". Path: {path}. Reason: {reason}"

        return ExecutionError(msg)

    def to_json(self):
        """Returns a JSON dict representation of the result.

        Returns:
            a JSON dict
        """
        return {
            "result": self.result,
            "executor": self.executor.to_json() if self.executor else None,
            "error": self.error,
            "error_message": self.error_message,
            "delegated": self.delegated,
            "validation_ctx": (
                self.validation_ctx.to_json() if self.validation_ctx else None
            ),
            "outputs_schema": self.outputs_schema,
        }


class ExecutionError(Exception):
    """An error that occurs while executing an operator."""


class ValidationError(object):
    """A validation error.

    Args:
        reason: the reason
        property: the property
        path: the path
    """

    def __init__(self, reason, property, path, custom=False):
        self.reason = reason
        self.error_message = property.error_message
        self.path = path
        self.custom = custom

    def to_json(self):
        """Returns a JSON dict representation of the error.

        Returns:
            a JSON dict
        """
        return {
            "reason": self.reason,
            "error_message": self.error_message,
            "path": self.path,
            "custom": self.custom,
        }


class ValidationContext(object):
    """Represents the validation context of an operator.

    Args:
        ctx: the :class:`ExecutionContext`
        inputs_property: the :class:`fiftyone.operators.types.Property` of the
            operator inputs
        operator: the :class:`fiftyone.operators.operator.Operator`
    """

    def __init__(self, ctx, inputs_property, operator):
        self.ctx = ctx
        self.params = ctx.params
        self.inputs_property = inputs_property
        self.errors = []
        self.disable_schema_validation = (
            operator.config.disable_schema_validation
        )
        if self.inputs_property is None:
            self.invalid = False
        else:
            self.errors = self._validate()
            self.invalid = len(self.errors) > 0

    def to_json(self):
        """Returns a JSON dict representation of the context.

        Returns:
            a JSON dict
        """
        return {
            "invalid": self.invalid,
            "errors": [e.to_json() for e in self.errors],
        }

    def add_error(self, error):
        """Adds a validation error.

        Args:
            error: a :class:`ValidationError`
        """
        if self.disable_schema_validation and error.custom != True:
            return
        self.errors.append(error)

    def _validate(self):
        params = self.params
        validation_error = self.validate_property(
            "", self.inputs_property, params
        )
        if validation_error:
            self.add_error(validation_error)

        return self.errors

    def validate_enum(self, path, property, value):
        """Validates an enum value.

        Args:
            path: the path to the property
            property: the :class:`fiftyone.operators.types.Property`
            value: the value to validate

        Returns:
            a :class:`ValidationError`, if the value is invalid
        """
        enum = property.type
        if value not in enum.values:
            return ValidationError("Invalid enum value", property, path)

    def validate_list(self, path, property, value):
        """Validates a list value.

        Args:
            path: the path to the property
            property: the :class:`fiftyone.operators.types.Property`
            value: the value to validate

        Returns:
            a :class:`ValidationError`, if the value is invalid
        """
        if not isinstance(value, list):
            return ValidationError("Invalid list", property, path)

        element_type = property.type.element_type

        for i in range(len(value)):
            item = value[i]
            item_path = f"{path}[{i}]"
            item_property = types.Property(element_type)
            validation_error = self.validate_property(
                item_path, item_property, item
            )
            if validation_error is not None:
                self.add_error(validation_error)

    def validate_property(self, path, property, value):
        """Validates a property value.

        Args:
            path: the path to the property
            property: the :class:`fiftyone.operators.types.Property`
            value: the value to validate

        Returns:
            a :class:`ValidationError`, if the value is invalid
        """
        if property.invalid:
            return ValidationError(
                property.error_message, property, path, True
            )

        if not self.exists_or_non_required(property, value):
            return ValidationError("Required property", property, path)

        if value is not None:
            if isinstance(property.type, types.Enum):
                return self.validate_enum(path, property, value)

            if isinstance(property.type, types.Object):
                return self.validate_object(path, property, value)

            if isinstance(property.type, types.List):
                return self.validate_list(path, property, value)

            return self.validate_primitive(path, property, value)

    def validate_object(self, path, property, value):
        """Validates an object value.

        Args:
            path: the path to the property
            property: the :class:`fiftyone.operators.types.Property`
            value: the value to validate

        Returns:
            a :class:`ValidationError`, if the value is invalid
        """
        propertyType = property.type
        if value is None:
            return ValidationError("Invalid object", property, path)

        for name, property in propertyType.properties.items():
            propertyValue = value.get(name, None)
            validation_error = self.validate_property(
                path + "." + name, property, propertyValue
            )
            if validation_error is not None:
                self.add_error(validation_error)

    def validate_primitive(self, path, property, value):
        """Validates a primitive value.

        Args:
            path: the path to the property
            property: the :class:`fiftyone.operators.types.Property`
            value: the value to validate

        Returns:
            a :class:`ValidationError`, if the value is invalid
        """
        type_name = property.type.__class__.__name__
        value_type = type(value)
        if type_name == "String" and value_type != str:
            return ValidationError("Invalid value type", property, path)

        if type_name == "Number":
            min = property.type.min
            min_type = type(min)
            max = property.type.max
            max_type = type(max)
            if value_type != int and value_type != float:
                return ValidationError("Invalid value type", property, path)
            if (min_type == int or min_type == float) and value < min:
                return ValidationError(
                    f"Value must be greater than {min}", property, path
                )
            if (max_type == int or max_type == float) and value > max:
                return ValidationError(
                    f"Value must be less than {max}", property, path
                )

        if type_name == "Boolean" and value_type != bool:
            return ValidationError("Invalid value type", property, path)

    def exists_or_non_required(self, property, value):
        if not property.required:
            return True

        type_name = property.type.__class__.__name__

        if type_name == "String":
            allow_empty = property.type.allow_empty
            if not allow_empty and value == "":
                return False

        return value is not None


# TODO: move to utils
def _convert_callables_to_operator_uris(d):
    updated = {**d}
    for key, value in updated.items():
        if callable(value):
            updated[key] = f"{value.__self__.uri}#{value.__name__}"
    return updated


class ExecutionOptions(object):
    """Represents the execution options of an operation.

    Args:
        allow_immediate_execution (True): whether the operation can be executed
            immediately
        allow_delegated_execution (False): whether the operation can be
            delegated to an orchestrator
        default_choice_to_delegated (False): whether to default to delegated
            execution, if allowed
        allow_distributed_execution (False): whether the operator supports
            distributing delegated execution across parallel workers. Only
            valid for delegated operations.
        min_distributed_tasks (2): the minimum number of tasks that a distributed
            delegated operation can be split into. None means no limit.
            Only valid for distributed and delegated operations.
        max_distributed_tasks (None): the maximum number of tasks that a distributed
            delegated operation can be split into. None means no limit.
            Only valid for distributed and delegated operations.
        recommended_distributed_tasks (None): the recommended number of tasks
            that a distributed delegated operation should be split into. None
            means no recommendation. Only valid for distributed and delegated
            operations.
    """

    def __init__(
        self,
        allow_immediate_execution=True,
        allow_delegated_execution=False,
        default_choice_to_delegated=False,
        allow_distributed_execution=False,
        min_distributed_tasks=2,
        max_distributed_tasks=None,
        recommended_distributed_tasks=None,
        **_,  # ignore other kwargs for backwards compatibility
    ):
        self._allow_immediate_execution = allow_immediate_execution
        self._allow_delegated_execution = allow_delegated_execution
        self._allow_distributed_execution = False  # Enterprise only
        self._default_choice_to_delegated = default_choice_to_delegated
        self._min_distributed_tasks = min_distributed_tasks
        self._max_distributed_tasks = max_distributed_tasks
        self._recommended_distributed_tasks = recommended_distributed_tasks
        self._available_orchestrators = []

        if not allow_delegated_execution and not allow_immediate_execution:
            self._allow_immediate_execution = True

    @property
    def allow_immediate_execution(self):
        return self._allow_immediate_execution

    @property
    def allow_delegated_execution(self):
        return self._allow_delegated_execution

    @property
    def allow_distributed_execution(self):
        return self._allow_distributed_execution

    @property
    def default_choice_to_delegated(self):
        return self._default_choice_to_delegated

    @property
    def min_distributed_tasks(self):
        return self._min_distributed_tasks

    @property
    def max_distributed_tasks(self):
        return self._max_distributed_tasks

    @property
    def recommended_distributed_tasks(self):
        return self._recommended_distributed_tasks

    @property
    def available_orchestrators(self):
        return self._available_orchestrators or []

    @property
    def orchestrator_registration_enabled(self):
        return not fo.config.allow_legacy_orchestrators

    def update(self, available_orchestrators=None):
        self._available_orchestrators = available_orchestrators

    def to_dict(self):
        return {
            "allow_immediate_execution": self._allow_immediate_execution,
            "allow_delegated_execution": self._allow_delegated_execution,
            "allow_distributed_execution": self._allow_distributed_execution,
            "default_choice_to_delegated": self._default_choice_to_delegated,
            "min_distributed_tasks": self._min_distributed_tasks,
            "max_distributed_tasks": self._max_distributed_tasks,
            "recommended_distributed_tasks": self._recommended_distributed_tasks,
            "orchestrator_registration_enabled": self.orchestrator_registration_enabled,
            "available_orchestrators": [
                x.__dict__ for x in self.available_orchestrators
            ],
        }<|MERGE_RESOLUTION|>--- conflicted
+++ resolved
@@ -15,11 +15,7 @@
 import fiftyone as fo
 import fiftyone.core.dataset as fod
 import fiftyone.core.media as fom
-<<<<<<< HEAD
 import fiftyone.core.odm as foo
-=======
-import fiftyone.core.odm.utils as focu
->>>>>>> e396592e
 import fiftyone.core.utils as fou
 import fiftyone.core.view as fov
 from fiftyone.operators import constants
