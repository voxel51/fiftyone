--- conflicted
+++ resolved
@@ -447,81 +447,45 @@
         raise ValueError("Operator '%s' does not exist" % operator_uri)
 
     operator = registry.get_operator(operator_uri)
-<<<<<<< HEAD
     dataset = request_params.get("dataset_name", None)
-    if not ctx:
-        user = await resolve_operation_user(
-            id=user, dataset=dataset, token=request_token
-        )
-        execution_context_user = (
-            ExecutionContextUser.from_dict(user) if user else None
-        )
-        ctx = ExecutionContext(
-            request_params,
-            operator_uri=operator_uri,
-            required_secrets=operator._plugin_secrets,
-            user=execution_context_user,  # teams-only
-        )
-        await ctx.resolve_secret_values(
-            operator._plugin_secrets, request_token=request_token
-        )
-    try:
-        # User code
-        with ctx:
-            return operator.resolve_type(
-                ctx, request_params.get("target", "inputs")
-            )
-    except Exception as e:
-        return ExecutionResult(error=traceback.format_exc())
-
-
-async def resolve_type_with_context(request_params, target=None, ctx=None):
-=======
+    user = await resolve_operation_user(
+        id=user, dataset=dataset, token=request_token
+    )
+    execution_context_user = (
+        ExecutionContextUser.from_dict(user) if user else None
+    )
     ctx = ExecutionContext(
         request_params,
         operator_uri=operator_uri,
         required_secrets=operator._plugin_secrets,
+        user=execution_context_user,  # teams-only
     )
-    await ctx.resolve_secret_values(operator._plugin_secrets)
-
+    await ctx.resolve_secret_values(
+        operator._plugin_secrets, request_token=request_token
+    )
     return await resolve_type_with_context(operator, ctx)
 
 
 async def resolve_type_with_context(operator, context):
->>>>>>> 03c4e843
     """Resolves the "inputs" or "outputs" schema of an operator with the given
     context.
 
     Args:
-<<<<<<< HEAD
-        request_params: a dictionary of request parameters
-        target (None): the target schema ("inputs" or "outputs")
-        ctx (None): :class:`ExecutionContext`
-=======
         operator: the :class:`fiftyone.operators.Operator`
         context: the :class:`ExecutionContext` of an operator
->>>>>>> 03c4e843
 
     Returns:
         the "inputs" or "outputs" schema
         :class:`fiftyone.operators.types.Property` of an operator, or None
     """
-<<<<<<< HEAD
-    computed_target = target or request_params.get("target", None)
-    computed_request_params = {**request_params, "target": computed_target}
-    operator_uri = request_params.get("operator_uri", None)
-    registry = OperatorRegistry()
-    return await resolve_type(
-        registry, operator_uri, computed_request_params, ctx=ctx
-    )
-=======
     try:
-        return operator.resolve_type(
-            context, context.request_params.get("target", "inputs")
-        )
+        # User code
+        with context:
+            return operator.resolve_type(
+                context, context.request_params.get("target", "inputs")
+            )
     except Exception as e:
         return ExecutionResult(error=traceback.format_exc())
->>>>>>> 03c4e843
 
 
 async def resolve_execution_options(
