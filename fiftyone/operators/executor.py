"""
FiftyOne operator execution.

| Copyright 2017-2024, Voxel51, Inc.
| `voxel51.com <https://voxel51.com/>`_
|
"""

import asyncio
import collections
import contextlib
import inspect
import logging
import os
import traceback

from typing import Optional

import fiftyone as fo
import fiftyone.core.dataset as fod
import fiftyone.core.media as fom
import fiftyone.core.odm.utils as focu
import fiftyone.core.utils as fou
import fiftyone.core.view as fov
from fiftyone.internal.api_requests import resolve_operation_user
import fiftyone.internal.context_vars as ficv
from fiftyone.operators.decorators import coroutine_timeout
from fiftyone.operators.message import GeneratedMessage, MessageType
from fiftyone.operators.operations import Operations
from fiftyone.operators.panel import PanelRef
from fiftyone.operators.registry import OperatorRegistry
from fiftyone.operators.store import ExecutionStore
import fiftyone.operators.types as types
from fiftyone.plugins.secrets import PluginSecretsResolver, SecretsDictionary
import fiftyone.server.view as fosv

logger = logging.getLogger(__name__)


class ExecutionRunState(object):
    """Enumeration of the available operator run states."""

    SCHEDULED = "scheduled"
    QUEUED = "queued"
    RUNNING = "running"
    COMPLETED = "completed"
    FAILED = "failed"


class InvocationRequest(object):
    """Represents a request to invoke an operator.

    Args:
        operator_uri: the URI of the operator to invoke
        params (None): an optional dictionary of parameters
    """

    def __init__(self, operator_uri, params=None):
        self.operator_uri = operator_uri
        self.params = params or {}

    def to_json(self):
        return {
            "operator_uri": self.operator_uri,
            "params": self.params,
        }


class ExecutionProgress(object):
    """Represents the status of an operator execution.

    Args:
        progress (None): an optional float between 0 and 1 (0% to 100%)
        label (None): an optional label to display
    """

    def __init__(self, progress=None, label=None):
        self.progress = progress
        self.label = label
        self.updated_at = None


class Executor(object):
    """Handles the execution phase of the operator lifecycle.

    Args:
        requests (None): an optional list of InvocationRequest objects
        logs (None): an optional list of log messages
    """

    def __init__(self, requests=None, logs=None):
        self._requests = requests or []
        self._logs = logs or []

    def trigger(self, operator_name, params=None):
        """Triggers an invocation of the operator with the given name.

        Args:
            operator_name: the name of the operator
            params (None): a dictionary of parameters for the operator

        Returns:
            a :class:`fiftyone.operators.message.GeneratedMessage` containing
            instructions for the FiftyOne App to invoke the operator
        """
        inv_req = InvocationRequest(operator_name, params=params)
        self._requests.append(inv_req)
        return GeneratedMessage(
            MessageType.SUCCESS, cls=InvocationRequest, body=inv_req
        )

    def log(self, message):
        """Logs a message."""
        self._logs.append(message)

    def to_json(self):
        return {
            "requests": [t.to_json() for t in self._requests],
            "logs": self._logs,
        }


def execute_operator(operator_uri, ctx=None, exhaust=True, **kwargs):
    """Executes the operator with the given name.

    Args:
        operator_uri: the URI of the operator
        ctx (None): a dictionary of parameters defining the execution context.
            The supported keys are:

            -   ``dataset``: a :class:`fiftyone.core.dataset.Dataset` or the
                name of a dataset to process. This is required unless a
                ``view`` is provided
            -   ``view`` (None): an optional
                :class:`fiftyone.core.view.DatasetView` to process
            -   ``selected`` ([]): an optional list of selected sample IDs
            -   ``selected_labels`` ([]): an optional list of selected labels
                in the format returned by
                :attr:`fiftyone.core.session.Session.selected_labels`
            -   ``current_sample`` (None): an optional ID of the current sample
                being processed
            -   ``params``: a dictionary of parameters for the operator.
                Consult the operator's documentation for details
            -   ``request_delegation`` (False): whether to request delegated
                execution, if supported by the operator
            -   ``delegation_target`` (None): an optional orchestrator on which
                to schedule the operation, if it is delegated
        exhaust (True): whether to immediately exhaust generator operators
        **kwargs: you can optionally provide any of the supported ``ctx`` keys
            as keyword arguments rather than including them in ``ctx``

    Returns:
        an :class:`ExecutionResult`, or an ``asyncio.Task`` if you run this
        method in a notebook context

    Raises:
        ExecutionError: if an error occurred while immediately executing an
            operation or scheduling a delegated operation
    """
    request_params = _parse_ctx(ctx=ctx, **kwargs)
    coroutine = execute_or_delegate_operator(
        operator_uri,
        request_params,
        exhaust=exhaust,
    )

    try:
        # Some contexts like notebooks already have event loops running, so we
        # must use the existing loop
        loop = asyncio.get_running_loop()
    except:
        loop = None

    if loop is not None:
        # @todo is it possible to await result here?
        # Sadly, run_until_complete() is not allowed in Jupyter notebooks
        # https://nocomplexity.com/documents/jupyterlab/tip-asyncio.html
        result = loop.create_task(coroutine)
    else:
        result = asyncio.run(coroutine)
        result.raise_exceptions()

    return result


def _parse_ctx(ctx=None, **kwargs):
    if ctx is None:
        ctx = {}

    ctx = {**ctx, **kwargs}  # don't modify input `ctx` in-place
    dataset = ctx.pop("dataset", None)
    view = ctx.pop("view", None)

    if dataset is None and isinstance(view, fov.DatasetView):
        dataset = view._root_dataset

    if view is None:
        if isinstance(dataset, str):
            dataset = fod.load_dataset(dataset)

        if dataset is not None:
            view = dataset.view()

    if view is not None:
        view = view._serialize()

    if isinstance(dataset, fod.Dataset):
        dataset_name = dataset.name
    else:
        dataset_name = dataset

    return dict(dataset_name=dataset_name, view=view, **ctx)


@coroutine_timeout(seconds=fo.config.operator_timeout)
async def execute_or_delegate_operator(
    operator_uri,
    request_params,
    exhaust=False,
    request_token=None,  # teams-only
):
    """Executes the operator with the given name.

    Args:
        operator_uri: the URI of the operator
        request_params: a dictionary of parameters for the operator
        exhaust (False): whether to immediately exhaust generator operators
        request_token (None): the authentication token from the request

    Returns:
        an :class:`ExecutionResult`
    """
    prepared = await prepare_operator_executor(
        operator_uri,
        request_params,
        request_token=request_token,  # teams-only
    )

    if isinstance(prepared, ExecutionResult):
        raise prepared.to_exception()
    else:
        operator, executor, ctx, inputs = prepared

    # User code
    with ctx:
        execution_options = operator.resolve_execution_options(ctx)

    if (
        not execution_options.allow_immediate_execution
        and not execution_options.allow_delegated_execution
    ):
        raise RuntimeError(
            "This operation does not support immediate OR delegated execution"
        )

    # User code
    with ctx:
        should_delegate = (
            operator.resolve_delegation(ctx)
            or ctx.requesting_delegated_execution
        )

    if should_delegate:
        if not execution_options.allow_delegated_execution:
            logger.warning(
                "This operation does not support delegated "
                "execution; it will be executed immediately"
            )
            should_delegate = False
    else:
        if not execution_options.allow_immediate_execution:
            logger.warning(
                "This operation does not support immediate "
                "execution; it will be delegated"
            )
            should_delegate = True

    if should_delegate:
        try:
            from .delegated import DelegatedOperationService

            ctx.request_params["delegated"] = True
            metadata = {"inputs_schema": None, "outputs_schema": None}

            try:
                metadata["inputs_schema"] = inputs.to_json()
            except Exception as e:
                logger.warning(
                    f"Failed to resolve inputs schema for the operation: {str(e)}"
                )

            op = DelegatedOperationService().queue_operation(
                operator=operator.uri,
                context=ctx.serialize(),
                delegation_target=ctx.delegation_target,
                label=operator.name,
                metadata=metadata,
            )

            execution = ExecutionResult(
                op.__dict__, executor, None, delegated=True
            )
            execution.result["context"] = (
                execution.result["context"].serialize()
                if execution.result["context"]
                else None
            )
            return execution
        except Exception as error:
            return ExecutionResult(
                executor=executor,
                error=traceback.format_exc(),
                error_message=str(error),
            )
    else:
        try:
            result = await do_execute_operator(operator, ctx, exhaust=exhaust)
        except Exception as error:
            return ExecutionResult(
                executor=executor,
                error=traceback.format_exc(),
                error_message=str(error),
            )

        return ExecutionResult(result=result, executor=executor)


async def prepare_operator_executor(
    operator_uri,
    request_params,
    set_progress=None,
    delegated_operation_id=None,
    request_token=None,  # teams-only
    api_key=None,  # teams-only
    user=None,  # teams-only
    allow_null_user=False,  # teams-only
):
    registry = OperatorRegistry()
    if registry.operator_exists(operator_uri) is False:
        raise ValueError("Operator '%s' does not exist" % operator_uri)

    operator = registry.get_operator(operator_uri)
    executor = Executor()
    dataset = request_params.get("dataset_name", None)

    if not (user is None and allow_null_user):
        user = await resolve_operation_user(
            id=user, dataset=dataset, token=request_token, api_key=api_key
        )

    execution_context_user = (
        ExecutionContextUser.from_dict(user) if user else None
    )
    ctx = ExecutionContext(
        request_params=request_params,
        executor=executor,
        set_progress=set_progress,
        delegated_operation_id=delegated_operation_id,
        operator_uri=operator_uri,
        required_secrets=operator._plugin_secrets,
        user=execution_context_user,  # teams-only
    )

    await ctx.resolve_secret_values(
        operator._plugin_secrets, request_token=request_token
    )

    # User code
    with ctx:
        inputs = operator.resolve_input(ctx)

    validation_ctx = ValidationContext(ctx, inputs, operator)
    if validation_ctx.invalid:
        return ExecutionResult(
            error="Validation error", validation_ctx=validation_ctx
        )

    return operator, executor, ctx, inputs


def _context_generator(ctx, generator):
    # Note: Manually iterating through generator because for-in did not
    #   play nicely with the context vars. The context would only be
    #   set for the first element and none others.
    while True:
        with ctx:
            try:
                yield next(generator)
            except StopIteration:
                break


async def _context_async_generator(ctx, generator):
    with ctx:
        async for item in generator:
            yield item


async def do_execute_operator(operator, ctx, exhaust=False):
    # User code
    with ctx:
        result = await (
            operator.execute(ctx)
            if asyncio.iscoroutinefunction(operator.execute)
            else fou.run_sync_task(operator.execute, ctx)
        )

        if inspect.isgenerator(result):
            if exhaust:
                # Fastest way to exhaust sync generator, re: itertools consume()
                #   https://docs.python.org/3/library/itertools.html
                collections.deque(result, maxlen=0)
            else:
                return _context_generator(ctx, result)
        elif inspect.isasyncgen(result):
            if exhaust:
                async for _ in result:
                    pass
            else:
                return _context_async_generator(ctx, result)
        else:
            return result

        return None


async def resolve_type(
    registry,
    operator_uri,
    request_params,
    request_token=None,  # teams-only
    user=None,  # teams-only
    ctx=None,  # teams-only
):
    """Resolves the inputs property type of the operator with the given name.

    Args:
        registry: an :class:`fiftyone.operators.registry.OperatorRegistry`
        operator_uri: the URI of the operator
        request_params: a dictionary of request parameters

    Returns:
        the type of the inputs :class:`fiftyone.operators.types.Property` of
        the operator, or None
    """
    if registry.operator_exists(operator_uri) is False:
        raise ValueError("Operator '%s' does not exist" % operator_uri)

    operator = registry.get_operator(operator_uri)
    dataset = request_params.get("dataset_name", None)
    if not ctx:
        user = await resolve_operation_user(
            id=user, dataset=dataset, token=request_token
        )
        execution_context_user = (
            ExecutionContextUser.from_dict(user) if user else None
        )
        ctx = ExecutionContext(
            request_params,
            operator_uri=operator_uri,
            required_secrets=operator._plugin_secrets,
            user=execution_context_user,  # teams-only
        )
        await ctx.resolve_secret_values(
            operator._plugin_secrets, request_token=request_token
        )
    try:
        # User code
        with ctx:
            return operator.resolve_type(
                ctx, request_params.get("target", "inputs")
            )
    except Exception as e:
        return ExecutionResult(error=traceback.format_exc())


async def resolve_type_with_context(request_params, target=None, ctx=None):
    """Resolves the "inputs" or "outputs" schema of an operator with the given
    context.

    Args:
        request_params: a dictionary of request parameters
        target (None): the target schema ("inputs" or "outputs")
        ctx (None): :class:`ExecutionContext`

    Returns:
        the schema of "inputs" or "outputs"
        :class:`fiftyone.operators.types.Property` of an operator, or None
    """
    computed_target = target or request_params.get("target", None)
    computed_request_params = {**request_params, "target": computed_target}
    operator_uri = request_params.get("operator_uri", None)
    registry = OperatorRegistry()
    return await resolve_type(
        registry, operator_uri, computed_request_params, ctx=ctx
    )


async def resolve_execution_options(
    registry, operator_uri, request_params, request_token=None, user=None
):
    """Resolves the execution options of the operator with the given name.

    Args:
        registry: an :class:`fiftyone.operators.registry.OperatorRegistry`
        operator_uri: the URI of the operator
        request_params: a dictionary of request parameters

    Returns:
        a :class:`fiftyone.operators.executor.ExecutionOptions` or None
    """
    from fiftyone.operators.orchestrator import OrchestratorService

    if registry.operator_exists(operator_uri) is False:
        raise ValueError("Operator '%s' does not exist" % operator_uri)

    operator = registry.get_operator(operator_uri)
    dataset = request_params.get("dataset_name", None)
    user = await resolve_operation_user(
        id=user, dataset=dataset, token=request_token
    )
    execution_context_user = (
        ExecutionContextUser.from_dict(user) if user else None
    )
    ctx = ExecutionContext(
        request_params,
        operator_uri=operator_uri,
        required_secrets=operator._plugin_secrets,
        user=execution_context_user,
    )
    await ctx.resolve_secret_values(
        operator._plugin_secrets, request_token=request_token
    )
    orc_svc = OrchestratorService()
    await ctx.resolve_secret_values(operator._plugin_secrets)
    try:
        search_params = {}
        search_params[operator.uri] = ["available_operators"]
        matching_orcs = orc_svc.list(search=search_params)

        # User code
        with ctx:
            execution_options = operator.resolve_execution_options(ctx)

        execution_options.update(available_orchestrators=matching_orcs)
        return execution_options

    except Exception as e:
        return ExecutionResult(error=traceback.format_exc())


async def resolve_placement(
    operator, request_params, request_token=None, user=None
):
    """Resolves the placement of the operator with the given name.

    Args:
        operator: the :class:`fiftyone.operators.operator.Operator`
        request_params: a dictionary of request parameters

    Returns:
        the placement of the operator or ``None``
    """
    dataset = request_params.get("dataset_name", None)
    user = await resolve_operation_user(
        id=user, dataset=dataset, token=request_token
    )
    execution_context_user = (
        ExecutionContextUser.from_dict(user) if user else None
    )
    ctx = ExecutionContext(
        request_params,
        operator_uri=operator.uri,
        required_secrets=operator._plugin_secrets,
        user=execution_context_user,
    )
    try:
        # User code
        with ctx:
            return operator.resolve_placement(ctx)
    except Exception as e:
        return ExecutionResult(error=str(e))


class ExecutionContextUser(object):
    """Represents the user executing the operator.

    Args:
        id (None): the user ID
        email (None): the user email
        name (None): the user name
        role (None): the user role
        dataset_permission (None): the user's dataset permission
    """

    def __init__(
        self,
        id=None,
        email=None,
        name=None,
        role=None,
        dataset_permission=None,
        _request_token=None,
        _api_key=None,
    ):
        self.id = id
        self.email = email
        self.name = name
        self.role = role
        self.dataset_permission = dataset_permission
        self._request_token = _request_token
        self._api_key = _api_key

    @classmethod
    def from_dict(self, user):
        return ExecutionContextUser(
            id=user.get("id", None),
            email=user.get("email", None),
            name=user.get("name", None),
            role=user.get("role", None),
            dataset_permission=user.get("dataset_permission", None),
            _request_token=user.get("_request_token"),
            _api_key=user.get("_api_key"),
        )

    def to_dict(self):
        return {
            "id": self.id,
            "email": self.email,
            "name": self.name,
            "role": self.role,
            "dataset_permission": self.dataset_permission,
            # Do not serialize _request_token field
        }

    def serialize(self):
        return self.to_dict()


class ExecutionContext(contextlib.AbstractContextManager):
    """Represents the execution context of an operator.

    Operators can use the execution context to access the view, dataset, and
    selected samples, as well as to trigger other operators.

    Args:
        request_params (None): a optional dictionary of request parameters
        executor (None): an optional :class:`Executor` instance
        set_progress (None): an optional function to set the progress of the
            current operation
        delegated_operation_id (None): an optional ID of the delegated
            operation
        operator_uri (None): the unique id of the operator
        required_secrets (None): the list of required secrets from the
            plugin's definition
        user (None): the :class:`ExecutionContextUser` for the user executing
            the operation, if known
    """

    def __init__(
        self,
        request_params=None,
        executor=None,
        set_progress=None,
        delegated_operation_id=None,
        operator_uri=None,
        required_secrets=None,
        user=None,
    ):
        self.request_params = request_params or {}
        self.params = self.request_params.get("params", {})
        self.executor = executor
        self.user = user

        self._dataset = None
        self._view = None
        self._ops = Operations(self)

        self._set_progress = set_progress
        self._delegated_operation_id = delegated_operation_id
        self._operator_uri = operator_uri
        self._secrets = {}
        self._secrets_client = PluginSecretsResolver()
        self._required_secret_keys = required_secrets
        if self._required_secret_keys:
            self._secrets_client.register_operator(
                operator_uri=self._operator_uri,
                required_secrets=self._required_secret_keys,
            )
        if self.panel_id:
            self._panel_state = self.params.get("panel_state", {})
            self._panel = PanelRef(self)

        self.__context_tokens = None

    def __enter__(self):
        if self.__context_tokens:
            raise RuntimeError(
                "ExecutionContext can't run with nested with expressions"
            )

        self.__context_tokens = [
            ficv.running_user_id.set(self.user_id),
            ficv.running_user_request_token.set(self.user_request_token),
            ficv.running_user_api_key.set(self.user_api_key),
            ficv.no_singleton_cache.set(True),
        ]

    def __exit__(self, exc_type, exc_val, exc_tb):
        try:
            (
                running_uid_tok,
                running_user_request_token,
                running_user_api_key_token,
                singleton_token,
            ) = self.__context_tokens
            self.__context_tokens = None
            ficv.running_user_id.reset(running_uid_tok)
            ficv.running_user_request_token.reset(running_user_request_token)
            ficv.running_user_api_key.reset(running_user_api_key_token)
            ficv.no_singleton_cache.reset(singleton_token)
        except ValueError:
            # In case of any error, swallow and just reset to defaults.
            ficv.running_user_id.set(None)
            ficv.running_user_request_token.set(None)
            ficv.running_user_api_key.set(None)
            ficv.no_singleton_cache.set(False)

    @property
    def dataset(self):
        """The :class:`fiftyone.core.dataset.Dataset` being operated on."""
        if self._dataset is not None:
            return self._dataset

        # Since dataset may have been renamed, always resolve the dataset by
        # id if it is available
        uid = self.request_params.get("dataset_id", None)
        if uid:
            self._dataset = focu.load_dataset(id=uid)

            # Set the dataset_name using the dataset object in case the dataset
            # has been renamed or changed since the context was created
            self.request_params["dataset_name"] = self._dataset.name
        else:
            uid = self.request_params.get("dataset_name", None)
            if uid:
                self._dataset = focu.load_dataset(name=uid)

        # TODO: refactor so that this additional reload post-load is not
        #  required
        if self._dataset is not None:
            self._dataset.reload()

        if (
            self.group_slice is not None
            and self._dataset.media_type == fom.GROUP
        ):
            self._dataset.group_slice = self.group_slice

        return self._dataset

    @property
    def dataset_name(self):
        """The name of the :class:`fiftyone.core.dataset.Dataset` being
        operated on.
        """
        return self.request_params.get("dataset_name", None)

    @property
    def dataset_id(self):
        """The ID of the :class:`fiftyone.core.dataset.Dataset` being operated
        on.
        """
        return self.request_params.get("dataset_id", None)

    @property
    def view(self):
        """The :class:`fiftyone.core.view.DatasetView` being operated on."""
        if self._view is not None:
            return self._view

        # Always derive the view from the context's dataset
        dataset = self.dataset
        view_name = self.request_params.get("view_name", None)
        stages = self.request_params.get("view", None)
        filters = self.request_params.get("filters", None)
        extended = self.request_params.get("extended", None)

        if dataset is None:
            return None

        if view_name is None:
            self._view = fosv.get_view(
                dataset,
                stages=stages,
                filters=filters,
                extended_stages=extended,
                reload=False,
            )
        else:
            self._view = dataset.load_saved_view(view_name)

        return self._view

    def target_view(self, param_name="view_target"):
        """The target :class:`fiftyone.core.view.DatasetView` for the operator
        being executed.

        Args:
            param_name ("view_target"): the name of the enum parameter defining
                the target view choice

        Returns:
            a :class:`fiftyone.core.collections.SampleCollection`
        """
        target = self.params.get(param_name, None)
        if target == "SELECTED_SAMPLES":
            return self.view.select(self.selected)
        if target == "DATASET":
            return self.dataset
        return self.view

    @property
    def has_custom_view(self):
        """Whether the operator has a custom view."""
        stages = self.request_params.get("view", None)
        filters = self.request_params.get("filters", None)
        extended = self.request_params.get("extended", None)
        has_stages = stages is not None and stages != [] and stages != {}
        has_filters = filters is not None and filters != [] and filters != {}
        has_extended = (
            extended is not None and extended != [] and extended != {}
        )
        return has_stages or has_filters or has_extended

    @property
    def spaces(self):
        """The current spaces layout in the FiftyOne App."""
        workspace_name = self.request_params.get("workspace_name", None)
        if workspace_name is not None:
            return self.dataset.load_workspace(workspace_name)

        spaces_dict = self.request_params.get("spaces", None)
        if spaces_dict is not None:
            return fo.Space.from_dict(spaces_dict)

        return None

    @property
    def selected(self):
        """The list of selected sample IDs (if any)."""
        return self.request_params.get("selected", [])

    @property
    def selected_labels(self):
        """A list of selected labels (if any).

        Items are dictionaries with the following keys:

        -   ``label_id``: the ID of the label
        -   ``sample_id``: the ID of the sample containing the label
        -   ``field``: the field name containing the label
        -   ``frame_number``: the frame number containing the label (only
            applicable to video samples)
        """
        return self.request_params.get("selected_labels", [])

    @property
    def extended_selection(self):
        """The extended selection of the view (if any)."""
        return self.request_params.get("extended_selection", None)

    @property
    def current_sample(self):
        """The ID of the current sample being processed (if any).

        When executed via the FiftyOne App, this is set when the user opens a
        sample in the modal.
        """
        return self.request_params.get("current_sample", None)

    @property
    def user_id(self):
        """The ID of the user executing the operation, if known."""
        return self.user.id if self.user else None

    @property
    def user_request_token(self):
        """The request token authenticating the user executing the operation,
        if known.
        """
        return self.user._request_token if self.user else None

    @property
    def user_api_key(self):
        return self.user._api_key if self.user else None

    @property
    def panel_id(self):
        """The ID of the panel that invoked the operator, if any."""
        # @todo: move panel_id to top level param
        return self.params.get("panel_id", None)

    @property
    def panel_state(self):
        """The current panel state.

        Only available when the operator is invoked from a panel.
        """
        return self._panel_state

    @property
    def panel(self):
        """A :class:`fiftyone.operators.panel.PanelRef` instance that you can
        use to read and write the state and data of the current panel.

        Only available when the operator is invoked from a panel.
        """
        return self._panel

    @property
    def delegated(self):
        """Whether the operation was delegated."""
        return self.request_params.get("delegated", False)

    @property
    def requesting_delegated_execution(self):
        """Whether delegated execution was requested for the operation."""
        return self.request_params.get("request_delegation", False)

    @property
    def delegation_target(self):
        """The orchestrator to which the operation was delegated (if any)."""
        return self.request_params.get("delegation_target", None)

    @property
    def results(self):
        """A ``dict`` of results for the current operation."""
        return self.request_params.get("results", {})

    @property
    def secrets(self):
        """A read-only mapping of keys to their resolved values."""
        return SecretsDictionary(
            self._secrets,
            operator_uri=self._operator_uri,
            resolver_fn=self._secrets_client.get_secret_sync,
            required_keys=self._required_secret_keys,
        )

    @property
    def ops(self):
        """A :class:`fiftyone.operators.operations.Operations` instance that
        you can use to trigger builtin operations on the current context.
        """
        return self._ops

    @property
    def group_slice(self):
        """The current group slice of the view (if any)."""
        return self.request_params.get("group_slice", None)

    @property
    def query_performance(self):
        """Whether query performance is enabled."""
        return self.request_params.get("query_performance", None)

    def prompt(
        self,
        operator_uri,
        params=None,
        on_success=None,
        on_error=None,
        skip_prompt=False,
    ):
        """Prompts the user to execute the operator with the given URI.

        Args:
            operator_uri: the URI of the operator
            params (None): a dictionary of parameters for the operator
            on_success (None): a callback to invoke if the user successfully
                executes the operator
            on_error (None): a callback to invoke if the execution fails
            skip_prompt (False): whether to skip the prompt

        Returns:
            a :class:`fiftyone.operators.message.GeneratedMessage` containing
            instructions for the FiftyOne App to prompt the user
        """
        return self.trigger(
            "prompt_user_for_operation",
            params=_convert_callables_to_operator_uris(
                {
                    "operator_uri": operator_uri,
                    "panel_id": self.panel_id,
                    "params": params,
                    "on_success": on_success,
                    "on_error": on_error,
                    "skip_prompt": skip_prompt,
                }
            ),
        )

    def secret(self, key):
        """Retrieves the secret with the given key.

        Args:
            key: a secret key

        Returns:
            the secret value
        """
        if key not in self._secrets:
            try:
                secret = self._secrets_client.get_secret_sync(
                    key, self._operator_uri
                )
                if secret:
                    self._secrets[secret.key] = secret.value

            except KeyError:
                logging.debug(f"Failed to resolve value for secret `{key}`")
        return self._secrets.get(key, None)

    async def resolve_secret_values(self, keys, **kwargs):
        """Resolves the values of the given secrets keys.

        Args:
            keys: a list of secret keys
            **kwargs: additional keyword arguments to pass to the secrets
                client for authentication if required
        """
        if None in (self._secrets_client, keys):
            return None

        for key in keys:
            secret = await self._secrets_client.get_secret(
                key, self._operator_uri, **kwargs
            )
            if secret:
                self._secrets[secret.key] = secret.value

    def trigger(self, operator_name, params=None):
        """Triggers an invocation of the operator with the given name.

        This method is only available when the operator is invoked via the
        FiftyOne App. You can check this via ``ctx.executor``.

        Example::

            def execute(self, ctx):
                # Trigger the `reload_dataset` operator after this operator
                # finishes executing
                ctx.trigger("reload_dataset")

                # Immediately trigger the `reload_dataset` operator while a
                # generator operator is executing
                yield ctx.trigger("reload_dataset")

        Args:
            operator_name: the name of the operator
            params (None): a dictionary of parameters for the operator

        Returns:
            a :class:`fiftyone.operators.message.GeneratedMessage` containing
            instructions for the FiftyOne App to invoke the operator
        """
        if self.executor is None:
            raise ValueError("No executor available")

        return self.executor.trigger(operator_name, params)

    def log(self, message):
        """Logs a message to the browser console.

        .. note::

            This method is only available to non-delegated operators. You can
            only use this method during the execution of an operator.

        Args:
            message: a message to log

        Returns:
            a :class:`fiftyone.operators.message.GeneratedMessage` containing
            instructions for the FiftyOne App to invoke the operator
        """
        return self.trigger("console_log", {"message": message})

    def set_progress(self, progress=None, label=None):
        """Sets the progress of the current operation.

        Args:
            progress (None): an optional float between 0 and 1 (0% to 100%)
            label (None): an optional label to display
        """
        if self._set_progress:
            self._set_progress(
                self._delegated_operation_id,
                ExecutionProgress(progress, label),
            )
        else:
            self.log(f"Progress: {progress} - {label}")

    def store(self, store_name):
        """Retrieves the execution store with the given name.

        The store is automatically created if necessary.

        Args:
            store_name: the name of the store

        Returns:
            a :class:`fiftyone.operators.store.ExecutionStore`
        """
        dataset_id = self.dataset._doc.id
        return ExecutionStore.create(store_name, dataset_id)

    def serialize(self):
        """Serializes the execution context.

        Returns:
            a JSON dict
        """
        return {
            "request_params": self.request_params,
            "params": self.params,
            "user": self.user_id,
        }

    def to_dict(self):
        """Returns the properties of the execution context as a dict."""
        return {
            k: v for k, v in self.__dict__.items() if not k.startswith("_")
        }


class ExecutionResult(object):
    """Represents the result of an operator execution.

    Args:
        result (None): the execution result
        executor (None): an :class:`Executor`
        error (None): an error traceback, if an error occurred
        error_message (None): an error message, if an error occurred
        validation_ctx (None): a :class:`ValidationContext`
        delegated (False): whether execution was delegated
        outputs_schema (None): a JSON dict representing the output schema of
            the operator
    """

    def __init__(
        self,
        result=None,
        executor=None,
        error=None,
        error_message=None,
        validation_ctx=None,
        delegated=False,
        outputs_schema=None,
    ):
        self.result = result
        self.executor = executor
        self.error = error
        self.error_message = error_message
        self.validation_ctx = validation_ctx
        self.delegated = delegated
        self.outputs_schema = outputs_schema

    @property
    def is_generator(self):
        """Whether the result is a generator or an async generator."""
        return inspect.isgenerator(self.result) or inspect.isasyncgen(
            self.result
        )

    def raise_exceptions(self):
        """Raises an :class:`ExecutionError` (only) if the operation failed."""
        exception = self.to_exception()
        if exception is not None:
            raise exception

    def to_exception(self):
        """Returns an :class:`ExecutionError` representing a failed execution
        result.

        Returns:
            a :class:`ExecutionError`, or None if the execution did not fail
        """
        if not self.error:
            return None

        msg = self.error

        if self.validation_ctx and self.validation_ctx.invalid:
            val_error = self.validation_ctx.errors[0]
            path = val_error.path.lstrip(".")
            reason = val_error.reason
            msg += f". Path: {path}. Reason: {reason}"

        return ExecutionError(msg)

    def to_json(self):
        """Returns a JSON dict representation of the result.

        Returns:
            a JSON dict
        """
        return {
            "result": self.result,
            "executor": self.executor.to_json() if self.executor else None,
            "error": self.error,
            "error_message": self.error_message,
            "delegated": self.delegated,
            "validation_ctx": (
                self.validation_ctx.to_json() if self.validation_ctx else None
            ),
            "outputs_schema": self.outputs_schema,
        }


class ExecutionError(Exception):
    """An error that occurs while executing an operator."""


class ValidationError(object):
    """A validation error.

    Args:
        reason: the reason
        property: the property
        path: the path
    """

    def __init__(self, reason, property, path, custom=False):
        self.reason = reason
        self.error_message = property.error_message
        self.path = path
        self.custom = custom

    def to_json(self):
        """Returns a JSON dict representation of the error.

        Returns:
            a JSON dict
        """
        return {
            "reason": self.reason,
            "error_message": self.error_message,
            "path": self.path,
            "custom": self.custom,
        }


class ValidationContext(object):
    """Represents the validation context of an operator.

    Args:
        ctx: the :class:`ExecutionContext`
        inputs_property: the :class:`fiftyone.operators.types.Property` of the
            operator inputs
        operator: the :class:`fiftyone.operators.operator.Operator`
    """

    def __init__(self, ctx, inputs_property, operator):
        self.ctx = ctx
        self.params = ctx.params
        self.inputs_property = inputs_property
        self.errors = []
        self.disable_schema_validation = (
            operator.config.disable_schema_validation
        )
        if self.inputs_property is None:
            self.invalid = False
        else:
            self.errors = self._validate()
            self.invalid = len(self.errors) > 0

    def to_json(self):
        """Returns a JSON dict representation of the context.

        Returns:
            a JSON dict
        """
        return {
            "invalid": self.invalid,
            "errors": [e.to_json() for e in self.errors],
        }

    def add_error(self, error):
        """Adds a validation error.

        Args:
            error: a :class:`ValidationError`
        """
        if self.disable_schema_validation and error.custom != True:
            return
        self.errors.append(error)

    def _validate(self):
        params = self.params
        validation_error = self.validate_property(
            "", self.inputs_property, params
        )
        if validation_error:
            self.add_error(validation_error)

        return self.errors

    def validate_enum(self, path, property, value):
        """Validates an enum value.

        Args:
            path: the path to the property
            property: the :class:`fiftyone.operators.types.Property`
            value: the value to validate

        Returns:
            a :class:`ValidationError`, if the value is invalid
        """
        enum = property.type
        if value not in enum.values:
            return ValidationError("Invalid enum value", property, path)

    def validate_list(self, path, property, value):
        """Validates a list value.

        Args:
            path: the path to the property
            property: the :class:`fiftyone.operators.types.Property`
            value: the value to validate

        Returns:
            a :class:`ValidationError`, if the value is invalid
        """
        if not isinstance(value, list):
            return ValidationError("Invalid list", property, path)

        element_type = property.type.element_type

        for i in range(len(value)):
            item = value[i]
            item_path = f"{path}[{i}]"
            item_property = types.Property(element_type)
            validation_error = self.validate_property(
                item_path, item_property, item
            )
            if validation_error is not None:
                self.add_error(validation_error)

    def validate_property(self, path, property, value):
        """Validates a property value.

        Args:
            path: the path to the property
            property: the :class:`fiftyone.operators.types.Property`
            value: the value to validate

        Returns:
            a :class:`ValidationError`, if the value is invalid
        """
        if property.invalid:
            return ValidationError(
                property.error_message, property, path, True
            )

        if not self.exists_or_non_required(property, value):
            return ValidationError("Required property", property, path)

        if value is not None:
            if isinstance(property.type, types.Enum):
                return self.validate_enum(path, property, value)

            if isinstance(property.type, types.Object):
                return self.validate_object(path, property, value)

            if isinstance(property.type, types.List):
                return self.validate_list(path, property, value)

            return self.validate_primitive(path, property, value)

    def validate_object(self, path, property, value):
        """Validates an object value.

        Args:
            path: the path to the property
            property: the :class:`fiftyone.operators.types.Property`
            value: the value to validate

        Returns:
            a :class:`ValidationError`, if the value is invalid
        """
        propertyType = property.type
        if value is None:
            return ValidationError("Invalid object", property, path)

        for name, property in propertyType.properties.items():
            propertyValue = value.get(name, None)
            validation_error = self.validate_property(
                path + "." + name, property, propertyValue
            )
            if validation_error is not None:
                self.add_error(validation_error)

    def validate_primitive(self, path, property, value):
        """Validates a primitive value.

        Args:
            path: the path to the property
            property: the :class:`fiftyone.operators.types.Property`
            value: the value to validate

        Returns:
            a :class:`ValidationError`, if the value is invalid
        """
        type_name = property.type.__class__.__name__
        value_type = type(value)
        if type_name == "String" and value_type != str:
            return ValidationError("Invalid value type", property, path)

        if type_name == "Number":
            min = property.type.min
            min_type = type(min)
            max = property.type.max
            max_type = type(max)
            if value_type != int and value_type != float:
                return ValidationError("Invalid value type", property, path)
            if (min_type == int or min_type == float) and value < min:
                return ValidationError(
                    f"Value must be greater than {min}", property, path
                )
            if (max_type == int or max_type == float) and value > max:
                return ValidationError(
                    f"Value must be less than {max}", property, path
                )

        if type_name == "Boolean" and value_type != bool:
            return ValidationError("Invalid value type", property, path)

    def exists_or_non_required(self, property, value):
        if not property.required:
            return True

        type_name = property.type.__class__.__name__

        if type_name == "String":
            allow_empty = property.type.allow_empty
            if not allow_empty and value == "":
                return False

        return value is not None


# TODO: move to utils
def _convert_callables_to_operator_uris(d):
    updated = {**d}
    for key, value in updated.items():
        if callable(value):
            updated[key] = f"{value.__self__.uri}#{value.__name__}"
    return updated


class ExecutionOptions(object):
    """Represents the execution options of an operation.

    Args:
        allow_immediate_execution (True): whether the operation can be executed
            immediately
        allow_delegated_execution (False): whether the operation can be
            delegated to an orchestrator
        default_choice_to_delegated (False): whether to default to delegated
            execution, if allowed
    """

    def __init__(
        self,
        allow_immediate_execution=True,
        allow_delegated_execution=False,
        default_choice_to_delegated=False,
    ):
        self._allow_immediate_execution = allow_immediate_execution
        self._allow_delegated_execution = allow_delegated_execution
        self._default_choice_to_delegated = default_choice_to_delegated
        self._available_orchestrators = []

        if not allow_delegated_execution and not allow_immediate_execution:
            self._allow_immediate_execution = True

    @property
    def allow_immediate_execution(self):
        return self._allow_immediate_execution

    @property
    def allow_delegated_execution(self):
        return self._allow_delegated_execution

    @property
    def default_choice_to_delegated(self):
        return self._default_choice_to_delegated

    @property
    def available_orchestrators(self):
        return self._available_orchestrators or []

    @property
    def orchestrator_registration_enabled(self):
<<<<<<< HEAD
        legacy_orchestrator_mode_allowed = (
            os.environ.get(
                "FIFTYONE_ALLOW_LEGACY_ORCHESTRATORS", "false"
            ).lower()
            == "true"
        )
        return not legacy_orchestrator_mode_allowed
=======
        return not fo.config.allow_legacy_orchestrators
>>>>>>> 7b079dcf

    def update(self, available_orchestrators=None):
        self._available_orchestrators = available_orchestrators

    def to_dict(self):
        return {
            "allow_immediate_execution": self._allow_immediate_execution,
            "allow_delegated_execution": self._allow_delegated_execution,
            "default_choice_to_delegated": self._default_choice_to_delegated,
            "orchestrator_registration_enabled": self.orchestrator_registration_enabled,
            "available_orchestrators": [
                x.__dict__ for x in self.available_orchestrators
            ],
        }<|MERGE_RESOLUTION|>--- conflicted
+++ resolved
@@ -1504,17 +1504,7 @@
 
     @property
     def orchestrator_registration_enabled(self):
-<<<<<<< HEAD
-        legacy_orchestrator_mode_allowed = (
-            os.environ.get(
-                "FIFTYONE_ALLOW_LEGACY_ORCHESTRATORS", "false"
-            ).lower()
-            == "true"
-        )
-        return not legacy_orchestrator_mode_allowed
-=======
         return not fo.config.allow_legacy_orchestrators
->>>>>>> 7b079dcf
 
     def update(self, available_orchestrators=None):
         self._available_orchestrators = available_orchestrators
