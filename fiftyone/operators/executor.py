"""
FiftyOne operator execution.

| Copyright 2017-2024, Voxel51, Inc.
| `voxel51.com <https://voxel51.com/>`_
|
"""

import asyncio
import collections
import contextlib
import inspect
import logging
import os
import traceback

from typing import Optional

import fiftyone as fo
import fiftyone.core.dataset as fod
import fiftyone.core.media as fom
import fiftyone.core.odm.utils as focu
import fiftyone.core.utils as fou
import fiftyone.core.view as fov
from fiftyone.internal.api_requests import resolve_operation_user
import fiftyone.internal.context_vars as ficv
from fiftyone.operators.decorators import coroutine_timeout
from fiftyone.operators.message import GeneratedMessage, MessageType
from fiftyone.operators.operations import Operations
from fiftyone.operators.panel import PanelRef
from fiftyone.operators.registry import OperatorRegistry
import fiftyone.operators.types as types
from fiftyone.plugins.secrets import PluginSecretsResolver, SecretsDictionary
import fiftyone.server.view as fosv

logger = logging.getLogger(__name__)


class ExecutionRunState(object):
    """Enumeration of the available operator run states."""

    SCHEDULED = "scheduled"
    QUEUED = "queued"
    RUNNING = "running"
    COMPLETED = "completed"
    FAILED = "failed"


class InvocationRequest(object):
    """Represents a request to invoke an operator.

    Args:
        operator_uri: the URI of the operator to invoke
        params (None): an optional dictionary of parameters
    """

    def __init__(self, operator_uri, params=None):
        self.operator_uri = operator_uri
        self.params = params or {}

    def to_json(self):
        return {
            "operator_uri": self.operator_uri,
            "params": self.params,
        }


class ExecutionProgress(object):
    """Represents the status of an operator execution.

    Args:
        progress (None): an optional float between 0 and 1 (0% to 100%)
        label (None): an optional label to display
    """

    def __init__(self, progress=None, label=None):
        self.progress = progress
        self.label = label
        self.updated_at = None


class Executor(object):
    """Handles the execution phase of the operator lifecycle.

    Args:
        requests (None): an optional list of InvocationRequest objects
        logs (None): an optional list of log messages
    """

    def __init__(self, requests=None, logs=None):
        self._requests = requests or []
        self._logs = logs or []

    def trigger(self, operator_name, params=None):
        """Triggers an invocation of the operator with the given name.

        Args:
            operator_name: the name of the operator
            params (None): a dictionary of parameters for the operator

        Returns:
            a :class:`fiftyone.operators.message.GeneratedMessage` containing
            instructions for the FiftyOne App to invoke the operator
        """
        inv_req = InvocationRequest(operator_name, params=params)
        self._requests.append(inv_req)
        return GeneratedMessage(
            MessageType.SUCCESS, cls=InvocationRequest, body=inv_req
        )

    def log(self, message):
        """Logs a message."""
        self._logs.append(message)

    def to_json(self):
        return {
            "requests": [t.to_json() for t in self._requests],
            "logs": self._logs,
        }


def execute_operator(operator_uri, ctx=None, **kwargs):
    """Executes the operator with the given name.

    Args:
        operator_uri: the URI of the operator
        ctx (None): a dictionary of parameters defining the execution context.
            The supported keys are:

            -   ``dataset``: a :class:`fiftyone.core.dataset.Dataset` or the
                name of a dataset to process. This is required unless a
                ``view`` is provided
            -   ``view`` (None): an optional
                :class:`fiftyone.core.view.DatasetView` to process
            -   ``selected`` ([]): an optional list of selected sample IDs
            -   ``selected_labels`` ([]): an optional list of selected labels
                in the format returned by
                :attr:`fiftyone.core.session.Session.selected_labels`
            -   ``current_sample`` (None): an optional ID of the current sample
                being processed
            -   ``params``: a dictionary of parameters for the operator.
                Consult the operator's documentation for details
            -   ``request_delegation`` (False): whether to request delegated
                execution, if supported by the operator
            -   ``delegation_target`` (None): an optional orchestrator on which
                to schedule the operation, if it is delegated
        **kwargs: you can optionally provide any of the supported ``ctx`` keys
            as keyword arguments rather than including them in ``ctx``

    Returns:
        an :class:`ExecutionResult`, or an ``asyncio.Task`` if you run this
        method in a notebook context

    Raises:
        ExecutionError: if an error occurred while immediately executing an
            operation or scheduling a delegated operation
    """
    request_params = _parse_ctx(ctx=ctx, **kwargs)
    coroutine = execute_or_delegate_operator(
        operator_uri, request_params, exhaust=True
    )

    try:
        # Some contexts like notebooks already have event loops running, so we
        # must use the existing loop
        loop = asyncio.get_running_loop()
    except:
        loop = None

    if loop is not None:
        # @todo is it possible to await result here?
        # Sadly, run_until_complete() is not allowed in Jupyter notebooks
        # https://nocomplexity.com/documents/jupyterlab/tip-asyncio.html
        result = loop.create_task(coroutine)
    else:
        result = asyncio.run(coroutine)
        result.raise_exceptions()

    return result


def _parse_ctx(ctx=None, **kwargs):
    if ctx is None:
        ctx = {}

    ctx = {**ctx, **kwargs}  # don't modify input `ctx` in-place
    dataset = ctx.pop("dataset", None)
    view = ctx.pop("view", None)

    if dataset is None and isinstance(view, fov.DatasetView):
        dataset = view._root_dataset

    if view is None:
        if isinstance(dataset, str):
            dataset = fod.load_dataset(dataset)

        if dataset is not None:
            view = dataset.view()

    if view is not None:
        view = view._serialize()

    if isinstance(dataset, fod.Dataset):
        dataset_name = dataset.name
    else:
        dataset_name = dataset

    return dict(dataset_name=dataset_name, view=view, **ctx)


@coroutine_timeout(seconds=fo.config.operator_timeout)
async def execute_or_delegate_operator(
    operator_uri,
    request_params,
    exhaust=False,
    request_token=None,  # teams-only
):
    """Executes the operator with the given name.

    Args:
        operator_uri: the URI of the operator
        request_params: a dictionary of parameters for the operator
        exhaust (False): whether to immediately exhaust generator operators
        request_token (None): the authentication token from the request

    Returns:
        an :class:`ExecutionResult`
    """
    prepared = await prepare_operator_executor(
        operator_uri,
        request_params,
        request_token=request_token,  # teams-only
    )

    if isinstance(prepared, ExecutionResult):
        raise prepared.to_exception()
    else:
        operator, executor, ctx, inputs = prepared

    # User code
    with ctx:
        execution_options = operator.resolve_execution_options(ctx)

    if (
        not execution_options.allow_immediate_execution
        and not execution_options.allow_delegated_execution
    ):
        raise RuntimeError(
            "This operation does not support immediate OR delegated execution"
        )

    # User code
    with ctx:
        should_delegate = (
            operator.resolve_delegation(ctx)
            or ctx.requesting_delegated_execution
        )

    if should_delegate:
        if not execution_options.allow_delegated_execution:
            logger.warning(
                "This operation does not support delegated "
                "execution; it will be executed immediately"
            )
            should_delegate = False
    else:
        if not execution_options.allow_immediate_execution:
            logger.warning(
                "This operation does not support immediate "
                "execution; it will be delegated"
            )
            should_delegate = True

    if should_delegate:
        try:
            from .delegated import DelegatedOperationService

            metadata = {"inputs_schema": None, "outputs_schema": None}

            try:
                metadata["inputs_schema"] = inputs.to_json()
            except Exception as e:
                logger.warning(
                    f"Failed to resolve inputs schema for the operation: {str(e)}"
                )

            op = DelegatedOperationService().queue_operation(
                operator=operator.uri,
                context=ctx.serialize(),
                delegation_target=ctx.delegation_target,
                label=operator.name,
                metadata=metadata,
            )

            execution = ExecutionResult(
                op.__dict__, executor, None, delegated=True
            )
            execution.result["context"] = (
                execution.result["context"].serialize()
                if execution.result["context"]
                else None
            )
            return execution
        except Exception as error:
            return ExecutionResult(
                executor=executor,
                error=traceback.format_exc(),
                error_message=str(error),
            )
    else:
        try:
            result = await do_execute_operator(operator, ctx, exhaust=exhaust)
        except Exception as error:
            return ExecutionResult(
                executor=executor,
                error=traceback.format_exc(),
                error_message=str(error),
            )

        return ExecutionResult(result=result, executor=executor)


async def prepare_operator_executor(
    operator_uri,
    request_params,
    set_progress=None,
    delegated_operation_id=None,
    request_token=None,  # teams-only
    user=None,  # teams-only
):
    registry = OperatorRegistry()
    if registry.operator_exists(operator_uri) is False:
        raise ValueError("Operator '%s' does not exist" % operator_uri)

    operator = registry.get_operator(operator_uri)
    executor = Executor()
    dataset = request_params.get("dataset_name", None)
    user = await resolve_operation_user(
        id=user, dataset=dataset, token=request_token
    )
    execution_context_user = (
        ExecutionContextUser.from_dict(user) if user else None
    )
    ctx = ExecutionContext(
        request_params=request_params,
        executor=executor,
        set_progress=set_progress,
        delegated_operation_id=delegated_operation_id,
        operator_uri=operator_uri,
        required_secrets=operator._plugin_secrets,
        user=execution_context_user,  # teams-only
    )

    await ctx.resolve_secret_values(
        operator._plugin_secrets, request_token=request_token
    )

    # User code
    with ctx:
        inputs = operator.resolve_input(ctx)

    validation_ctx = ValidationContext(ctx, inputs, operator)
    if validation_ctx.invalid:
        return ExecutionResult(
            error="Validation error", validation_ctx=validation_ctx
        )

    return operator, executor, ctx, inputs


def _context_generator(ctx, generator):
    # Note: Manually iterating through generator because for-in did not
    #   play nicely with the context vars. The context would only be
    #   set for the first element and none others.
    while True:
        with ctx:
            try:
                yield next(generator)
            except StopIteration:
                break


async def _context_async_generator(ctx, generator):
    with ctx:
        async for item in generator:
            yield item


async def do_execute_operator(operator, ctx, exhaust=False):
    # User code
    with ctx:
        result = await (
            operator.execute(ctx)
            if asyncio.iscoroutinefunction(operator.execute)
            else fou.run_sync_task(operator.execute, ctx)
        )

        if inspect.isgenerator(result):
            if exhaust:
                # Fastest way to exhaust sync generator, re: itertools consume()
                #   https://docs.python.org/3/library/itertools.html
                collections.deque(result, maxlen=0)
            else:
                return _context_generator(ctx, result)
        elif inspect.isasyncgen(result):
            if exhaust:
                async for _ in result:
                    pass
            else:
                return _context_async_generator(ctx, result)
        else:
            return result

        return None


async def resolve_type(
    registry,
    operator_uri,
    request_params,
    request_token=None,  # teams-only
    user=None,  # teams-only
):
    """Resolves the inputs property type of the operator with the given name.

    Args:
        registry: an :class:`fiftyone.operators.registry.OperatorRegistry`
        operator_uri: the URI of the operator
        request_params: a dictionary of request parameters

    Returns:
        the type of the inputs :class:`fiftyone.operators.types.Property` of
        the operator, or None
    """
    if registry.operator_exists(operator_uri) is False:
        raise ValueError("Operator '%s' does not exist" % operator_uri)

    operator = registry.get_operator(operator_uri)
    dataset = request_params.get("dataset_name", None)
    user = await resolve_operation_user(
        id=user, dataset=dataset, token=request_token
    )
    execution_context_user = (
        ExecutionContextUser.from_dict(user) if user else None
    )
    ctx = ExecutionContext(
        request_params,
        operator_uri=operator_uri,
        required_secrets=operator._plugin_secrets,
        user=execution_context_user,  # teams-only
    )
    await ctx.resolve_secret_values(
        operator._plugin_secrets, request_token=request_token
    )
    try:
        # User code
        with ctx:
            return operator.resolve_type(
                ctx, request_params.get("target", "inputs")
            )
    except Exception as e:
        return ExecutionResult(error=traceback.format_exc())


async def resolve_type_with_context(request_params, target: str = None):
    """Resolves the "inputs" or "outputs" schema of an operator with the given
    context.

    Args:
        request_params: a dictionary of request parameters
        target (None): the target schema ("inputs" or "outputs")

    Returns:
        the schema of "inputs" or "outputs"
        :class:`fiftyone.operators.types.Property` of an operator, or None
    """
    computed_target = target or request_params.get("target", None)
    computed_request_params = {**request_params, "target": computed_target}
    operator_uri = request_params.get("operator_uri", None)
    registry = OperatorRegistry()
    return await resolve_type(registry, operator_uri, computed_request_params)


async def resolve_execution_options(
    registry, operator_uri, request_params, request_token=None, user=None
):
    """Resolves the execution options of the operator with the given name.

    Args:
        registry: an :class:`fiftyone.operators.registry.OperatorRegistry`
        operator_uri: the URI of the operator
        request_params: a dictionary of request parameters

    Returns:
        a :class:`fiftyone.operators.executor.ExecutionOptions` or None
    """
    from fiftyone.operators.orchestrator import OrchestratorService

    if registry.operator_exists(operator_uri) is False:
        raise ValueError("Operator '%s' does not exist" % operator_uri)

    operator = registry.get_operator(operator_uri)
    dataset = request_params.get("dataset_name", None)
    user = await resolve_operation_user(
        id=user, dataset=dataset, token=request_token
    )
    execution_context_user = (
        ExecutionContextUser.from_dict(user) if user else None
    )
    ctx = ExecutionContext(
        request_params,
        operator_uri=operator_uri,
        required_secrets=operator._plugin_secrets,
        user=execution_context_user,
    )
    await ctx.resolve_secret_values(
        operator._plugin_secrets, request_token=request_token
    )
    orc_svc = OrchestratorService()
    await ctx.resolve_secret_values(operator._plugin_secrets)
    try:
        search_params = {}
        search_params[operator.uri] = ["available_operators"]
        matching_orcs = orc_svc.list(search=search_params)

        # User code
        with ctx:
            execution_options = operator.resolve_execution_options(ctx)

        execution_options.update(available_orchestrators=matching_orcs)
        return execution_options

    except Exception as e:
        return ExecutionResult(error=traceback.format_exc())


async def resolve_placement(
    operator, request_params, request_token=None, user=None
):
    """Resolves the placement of the operator with the given name.

    Args:
        operator: the :class:`fiftyone.operators.operator.Operator`
        request_params: a dictionary of request parameters

    Returns:
        the placement of the operator or ``None``
    """
    dataset = request_params.get("dataset_name", None)
    user = await resolve_operation_user(
        id=user, dataset=dataset, token=request_token
    )
    execution_context_user = (
        ExecutionContextUser.from_dict(user) if user else None
    )
    ctx = ExecutionContext(
        request_params,
        operator_uri=operator.uri,
        required_secrets=operator._plugin_secrets,
        user=execution_context_user,
    )
    try:
        # User code
        with ctx:
            return operator.resolve_placement(ctx)
    except Exception as e:
        return ExecutionResult(error=str(e))


class ExecutionContextUser(object):
    """Represents the user executing the operator.

    Args:
        name (None): the user name
        id (None): the user ID
        email (None): the user email
        role (None): the user role
        dataset_permission (None): the dataset permission
    """

    def __init__(
        self,
        email=None,
        id=None,
        name=None,
        role=None,
        dataset_permission=None,
        _request_token=None,
    ):
        self.email = email
        self.id = id
        self.name = name
        self.role = role
        self.dataset_permission = dataset_permission
        self._request_token = _request_token

    @classmethod
    def from_dict(self, user):
        return ExecutionContextUser(
            email=user.get("email", None),
            id=user.get("id", None),
            name=user.get("name", None),
            role=user.get("role", None),
            dataset_permission=user.get("dataset_permission", None),
            _request_token=user.get("_request_token"),
        )

    def to_dict(self):
        return {
            "email": self.email,
            "id": self.id,
            "name": self.name,
            "role": self.role,
            "dataset_permission": self.dataset_permission,
            # Do not serialize _request_token field
        }

    def serialize(self):
        return self.to_dict()


class ExecutionContext(contextlib.AbstractContextManager):
    """Represents the execution context of an operator.

    Operators can use the execution context to access the view, dataset, and
    selected samples, as well as to trigger other operators.

    Args:
        request_params (None): a optional dictionary of request parameters
        executor (None): an optional :class:`Executor` instance
        set_progress (None): an optional function to set the progress of the
            current operation
        delegated_operation_id (None): an optional ID of the delegated
            operation
        operator_uri (None): the unique id of the operator
        required_secrets (None): the list of required secrets from the
            plugin's definition
    """

    def __init__(
        self,
        request_params=None,
        executor=None,
        set_progress=None,
        delegated_operation_id=None,
        user: ExecutionContextUser = None,
        operator_uri=None,
        required_secrets=None,
    ):
        self.request_params = request_params or {}
        self.params = self.request_params.get("params", {})
        self.executor = executor
        self.user = user

        self._dataset = None
        self._view = None
        self._ops = Operations(self)

        self._set_progress = set_progress
        self._delegated_operation_id = delegated_operation_id
        self._operator_uri = operator_uri
        self._secrets = {}
        self._secrets_client = PluginSecretsResolver()
        self._required_secret_keys = required_secrets
        if self._required_secret_keys:
            self._secrets_client.register_operator(
                operator_uri=self._operator_uri,
                required_secrets=self._required_secret_keys,
            )
        if self.panel_id:
            self._panel_state = self.params.get("panel_state", {})
            self._panel = PanelRef(self)

        self.__context_tokens = None

    @property
    def dataset(self):
        """The :class:`fiftyone.core.dataset.Dataset` being operated on."""
        if self._dataset is not None:
            return self._dataset

        # Since dataset may have been renamed, always resolve the dataset by
        # id if it is available
        uid = self.request_params.get("dataset_id", None)
        if uid:
            self._dataset = focu.load_dataset(id=uid)

            # Set the dataset_name using the dataset object in case the dataset
            # has been renamed or changed since the context was created
            self.request_params["dataset_name"] = self._dataset.name
        else:
            uid = self.request_params.get("dataset_name", None)
            if uid:
                self._dataset = focu.load_dataset(name=uid)

        # TODO: refactor so that this additional reload post-load is not
        #  required
        if self._dataset is not None:
            self._dataset.reload()

        if (
            self.group_slice is not None
            and self._dataset.media_type == fom.GROUP
        ):
            self._dataset.group_slice = self.group_slice

        return self._dataset

    @property
    def dataset_name(self):
        """The name of the :class:`fiftyone.core.dataset.Dataset` being
        operated on.
        """
        return self.request_params.get("dataset_name", None)

    @property
    def dataset_id(self):
        """The ID of the :class:`fiftyone.core.dataset.Dataset` being operated
        on.
        """
        return self.request_params.get("dataset_id", None)

    @property
    def view(self):
        """The :class:`fiftyone.core.view.DatasetView` being operated on."""
        if self._view is not None:
            return self._view

        # Always derive the view from the context's dataset
        dataset = self.dataset
        view_name = self.request_params.get("view_name", None)
        stages = self.request_params.get("view", None)
        filters = self.request_params.get("filters", None)
        extended = self.request_params.get("extended", None)

        if dataset is None:
            return None

        if view_name is None:
            self._view = fosv.get_view(
                dataset,
                stages=stages,
                filters=filters,
                extended_stages=extended,
                reload=False,
            )
        else:
            self._view = dataset.load_saved_view(view_name)

        return self._view

    def target_view(self, param_name="view_target"):
        """The target :class:`fiftyone.core.view.DatasetView` for the operator
        being executed.

        Args:
            param_name ("view_target"): the name of the enum parameter defining
                the target view choice

        Returns:
            a :class:`fiftyone.core.collections.SampleCollection`
        """
        target = self.params.get(param_name, None)
        if target == "SELECTED_SAMPLES":
            return self.view.select(self.selected)
        if target == "DATASET":
            return self.dataset
        return self.view

    @property
    def has_custom_view(self):
        """Whether the operator has a custom view."""
        stages = self.request_params.get("view", None)
        filters = self.request_params.get("filters", None)
        extended = self.request_params.get("extended", None)
        has_stages = stages is not None and stages != [] and stages != {}
        has_filters = filters is not None and filters != [] and filters != {}
        has_extended = (
            extended is not None and extended != [] and extended != {}
        )
        return has_stages or has_filters or has_extended

    @property
    def selected(self):
        """The list of selected sample IDs (if any)."""
        return self.request_params.get("selected", [])

    @property
    def selected_labels(self):
        """A list of selected labels (if any).

        Items are dictionaries with the following keys:

        -   ``label_id``: the ID of the label
        -   ``sample_id``: the ID of the sample containing the label
        -   ``field``: the field name containing the label
        -   ``frame_number``: the frame number containing the label (only
            applicable to video samples)
        """
        return self.request_params.get("selected_labels", [])

    @property
    def extended_selection(self):
        """The extended selection of the view (if any)."""
        return self.request_params.get("extended_selection", None)

    @property
    def current_sample(self):
        """The ID of the current sample being processed (if any).

        When executed via the FiftyOne App, this is set when the user opens a
        sample in the modal.
        """
        return self.request_params.get("current_sample", None)

    @property
    def user_id(self):
        """The ID of the user executing the operation, if known."""
        return self.user.id if self.user else None

    @property
    def panel_id(self):
        """The ID of the panel that invoked the operator, if any."""
        # @todo: move panel_id to top level param
        return self.params.get("panel_id", None)

    @property
    def panel_state(self):
        """The current panel state.

        Only available when the operator is invoked from a panel.
        """
        return self._panel_state

    @property
    def panel(self):
        """A :class:`fiftyone.operators.panel.PanelRef` instance that you can
        use to read and write the state and data of the current panel.

        Only available when the operator is invoked from a panel.
        """
        return self._panel

    @property
    def delegated(self):
        """Whether delegated execution has been forced for the operation."""
        return self.request_params.get("delegated", False)

    @property
    def requesting_delegated_execution(self):
        """Whether delegated execution has been requested for the operation."""
        return self.request_params.get("request_delegation", False)

    @property
    def delegation_target(self):
        """The orchestrator to which the operation was delegated (if any)."""
        return self.request_params.get("delegation_target", None)

    @property
    def results(self):
        """A ``dict`` of results for the current operation."""
        return self.request_params.get("results", {})

    @property
    def secrets(self):
        """A read-only mapping of keys to their resolved values."""
        return SecretsDictionary(
            self._secrets,
            operator_uri=self._operator_uri,
            resolver_fn=self._secrets_client.get_secret_sync,
            required_keys=self._required_secret_keys,
        )

    @property
    def ops(self):
        """A :class:`fiftyone.operators.operations.Operations` instance that
        you can use to trigger builtin operations on the current context.
        """
        return self._ops

    @property
    def group_slice(self):
        """The current group slice of the view (if any)."""
        return self.request_params.get("group_slice", None)

    @property
<<<<<<< HEAD
    def user_request_token(self):
        """The request token authenticating the user executing the operation."""
        return self.user._request_token if self.user else None

    def __enter__(self):
        if self.__context_tokens:
            raise RuntimeError(
                "ExecutionContext can't run with nested with expressions"
            )

        self.__context_tokens = [
            ficv.running_user_id.set(self.user_id),
            ficv.running_user_request_token.set(self.user_request_token),
            ficv.no_singleton_cache.set(True),
        ]

    def __exit__(self, exc_type, exc_val, exc_tb):
        try:
            (
                running_uid_tok,
                running_user_request_token,
                singleton_token,
            ) = self.__context_tokens
            self.__context_tokens = None
            ficv.running_user_id.reset(running_uid_tok)
            ficv.running_user_request_token.reset(running_user_request_token)
            ficv.no_singleton_cache.reset(singleton_token)
        except ValueError:
            # In case of any error, swallow and just reset to defaults.
            ficv.running_user_id.set(None)
            ficv.running_user_request_token.set(None)
            ficv.no_singleton_cache.set(False)
=======
    def query_performance(self):
        """Whether query performance is enabled."""
        return self.request_params.get("query_performance", None)
>>>>>>> 6f5a12ca

    def prompt(
        self,
        operator_uri,
        params=None,
        on_success=None,
        on_error=None,
    ):
        """Prompts the user to execute the operator with the given URI.

        Args:
            operator_uri: the URI of the operator
            params (None): a dictionary of parameters for the operator
            on_success (None): a callback to invoke if the user successfully
                executes the operator
            on_error (None): a callback to invoke if the execution fails

        Returns:
            a :class:`fiftyone.operators.message.GeneratedMessage` containing
            instructions for the FiftyOne App to prompt the user
        """
        return self.trigger(
            "prompt_user_for_operation",
            params=_convert_callables_to_operator_uris(
                {
                    "operator_uri": operator_uri,
                    "panel_id": self.panel_id,
                    "params": params,
                    "on_success": on_success,
                    "on_error": on_error,
                }
            ),
        )

    def secret(self, key):
        """Retrieves the secret with the given key.

        Args:
            key: a secret key

        Returns:
            the secret value
        """
        if key not in self._secrets:
            try:
                secret = self._secrets_client.get_secret_sync(
                    key, self._operator_uri
                )
                if secret:
                    self._secrets[secret.key] = secret.value

            except KeyError:
                logging.debug(f"Failed to resolve value for secret `{key}`")
        return self._secrets.get(key, None)

    async def resolve_secret_values(self, keys, **kwargs):
        """Resolves the values of the given secrets keys.

        Args:
            keys: a list of secret keys
            **kwargs: additional keyword arguments to pass to the secrets
                client for authentication if required
        """
        if None in (self._secrets_client, keys):
            return None

        for key in keys:
            secret = await self._secrets_client.get_secret(
                key, self._operator_uri, **kwargs
            )
            if secret:
                self._secrets[secret.key] = secret.value

    def trigger(self, operator_name, params=None):
        """Triggers an invocation of the operator with the given name.

        This method is only available when the operator is invoked via the
        FiftyOne App. You can check this via ``ctx.executor``.

        Example::

            def execute(self, ctx):
                # Trigger the `reload_dataset` operator after this operator
                # finishes executing
                ctx.trigger("reload_dataset")

                # Immediately trigger the `reload_dataset` operator while a
                # generator operator is executing
                yield ctx.trigger("reload_dataset")

        Args:
            operator_name: the name of the operator
            params (None): a dictionary of parameters for the operator

        Returns:
            a :class:`fiftyone.operators.message.GeneratedMessage` containing
            instructions for the FiftyOne App to invoke the operator
        """
        if self.executor is None:
            raise ValueError("No executor available")

        return self.executor.trigger(operator_name, params)

    def log(self, message):
        """Logs a message to the browser console.

        .. note::

            This method is only available to non-delegated operators. You can
            only use this method during the execution of an operator.

        Args:
            message: a message to log

        Returns:
            a :class:`fiftyone.operators.message.GeneratedMessage` containing
            instructions for the FiftyOne App to invoke the operator
        """
        return self.trigger("console_log", {"message": message})

    def set_progress(self, progress=None, label=None):
        """Sets the progress of the current operation.

        Args:
            progress (None): an optional float between 0 and 1 (0% to 100%)
            label (None): an optional label to display
        """
        if self._set_progress:
            self._set_progress(
                self._delegated_operation_id,
                ExecutionProgress(progress, label),
            )
        else:
            self.log(f"Progress: {progress} - {label}")

    def serialize(self):
        """Serializes the execution context.

        Returns:
            a JSON dict
        """
        return {
            "request_params": self.request_params,
            "params": self.params,
            "user": self.user_id,
        }

    def to_dict(self):
        """Returns the properties of the execution context as a dict."""
        return {
            k: v for k, v in self.__dict__.items() if not k.startswith("_")
        }


class ExecutionResult(object):
    """Represents the result of an operator execution.

    Args:
        result (None): the execution result
        executor (None): an :class:`Executor`
        error (None): an error traceback, if an error occurred
        error_message (None): an error message, if an error occurred
        validation_ctx (None): a :class:`ValidationContext`
        delegated (False): whether execution was delegated
        outputs_schema (None): a JSON dict representing the output schema of
            the operator
    """

    def __init__(
        self,
        result=None,
        executor=None,
        error=None,
        error_message=None,
        validation_ctx=None,
        delegated=False,
        outputs_schema=None,
    ):
        self.result = result
        self.executor = executor
        self.error = error
        self.error_message = error_message
        self.validation_ctx = validation_ctx
        self.delegated = delegated
        self.outputs_schema = outputs_schema

    @property
    def is_generator(self):
        """Whether the result is a generator or an async generator."""
        return inspect.isgenerator(self.result) or inspect.isasyncgen(
            self.result
        )

    def raise_exceptions(self):
        """Raises an :class:`ExecutionError` (only) if the operation failed."""
        exception = self.to_exception()
        if exception is not None:
            raise exception

    def to_exception(self):
        """Returns an :class:`ExecutionError` representing a failed execution
        result.

        Returns:
            a :class:`ExecutionError`, or None if the execution did not fail
        """
        if not self.error:
            return None

        msg = self.error

        if self.validation_ctx and self.validation_ctx.invalid:
            val_error = self.validation_ctx.errors[0]
            path = val_error.path.lstrip(".")
            reason = val_error.reason
            msg += f". Path: {path}. Reason: {reason}"

        return ExecutionError(msg)

    def to_json(self):
        """Returns a JSON dict representation of the result.

        Returns:
            a JSON dict
        """
        return {
            "result": self.result,
            "executor": self.executor.to_json() if self.executor else None,
            "error": self.error,
            "error_message": self.error_message,
            "delegated": self.delegated,
            "validation_ctx": (
                self.validation_ctx.to_json() if self.validation_ctx else None
            ),
            "outputs_schema": self.outputs_schema,
        }


class ExecutionError(Exception):
    """An error that occurs while executing an operator."""


class ValidationError(object):
    """A validation error.

    Args:
        reason: the reason
        property: the property
        path: the path
    """

    def __init__(self, reason, property, path, custom=False):
        self.reason = reason
        self.error_message = property.error_message
        self.path = path
        self.custom = custom

    def to_json(self):
        """Returns a JSON dict representation of the error.

        Returns:
            a JSON dict
        """
        return {
            "reason": self.reason,
            "error_message": self.error_message,
            "path": self.path,
            "custom": self.custom,
        }


class ValidationContext(object):
    """Represents the validation context of an operator.

    Args:
        ctx: the :class:`ExecutionContext`
        inputs_property: the :class:`fiftyone.operators.types.Property` of the
            operator inputs
        operator: the :class:`fiftyone.operators.operator.Operator`
    """

    def __init__(self, ctx, inputs_property, operator):
        self.ctx = ctx
        self.params = ctx.params
        self.inputs_property = inputs_property
        self.errors = []
        self.disable_schema_validation = (
            operator.config.disable_schema_validation
        )
        if self.inputs_property is None:
            self.invalid = False
        else:
            self.errors = self._validate()
            self.invalid = len(self.errors) > 0

    def to_json(self):
        """Returns a JSON dict representation of the context.

        Returns:
            a JSON dict
        """
        return {
            "invalid": self.invalid,
            "errors": [e.to_json() for e in self.errors],
        }

    def add_error(self, error):
        """Adds a validation error.

        Args:
            error: a :class:`ValidationError`
        """
        if self.disable_schema_validation and error.custom != True:
            return
        self.errors.append(error)

    def _validate(self):
        params = self.params
        validation_error = self.validate_property(
            "", self.inputs_property, params
        )
        if validation_error:
            self.add_error(validation_error)

        return self.errors

    def validate_enum(self, path, property, value):
        """Validates an enum value.

        Args:
            path: the path to the property
            property: the :class:`fiftyone.operators.types.Property`
            value: the value to validate

        Returns:
            a :class:`ValidationError`, if the value is invalid
        """
        enum = property.type
        if value not in enum.values:
            return ValidationError("Invalid enum value", property, path)

    def validate_list(self, path, property, value):
        """Validates a list value.

        Args:
            path: the path to the property
            property: the :class:`fiftyone.operators.types.Property`
            value: the value to validate

        Returns:
            a :class:`ValidationError`, if the value is invalid
        """
        if not isinstance(value, list):
            return ValidationError("Invalid list", property, path)

        element_type = property.type.element_type

        for i in range(len(value)):
            item = value[i]
            item_path = f"{path}[{i}]"
            item_property = types.Property(element_type)
            validation_error = self.validate_property(
                item_path, item_property, item
            )
            if validation_error is not None:
                self.add_error(validation_error)

    def validate_property(self, path, property, value):
        """Validates a property value.

        Args:
            path: the path to the property
            property: the :class:`fiftyone.operators.types.Property`
            value: the value to validate

        Returns:
            a :class:`ValidationError`, if the value is invalid
        """
        if property.invalid:
            return ValidationError(
                property.error_message, property, path, True
            )

        if not self.exists_or_non_required(property, value):
            return ValidationError("Required property", property, path)

        if value is not None:
            if isinstance(property.type, types.Enum):
                return self.validate_enum(path, property, value)

            if isinstance(property.type, types.Object):
                return self.validate_object(path, property, value)

            if isinstance(property.type, types.List):
                return self.validate_list(path, property, value)

            return self.validate_primitive(path, property, value)

    def validate_object(self, path, property, value):
        """Validates an object value.

        Args:
            path: the path to the property
            property: the :class:`fiftyone.operators.types.Property`
            value: the value to validate

        Returns:
            a :class:`ValidationError`, if the value is invalid
        """
        propertyType = property.type
        if value is None:
            return ValidationError("Invalid object", property, path)

        for name, property in propertyType.properties.items():
            propertyValue = value.get(name, None)
            validation_error = self.validate_property(
                path + "." + name, property, propertyValue
            )
            if validation_error is not None:
                self.add_error(validation_error)

    def validate_primitive(self, path, property, value):
        """Validates a primitive value.

        Args:
            path: the path to the property
            property: the :class:`fiftyone.operators.types.Property`
            value: the value to validate

        Returns:
            a :class:`ValidationError`, if the value is invalid
        """
        type_name = property.type.__class__.__name__
        value_type = type(value)
        if type_name == "String" and value_type != str:
            return ValidationError("Invalid value type", property, path)

        if type_name == "Number":
            min = property.type.min
            min_type = type(min)
            max = property.type.max
            max_type = type(max)
            if value_type != int and value_type != float:
                return ValidationError("Invalid value type", property, path)
            if (min_type == int or min_type == float) and value < min:
                return ValidationError(
                    f"Value must be greater than {min}", property, path
                )
            if (max_type == int or max_type == float) and value > max:
                return ValidationError(
                    f"Value must be less than {max}", property, path
                )

        if type_name == "Boolean" and value_type != bool:
            return ValidationError("Invalid value type", property, path)

    def exists_or_non_required(self, property, value):
        if not property.required:
            return True

        type_name = property.type.__class__.__name__

        if type_name == "String":
            allow_empty = property.type.allow_empty
            if not allow_empty and value == "":
                return False

        return value is not None


# TODO: move to utils
def _convert_callables_to_operator_uris(d):
    updated = {**d}
    for key, value in updated.items():
        if callable(value):
            updated[key] = f"{value.__self__.uri}#{value.__name__}"
    return updated


class ExecutionOptions(object):
    """Represents the execution options of an operation.

    Args:
        allow_immediate_execution (True): whether the operation can be executed
            immediately
        allow_delegated_execution (False): whether the operation can be
            delegated to an orchestrator
        default_choice_to_delegated (False): whether to default to delegated
            execution, if allowed
    """

    def __init__(
        self,
        allow_immediate_execution=True,
        allow_delegated_execution=False,
        default_choice_to_delegated=False,
    ):
        self._allow_immediate_execution = allow_immediate_execution
        self._allow_delegated_execution = allow_delegated_execution
        self._default_choice_to_delegated = default_choice_to_delegated
        self._available_orchestrators = []

        if not allow_delegated_execution and not allow_immediate_execution:
            self._allow_immediate_execution = True

    @property
    def allow_immediate_execution(self):
        return self._allow_immediate_execution

    @property
    def allow_delegated_execution(self):
        return self._allow_delegated_execution

    @property
    def default_choice_to_delegated(self):
        return self._default_choice_to_delegated

    @property
    def available_orchestrators(self):
        return self._available_orchestrators or []

    @property
    def orchestrator_registration_enabled(self):
        return (
            os.environ.get(
                "FIFTYONE_ENABLE_ORCHESTRATOR_REGISTRATION", "false"
            ).lower()
            == "true"
        )

    def update(self, available_orchestrators=None):
        self._available_orchestrators = available_orchestrators

    def to_dict(self):
        return {
            "allow_immediate_execution": self._allow_immediate_execution,
            "allow_delegated_execution": self._allow_delegated_execution,
            "default_choice_to_delegated": self._default_choice_to_delegated,
            "orchestrator_registration_enabled": self.orchestrator_registration_enabled,
            "available_orchestrators": [
                x.__dict__ for x in self.available_orchestrators
            ],
        }<|MERGE_RESOLUTION|>--- conflicted
+++ resolved
@@ -884,7 +884,6 @@
         return self.request_params.get("group_slice", None)
 
     @property
-<<<<<<< HEAD
     def user_request_token(self):
         """The request token authenticating the user executing the operation."""
         return self.user._request_token if self.user else None
@@ -917,11 +916,10 @@
             ficv.running_user_id.set(None)
             ficv.running_user_request_token.set(None)
             ficv.no_singleton_cache.set(False)
-=======
+
     def query_performance(self):
         """Whether query performance is enabled."""
         return self.request_params.get("query_performance", None)
->>>>>>> 6f5a12ca
 
     def prompt(
         self,
