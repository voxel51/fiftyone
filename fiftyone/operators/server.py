"""
FiftyOne operator server.

| Copyright 2017-2023, Voxel51, Inc.
| `voxel51.com <https://voxel51.com/>`_
|
"""

import types
from starlette.endpoints import HTTPEndpoint
from starlette.exceptions import HTTPException
from starlette.requests import Request
from starlette.responses import JSONResponse, StreamingResponse

from fiftyone.server.decorators import route

from .executor import (
    execute_or_delegate_operator,
    resolve_type,
    resolve_placement,
    resolve_execution_options,
    ExecutionContext,
)
from .message import GeneratedMessage
from .permissions import PermissionedOperatorRegistry
from fiftyone.utils.decorators import route_requires_auth
from .registry import OperatorRegistry
from fiftyone.plugins.permissions import get_token_from_request


async def _get_operator_registry_for_route(
    RouteClass, request: Request, dataset_ids=None, is_list=False
):
    requires_authentication = route_requires_auth(RouteClass)
    if requires_authentication:
        if is_list:
            registry = await PermissionedOperatorRegistry.from_list_request(
                request, dataset_ids
            )
        else:
            registry = await PermissionedOperatorRegistry.from_exec_request(
                request, dataset_ids
            )
    else:
        registry = OperatorRegistry()
    return registry


def resolve_dataset_name(request_params: dict):
    try:
        ctx = ExecutionContext(request_params)
        return ctx.dataset.head_name
    except:
        return request_params.get("dataset_name", None)


class ListOperators(HTTPEndpoint):
    @route
    async def post(self, request: Request, data: dict):
        dataset_name = resolve_dataset_name(data)
        dataset_ids = [dataset_name]
        registry = await _get_operator_registry_for_route(
            self.__class__, request, is_list=True, dataset_ids=dataset_ids
        )
        role_scoped_registry = await _get_operator_registry_for_route(
            self.__class__, request, is_list=True
        )
<<<<<<< HEAD

        operators_as_json = []
        for operator in role_scoped_registry.list_operators():
            if role_scoped_registry.can_execute(operator.uri):
                ctx = ExecutionContext(
                    operator_uri=operator.uri,
                    required_secrets=operator._plugin_secrets,
                )
                serialized_op = operator.to_json(ctx)
                config = serialized_op["config"]
                config["can_execute"] = registry.can_execute(
                    serialized_op["uri"]
                )
                operators_as_json.append(serialized_op)
=======
        operators_as_json = []
        for operator in registry.list_operators():
            serialized_op = operator.to_json()
            config = serialized_op["config"]
            config["can_execute"] = registry.can_execute(serialized_op["uri"])
            operators_as_json.append(serialized_op)
>>>>>>> bd6d48f8

        return {
            "operators": operators_as_json,
            "errors": registry.list_errors(),
        }


class ResolvePlacements(HTTPEndpoint):
    @route
    async def post(self, request: Request, data: dict):
        dataset_name = resolve_dataset_name(data)
        if dataset_name is None:
            raise ValueError("Dataset name must be provided")

        dataset_ids = [dataset_name]
        registry = await _get_operator_registry_for_route(
            ResolvePlacements, request, dataset_ids=dataset_ids
        )
        placements = []

        for operator in registry.list_operators():
            # teams-only
            if not registry.can_execute(operator.uri):
                continue

            placement = resolve_placement(operator, data)
            if placement is not None:
                placements.append(
                    {
                        "operator_uri": operator.uri,
                        "placement": placement.to_json(),
                    }
                )

        return {"placements": placements}


class ExecuteOperator(HTTPEndpoint):
    @route
    async def post(self, request: Request, data: dict) -> dict:
        user = request.get("user", None)
        dataset_name = resolve_dataset_name(data)
        dataset_ids = [dataset_name]
        operator_uri = data.get("operator_uri", None)
        if operator_uri is None:
            raise ValueError("Operator URI must be provided")

        registry = await _get_operator_registry_for_route(
            self.__class__, request, dataset_ids=dataset_ids
        )
        if registry.can_execute(operator_uri) is False:
            return create_permission_error(operator_uri)

        if registry.operator_exists(operator_uri) is False:
            error_detail = {
                "message": "Operator '%s' does not exist" % operator_uri
                or "None",
                "loading_errors": registry.list_errors(),
            }
            raise HTTPException(status_code=404, detail=error_detail)
        request_token = get_token_from_request(request)

        result = await execute_or_delegate_operator(
            operator_uri,
            data,
            request_token=request_token,
            user=(user.sub if user else None),
        )
        return result.to_json()


def create_response_generator(generator):
    for generated_message in generator:
        if isinstance(generated_message, GeneratedMessage):
            line = generated_message.to_json_line()
            yield line


async def create_response_async_generator(generator):
    async for generated_message in generator:
        if isinstance(generated_message, GeneratedMessage):
            line = generated_message.to_json_line()
            yield line


def create_permission_error(uri):
    message = "User does not have permission to execute operator '%s'" % uri
    return JSONResponse(
        {"error": {"message": message}},
        status_code=403,
    )


class ExecuteOperatorAsGenerator(HTTPEndpoint):
    @route
    async def post(self, request: Request, data: dict) -> dict:
        user = request.get("user", None)
        dataset_name = resolve_dataset_name(data)
        dataset_ids = [dataset_name]
        operator_uri = data.get("operator_uri", None)
        if operator_uri is None:
            raise ValueError("Operator URI must be provided")

        registry = await _get_operator_registry_for_route(
            self.__class__, request, dataset_ids=dataset_ids
        )
        if registry.can_execute(operator_uri) is False:
            return create_permission_error(operator_uri)

        if registry.operator_exists(operator_uri) is False:
            error_detail = {
                "message": "Operator '%s' does not exist" % operator_uri
                or "None",
                "loading_errors": registry.list_errors(),
            }
            raise HTTPException(status_code=404, detail=error_detail)
        # request token is teams-only
        request_token = get_token_from_request(request)
        execution_result = await execute_or_delegate_operator(
            operator_uri,
            data,
            request_token=request_token,
            user=(user.sub if user else None),
        )
        if execution_result.is_generator:
            result = execution_result.result
            generator = (
                create_response_async_generator(result)
                if isinstance(result, types.AsyncGeneratorType)
                else create_response_generator(result)
            )
            return StreamingResponse(
                generator,
                media_type="application/json",
                headers={
                    "Cache-Control": "no-cache, no-transform",
                    "X-Accel-Buffering": "no",
                },
            )
        else:
            return execution_result.to_json()


class ResolveType(HTTPEndpoint):
    @route
    async def post(self, request: Request, data: dict) -> dict:
        dataset_name = resolve_dataset_name(data)
        dataset_ids = [dataset_name]
        operator_uri = data.get("operator_uri", None)
        if operator_uri is None:
            raise ValueError("Operator URI must be provided")

        registry = await _get_operator_registry_for_route(
            self.__class__, request, dataset_ids=dataset_ids
        )
        if registry.can_execute(operator_uri) is False:
            return create_permission_error(operator_uri)

        if registry.operator_exists(operator_uri) is False:
            error_detail = {
                "message": "Operator '%s' does not exist" % operator_uri,
                "loading_errors": registry.list_errors(),
            }
            raise HTTPException(status_code=404, detail=error_detail)

        result = resolve_type(registry, operator_uri, data)
        return result.to_json() if result else {}


class ResolveExecutionOptions(HTTPEndpoint):
    @route
    async def post(self, request: Request, data: dict) -> dict:
        dataset_name = resolve_dataset_name(data)
        dataset_ids = [dataset_name]
        operator_uri = data.get("operator_uri", None)
        if operator_uri is None:
            raise ValueError("Operator URI must be provided")

        registry = await _get_operator_registry_for_route(
            self.__class__, request, dataset_ids=dataset_ids
        )
        if registry.can_execute(operator_uri) is False:
            return create_permission_error(operator_uri)

        if registry.operator_exists(operator_uri) is False:
            error_detail = {
                "message": "Operator '%s' does not exist" % operator_uri,
                "loading_errors": registry.list_errors(),
            }
            raise HTTPException(status_code=404, detail=error_detail)

        result = resolve_execution_options(registry, operator_uri, data)
        return result.to_dict() if result else {}


OperatorRoutes = [
    ("/operators", ListOperators),
    ("/operators/execute", ExecuteOperator),
    ("/operators/execute/generator", ExecuteOperatorAsGenerator),
    ("/operators/resolve-type", ResolveType),
    ("/operators/resolve-placements", ResolvePlacements),
    ("/operators/resolve-execution-options", ResolveExecutionOptions),
]<|MERGE_RESOLUTION|>--- conflicted
+++ resolved
@@ -65,29 +65,16 @@
         role_scoped_registry = await _get_operator_registry_for_route(
             self.__class__, request, is_list=True
         )
-<<<<<<< HEAD
 
         operators_as_json = []
         for operator in role_scoped_registry.list_operators():
             if role_scoped_registry.can_execute(operator.uri):
-                ctx = ExecutionContext(
-                    operator_uri=operator.uri,
-                    required_secrets=operator._plugin_secrets,
-                )
-                serialized_op = operator.to_json(ctx)
+                serialized_op = operator.to_json()
                 config = serialized_op["config"]
                 config["can_execute"] = registry.can_execute(
                     serialized_op["uri"]
                 )
                 operators_as_json.append(serialized_op)
-=======
-        operators_as_json = []
-        for operator in registry.list_operators():
-            serialized_op = operator.to_json()
-            config = serialized_op["config"]
-            config["can_execute"] = registry.can_execute(serialized_op["uri"])
-            operators_as_json.append(serialized_op)
->>>>>>> bd6d48f8
 
         return {
             "operators": operators_as_json,
