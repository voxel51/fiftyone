"""
FiftyOne operator server.

| Copyright 2017-2024, Voxel51, Inc.
| `voxel51.com <https://voxel51.com/>`_
|
"""

import os
import types
from starlette.endpoints import HTTPEndpoint
from starlette.exceptions import HTTPException
from starlette.requests import Request
from starlette.responses import JSONResponse, StreamingResponse

from fiftyone.server.decorators import route

from .executor import (
    execute_or_delegate_operator,
    resolve_type,
    resolve_placement,
    resolve_execution_options,
)
from .message import GeneratedMessage
from .permissions import PermissionedOperatorRegistry
from fiftyone.utils.decorators import route_requires_auth
from .registry import OperatorRegistry
from fiftyone.plugins.permissions import get_token_from_request
from .utils import is_method_overridden
from .operator import Operator


<<<<<<< HEAD
async def _get_operator_registry_for_route(
    RouteClass, request: Request, dataset_ids=None, is_list=False
):
    SKIP_OPERATOR_PERMISSION_CHECK = (
        os.getenv("SKIP_OPERATOR_PERMISSION_CHECK", "false").lower() == "true"
    )
    requires_authentication = (
        route_requires_auth(RouteClass) and not SKIP_OPERATOR_PERMISSION_CHECK
    )
    if requires_authentication:
        if is_list:
            registry = await PermissionedOperatorRegistry.from_list_request(
                request, dataset_ids
            )
        else:
            registry = await PermissionedOperatorRegistry.from_exec_request(
                request, dataset_ids
            )
    else:
        registry = OperatorRegistry()
    return registry


def resolve_dataset_name(request_params: dict):
    head_name = request_params.get("dataset_head_name", None)

    if head_name:
        return head_name

    return request_params.get("dataset_name", None)
=======
def get_operators(registry: PermissionedOperatorRegistry):
    operators = registry.list_operators(type="operator")
    panels = registry.list_operators(type="panel")
    return operators + panels
>>>>>>> 86eb964d


class ListOperators(HTTPEndpoint):
    @route
    async def post(self, request: Request, data: dict):
        dataset_name = resolve_dataset_name(data)
        dataset_ids = [dataset_name]
        registry = await _get_operator_registry_for_route(
            self.__class__, request, is_list=True, dataset_ids=dataset_ids
        )
        role_scoped_registry = await _get_operator_registry_for_route(
            self.__class__, request, is_list=True
        )

        operators_as_json = []
        for operator in role_scoped_registry.list_operators():
            if role_scoped_registry.can_execute(operator.uri):
                serialized_op = operator.to_json()
                config = serialized_op["config"]
                skip_input = not is_method_overridden(
                    Operator, operator, "resolve_input"
                )
                skip_output = not is_method_overridden(
                    Operator, operator, "resolve_output"
                )
                config["skip_input"] = skip_input
                config["skip_output"] = skip_output
                config["can_execute"] = registry.can_execute(
                    serialized_op["uri"]
                )
                operators_as_json.append(serialized_op)

        return {
            "operators": operators_as_json,
            "errors": registry.list_errors(),
        }


class ResolvePlacements(HTTPEndpoint):
    @route
    async def post(self, request: Request, data: dict):
        dataset_name = resolve_dataset_name(data)
        if dataset_name is None:
            raise ValueError("Dataset name must be provided")

        dataset_ids = [dataset_name]
        registry = await _get_operator_registry_for_route(
            ResolvePlacements, request, dataset_ids=dataset_ids
        )
        placements = []

        # request token is teams-only
        request_token = get_token_from_request(request)

        for operator in registry.list_operators():
            # teams-only
            if not registry.can_execute(operator.uri):
                continue

            placement = await resolve_placement(
                operator, data, request_token=request_token
            )
            if placement is not None:
                placements.append(
                    {
                        "operator_uri": operator.uri,
                        "placement": placement.to_json(),
                    }
                )

        return {"placements": placements}


class ExecuteOperator(HTTPEndpoint):
    @route
    async def post(self, request: Request, data: dict) -> dict:
        dataset_name = resolve_dataset_name(data)
        dataset_ids = [dataset_name]
        operator_uri = data.get("operator_uri", None)
        if operator_uri is None:
            raise ValueError("Operator URI must be provided")

        registry = await _get_operator_registry_for_route(
            self.__class__, request, dataset_ids=dataset_ids
        )
        if registry.can_execute(operator_uri) is False:
            return create_permission_error(operator_uri)

        if registry.operator_exists(operator_uri) is False:
            error_detail = {
                "message": "Operator '%s' does not exist" % operator_uri
                or "None",
                "loading_errors": registry.list_errors(),
            }
            raise HTTPException(status_code=404, detail=error_detail)

        # request token is teams-only
        request_token = get_token_from_request(request)

        result = await execute_or_delegate_operator(
            operator_uri,
            data,
            request_token=request_token,
        )
        return result.to_json()


def create_response_generator(generator):
    for generated_message in generator:
        if isinstance(generated_message, GeneratedMessage):
            line = generated_message.to_json_line()
            yield line


async def create_response_async_generator(generator):
    async for generated_message in generator:
        if isinstance(generated_message, GeneratedMessage):
            line = generated_message.to_json_line()
            yield line


def create_permission_error(uri):
    message = "User does not have permission to execute operator '%s'" % uri
    return JSONResponse(
        {"error": {"message": message}},
        status_code=403,
    )


class ExecuteOperatorAsGenerator(HTTPEndpoint):
    @route
    async def post(self, request: Request, data: dict) -> dict:
        dataset_name = resolve_dataset_name(data)
        dataset_ids = [dataset_name]
        operator_uri = data.get("operator_uri", None)
        if operator_uri is None:
            raise ValueError("Operator URI must be provided")

        registry = await _get_operator_registry_for_route(
            self.__class__, request, dataset_ids=dataset_ids
        )
        if registry.can_execute(operator_uri) is False:
            return create_permission_error(operator_uri)

        if registry.operator_exists(operator_uri) is False:
            error_detail = {
                "message": "Operator '%s' does not exist" % operator_uri
                or "None",
                "loading_errors": registry.list_errors(),
            }
            raise HTTPException(status_code=404, detail=error_detail)
        # request token is teams-only
        request_token = get_token_from_request(request)
        execution_result = await execute_or_delegate_operator(
            operator_uri,
            data,
            request_token=request_token,
        )
        if execution_result.is_generator:
            result = execution_result.result
            generator = (
                create_response_async_generator(result)
                if isinstance(result, types.AsyncGeneratorType)
                else create_response_generator(result)
            )
            return StreamingResponse(
                generator,
                media_type="application/json",
                headers={
                    "Cache-Control": "no-cache, no-transform",
                    "X-Accel-Buffering": "no",
                },
            )
        else:
            return execution_result.to_json()


class ResolveType(HTTPEndpoint):
    @route
    async def post(self, request: Request, data: dict) -> dict:
        dataset_name = resolve_dataset_name(data)
        dataset_ids = [dataset_name]
        operator_uri = data.get("operator_uri", None)
        if operator_uri is None:
            raise ValueError("Operator URI must be provided")

        registry = await _get_operator_registry_for_route(
            self.__class__, request, dataset_ids=dataset_ids
        )
        if registry.can_execute(operator_uri) is False:
            return create_permission_error(operator_uri)

        if registry.operator_exists(operator_uri) is False:
            error_detail = {
                "message": "Operator '%s' does not exist" % operator_uri,
                "loading_errors": registry.list_errors(),
            }
            raise HTTPException(status_code=404, detail=error_detail)

        # request token is teams-only
        request_token = get_token_from_request(request)

        result = await resolve_type(
            registry, operator_uri, data, request_token=request_token
        )
        return result.to_json() if result else {}


class ResolveExecutionOptions(HTTPEndpoint):
    @route
    async def post(self, request: Request, data: dict) -> dict:
        dataset_name = resolve_dataset_name(data)
        dataset_ids = [dataset_name]
        operator_uri = data.get("operator_uri", None)
        if operator_uri is None:
            raise ValueError("Operator URI must be provided")

        registry = await _get_operator_registry_for_route(
            self.__class__, request, dataset_ids=dataset_ids
        )
        if registry.can_execute(operator_uri) is False:
            return create_permission_error(operator_uri)

        if registry.operator_exists(operator_uri) is False:
            error_detail = {
                "message": "Operator '%s' does not exist" % operator_uri,
                "loading_errors": registry.list_errors(),
            }
            raise HTTPException(status_code=404, detail=error_detail)

        # request token is teams-only
        request_token = get_token_from_request(request)

        result = await resolve_execution_options(
            registry, operator_uri, data, request_token=request_token
        )
        return result.to_dict() if result else {}


OperatorRoutes = [
    ("/operators", ListOperators),
    ("/operators/execute", ExecuteOperator),
    ("/operators/execute/generator", ExecuteOperatorAsGenerator),
    ("/operators/resolve-type", ResolveType),
    ("/operators/resolve-placements", ResolvePlacements),
    ("/operators/resolve-execution-options", ResolveExecutionOptions),
]<|MERGE_RESOLUTION|>--- conflicted
+++ resolved
@@ -30,7 +30,6 @@
 from .operator import Operator
 
 
-<<<<<<< HEAD
 async def _get_operator_registry_for_route(
     RouteClass, request: Request, dataset_ids=None, is_list=False
 ):
@@ -61,12 +60,12 @@
         return head_name
 
     return request_params.get("dataset_name", None)
-=======
+
+
 def get_operators(registry: PermissionedOperatorRegistry):
     operators = registry.list_operators(type="operator")
     panels = registry.list_operators(type="panel")
     return operators + panels
->>>>>>> 86eb964d
 
 
 class ListOperators(HTTPEndpoint):
