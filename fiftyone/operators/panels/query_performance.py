"""
Query performance panel.

| Copyright 2017-2024, Voxel51, Inc.
| `voxel51.com <https://voxel51.com/>`_
|
"""
import humanize
import eta.core.utils as etau

import fiftyone as fo
from fiftyone.management.dataset import DatasetPermission
import fiftyone.operators as foo
from fiftyone.operators.categories import Categories
import fiftyone.operators.types as types
from fiftyone.operators.utils import is_new

from ..types import (
    GridView,
    Notice,
    Object,
    PromptView,
    Property,
    RadioGroup,
    TableView,
)
from ..operator import Operator, OperatorConfig
from ..panel import Panel, PanelConfig
<<<<<<< HEAD
from fiftyone.operators.categories import Categories
from fiftyone.operators.utils import create_summary_field_inputs, is_new
import fiftyone.core.fields as fof


_INDEXABLE_FIELDS = (
    fo.IntField,
    fo.ObjectIdField,
    fo.BooleanField,
    fo.DateField,
    fo.DateTimeField,
    fo.FloatField,
    fo.StringField,
    fo.ListField,
)
=======
>>>>>>> 4342d9e3


def _has_edit_permission(ctx):
    if ctx.user is None:
        return True

    return ctx.user.dataset_permission in [
        DatasetPermission.EDIT.value,
        DatasetPermission.MANAGE.value,
    ]


def _get_existing_indexes(ctx):
    return ctx.dataset.get_index_information(include_stats=True)


def _get_default_indexes(ctx):
    index_names = ctx.dataset._get_default_indexes()
    if ctx.dataset._has_frame_fields():
        index_names.extend(
            "frames." + name
            for name in ctx.dataset._get_default_indexes(frames=True)
        )

    return index_names


def _is_unique(name, index_info):
    # The `id` index is unique, but backend doesn't report it
    # https://github.com/voxel51/fiftyone/blob/cebfdbbc6dae4e327d2c3cfbab62a73f08f2d55c/fiftyone/core/collections.py#L8552
    return (
        True
        if name in ("id", "frames.id")
        else index_info.get("unique", False)
    )


def _get_droppable_indexes(ctx):
    index_names = set(ctx.dataset.list_indexes())
    index_names -= set(_get_default_indexes(ctx))
    return sorted(index_names)


def _get_summary_fields(ctx):
    if hasattr(ctx.dataset, "list_summary_fields"):
        return ctx.dataset.list_summary_fields()
    else:
        return []


def _calculate_time_delta(ctx, summary_field):
    _SUMMARY_FIELD_KEY = "_summary_field"
    dataset = ctx.dataset
    summary_schema = dataset.get_field_schema(
        flat=True, info_keys=_SUMMARY_FIELD_KEY
    )

    samples_last_modified_at = None
    frames_last_modified_at = None
    for path, field in summary_schema.items():
        if path == summary_field:
            summary_info = field.info[_SUMMARY_FIELD_KEY]
            source_path = summary_info.get("path", None)
            last_modified_at = summary_info.get("last_modified_at", None)

            if source_path is None:
                return "unknown"
            elif last_modified_at is None:
                return "unknown"
            elif dataset._is_frame_field(source_path):
                if frames_last_modified_at is None:
                    frames_last_modified_at = dataset._max(
                        "frames.last_modified_at"
                    )
                return humanize.naturaltime(
                    frames_last_modified_at - last_modified_at
                )
            else:
                if samples_last_modified_at is None:
                    samples_last_modified_at = dataset._max("last_modified_at")

                return humanize.naturaltime(
                    samples_last_modified_at - last_modified_at
                )
    return "unknown"


class CreateIndexOrSummaryFieldOperator(foo.Operator):
    @property
    def config(self):
        return foo.OperatorConfig(
            name="create_index_or_summary_field",
            label="Create index or summary field",
            dynamic=True,
            unlisted=True,
        )

    def resolve_input(self, ctx):
        inputs = types.Object()

        field_type = _create_index_or_summary_field_inputs(ctx, inputs)

        if field_type == "INDEX":
            label = "Create index"
        else:
            label = "Create summary field"

        return types.Property(inputs, view=types.View(label=label))

    """
    def resolve_execution_options(self, ctx):
        field_type = ctx.params.get("field_type", None)
        allow_delegated_execution = field_type == "SUMMARY"
        return foo.ExecutionOptions(
            allow_immediate_execution=True,
            allow_delegated_execution=allow_delegated_execution,
            default_choice_to_delegated=allow_delegated_execution,
        )
    """

    def execute(self, ctx):
        path = ctx.params["path"]
        field_type = ctx.params["field_type"]

        if field_type == "INDEX":
            unique = ctx.params.get("unique", False)

            ctx.dataset.create_index(path, unique=unique, wait=False)
        else:
            _, field_name = _get_dynamic(ctx.params, "field_name", path, None)
            sidebar_group = ctx.params.get("sidebar_group", None)
            include_counts = ctx.params.get("include_counts", False)
            group_by = ctx.params.get("group_by", None)
            read_only = ctx.params.get("read_only", True)
            create_index = ctx.params.get("create_index", True)

            if not field_name:
                field_name = None

            if not sidebar_group:
                sidebar_group = False

            ctx.dataset.create_summary_field(
                path,
                field_name=field_name,
                sidebar_group=sidebar_group,
                include_counts=include_counts,
                group_by=group_by,
                read_only=read_only,
                create_index=create_index,
            )

        ctx.trigger("reload_dataset")


def _get_dynamic(params, key, ref_path, default=None):
    dynamic_key = key + "|" + ref_path.replace(".", "_")
    value = params.get(dynamic_key, default)
    return dynamic_key, value


def _create_index_or_summary_field_inputs(ctx, inputs):
    schema = ctx.dataset.get_field_schema(flat=True)
    if ctx.dataset._has_frame_fields():
        frame_schema = ctx.dataset.get_frame_field_schema(flat=True)
        schema.update(
            {
                ctx.dataset._FRAMES_PREFIX + path: field
                for path, field in frame_schema.items()
            }
        )

    categorical_field_types = (
        fo.StringField,
        fo.BooleanField,
        fo.ObjectIdField,
    )
    numeric_field_types = (
        fo.FloatField,
        fo.IntField,
        fo.DateField,
        fo.DateTimeField,
    )
    valid_field_types = categorical_field_types + numeric_field_types

    field_keys = [
        p
        for p, f in schema.items()
        if (
            isinstance(f, valid_field_types)
            or (
                isinstance(f, fo.ListField)
                and isinstance(f.field, valid_field_types)
            )
        )
    ]

    path = ctx.params.get("path", None)

    if path and ctx.dataset._is_frame_field(path):
        default_type = "SUMMARY"
    else:
        default_type = "INDEX"

    field_type = ctx.params.get("field_type", default_type)

    if field_type == "INDEX":
        existing = set(ctx.dataset.list_indexes())

        path_description = "Select a field to index"
        type_description = (
            "Indexing a field can signficantly optimize query times "
            "for large datasets"
        )
    else:
        existing = set(ctx.dataset._get_summarized_fields_map())

        path_description = "Select a field to summarize"
        type_description = (
            "Create a summary field to aggregate values from multiple records "
            "into a single sample-level field to enable fast filtering"
        )

    path_keys = [p for p in field_keys if p not in existing]
    path_selector = types.AutocompleteView()
    for key in path_keys:
        path_selector.add_choice(key, label=key)

    inputs.enum(
        "path",
        path_selector.values(),
        label="Select field",
        description=path_description,
        view=path_selector,
        required=True,
    )

    if path in existing:
        if field_type == "INDEX":
            label = (
                f"The '{path}' field is already indexed. Please choose "
                "another field"
            )
        else:
            label = (
                f"The '{path}' field is already summarized. Please choose "
                "another field"
            )

        prop = inputs.str("msg", label=label, view=types.Warning())
        prop.error_message = label
        prop.invalid = True

    if path is None or path not in field_keys:
        return field_type

    field_types = types.RadioGroup()
    field_types.add_choice("INDEX", label="Index")
    field_types.add_choice("SUMMARY", label="Summary field")

    inputs.enum(
        "field_type",
        field_types.values(),
        label="Field type",
        description=type_description,
        default=default_type,
        view=field_types,
        required=True,
    )

    if field_type == "INDEX":
        inputs.bool(
            "unique",
            default=False,
            required=False,
            label="Unique",
            description="Whether to add a uniqueness constraint to the index",
        )

        return field_type

    prop_name, field_name = _get_dynamic(ctx.params, "field_name", path, None)
    if field_name is None:
        default_field_name = ctx.dataset._get_default_summary_field_name(path)
    else:
        default_field_name = field_name

    prop = inputs.str(
        prop_name,
        required=False,
        label="Summary field",
        description="The sample field in which to store the summary data",
        default=default_field_name,
    )

    if field_name and field_name in schema:
        prop.invalid = True
        prop.error_message = f"Field '{field_name}' already exists"
        inputs.str(
            "error",
            label="Error",
            view=types.Error(
                label="Field already exists",
                description=f"Field '{field_name}' already exists",
            ),
        )
        return field_type

    if ctx.dataset.app_config.sidebar_groups is not None:
        sidebar_group_selector = types.AutocompleteView()
        for group in ctx.dataset.app_config.sidebar_groups:
            sidebar_group_selector.add_choice(group.name, label=group.name)
    else:
        sidebar_group_selector = None

    inputs.str(
        "sidebar_group",
        default="summaries",
        required=False,
        label="Sidebar group",
        description=(
            "The name of an "
            "[App sidebar group](https://docs.voxel51.com/user_guide/app.html#sidebar-groups) "
            "to which to add the summary field"
        ),
        view=sidebar_group_selector,
    )

    field = schema.get(path, None)
    if isinstance(field, categorical_field_types):
        inputs.bool(
            "include_counts",
            label="Include counts",
            description=(
                "Whether to include per-value counts when summarizing the "
                "categorical field"
            ),
            default=False,
        )
    elif isinstance(field, numeric_field_types):
        group_prefix = path.rsplit(".", 1)[0] + "."
        group_by_keys = [p for p in field_keys if p.startswith(group_prefix)]
        group_by_selector = types.AutocompleteView()
        for group in group_by_keys:
            group_by_selector.add_choice(group, label=group)

        inputs.enum(
            "group_by",
            group_by_selector.values(),
            default=None,
            required=False,
            label="Group by",
            description=(
                "An optional attribute to group by when to generate "
                "per-attribute `[min, max]` ranges"
            ),
            view=group_by_selector,
        )

    inputs.bool(
        "read_only",
        default=True,
        required=False,
        label="Read-only",
        description="Whether to mark the summary field as read-only",
    )

    inputs.bool(
        "create_index",
        default=True,
        required=False,
        label="Create index",
        description=(
            "Whether to create database index(es) for the summary field"
        ),
    )

    return field_type


class IndexFieldRemovalConfirmationOperator(Operator):
    @property
    def config(self):
        return OperatorConfig(
            name="index_field_removal_confirmation",
            label="Index Field Removal Confirmation",
            dynamic=True,
            unlisted=True,
        )

    def resolve_input(self, ctx):
        inputs = Object()
        field_name = ctx.params.get("field_to_delete", "N/A")
        field_type = ctx.params.get("field_type", "N/A")

        if field_type == "summary_field":
            message = f"Are you sure you want to delete summary field `{field_name}`?"
        else:
            message = f"Are you sure you want to delete the `{field_name}` field's index?"

        inputs.view("confirmation", types.Warning(label=message))
        return Property(inputs)

    def execute(self, ctx):
        field_type = ctx.params.get("field_type", "N/A")
        field_name = ctx.params.get("field_to_delete", "N/A")
        if field_type == "summary_field":
            ctx.dataset.delete_summary_field(field_name)
        elif field_type == "index_field":
            ctx.dataset.drop_index(field_name)

        return {
            "field_to_delete": field_name,
            "field_type": field_type,
        }


class QueryPerformanceConfigConfirmationOperator(Operator):
    @property
    def config(self):
        return OperatorConfig(
            name="query_performance_config_confirmation",
            label="Query Performance Settings",
            dynamic=True,
            unlisted=True,
        )

    def resolve_input(self, ctx):
        inputs = Object()
        query_performance = ctx.query_performance

        radio_group = RadioGroup(
            label="Query Performance",
            description=(
                "Enabling Query Performance optimizes filters on indexed "
                "fields. If disabled, the sidebar may not fully leverage "
                "indexes when they exist"
            ),
        )

        radio_group.add_choice("Enabled", label="Enable Query Performance")
        radio_group.add_choice("Disabled", label="Disable Query Performance")
        inputs.enum(
            "query_performance",
            radio_group.values(),
            view=radio_group,
            default="Enabled" if query_performance else "Disabled",
        )

        return Property(
            inputs,
            view=PromptView(
                label="Query Performance Settings",
                submit_button_label="Accept",
            ),
        )

    def execute(self, ctx):
        if ctx.params.get("query_performance") == "Enabled":
            ctx.trigger("enable_query_performance")
            ctx.ops.notify("Query performance enabled")
        else:
            ctx.trigger("disable_query_performance")
            ctx.ops.notify("Query performance disabled")

        return {
            "query_performance": ctx.params.get("query_performance"),
        }


class SummaryFieldUpdateOperator(foo.Operator):
    @property
    def config(self):
        return foo.OperatorConfig(
            name="summary_field_update_operator",
            label="Update Summary Field",
            dynamic=True,
            unlisted=True,
        )

    def resolve_input(self, ctx):
        inputs = types.Object()
        field_name = ctx.params.get("field_to_update", None)

        if field_name:
            fields = ctx.dataset.check_summary_fields()
            if field_name in fields:
                time_delta = _calculate_time_delta(ctx, field_name)
                if time_delta == "unknown":
                    message = "Your summary field might be outdated: the dataset has changed since the summary field was last updated."
                else:
                    time_delta = time_delta.replace(" ago", "")
                    message = f"Your summary field might be outdated: the dataset has changed since the summary field was last updated ({time_delta})."

                inputs.view("confirmation", types.Warning(label=message))
            else:
                message = "Your summary field seems up to date with your dataset. Do you still wish to update the summary field?"
                inputs.view("confirmation", types.Notice(label=message))

            return types.Property(
                inputs,
                view=types.PromptView(
                    label=f"Update Summary Field: {field_name}",
                    submit_button_label="Update Summary Field",
                ),
            )
        else:
            ctx.ops.notify("No field to update.", variant="error")

    def execute(self, ctx):
        field_name = ctx.params.get("field_to_update", None)

        if field_name:
            ctx.dataset.update_summary_field(field_name)
            ctx.ops.notify(f"Summary field `{field_name}` was updated.")


class QueryPerformancePanel(Panel):
    @property
    def config(self):
        return PanelConfig(
            name="query_performance_panel",
            label="Query Performance",
            description="A place to optimize the query performance of datasets.",
            surfaces="grid",
            icon="bolt",
            allow_multiple=False,
            category=Categories.IMPORT,
            is_new=is_new("2024-11-07"),
        )

    def _get_index_table_data(self, ctx):
        indexes = _get_existing_indexes(ctx)
        default_indexes = set(_get_default_indexes(ctx))
        rows = []
        for name in sorted(indexes):
            index_info = indexes[name]
            default = name in default_indexes
            size = (
                "In progress"
                if index_info.get("in_progress")
                else etau.to_human_bytes_str(index_info.get("size", 0))
            )

            types = ["Index"]
            if default:
                types.append("Default")
            if _is_unique(name, index_info):
                types.append("Unique")

            rows.append(
                {
                    "Field": name,
                    "Size": str(size),
                    "Type": ", ".join(types),
                }
            )

        # sort the rows, with default field first and then alphabetical order
        rows = sorted(
            rows, key=lambda x: ("Default" not in x["Type"], x["Field"])
        )

        # add summary fields
        summary_field_supported = hasattr(ctx.dataset, "list_summary_fields")

        if summary_field_supported:
            summary_fields = _get_summary_fields(ctx)
            for name in sorted(summary_fields):
                rows.append(
                    {
                        "Field": name,
                        "Size": "N/A",
                        "Type": "Summary",
                    }
                )

        table_data = {
            "rows": [[r["Field"], r["Size"], r["Type"]] for r in rows],
            "columns": ["Field", "Size", "Type"],
        }
        return table_data

    def on_change_query_performance(self, ctx):
        event = {
            "data": ctx.query_performance,
            "description": "the current query performance mode",
        }
        ctx.panel.set_state("event", "on_change_query_performance")
        ctx.panel.set_data("event_data", event)

    def _build_view(self, ctx):
        ctx.panel.set_data("table", self._get_index_table_data(ctx))

    def on_refresh_button_click(self, ctx):
        self._build_view(ctx)

    def on_load(self, ctx):
        self._build_view(ctx)
        ctx.ops.track_event("query_performance_panel")

    def on_click_row(self, ctx):
        table_data = self._get_index_table_data(ctx)
        table_data["selected_rows"] = [int(ctx.params.get("row"))]
        ctx.panel.set_data("table", table_data)

    def _get_clicked_row(self, ctx):
        row = int(ctx.params.get("row"))
        table_data = self._get_index_table_data(ctx)
        return table_data["rows"][row]

    def on_click_delete(self, ctx):
        if _has_edit_permission(ctx):
            row_data = self._get_clicked_row(ctx)
            field_name = row_data[0]
            field_type = row_data[2]
            params = {"field_to_delete": field_name}

            if field_type == "Summary":
                params["field_type"] = "summary_field"
            else:
                default_indexes = set(_get_default_indexes(ctx))
                if field_name in default_indexes:
                    ctx.ops.notify(
                        f"Cannot drop default index `{field_name}`",
                        variant="error",
                    )
                    return

                params["field_type"] = "index_field"

            ctx.prompt(
                "index_field_removal_confirmation",
                on_success=self.refresh,
                params=params,
            )
        else:
<<<<<<< HEAD
            ctx.ops.notify("You do not have permission to delete.")
=======
            ctx.ops.notify("You do not have edit permissions", variant="error")

    def on_click_update(self, ctx):
        if _has_edit_permission(ctx):
            row_data = self._get_clicked_row(ctx)
            field_name = row_data[0]
            params = {"field_to_update": field_name}
            ctx.prompt("summary_field_update_operator", params=params)
        else:
            ctx.ops.notify("You do not have edit permissions", variant="error")
>>>>>>> 4342d9e3

    def qp_setting(self, ctx):
        ctx.prompt(
            "query_performance_config_confirmation",
        )

    def refresh(self, ctx):
        self._build_view(ctx)

    def reload(self, ctx):
        self._build_view(ctx)
        ctx.ops.clear_sidebar_filters()

    def create_index_or_summary_field(self, ctx):
        if _has_edit_permission(ctx):
            ctx.prompt(
                "create_index_or_summary_field",
                on_success=self.refresh,
            )
        else:
            ctx.ops.notify(
                "You do not have permission to create an index",
                variant="error",
            )

    def render(self, ctx):
        panel = Object()
        droppable_index = _get_droppable_indexes(ctx)
        summary_fields = _get_summary_fields(ctx)

        if not (droppable_index or summary_fields):
            lightning_path = "https://i.imgur.com/1NdrvHl.png"

            card_main = panel.v_stack(
                "homepage_card",
                gap=2,
                componentsProps={
                    "grid": {
                        "sx": {
                            "display": "flex",
                            "flexDirection": "column",
                            "alignItems": "center",
                        }
                    },
                    "container": {"sx": {"width": "100%"}},
                },
                container=types.PaperContainer(
                    sx={
                        "display": "flex",
                        "flexDirection": "column",
                        "width": "100%",
                        "padding": "0px",
                        "textAlign": "center",
                        "alignItems": "center",
                        "background": "transparent",
                        "border": "none",
                    }
                ),
            )
            card_content = card_main.v_stack(
                "card_content",
                align_x="center",
                align_y="center",
                gap=2,
                componentsProps={
                    "grid": {
                        "sx": {
                            "display": "flex",
                            "flexDirection": "column",
                            "minHeight": "50vh",
                        }
                    }
                },
            )
            wrapper_dataset_image = types.ImageView(
                width="40px",
                height="60px",
                alt=f"Query Performance Image",
            )
            card_content.view(
                f"dataset_image",
                view=wrapper_dataset_image,
                default=lightning_path,
            )
            title_info = types.TextView(
                title=f"Improve Query Performance with Indexing",
                variant="h5",
                padding=0,
                bold=True,
                color="text.primary",
                font_size="1.75rem",
            )

            card_content.view("title_info", view=title_info)

            wrapper_info = types.TextView(
                title=f"Index the most critical fields for efficient data loading and improved query experience.",
                variant="body2",
                padding=0,
                bold=False,
                color="text.secondary",
            )
            card_content.view("wrapper_info", view=wrapper_info)

            card_content.btn(
                "add_btn",
                label="Create index",
                on_click=self.create_index_or_summary_field,
                variant="contained",
                padding=1,
            )

            return types.Property(
                panel,
                view=GridView(
                    align_x="center", align_y="center", height=100, width=100
                ),
            )
        else:
            all_indices = ctx.dataset.list_indexes()
            if all_indices and summary_fields:
                message = f"{len(all_indices)} Indexed and {len(summary_fields)} Summary Fields"
            else:
                message = f"{len(all_indices)} Indexed Fields"

            h_stack = panel.h_stack(
                "v_stack",
                align_y="center",
                componentsProps={
                    "grid": {"sx": {"display": "flex", "overflow": "hidden"}},
                },
            )

            message_text = types.TextView(
                title=message,
                padding="0 0.5rem 0rem 0.5rem",
                variant="body2",
                color="text.primary",
                width="75%",
                componentsProps={
                    "text": {
                        "sx": {
                            "whiteSpace": "nowrap",
                            "textOverflow": "ellipsis",
                            "overflow": "hidden",
                        }
                    }
                },
            )

            h_stack.view(
                f"indexed_information_text",
                message_text,
            )

            # The row of buttons
            button_menu = h_stack.h_stack(
                "create_menu", align_x="right", width="100%"
            )

            button_menu.btn(
                "refresh_btn",
                label="Refresh",
                on_click=self.on_refresh_button_click,
            )

<<<<<<< HEAD
            button_menu.btn(
                "setting_btn",
                label="Settings",
=======
            severity = "enabled" if ctx.query_performance else "disabled"
            status_btn_label = (
                "Enabled" if ctx.query_performance else "Disabled"
            )

            status_btn = types.StatusButtonView(  # pylint: disable=E1101
>>>>>>> 4342d9e3
                on_click=self.qp_setting,
                severity=severity,
                title="Query Performance Status",
            )
            button_menu.view("status", label=status_btn_label, view=status_btn)

            if _has_edit_permission(ctx):
                button_menu.btn(
                    "add_btn",
                    label="Create Index",
                    on_click=self.create_index_or_summary_field,
                    variant="contained",
                    componentsProps={
                        "button": {"sx": {"whiteSpace": "nowrap"}}
                    },
                )

            table = TableView(max_inline_actions=2)
            table.add_column("Field", label="Field")
            table.add_column("Size", label="Size")
            table.add_column("Type", label="Type")

            if _has_edit_permission(ctx):
                # Calculating row conditionality for the update button
                if summary_fields:
                    table.add_row_action(  # pylint: disable=E1101
                        "update",
                        self.on_click_update,
                        icon="update",
                        rows=[False] * len(all_indices)
                        + [True] * len(summary_fields),
                        color="secondary",
                    )

                # Calculating row conditionality for the delete button
                rows = (
                    [False] * (len(all_indices) - len(droppable_index))
                    + [True] * len(droppable_index)
                    + [True] * len(summary_fields)
                )

                table.add_row_action(  # pylint: disable=E1101
                    "delete",
                    self.on_click_delete,
                    icon="delete",
                    rows=rows,
                    color="secondary",
                )

            panel.list("table", Object(), view=table)

        return Property(panel, view=GridView(pad=3, gap=3))<|MERGE_RESOLUTION|>--- conflicted
+++ resolved
@@ -5,6 +5,7 @@
 | `voxel51.com <https://voxel51.com/>`_
 |
 """
+
 import humanize
 import eta.core.utils as etau
 
@@ -26,24 +27,6 @@
 )
 from ..operator import Operator, OperatorConfig
 from ..panel import Panel, PanelConfig
-<<<<<<< HEAD
-from fiftyone.operators.categories import Categories
-from fiftyone.operators.utils import create_summary_field_inputs, is_new
-import fiftyone.core.fields as fof
-
-
-_INDEXABLE_FIELDS = (
-    fo.IntField,
-    fo.ObjectIdField,
-    fo.BooleanField,
-    fo.DateField,
-    fo.DateTimeField,
-    fo.FloatField,
-    fo.StringField,
-    fo.ListField,
-)
-=======
->>>>>>> 4342d9e3
 
 
 def _has_edit_permission(ctx):
@@ -681,9 +664,6 @@
                 params=params,
             )
         else:
-<<<<<<< HEAD
-            ctx.ops.notify("You do not have permission to delete.")
-=======
             ctx.ops.notify("You do not have edit permissions", variant="error")
 
     def on_click_update(self, ctx):
@@ -694,7 +674,6 @@
             ctx.prompt("summary_field_update_operator", params=params)
         else:
             ctx.ops.notify("You do not have edit permissions", variant="error")
->>>>>>> 4342d9e3
 
     def qp_setting(self, ctx):
         ctx.prompt(
@@ -861,18 +840,12 @@
                 on_click=self.on_refresh_button_click,
             )
 
-<<<<<<< HEAD
-            button_menu.btn(
-                "setting_btn",
-                label="Settings",
-=======
             severity = "enabled" if ctx.query_performance else "disabled"
             status_btn_label = (
                 "Enabled" if ctx.query_performance else "Disabled"
             )
 
             status_btn = types.StatusButtonView(  # pylint: disable=E1101
->>>>>>> 4342d9e3
                 on_click=self.qp_setting,
                 severity=severity,
                 title="Query Performance Status",
