--- conflicted
+++ resolved
@@ -32,11 +32,7 @@
     return operator
 
 
-<<<<<<< HEAD
-def list_operators(enabled=True, type=None, builtins_only=False):
-=======
 def list_operators(enabled=True, builtin="all", type=None):
->>>>>>> e47b9381
     """Returns all available operators.
 
     Args:
@@ -46,7 +42,6 @@
             only non-builtin operators (False) or all operators ("all")
         type (None): whether to include only ``"panel"`` or ``"operator"`` type
             operators
-        builtins_only (False): whether to include only builtin operators
 
     Returns:
         a list of :class:`fiftyone.operators.Operator` instances
@@ -55,15 +50,7 @@
         builtin = None
 
     registry = OperatorRegistry(enabled=enabled)
-<<<<<<< HEAD
-    return registry.list_operators(
-        include_builtin=enabled != False,
-        type=type,
-        builtins_only=builtins_only,
-    )
-=======
     return registry.list_operators(builtin=builtin, type=type)
->>>>>>> e47b9381
 
 
 def operator_exists(operator_uri, enabled=True):
@@ -94,13 +81,7 @@
     def __init__(self, enabled=True):
         self.plugin_contexts = fopc.build_plugin_contexts(enabled=enabled)
 
-<<<<<<< HEAD
-    def list_operators(
-        self, include_builtin=True, type=None, builtins_only=False
-    ):
-=======
     def list_operators(self, builtin=None, type=None):
->>>>>>> e47b9381
         """Lists the available FiftyOne operators.
 
         Args:
@@ -108,7 +89,6 @@
                 only non-builtin operators (False)
             type (None): whether to include only ``"panel"`` or ``"operator"``
                 type operators
-            builtins_only (False): whether to include only builtin operators
 
         Returns:
             a list of :class:`fiftyone.operators.Operator` instances
@@ -118,18 +98,10 @@
         for pctx in self.plugin_contexts:
             operators.extend(pctx.instances)
 
-<<<<<<< HEAD
-        if not include_builtin:
-            operators = [op for op in operators if op._builtin is False]
-
-        if builtins_only:
-            operators = [op for op in operators if op._builtin is True]
-=======
         if builtin is True:
             operators = [op for op in operators if op._builtin is True]
         elif builtin is False:
             operators = [op for op in operators if op._builtin is False]
->>>>>>> e47b9381
 
         if type == "panel":
             operators = [op for op in operators if isinstance(op, Panel)]
@@ -163,7 +135,7 @@
         Returns:
             True/False
         """
-        for operator in self.list_operators(include_builtin=True):
+        for operator in self.list_operators():
             if operator_uri == operator.uri:
                 return True
 
