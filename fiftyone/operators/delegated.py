--- conflicted
+++ resolved
@@ -50,9 +50,6 @@
             context=context,
         )
 
-<<<<<<< HEAD
-    def set_running(self, doc_id, run_link: str = None):
-=======
     def set_progress(self, doc_id, progress: ExecutionProgress):
         """Sets the progress of the given delegated operation.
 
@@ -65,35 +62,33 @@
         """
         return self._repo.update_progress(_id=doc_id, progress=progress)
 
-    def set_running(self, doc_id, progress: ExecutionProgress = None):
->>>>>>> a0cfdc40
+    def set_running(
+        self, doc_id, progress: ExecutionProgress = None, run_link: str = None
+    ):
         """Sets the given delegated operation to running state.
 
         Args:
             doc_id: the ID of the delegated operation
-<<<<<<< HEAD
             run_link (None): the optional run link to orchestrator specific run information
-=======
             progress (None): the optional progress of the operation
->>>>>>> a0cfdc40
 
         Returns:
             a :class:`fiftyone.factory.repos.DelegatedOperationDocument`
         """
         return self._repo.update_run_state(
-<<<<<<< HEAD
-            _id=doc_id, run_state=ExecutionRunState.RUNNING, run_link=run_link
-        )
-
-    def set_completed(self, doc_id, result=None, run_link: str = None):
-=======
-            _id=doc_id, run_state=ExecutionRunState.RUNNING, progress=progress
+            _id=doc_id,
+            run_state=ExecutionRunState.RUNNING,
+            run_link=run_link,
+            progress=progress,
         )
 
     def set_completed(
-        self, doc_id, result=None, progress: ExecutionProgress = None
-    ):
->>>>>>> a0cfdc40
+        self,
+        doc_id,
+        result=None,
+        progress: ExecutionProgress = None,
+        run_link: str = None,
+    ):
         """Sets the given delegated operation to completed state.
 
         Args:
@@ -101,11 +96,8 @@
             result (None): the
                 :class:`fiftyone.operators.executor.ExecutionResult` of the
                 operation
-<<<<<<< HEAD
             run_link (None): the optional run link to orchestrator specific run information
-=======
             progress (None): the optional progress of the operation
->>>>>>> a0cfdc40
 
         Returns:
             a :class:`fiftyone.factory.repos.DelegatedOperationDocument`
@@ -114,19 +106,17 @@
             _id=doc_id,
             run_state=ExecutionRunState.COMPLETED,
             result=result,
-<<<<<<< HEAD
+            progress=progress,
             run_link=run_link,
         )
 
-    def set_failed(self, doc_id, result=None, run_link: str = None):
-=======
-            progress=progress,
-        )
-
     def set_failed(
-        self, doc_id, result=None, progress: ExecutionProgress = None
-    ):
->>>>>>> a0cfdc40
+        self,
+        doc_id,
+        result=None,
+        progress: ExecutionProgress = None,
+        run_link: str = None,
+    ):
         """Sets the given delegated operation to failed state.
 
         Args:
@@ -134,11 +124,8 @@
             result (None): the
                 :class:`fiftyone.operators.executor.ExecutionResult` of the
                 operation
-<<<<<<< HEAD
             run_link (None): the optional run link to orchestrator specific run information
-=======
             progress (None): the optional progress of the operation
->>>>>>> a0cfdc40
 
         Returns:
             a :class:`fiftyone.factory.repos.DelegatedOperationDocument`
@@ -147,11 +134,8 @@
             _id=doc_id,
             run_state=ExecutionRunState.FAILED,
             result=result,
-<<<<<<< HEAD
             run_link=run_link,
-=======
             progress=progress,
->>>>>>> a0cfdc40
         )
 
     def set_pinned(self, doc_id, pinned=True):
