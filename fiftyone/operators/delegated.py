"""
FiftyOne delegated operations.

| Copyright 2017-2024, Voxel51, Inc.
| `voxel51.com <https://voxel51.com/>`_
|
"""

import asyncio
import logging
import traceback

import fiftyone.core.odm as foo
from fiftyone.factory.repo_factory import RepositoryFactory
from fiftyone.factory import DelegatedOperationPagingParams
from fiftyone.internal.encrypted_datastore import get_scoped_key_store
from fiftyone.operators.executor import (
    prepare_operator_executor,
    do_execute_operator,
    ExecutionResult,
    ExecutionRunState,
    resolve_type_with_context,
)


logger = logging.getLogger(__name__)


class DelegatedOperationService(object):
    """Service for executing delegated operations."""

    def __init__(self, repo=None):
        if repo is None:
            repo = RepositoryFactory.delegated_operation_repo()

        self._repo = repo

    def queue_operation(
        self,
        operator,
        label=None,
        delegation_target=None,
        context=None,
        metadata=None,
    ):
        """Queues the given delegated operation for execution.

        Args:
            operator: the operator name
            delegation_target (None): an optional delegation target
            label (None): an optional label for the operation (will default to
                the operator if not supplied)
            context (None): an
                :class:`fiftyone.operators.executor.ExecutionContext`
            metadata (None): an optional metadata dict containing properties below:
                - inputs_schema: the schema of the operator's inputs
                - outputs_schema: the schema of the operator's outputs

        Returns:
            a :class:`fiftyone.factory.repos.DelegatedOperationDocument`
        """
        return self._repo.queue_operation(
            operator=operator,
            label=label if label else operator,
            delegation_target=delegation_target,
            context=context,
            metadata=metadata,
        )

    def set_progress(self, doc_id, progress):
        """Sets the progress of the given delegated operation.

        Args:
            doc_id: the ID of the delegated operation
            progress: the
                :class:`fiftyone.operators.executor.ExecutionProgress` of the
                operation

        Returns:
            a :class:`fiftyone.factory.repos.DelegatedOperationDocument`
        """
        return self._repo.update_progress(_id=doc_id, progress=progress)

    def set_running(
        self,
        doc_id,
        progress=None,
        run_link=None,
        required_state=None,
    ):
        """Sets the given delegated operation to running state.

        Args:
            doc_id: the ID of the delegated operation
            progress (None): an optional
                :class:`fiftyone.operators.executor.ExecutionProgress` of the
                operation
            run_link (None): an optional link to orchestrator-specific
                information about the operation
            required_state (None): an optional
                :class:`fiftyone.operators.executor.ExecutionRunState` required
                state of the operation. If provided, the update will only be
                performed if the referenced operation matches this state.

        Returns:
            a :class:`fiftyone.factory.repos.DelegatedOperationDocument` if the
                update was performed, else ``None``.
        """
        return self._repo.update_run_state(
            _id=doc_id,
            run_state=ExecutionRunState.RUNNING,
            run_link=run_link,
            progress=progress,
            required_state=required_state,
        )

    def set_scheduled(self, doc_id, required_state=None):
        """Sets the given delegated operation to scheduled state.
        Args:
            doc_id: the ID of the delegated operation
            required_state (None): an optional
                :class:`fiftyone.operators.executor.ExecutionRunState` required
                state of the operation. If provided, the update will only be
                performed if the referenced operation matches this state.

        Returns:
            a :class:`fiftyone.factory.repos.DelegatedOperationDocument` if the
                update was performed, else ``None``.
        """
        return self._repo.update_run_state(
            _id=doc_id,
            run_state=ExecutionRunState.SCHEDULED,
            required_state=required_state,
        )

    def set_queued(self, doc_id, required_state=None):
        """Sets the given delegated operation to queued state.

        Args:
            doc_id: the ID of the delegated operation
            required_state (None): an optional
                :class:`fiftyone.operators.executor.ExecutionRunState` required
                state of the operation. If provided, the update will only be
                performed if the referenced operation matches this state.

        Returns:
            a :class:`fiftyone.factory.repos.DelegatedOperationDocument` if the
                update was performed, else ``None``.
        """
        return self._repo.update_run_state(
            _id=doc_id,
            run_state=ExecutionRunState.QUEUED,
            required_state=required_state,
        )

    def set_completed(
        self,
        doc_id,
        result=None,
        progress=None,
        run_link=None,
        required_state=None,
    ):
        """Sets the given delegated operation to completed state.

        Args:
            doc_id: the ID of the delegated operation
            result (None): the
                :class:`fiftyone.operators.executor.ExecutionResult` of the
                operation
            progress (None): an optional
                :class:`fiftyone.operators.executor.ExecutionProgress` of the
                operation
            run_link (None): an optional link to orchestrator-specific
                information about the operation
            required_state (None): an optional
                :class:`fiftyone.operators.executor.ExecutionRunState` required
                state of the operation. If provided, the update will only be
                performed if the referenced operation matches this state.

        Returns:
            a :class:`fiftyone.factory.repos.DelegatedOperationDocument` if the
                update was performed, else ``None``.
        """

        return self._repo.update_run_state(
            _id=doc_id,
            run_state=ExecutionRunState.COMPLETED,
            result=result,
            progress=progress,
            run_link=run_link,
            required_state=required_state,
        )

    def set_failed(
        self,
        doc_id,
        result=None,
        progress=None,
        run_link=None,
        required_state=None,
    ):
        """Sets the given delegated operation to failed state.

        Args:
            doc_id: the ID of the delegated operation
            result (None): the
                :class:`fiftyone.operators.executor.ExecutionResult` of the
                operation
            progress (None): an optional
                :class:`fiftyone.operators.executor.ExecutionProgress` of the
                operation
            run_link (None): an optional link to orchestrator-specific
                information about the operation
            required_state (None): an optional
                :class:`fiftyone.operators.executor.ExecutionRunState` required
                state of the operation. If provided, the update will only be
                performed if the referenced operation matches this state.

        Returns:
            a :class:`fiftyone.factory.repos.DelegatedOperationDocument` if the
                update was performed, else ``None``.
        """
        return self._repo.update_run_state(
            _id=doc_id,
            run_state=ExecutionRunState.FAILED,
            result=result,
            run_link=run_link,
            progress=progress,
            required_state=required_state,
        )

    def set_pinned(self, doc_id, pinned=True):
        """Sets the pinned flag for the given delegated operation.

        Args:
            doc_id: the ID of the delegated operation
            pinned (True): the boolean pinned flag

        Returns:
            a :class:`fiftyone.factory.repos.DelegatedOperationDocument`
        """
        return self._repo.set_pinned(_id=doc_id, pinned=pinned)

    def set_label(self, doc_id, label):
        """Sets the pinned flag for the given delegated operation.

        Args:
            doc_id: the ID of the delegated operation
            label: the label to set

        Returns:
            a :class:`fiftyone.factory.repos.DelegatedOperationDocument`
        """
        return self._repo.set_label(_id=doc_id, label=label)

    def delete_operation(self, doc_id):
        """Deletes the given delegated operation.

        Args:
            doc_id: the ID of the delegated operation

        Returns:
            a :class:`fiftyone.factory.repos.DelegatedOperationDocument`
        """
        return self._repo.delete_operation(_id=doc_id)

    def delete_for_dataset(self, dataset_id):
        """Deletes all delegated operations associated with the given dataset.

        Args:
            dataset_id: the ID of the dataset
        """
        return self._repo.delete_for_dataset(dataset_id=dataset_id)

    def rerun_operation(self, doc_id):
        """Reruns the specified delegated operation.

        Args:
            doc_id: the ID of the delegated operation

        Returns:
            a :class:`fiftyone.factory.repos.DelegatedOperationDocument`
        """
        doc = self._repo.get(_id=doc_id)
        return self._repo.queue_operation(**doc.__dict__)

    def get_queued_operations(self, operator=None, dataset_name=None):
        """Returns all queued delegated operations.

        Args:
            operator (None): the optional name of the operator to return all
                the queued delegated operations for
            dataset_name (None): the optional name of the dataset to return all
                the queued delegated operations for

        Returns:
            a list of :class:`fiftyone.factory.repos.DelegatedOperationDocument`
        """
        return self._repo.get_queued_operations(
            operator=operator, dataset_name=dataset_name
        )

    def get_scheduled_operations(self, operator=None, dataset_name=None):
        """Returns all scheduled delegated operations.
        Args:
            operator (None): the optional name of the operator to return all
                the scheduled delegated operations for
            dataset_name (None): the optional name of the dataset to return all
                the scheduled delegated operations for
        Returns:
            a list of :class:`fiftyone.factory.repos.DelegatedOperationDocument`
        """
        return self._repo.get_scheduled_operations(
            operator=operator, dataset_name=dataset_name
        )

    def get_running_operations(self, operator=None, dataset_name=None):
        """Returns all running delegated operations.
        Args:
            operator (None): the optional name of the operator to return all
                the running delegated operations for
            dataset_name (None): the optional name of the dataset to return all
                the running delegated operations for
        Returns:
            a list of :class:`fiftyone.factory.repos.DelegatedOperationDocument`
        """
        return self._repo.get_running_operations(
            operator=operator, dataset_name=dataset_name
        )

    def get(self, doc_id):
        """Returns the delegated operation with the given ID.

        Args:
            doc_id: the ID of the delegated operation

        Returns:
            a :class:`fiftyone.factory.repos.DelegatedOperationDocument`
        """
        return self._repo.get(_id=doc_id)

    def list_operations(
        self,
        operator=None,
        dataset_name=None,
        dataset_id=None,
        run_state=None,
        delegation_target=None,
        run_by=None,
        paging=None,
        search=None,
        **kwargs,
    ):
        """Lists the delegated operations matching the given criteria.

        Args:
            operator (None): the optional name of the operator to return all
                the delegated operations for
            dataset_name (None): the optional name of the dataset to return all
                the delegated operations for
            dataset_id (None): the optional id of the dataset to return all the
                delegated operations for
            run_state (None): the optional run state of the delegated
                operations to return
            delegation_target (None): the optional delegation target of the
                delegated operations to return
            paging (None): optional
                :class:`fiftyone.factory.DelegatedOperationPagingParams`
            search (None): optional search term dict

        Returns:
            a list of :class:`fiftyone.factory.repos.DelegatedOperationDocument`
        """
        return self._repo.list_operations(
            operator=operator,
            dataset_name=dataset_name,
            dataset_id=dataset_id,
            run_state=run_state,
            delegation_target=delegation_target,
            run_by=run_by,
            paging=paging,
            search=search,
            **kwargs,
        )

    def execute_queued_operations(
        self,
        operator=None,
        delegation_target=None,
        dataset_name=None,
        limit=None,
        log=False,
        **kwargs,
    ):
        """Executes queued delegated operations matching the given criteria.

        Args:
            operator (None): the optional name of the operator to execute all
                the queued delegated operations for
            delegation_target (None): the optional delegation target of the
                delegated operations to execute
            dataset_name (None): the optional name of the dataset to execute
                all the queued delegated operations for
            limit (None): the optional limit of the number of delegated
                operations to execute
            log (False): the optional boolean flag to log the execution of the
                delegated operations
        """
        results = []
        if limit is not None:
            paging = DelegatedOperationPagingParams(limit=limit)
        else:
            paging = None

        queued_ops = self.list_operations(
            operator=operator,
            dataset_name=dataset_name,
            delegation_target=delegation_target,
            run_state=ExecutionRunState.QUEUED,
            paging=paging,
            **kwargs,
        )

        for op in queued_ops:
            results.append(self.execute_operation(operation=op, log=log))
        return results

    def count(self, filters=None, search=None):
        """Counts the delegated operations matching the given criteria.

        Args:
            filters (None): a filter dict
            search (None): a search term dict

        Returns:
            the number of matching operations
        """
        return self._repo.count(filters=filters, search=search)

    def execute_operation(self, operation, log=False, run_link=None):
        """Executes the given delegated operation.

        Args:
            operation: the
                :class:`fiftyone.factory.repos.DelegatedOperationDocument`
            log (False): the optional boolean flag to log the execution of the
                delegated operations
            run_link (None): an optional link to orchestrator-specific
                information about the operation
        """
        result = None
        try:
            succeeded = (
                self.set_running(
                    doc_id=operation.id,
                    run_link=run_link,
                    required_state=ExecutionRunState.QUEUED,
                )
                is not None
            )
            if not succeeded:
                if log:
                    logger.debug(
                        "Not executing operation %s (%s) which is "
                        "no longer in QUEUED state, or doesn't exist.",
                        operation.id,
                        operation.operator,
                    )
                return result

            if log:
                logger.info(
                    "\nRunning operation %s (%s)",
                    operation.id,
                    operation.operator,
                )

            result = asyncio.run(self._execute_operator(operation))

            self.set_completed(doc_id=operation.id, result=result)
            if log:
                logger.info("Operation %s complete", operation.id)
        except:
            result = ExecutionResult(error=traceback.format_exc())

            self.set_failed(doc_id=operation.id, result=result)
            if log:
                logger.info(
                    "Operation %s failed\n%s", operation.id, result.error
                )
        return result

    def _get_scoped_key(self, doc):
        scoped_key_id = doc.scoped_access_key
        scoped_key = None
        if scoped_key_id:
            scoped_key = get_scoped_key_store().get(scoped_key_id)
        return scoped_key

    async def _execute_operator(self, doc):
        operator_uri = doc.operator
        context = doc.context
        context.request_params["run_doc"] = doc.id
        user = context.user

        scoped_key = self._get_scoped_key(doc)

        if not context.request_params.get("dataset_id", None):
            # Pass the dataset_id so that the execution context can load the
            # dataset by id in case a dataset has been renamed since the task
            # was initially queued. However, don't overwrite it if it exists.
            context.request_params["dataset_id"] = doc.dataset_id

        prepared = await prepare_operator_executor(
            operator_uri=operator_uri,
            request_params=context.request_params,
            delegated_operation_id=doc.id,
            set_progress=self.set_progress,
            user=user.id if user else None,
            api_key=scoped_key,
<<<<<<< HEAD
=======
            allow_null_user=True,
>>>>>>> 22b90719
        )

        if isinstance(prepared, ExecutionResult):
            raise prepared.to_exception()

        operator, _, ctx, __ = prepared

        result = await do_execute_operator(operator, ctx, exhaust=True)

        outputs_schema = None
        try:
<<<<<<< HEAD
            with ctx:
                outputs = await resolve_type_with_context(
                    request_params, "outputs"
                )
=======
            # Resolve output types now
            ctx.request_params["target"] = "outputs"
            ctx.request_params["results"] = result

            outputs = await resolve_type_with_context(operator, ctx)
>>>>>>> 22b90719
            if outputs is not None:
                outputs_schema = outputs.to_json()
        except (AttributeError, Exception):
            logger.warning(
                "Failed to resolve output schema for the operation."
                + traceback.format_exc(),
            )

        execution_result = ExecutionResult(
            result=result, outputs_schema=outputs_schema
        )

        return execution_result<|MERGE_RESOLUTION|>--- conflicted
+++ resolved
@@ -519,10 +519,7 @@
             set_progress=self.set_progress,
             user=user.id if user else None,
             api_key=scoped_key,
-<<<<<<< HEAD
-=======
             allow_null_user=True,
->>>>>>> 22b90719
         )
 
         if isinstance(prepared, ExecutionResult):
@@ -534,18 +531,11 @@
 
         outputs_schema = None
         try:
-<<<<<<< HEAD
-            with ctx:
-                outputs = await resolve_type_with_context(
-                    request_params, "outputs"
-                )
-=======
             # Resolve output types now
             ctx.request_params["target"] = "outputs"
             ctx.request_params["results"] = result
 
             outputs = await resolve_type_with_context(operator, ctx)
->>>>>>> 22b90719
             if outputs is not None:
                 outputs_schema = outputs.to_json()
         except (AttributeError, Exception):
