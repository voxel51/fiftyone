"""
Package-wide constants.

| Copyright 2017-2025, Voxel51, Inc.
| `voxel51.com <https://voxel51.com/>`_
|
"""

from datetime import datetime
import os

from packaging.version import Version

from importlib.metadata import metadata


CLIENT_TYPE = "fiftyone-teams"

FIFTYONE_DIR = os.path.dirname(os.path.abspath(__file__))
FIFTYONE_CONFIG_DIR = os.path.join(os.path.expanduser("~"), ".fiftyone")
FIFTYONE_CONFIG_PATH = os.path.join(FIFTYONE_CONFIG_DIR, "config.json")
FIFTYONE_ANNOTATION_CONFIG_PATH = os.path.join(
    FIFTYONE_CONFIG_DIR, "annotation_config.json"
)
FIFTYONE_EVALUATION_CONFIG_PATH = os.path.join(
    FIFTYONE_CONFIG_DIR, "evaluation_config.json"
)
FIFTYONE_APP_CONFIG_PATH = os.path.join(FIFTYONE_CONFIG_DIR, "app_config.json")
FIFTYONE_MEDIA_CACHE_CONFIG_PATH = os.path.join(
    FIFTYONE_CONFIG_DIR, "media_cache_config.json"
)
BASE_DIR = os.path.dirname(FIFTYONE_DIR)
TEAMS_PATH = os.path.join(FIFTYONE_CONFIG_DIR, "var", "teams.json")
WELCOME_PATH = os.path.join(FIFTYONE_CONFIG_DIR, "var", "welcome.json")
RESOURCES_DIR = os.path.join(FIFTYONE_DIR, "resources")

#
# The compatible OSS versions for this client
#
# RULES: Datasets from all compatible versions must be...
#   - Loadable by this client without error
#   - Editable by this client without causing any database edits that would
#     break the original client's ability to work with the dataset
#
# This setting may be ``None`` if this client has no compatibility with other
# versions
#
COMPATIBLE_VERSIONS = ">=0.19,<2"

# Package metadata
_META = metadata("fiftyone")
NAME = _META["name"]
VERSION = "1.4.0"  # open source compatibility version
TEAMS_VERSION = _META["version"]
DESCRIPTION = _META["summary"]
AUTHOR = _META["author"]
AUTHOR_EMAIL = _META["author-email"]
URL = _META.get("home-page", "https://github.com/voxel51/fiftyone")
LICENSE = _META.get("license", "Apache")
VERSION_LONG = "FiftyOne Teams v%s, %s" % (TEAMS_VERSION, AUTHOR)
COPYRIGHT = "2017-%d, %s" % (datetime.now().year, AUTHOR)

DEV_INSTALL = os.path.isdir(
    os.path.normpath(
        os.path.join(os.path.dirname(os.path.abspath(__file__)), "..", ".git")
    )
)
RC_INSTALL = "rc" in TEAMS_VERSION

# App configuration
DEFAULT_APP_COLOR_POOL = [
    "#ee0000",
    "#ee6600",
    "#993300",
    "#996633",
    "#999900",
    "#009900",
    "#003300",
    "#009999",
    "#000099",
    "#0066ff",
    "#6600ff",
    "#cc33cc",
    "#777799",
]

DEFAULT_COLOR_SCHEME = {
    "color_pool": DEFAULT_APP_COLOR_POOL,
    "fields": [],
    "label_tags": {"fieldColor": None, "valueColors": []},
    "default_mask_targets": [],
}

# MongoDB setup
try:
    from fiftyone.db import FIFTYONE_DB_BIN_DIR
except ImportError:
    # development installation
    FIFTYONE_DB_BIN_DIR = os.path.join(FIFTYONE_CONFIG_DIR, "bin")

DEFAULT_DB_DIR = os.path.join(FIFTYONE_CONFIG_DIR, "var", "lib", "mongo")
MIGRATIONS_PATH = os.path.join(FIFTYONE_CONFIG_DIR, "migrations")
MIGRATIONS_HEAD_PATH = os.path.join(MIGRATIONS_PATH, "head.json")
MIGRATIONS_REVISIONS_DIR = os.path.join(
    FIFTYONE_DIR, "migrations", "revisions"
)
<<<<<<< HEAD
MIN_MONGODB_VERSION = Version("5.0")
MAX_ALLOWABLE_FCV_DELTA = 1
MONGODB_SERVER_FCV_REQUIRED_CONFIRMATION = Version("7.0")
=======

MIN_MONGODB_VERSION = Version("4.4")
>>>>>>> 7a67c859
DATABASE_APPNAME = "fiftyone"

# Server setup
SERVER_DIR = os.path.join(FIFTYONE_DIR, "server")<|MERGE_RESOLUTION|>--- conflicted
+++ resolved
@@ -104,14 +104,8 @@
 MIGRATIONS_REVISIONS_DIR = os.path.join(
     FIFTYONE_DIR, "migrations", "revisions"
 )
-<<<<<<< HEAD
-MIN_MONGODB_VERSION = Version("5.0")
-MAX_ALLOWABLE_FCV_DELTA = 1
-MONGODB_SERVER_FCV_REQUIRED_CONFIRMATION = Version("7.0")
-=======
 
 MIN_MONGODB_VERSION = Version("4.4")
->>>>>>> 7a67c859
 DATABASE_APPNAME = "fiftyone"
 
 # Server setup
