--- conflicted
+++ resolved
@@ -45,16 +45,12 @@
 # This setting may be ``None`` if this client has no compatibility with other
 # versions
 #
-COMPATIBLE_VERSIONS = ">=0.19,<1.5"
+COMPATIBLE_VERSIONS = ">=0.19,<1.4"
 
 # Package metadata
 _META = metadata("fiftyone")
 NAME = _META["name"]
-<<<<<<< HEAD
-VERSION = "1.3.1"  # open source compatibility version
-=======
 VERSION = "1.4.0"  # open source compatibility version
->>>>>>> 4dc9d50d
 TEAMS_VERSION = _META["version"]
 DESCRIPTION = _META["summary"]
 AUTHOR = _META["author"]
