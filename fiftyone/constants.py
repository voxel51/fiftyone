--- conflicted
+++ resolved
@@ -48,11 +48,7 @@
 # Package metadata
 _META = metadata("fiftyone")
 NAME = _META["name"]
-<<<<<<< HEAD
-VERSION = "0.17.0"  # open source compatibility version
-=======
 VERSION = "0.17.2"  # open source compatibility version
->>>>>>> 991ea678
 TEAMS_VERSION = _META["version"]
 DESCRIPTION = _META["summary"]
 AUTHOR = _META["author"]
