--- conflicted
+++ resolved
@@ -58,15 +58,9 @@
 DESCRIPTION = _META["summary"]
 AUTHOR = _META["author"]
 AUTHOR_EMAIL = _META["author-email"]
-<<<<<<< HEAD
-URL = "https://github.com/voxel51/fiftyone"
-LICENSE = "Apache"
-VERSION_LONG = "FiftyOne Teams v%s, %s" % (TEAMS_VERSION, AUTHOR)
-=======
 URL = _META.get("home-page", "https://github.com/voxel51/fiftyone")
 LICENSE = _META.get("license", "Apache")
-VERSION_LONG = "FiftyOne v%s, %s" % (VERSION, AUTHOR)
->>>>>>> ca249a0b
+VERSION_LONG = "FiftyOne Teams v%s, %s" % (TEAMS_VERSION, AUTHOR)
 COPYRIGHT = "2017-%d, %s" % (datetime.now().year, AUTHOR)
 
 DEV_INSTALL = os.path.isdir(
