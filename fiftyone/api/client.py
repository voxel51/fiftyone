--- conflicted
+++ resolved
@@ -3,10 +3,6 @@
 | `voxel51.com <https://voxel51.com/>`_
 |
 """
-<<<<<<< HEAD
-
-=======
->>>>>>> 9edf29ff
 import posixpath
 from importlib import metadata
 from typing import Any, BinaryIO, Callable, Dict, Iterator, Mapping, Optional
@@ -131,10 +127,7 @@
         # https://requests.readthedocs.io/en/latest/user/advanced/#body-content-workflow
         with response:
             if stream:
-<<<<<<< HEAD
-=======
                 # Iter in chunks rather than lines since data isn't newline delimited
->>>>>>> 9edf29ff
                 return b"".join(
                     chunk
                     for chunk in response.iter_content(
