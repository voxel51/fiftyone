--- conflicted
+++ resolved
@@ -123,7 +123,9 @@
         self, _id: ObjectId, log_upload_error: str
     ) -> DelegatedOperationDocument:
         """Sets the log upload error for the delegated operation."""
-        raise NotImplementedError("subclass must implement set_log_upload_error()")
+        raise NotImplementedError(
+            "subclass must implement set_log_upload_error()"
+        )
 
     def get(self, _id: ObjectId) -> DelegatedOperationDocument:
         """Get an operation by id."""
@@ -175,17 +177,17 @@
                 )
             )
 
-<<<<<<< HEAD
+        if "dataset_id_1" not in index_names:
+            indices_to_create.append(
+                IndexModel(
+                    [("dataset_id", pymongo.ASCENDING)], name="dataset_id_1"
+                )
+            )
+
         if "run_by_1" not in index_names:
             indices_to_create.append(
                 IndexModel(
                     [("context.user", pymongo.ASCENDING)], name="run_by_1"
-=======
-        if "dataset_id_1" not in index_names:
-            indices_to_create.append(
-                IndexModel(
-                    [("dataset_id", pymongo.ASCENDING)], name="dataset_id_1"
->>>>>>> 847015e0
                 )
             )
 
