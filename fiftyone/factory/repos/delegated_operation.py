--- conflicted
+++ resolved
@@ -171,21 +171,6 @@
         if delegation_target:
             setattr(op, "delegation_target", delegation_target)
 
-<<<<<<< HEAD
-        if not op.dataset_id:
-            # For consistency, set the dataset_id using the ExecutionContext.dataset
-            # rather than calling load_dataset() on a potentially stale
-            # dataset_name in the request_params
-            context = None
-            if isinstance(op.context, dict):
-                context = ExecutionContext(
-                    request_params=op.context.get("request_params", {})
-                )
-            elif isinstance(op.context, ExecutionContext):
-                context = op.context
-            if context and context.dataset:
-                op.dataset_id = context.dataset._doc.id
-=======
         context = None
         if isinstance(op.context, dict):
             context = ExecutionContext(
@@ -212,7 +197,6 @@
             # to ensure that the operation is executed on the correct dataset
             context.request_params["dataset_id"] = str(op.dataset_id)
             context.request_params["dataset_name"] = context.dataset.name
->>>>>>> 0400384a
 
         doc = self._collection.insert_one(op.to_pymongo())
         op.id = doc.inserted_id
@@ -423,13 +407,11 @@
                 "dataset_name"
             ]
             del query["dataset_name"]
-<<<<<<< HEAD
+
         if "run_by" in query:
             query["context.user"] = query["run_by"]
             del query["run_by"]
 
-=======
->>>>>>> 0400384a
         if search:
             query.update(self._extract_search_query(search))
 
