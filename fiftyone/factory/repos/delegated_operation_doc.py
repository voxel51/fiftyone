"""
FiftyOne delegated operation repository document.

| Copyright 2017-2023, Voxel51, Inc.
| `voxel51.com <https://voxel51.com/>`_
|
"""
<<<<<<< HEAD
=======
import logging
>>>>>>> 13cbdd6a
from datetime import datetime

from fiftyone.operators import OperatorRegistry
from fiftyone.operators.executor import (
    ExecutionContext,
    ExecutionResult,
    ExecutionRunState,
)

logger = logging.getLogger(__name__)


class DelegatedOperationDocument(object):
    def __init__(
        self,
        operator: str = None,
        delegation_target: str = None,
        context: dict = None,
    ):
        self.operator = operator
        self.operator_label = None
        self.delegation_target = delegation_target
        self.context = (
            context.__dict__
            if isinstance(context, ExecutionContext)
            else context
        )
        self.run_state = (
            ExecutionRunState.QUEUED
        )  # default to queued state on create
        self.queued_at = datetime.utcnow()
        self.updated_at = datetime.utcnow()
        self.dataset_id = None
        self.started_at = None
        self.pinned = False
        self.completed_at = None
        self.failed_at = None
        self.result = None
        self.id = None
        self._doc = None

    def from_pymongo(self, doc: dict):
        # required fields
        self.operator = doc["operator"]
        self.queued_at = doc["queued_at"]
        self.run_state = doc["run_state"]
        self.updated_at = doc["updated_at"] if "updated_at" in doc else None

        # optional fields
        self.delegation_target = (
            doc["delegation_target"] if "delegation_target" in doc else None
        )
        self.started_at = doc["started_at"] if "started_at" in doc else None
        self.completed_at = (
            doc["completed_at"] if "completed_at" in doc else None
        )
        self.failed_at = doc["failed_at"] if "failed_at" in doc else None
        self.pinned = doc["pinned"] if "pinned" in doc else None
        self.dataset_id = doc["dataset_id"] if "dataset_id" in doc else None

        if (
            "context" in doc
            and doc["context"] is not None
            and "request_params" in doc["context"]
        ):
            self.context = ExecutionContext(
                request_params=doc["context"]["request_params"],
            )

        if "result" in doc and doc["result"] is not None:

            res = ExecutionResult()
            if "result" in doc["result"]:
                res.result = doc["result"]["result"]
            if "error" in doc["result"]:
                res.error = doc["result"]["error"]

            if res.result or res.error:
                self.result = res

        # internal fields
        self.id = doc["_id"]
        self._doc = doc

        # generated fields:
        try:
            registry = OperatorRegistry()
            if registry.operator_exists(self.operator) is False:
                raise ValueError(
                    "Operator '%s' does not exist" % self.operator
                )

            self.operator_label = registry.get_operator(
                self.operator
            ).config.label
        except Exception as e:
            logger.error("Error getting operator label: %s" % e)

        return self

    def to_pymongo(self) -> dict:
        d = self.__dict__
        d["context"] = (
            d["context"].__dict__
            if isinstance(d["context"], ExecutionContext)
            else d["context"]
        )
        d.pop("_doc")
        d.pop("id")
        return d<|MERGE_RESOLUTION|>--- conflicted
+++ resolved
@@ -5,10 +5,7 @@
 | `voxel51.com <https://voxel51.com/>`_
 |
 """
-<<<<<<< HEAD
-=======
 import logging
->>>>>>> 13cbdd6a
 from datetime import datetime
 
 from fiftyone.operators import OperatorRegistry
