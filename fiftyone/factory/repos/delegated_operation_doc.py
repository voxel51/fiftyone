--- conflicted
+++ resolved
@@ -120,18 +120,10 @@
 
     def to_pymongo(self) -> dict:
         d = self.__dict__
-<<<<<<< HEAD
-        d["context"] = (
-            d["context"].serialize()
-            if isinstance(d["context"], ExecutionContext)
-            else d["context"]
-        )
-=======
         if self.context:
             d["context"] = {
                 "request_params": self.context._get_serialized_request_params()
             }
->>>>>>> 30b74695
         d.pop("_doc")
         d.pop("id")
         return d