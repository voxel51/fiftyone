"""
FiftyOne delegated operation repository document.

| Copyright 2017-2025, Voxel51, Inc.
| `voxel51.com <https://voxel51.com/>`_
|
"""

import logging
from datetime import datetime

from fiftyone.operators.executor import (
    ExecutionContext,
    ExecutionResult,
    ExecutionRunState,
    ExecutionProgress,
)

logger = logging.getLogger(__name__)


class DelegatedOperationDocument(object):
    def __init__(
        self,
        operator: str = None,
        delegation_target: str = None,
        context: ExecutionContext = None,
        is_remote: bool = False,
    ):
        self.operator = operator
        self.label = None
        self.delegation_target = delegation_target
        if isinstance(context, ExecutionContext) or context is None:
            pass
        else:
            raise AttributeError(
                "context must be an instance of ExecutionContext"
            )
        self.context = context
        self.run_state = (
            ExecutionRunState.SCHEDULED
            if is_remote
            else ExecutionRunState.QUEUED
        )  # if running locally use QUEUED otherwise SCHEDULED
        self.run_link = None
        self.queued_at = datetime.utcnow() if not is_remote else None
        self.updated_at = datetime.utcnow()
        self.status = None
        self.dataset_id = None
        self.started_at = None
        self.pinned = False
        self.completed_at = None
        self.failed_at = None
        self.scheduled_at = datetime.utcnow() if is_remote else None
        self.result = None
        self.id = None
        self._doc = None
        self.metadata = None
<<<<<<< HEAD
        self.log_upload_error = None
        self.log_size = None
        self.log_path = None
=======
>>>>>>> 0b4910cf

    def from_pymongo(self, doc: dict):
        # required fields
        self.operator = doc.get("operator")
        self.queued_at = doc.get("queued_at")
        self.run_state = doc.get("run_state")

        # optional fields
        self.delegation_target = doc.get("delegation_target", None)
        self.started_at = doc.get("started_at", None)
        self.completed_at = doc.get("completed_at", None)
        self.failed_at = doc.get("failed_at", None)
        self.scheduled_at = doc.get("scheduled_at", None)
        self.pinned = doc.get("pinned", None)
        self.dataset_id = doc.get("dataset_id", None)
        self.run_link = doc.get("run_link", None)
<<<<<<< HEAD
        self.log_upload_error = doc.get("log_upload_error", None)
        self.log_size = doc.get("log_size", None)
        self.log_path = doc.get("log_path", None)
=======
>>>>>>> 0b4910cf
        self.metadata = doc.get("metadata", None)
        self.label = doc.get("label", None)
        self.updated_at = doc.get("updated_at", None)

        # internal fields
        self.id = doc["_id"]
        self._doc = doc

        # nested fields
        if (
            "context" in doc
            and doc["context"] is not None
            and "request_params" in doc["context"]
        ):
            self.context = ExecutionContext(
                request_params=doc["context"]["request_params"],
            )

        if "result" in doc and doc["result"] is not None:
            res = ExecutionResult()
            if "result" in doc["result"]:
                res.result = doc["result"]["result"]
            if "error" in doc["result"]:
                res.error = doc["result"]["error"]

            if res.result or res.error:
                self.result = res

        if "status" in doc and doc["status"] is not None:
            self.status = ExecutionProgress()
            if "progress" in doc["status"]:
                self.status.progress = doc["status"]["progress"]
            if "label" in doc["status"]:
                self.status.label = doc["status"]["label"]
            if "updated_at" in doc["status"]:
                self.status.updated_at = doc["status"]["updated_at"]

        return self

    def to_pymongo(self) -> dict:
        d = self.__dict__
        if self.context:
            d["context"] = {
                "request_params": self.context._get_serialized_request_params()
            }
        d.pop("_doc")
        d.pop("id")
        return d<|MERGE_RESOLUTION|>--- conflicted
+++ resolved
@@ -56,12 +56,6 @@
         self.id = None
         self._doc = None
         self.metadata = None
-<<<<<<< HEAD
-        self.log_upload_error = None
-        self.log_size = None
-        self.log_path = None
-=======
->>>>>>> 0b4910cf
 
     def from_pymongo(self, doc: dict):
         # required fields
@@ -78,12 +72,6 @@
         self.pinned = doc.get("pinned", None)
         self.dataset_id = doc.get("dataset_id", None)
         self.run_link = doc.get("run_link", None)
-<<<<<<< HEAD
-        self.log_upload_error = doc.get("log_upload_error", None)
-        self.log_size = doc.get("log_size", None)
-        self.log_path = doc.get("log_path", None)
-=======
->>>>>>> 0b4910cf
         self.metadata = doc.get("metadata", None)
         self.label = doc.get("label", None)
         self.updated_at = doc.get("updated_at", None)
