--- conflicted
+++ resolved
@@ -17,13 +17,10 @@
     OrchestratorRepo,
     MongoOrchestratorRepo,
 )
-<<<<<<< HEAD
-=======
 from fiftyone.factory.repos.execution_store import (
     ExecutionStoreRepo,
     MongoExecutionStoreRepo,
 )
->>>>>>> 13b6ad97
 
 _db: Database = None
 
@@ -68,9 +65,6 @@
                 collection=_get_db()[MongoOrchestratorRepo.COLLECTION_NAME]
             )
 
-<<<<<<< HEAD
-        return RepositoryFactory.repos[MongoOrchestratorRepo.COLLECTION_NAME]
-=======
         return RepositoryFactory.repos[MongoOrchestratorRepo.COLLECTION_NAME]
 
     def execution_store_repo() -> ExecutionStoreRepo:  # pylint: disable=E0211
@@ -85,5 +79,4 @@
                 collection=_get_db()[MongoExecutionStoreRepo.COLLECTION_NAME]
             )
 
-        return RepositoryFactory.repos[MongoExecutionStoreRepo.COLLECTION_NAME]
->>>>>>> 13b6ad97
+        return RepositoryFactory.repos[MongoExecutionStoreRepo.COLLECTION_NAME]