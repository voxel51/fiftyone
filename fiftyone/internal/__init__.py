--- conflicted
+++ resolved
@@ -6,9 +6,4 @@
 |
 """
 
-<<<<<<< HEAD
-from .util import is_internal_service, has_encryption_key
-=======
-from .secrets import *
-from .util import is_remote_service
->>>>>>> 7cf9d3c0
+from .util import is_internal_service, has_encryption_key, is_remote_service