--- conflicted
+++ resolved
@@ -92,14 +92,9 @@
     config = _parse_config(config, pred_field, gt_field, method, **kwargs)
     eval_method = config.build()
     eval_method.register_run(samples, eval_key)
-<<<<<<< HEAD
-    return eval_method.evaluate_samples(
+
+    results = eval_method.evaluate_samples(
         samples, eval_key=eval_key, mask_targets=mask_targets
-=======
-
-    results = eval_method.evaluate_samples(
-        samples, eval_key=eval_key, mask_index=mask_index
->>>>>>> 1a550ff8
     )
     eval_method.save_run_results(samples, eval_key, results)
 
