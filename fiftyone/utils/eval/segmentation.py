--- conflicted
+++ resolved
@@ -43,11 +43,7 @@
     method=None,
     custom_metrics=None,
     progress=None,
-<<<<<<< HEAD
     num_workers=1,
-=======
-    workers=1,
->>>>>>> 696ad223
     batch_method="id",
     parallelize_method=None,
     **kwargs,
@@ -105,11 +101,7 @@
         progress (None): whether to render a progress bar (True/False), use the
             default value ``fiftyone.config.show_progress_bars`` (None), or a
             progress callback function to invoke instead
-<<<<<<< HEAD
         num_workers (1): the number of processes to use for parallel
-=======
-        workers (1): the number of processes to use for parallel
->>>>>>> 696ad223
             processing. Set to a value greater than 1 to enable parallel
             processing
         batch_method ("id"): the method to use to shard the dataset
@@ -143,11 +135,7 @@
         eval_key=eval_key,
         mask_targets=mask_targets,
         progress=progress,
-<<<<<<< HEAD
         num_workers=num_workers,
-=======
-        workers=workers,
->>>>>>> 696ad223
         batch_method=batch_method,
         parallelize_method=parallelize_method,
     )
@@ -239,39 +227,35 @@
         eval_key=None,
         mask_targets=None,
         progress=None,
-<<<<<<< HEAD
         num_workers=1,
-=======
-        workers=1,
->>>>>>> 696ad223
         batch_method="id",
         parallelize_method=None,
     ):
         """Evaluates the predicted segmentation masks in the given samples with
-        respect to the specified ground truth masks.
-
-        Args:
-            samples: a :class:`fiftyone.core.collections.SampleCollection`
-            eval_key (None): an evaluation key for this evaluation
-            mask_targets (None): a dict mapping mask values to labels. May
-                contain a subset of the possible classes if you wish to
-                evaluate a subset of the semantic classes. By default, the
-                observed pixel values are used as labels
-            progress (None): whether to render a progress bar (True/False), use
-                the default value ``fiftyone.config.show_progress_bars``
-                (None), or a progress callback function to invoke instead
-<<<<<<< HEAD
-            num_workers (1): the number of processes to use for parallel
-=======
-            workers (1): the number of processes to use for parallel
->>>>>>> 696ad223
-                processing. Set to a value greater than 1 to enable parallel
-                processing
-            batch_method ("id"): the method to use to shard the dataset
-            parallelize_method (None): the parallelize_method to use for multiprocessing
-
-        Returns:
-            a :class:`SegmentationResults` instance
+                respect to the specified ground truth masks.
+
+                Args:
+                    samples: a :class:`fiftyone.core.collections.SampleCollection`
+                    eval_key (None): an evaluation key for this evaluation
+                    mask_targets (None): a dict mapping mask values to labels. May
+                        contain a subset of the possible classes if you wish to
+                        evaluate a subset of the semantic classes. By default, the
+                        observed pixel values are used as labels
+                    progress (None): whether to render a progress bar (True/False), use
+                        the default value ``fiftyone.config.show_progress_bars``
+                        (None), or a progress callback function to invoke instead
+        <<<<<<< HEAD
+                    num_workers (1): the number of processes to use for parallel
+        =======
+                    workers (1): the number of processes to use for parallel
+        >>>>>>> project/map-samples
+                        processing. Set to a value greater than 1 to enable parallel
+                        processing
+                    batch_method ("id"): the method to use to shard the dataset
+                    parallelize_method (None): the parallelize_method to use for multiprocessing
+
+                Returns:
+                    a :class:`SegmentationResults` instance
         """
         pass
 
@@ -411,11 +395,7 @@
         eval_key=None,
         mask_targets=None,
         progress=None,
-<<<<<<< HEAD
         num_workers=1,
-=======
-        workers=1,
->>>>>>> 696ad223
         batch_method="id",
         parallelize_method=None,
     ):
@@ -432,11 +412,7 @@
             progress (None): whether to render a progress bar (True/False), use
                 the default value ``fiftyone.config.show_progress_bars``
                 (None), or a progress callback function to invoke instead
-<<<<<<< HEAD
             num_workers (1): the number of processes to use for parallel
-=======
-            workers (1): the number of processes to use for parallel
->>>>>>> 696ad223
                 processing. Set to a value greater than 1 to enable parallel
                 processing
             batch_method ("id"): the method to use to shard the dataset
@@ -462,11 +438,7 @@
                 pred_field,
                 gt_field,
                 progress=progress,
-<<<<<<< HEAD
                 num_workers=num_workers,
-=======
-                workers=workers,
->>>>>>> 696ad223
                 batch_method=batch_method,
                 parallelize_method=parallelize_method,
             )
@@ -555,11 +527,7 @@
         eval_data = []
         for _, result in samples.map_samples(
             _eval_sample,
-<<<<<<< HEAD
             num_workers=num_workers,
-=======
-            workers=workers,
->>>>>>> 696ad223
             batch_method=batch_method,
             progress=progress,
             save=save,
@@ -809,11 +777,7 @@
     pred_field,
     gt_field,
     progress=None,
-<<<<<<< HEAD
     num_workers=1,
-=======
-    workers=1,
->>>>>>> 696ad223
     batch_method="id",
     parallelize_method=None,
 ):
@@ -849,11 +813,7 @@
 
     for _, (sample_values, sample_is_rgb) in samples.map_samples(
         _get_sample_values,
-<<<<<<< HEAD
         num_workers=num_workers,
-=======
-        workers=workers,
->>>>>>> 696ad223
         batch_method=batch_method,
         progress=progress,
         parallelize_method=parallelize_method,
