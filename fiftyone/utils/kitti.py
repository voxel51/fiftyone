"""
Utilities for working with datasets in
`KITTI format <http://www.cvlibs.net/datasets/kitti/eval_object.php>`_.

| Copyright 2017-2023, Voxel51, Inc.
| `voxel51.com <https://voxel51.com/>`_
|
"""
import csv
import logging
import multiprocessing
import struct
import os

import numpy as np

import eta.core.utils as etau
import eta.core.web as etaw

import fiftyone as fo
import fiftyone.core.labels as fol
import fiftyone.core.metadata as fom
import fiftyone.core.storage as fos
import fiftyone.core.utils as fou
import fiftyone.utils.data as foud

o3d = fou.lazy_import("open3d", callback=lambda: fou.ensure_import("open3d"))


logger = logging.getLogger(__name__)


class KITTIDetectionDatasetImporter(
    foud.LabeledImageDatasetImporter, foud.ImportPathsMixin
):
    """Importer for KITTI detection datasets stored on disk.

    See :ref:`this page <KITTIDetectionDataset-import>` for format details.

    Args:
        dataset_dir (None): the dataset directory. If omitted, ``data_path``
            and/or ``labels_path`` must be provided
        data_path (None): an optional parameter that enables explicit control
            over the location of the media. Can be any of the following:

            -   a folder name like ``"data"`` or ``"data/"`` specifying a
                subfolder of ``dataset_dir`` where the media files reside
            -   an absolute directory path where the media files reside. In
                this case, the ``dataset_dir`` has no effect on the location of
                the data
            -   a filename like ``"data.json"`` specifying the filename of the
                JSON data manifest file in ``dataset_dir``
            -   an absolute filepath specifying the location of the JSON data
                manifest. In this case, ``dataset_dir`` has no effect on the
                location of the data
            -   a dict mapping filenames to absolute filepaths

            If None, this parameter will default to whichever of ``data/`` or
            ``data.json`` exists in the dataset directory
        labels_path (None): an optional parameter that enables explicit control
            over the location of the labels. Can be any of the following:

            -   a folder name like ``"labels"`` or ``"labels/"`` specifying the
                location of the labels in ``dataset_dir``
            -   an absolute folder path to the labels. In this case,
                ``dataset_dir`` has no effect on the location of the labels

            If None, the parameter will default to ``labels/``
        include_all_data (False): whether to generate samples for all images in
            the data directory (True) rather than only creating samples for
            images with label entries (False)
        extra_attrs (True): whether to load extra annotation attributes onto
            the imported labels. Supported values are:

            -   ``True``: load all extra attributes found
            -   ``False``: do not load extra attributes
            -   a name or list of names of specific attributes to load
        shuffle (False): whether to randomly shuffle the order in which the
            samples are imported
        seed (None): a random seed to use when shuffling
        max_samples (None): a maximum number of samples to import. By default,
            all samples are imported
    """

    def __init__(
        self,
        dataset_dir=None,
        data_path=None,
        labels_path=None,
        include_all_data=False,
        extra_attrs=True,
        shuffle=False,
        seed=None,
        max_samples=None,
    ):
        if dataset_dir is None and data_path is None and labels_path is None:
            raise ValueError(
                "At least one of `dataset_dir`, `data_path`, and "
                "`labels_path` must be provided"
            )

        data_path = self._parse_data_path(
            dataset_dir=dataset_dir,
            data_path=data_path,
            default="data/",
        )

        labels_path = self._parse_labels_path(
            dataset_dir=dataset_dir,
            labels_path=labels_path,
            default="labels/",
        )

        super().__init__(
            dataset_dir=dataset_dir,
            shuffle=shuffle,
            seed=seed,
            max_samples=max_samples,
        )

        self.data_path = data_path
        self.labels_path = labels_path
        self.include_all_data = include_all_data
        self.extra_attrs = extra_attrs

        self._local_files = None
        self._image_paths_map = None
        self._metadata_map = None
        self._labels_paths_map = None
        self._uuids = None
        self._iter_uuids = None
        self._num_samples = None

    def __iter__(self):
        self._iter_uuids = iter(self._uuids)
        return self

    def __len__(self):
        return self._num_samples

    def __next__(self):
        uuid = next(self._iter_uuids)

        try:
            image_path = self._image_paths_map[uuid]
        except KeyError:
            raise ValueError("No image found for sample '%s'" % uuid)

        image_metadata = self._metadata_map.get(uuid, None)
        if image_metadata is None:
            image_metadata = fom.ImageMetadata.build_for(image_path)

        labels_path = self._labels_paths_map.get(uuid, None)
        if labels_path:
            # Labeled image
            frame_size = (image_metadata.width, image_metadata.height)
            detections = load_kitti_detection_annotations(
                labels_path, frame_size, extra_attrs=self.extra_attrs
            )
        else:
            # Unlabeled image
            detections = None

        return image_path, image_metadata, detections

    @property
    def has_dataset_info(self):
        return False

    @property
    def has_image_metadata(self):
        return True

    @property
    def label_cls(self):
        return fol.Detections

    def setup(self):
        image_paths_map = self._load_data_map(
            self.data_path, ignore_exts=True, recursive=True
        )

<<<<<<< HEAD
        if self.labels_path is not None and fos.isdir(self.labels_path):
=======
        if self.labels_path is not None and os.path.isdir(self.labels_path):
            labels_path = fos.normpath(self.labels_path)
>>>>>>> 74d71e33
            labels_paths_map = {
                os.path.splitext(p)[0]: fos.join(self.labels_path, p)
                for p in fos.list_files(self.labels_path, recursive=True)
                if etau.has_extension(p, ".txt")
            }
        else:
            labels_paths_map = {}

        uuids = set(labels_paths_map.keys())

        if self.include_all_data:
            uuids.update(image_paths_map.keys())

        uuids = self._preprocess_list(sorted(uuids))

        metadata_map = self._get_remote_metadata(image_paths_map, keys=uuids)

        if self.max_samples is not None:
            _uuids = set(uuids)
            labels_paths_map = {
                uuid: path
                for uuid, path in labels_paths_map.items()
                if uuid in _uuids
            }

        local_files = fos.LocalFiles(labels_paths_map, "r", type_str="labels")
        labels_paths_map = local_files.__enter__()

        self._image_paths_map = image_paths_map
        self._metadata_map = metadata_map
        self._labels_paths_map = labels_paths_map
        self._local_files = local_files
        self._uuids = uuids
        self._num_samples = len(uuids)

    def close(self, *args):
        self._local_files.__exit__(*args)

    @staticmethod
    def _get_num_samples(dataset_dir):
        # Used only by dataset zoo
        return len(fos.list_files(fos.join(dataset_dir, "data")))


class KITTIDetectionDatasetExporter(
    foud.LabeledImageDatasetExporter, foud.ExportPathsMixin
):
    """Exporter that writes KITTI detection datasets to disk.

    See :ref:`this page <KITTIDetectionDataset-export>` for format details.

    Args:
        export_dir (None): the directory to write the export. This has no
            effect if ``data_path`` and ``labels_path`` are absolute paths
        data_path (None): an optional parameter that enables explicit control
            over the location of the exported media. Can be any of the
            following:

            -   a folder name like ``"data"`` or ``"data/"`` specifying a
                subfolder of ``export_dir`` in which to export the media
            -   an absolute directory path in which to export the media. In
                this case, the ``export_dir`` has no effect on the location of
                the data
            -   a JSON filename like ``"data.json"`` specifying the filename of
                the manifest file in ``export_dir`` generated when
                ``export_media`` is ``"manifest"``
            -   an absolute filepath specifying the location to write the JSON
                manifest file when ``export_media`` is ``"manifest"``. In this
                case, ``export_dir`` has no effect on the location of the data

            If None, the default value of this parameter will be chosen based
            on the value of the ``export_media`` parameter
        labels_path (None): an optional parameter that enables explicit control
            over the location of the exported labels. Can be any of the
            following:

            -   a folder name like ``"labels"`` or ``"labels/"`` specifying the
                location in ``export_dir`` in which to export the labels
            -   an absolute folder path to which to export the labels. In this
                case, the ``export_dir`` has no effect on the location of the
                labels

            If None, the labels will be exported into ``export_dir`` using the
            default folder name
        export_media (None): controls how to export the raw media. The
            supported values are:

            -   ``True``: copy all media files into the output directory
            -   ``False``: don't export media
            -   ``"move"``: move all media files into the output directory
            -   ``"symlink"``: create symlinks to the media files in the output
                directory
            -   ``"manifest"``: create a ``data.json`` in the output directory
                that maps UUIDs used in the labels files to the filepaths of
                the source media, rather than exporting the actual media

            If None, the default value of this parameter will be chosen based
            on the value of the ``data_path`` parameter
        rel_dir (None): an optional relative directory to strip from each input
            filepath to generate a unique identifier for each image. When
            exporting media, this identifier is joined with ``data_path`` and
            ``labels_path`` to generate output paths for each exported image
            and labels file. This argument allows for populating nested
            subdirectories that match the shape of the input paths. The path is
            converted to an absolute path (if necessary) via
            :func:`fiftyone.core.storage.normalize_path`
        image_format (None): the image format to use when writing in-memory
            images to disk. By default, ``fiftyone.config.default_image_ext``
            is used
    """

    def __init__(
        self,
        export_dir=None,
        data_path=None,
        labels_path=None,
        export_media=None,
        rel_dir=None,
        image_format=None,
    ):
        data_path, export_media = self._parse_data_path(
            export_dir=export_dir,
            data_path=data_path,
            export_media=export_media,
            default="data/",
        )

        labels_path = self._parse_labels_path(
            export_dir=export_dir,
            labels_path=labels_path,
            default="labels/",
        )

        super().__init__(export_dir=export_dir)

        self.data_path = data_path
        self.labels_path = labels_path
        self.export_media = export_media
        self.rel_dir = rel_dir
        self.image_format = image_format

        self._writer = None
        self._media_exporter = None
        self._labels_exporter = None

    @property
    def requires_image_metadata(self):
        return True

    @property
    def label_cls(self):
        return fol.Detections

    def setup(self):
        self._writer = KITTIAnnotationWriter()
        self._media_exporter = foud.ImageExporter(
            self.export_media,
            export_path=self.data_path,
            rel_dir=self.rel_dir,
            default_ext=self.image_format,
            ignore_exts=True,
        )
        self._media_exporter.setup()

        self._labels_exporter = foud.LabelsExporter()
        self._labels_exporter.setup()

        fos.ensure_dir(self.labels_path)

    def export_sample(self, image_or_path, detections, metadata=None):
        _, uuid = self._media_exporter.export(image_or_path)

        if detections is None:
            return

        out_labels_path = fos.join(self.labels_path, uuid + ".txt")
        local_path = self._labels_exporter.get_local_path(out_labels_path)

        if metadata is None:
            metadata = fom.ImageMetadata.build_for(image_or_path)

        self._writer.write(detections, metadata, local_path)

    def close(self, *args):
        self._media_exporter.close()
        self._labels_exporter.close()


class KITTIAnnotationWriter(object):
    """Class for writing annotations in KITTI detection format.

    See :ref:`this page <KITTIDetectionDataset-export>` for format details.
    """

    def write(self, detections, metadata, txt_path):
        """Writes the detections to disk.

        Args:
            detections: a :class:`fiftyone.core.labels.Detections` instance
            metadata: a :class:`fiftyone.core.metadata.ImageMetadata` instance
            txt_path: the path to write the annotation TXT file
        """
        frame_size = (metadata.width, metadata.height)

        rows = []
        for detection in detections.detections:
            row = _make_kitti_detection_row(detection, frame_size)
            rows.append(row)

        fos.write_file("\n".join(rows), txt_path)


def load_kitti_detection_annotations(txt_path, frame_size, extra_attrs=True):
    """Loads the KITTI detection annotations from the given TXT file.

    See :ref:`this page <KITTIDetectionDataset-import>` for format details.

    Args:
        txt_path: the path to the annotations TXT file
        frame_size: the ``(width, height)`` of the image
        extra_attrs (True): whether to load extra annotation attributes onto
            the imported labels. Supported values are:

            -   ``True``: load all extra attributes found
            -   ``False``: do not load extra attributes
            -   a name or list of names of specific attributes to load

    Returns:
        a :class:`fiftyone.core.detections.Detections` instance
    """
    if extra_attrs == True:
        extra_attrs = {
            "truncated",
            "occluded",
            "alpha",
            "dimensions",
            "location",
            "rotation_y",
        }
    elif extra_attrs == False:
        extra_attrs = set()
    elif etau.is_str(extra_attrs):
        extra_attrs = {extra_attrs}
    else:
        extra_attrs = set(extra_attrs)

    detections = []
    with fos.open_file(txt_path, "r") as f:
        reader = csv.reader(f, delimiter=" ")
        for row in reader:
            detections.append(
                _parse_kitti_detection_row(row, frame_size, extra_attrs)
            )

    return fol.Detections(detections=detections)


def download_kitti_multiview_dataset(
    dataset_dir,
    splits=None,
    scratch_dir=None,
    overwrite=False,
    cleanup=False,
):
    """Downloads and prepares the multiview KITTI dataset.

    The dataset will be organized on disk in as follows, with each split stored
    in :ref:`FiftyOneDataset format <FiftyOneDataset-import>`::

        dataset_dir/
            train/
                labels/
                    000000.txt
                    000001.txt
                    ...
                calib/
                    000000.txt
                    000001.txt
                    ...
                left/
                    000000.png
                    000001.png
                    ...
                right/
                    000000.png
                    000001.png
                    ...
                velodyne/
                    000000.bin
                    000001.bin
                    ...
                pcd/
                    000000.pcd
                    000001.pcd
                    ...
                metadata.json
                samples.json
            test/
                ...

    Args:
        dataset_dir: the directory in which to construct the dataset
        splits (None): the split or list of splits to download. Supported
            values are ``("train", "test")``
        scratch_dir (None): a scratch directory to use to downoad any necessary
            temporary files
        overwrite (False): whether to redownload/regnerate files if they
            already exist
        cleanup (False): whether to delete the downloaded zips and scratch
            directory
    """
    if splits is None:
        splits = ("test", "train")

    if not etau.is_container(splits):
        splits = [splits]

    if scratch_dir is None:
        scratch_dir = os.path.join(dataset_dir, "tmp-download")

    if "train" in splits:
        _download_and_unpack_kitti_zip(
            _LABELS,
            dataset_dir,
            scratch_dir,
            "train",
            "labels",
            cleanup=cleanup,
            overwrite=overwrite,
        )

    # Always unpack both splits because they come in a single zip
    all_splits = ("train", "test")

    _download_and_unpack_kitti_zip(
        _CALIB,
        dataset_dir,
        scratch_dir,
        all_splits,
        "calib",
        cleanup=cleanup,
        overwrite=overwrite,
    )

    _download_and_unpack_kitti_zip(
        _LEFT_IMAGES,
        dataset_dir,
        scratch_dir,
        all_splits,
        "left",
        cleanup=cleanup,
        overwrite=overwrite,
    )

    _download_and_unpack_kitti_zip(
        _RIGHT_IMAGES,
        dataset_dir,
        scratch_dir,
        all_splits,
        "right",
        cleanup=cleanup,
        overwrite=overwrite,
    )

    _download_and_unpack_kitti_zip(
        _VELODYNE,
        dataset_dir,
        scratch_dir,
        all_splits,
        "velodyne",
        cleanup=cleanup,
        overwrite=overwrite,
    )

    for split in splits:
        split_dir = os.path.join(dataset_dir, split)
        _prepare_kitti_split(split_dir, overwrite=overwrite)

    if cleanup:
        etau.delete_dir(scratch_dir)


def download_kitti_detection_dataset(
    dataset_dir,
    splits=None,
    scratch_dir=None,
    overwrite=False,
    cleanup=False,
):
    """Downloads the KITTI object detection dataset from the web.

    The dataset will be organized on disk in as follows::

        dataset_dir/
            train/
                data/
                    000000.png
                    000001.png
                    ...
                labels/
                    000000.txt
                    000001.txt
                    ...
            test/
                data/
                    000000.png
                    000001.png
                    ...

    Args:
        dataset_dir: the directory in which to construct the dataset
        splits (None): the split or list of splits to download. Supported
            values are ``("train", "test")``
        scratch_dir (None): a scratch directory to use to downoad any necessary
            temporary files
        overwrite (False): whether to redownload the zips if they already exist
        cleanup (False): whether to delete the downloaded zips and scratch
            directory
    """
    fos.ensure_local(dataset_dir)

    if splits is None:
        splits = ("test", "train")

    if not etau.is_container(splits):
        splits = [splits]

    if scratch_dir is None:
        scratch_dir = os.path.join(dataset_dir, "tmp-download")

    if "train" in splits:
        _download_and_unpack_kitti_zip(
            _LABELS,
            dataset_dir,
            scratch_dir,
            "train",
            "labels",
            cleanup=cleanup,
            overwrite=overwrite,
        )

    # Always download and unpack both splits because they come in a single zip
    _download_and_unpack_kitti_zip(
        _LEFT_IMAGES,
        dataset_dir,
        scratch_dir,
        ("train", "test"),
        "data",
        cleanup=cleanup,
        overwrite=overwrite,
    )

    if cleanup:
        etau.delete_dir(scratch_dir)


_LABELS = {
    "url": "https://s3.eu-central-1.amazonaws.com/avg-kitti/data_object_label_2.zip",
    "contents": {
        "train": ["training", "label_2"],
    },
}

_LEFT_IMAGES = {
    "url": "https://s3.eu-central-1.amazonaws.com/avg-kitti/data_object_image_2.zip",
    "contents": {
        "train": ["training", "image_2"],
        "test": ["testing", "image_2"],
    },
}

_RIGHT_IMAGES = {
    "url": "https://s3.eu-central-1.amazonaws.com/avg-kitti/data_object_image_3.zip",
    "contents": {
        "train": ["training", "image_3"],
        "test": ["testing", "image_3"],
    },
}

_VELODYNE = {
    "url": "https://s3.eu-central-1.amazonaws.com/avg-kitti/data_object_velodyne.zip",
    "contents": {
        "train": ["training", "velodyne"],
        "test": ["testing", "velodyne"],
    },
}

_CALIB = {
    "url": "https://s3.eu-central-1.amazonaws.com/avg-kitti/data_object_calib.zip",
    "contents": {
        "train": ["training", "calib"],
        "test": ["testing", "calib"],
    },
}


def _download_and_unpack_kitti_zip(
    data,
    dataset_dir,
    scratch_dir,
    splits,
    name,
    cleanup=False,
    overwrite=False,
):
    url = data["url"]
    zip_path = os.path.join(scratch_dir, os.path.basename(url))

    if not etau.is_container(splits):
        splits = [splits]

    should_unzip = False
    move_dirs = []

    for split in splits:
        unzipped_dir = os.path.join(scratch_dir, *data["contents"][split])
        final_dir = os.path.join(dataset_dir, split, name)

        if overwrite:
            move_dirs.append((unzipped_dir, final_dir))

            if os.path.isdir(final_dir):
                logger.info("Overwriting existing directory '%s'", final_dir)
                etau.delete_dir(final_dir)
        elif not os.path.isdir(final_dir):
            move_dirs.append((unzipped_dir, final_dir))

        if overwrite:
            should_unzip = True

            if os.path.isdir(unzipped_dir):
                etau.delete_dir(unzipped_dir)
        elif not os.path.isdir(unzipped_dir) and not os.path.isdir(final_dir):
            should_unzip = True

    if overwrite or (should_unzip and not os.path.isfile(zip_path)):
        logger.info("Downloading %s to '%s'", name, zip_path)
        etaw.download_file(url, path=zip_path)
    elif should_unzip:
        logger.info("Using existing %s '%s'", name, zip_path)

    if should_unzip:
        logger.info("Extracting '%s'", zip_path)
        etau.extract_zip(zip_path, outdir=scratch_dir)

    if cleanup and os.path.isfile(zip_path):
        etau.delete_file(zip_path)

    for indir, outdir in move_dirs:
        etau.move_dir(indir, outdir)


def _parse_kitti_detection_row(row, frame_size, extra_attrs):
    label = row[0]

    attributes = {}

    if "truncated" in extra_attrs:
        attributes["truncated"] = float(row[1])

    if "occluded" in extra_attrs:
        attributes["occluded"] = int(row[2])

    if "alpha" in extra_attrs:
        attributes["alpha"] = float(row[3])

    width, height = frame_size
    xtl, ytl, xbr, ybr = tuple(map(float, row[4:8]))
    bounding_box = [
        xtl / width,
        ytl / height,
        (xbr - xtl) / width,
        (ybr - ytl) / height,
    ]

    if "dimensions" in extra_attrs:
        try:
            attributes["dimensions"] = list(map(float, row[8:11]))
        except IndexError:
            pass

    if "location" in extra_attrs:
        try:
            attributes["location"] = list(map(float, row[11:14]))
        except IndexError:
            pass

    if "rotation_y" in extra_attrs:
        try:
            attributes["rotation_y"] = float(row[14])
        except IndexError:
            pass

    try:
        confidence = float(row[15])
    except IndexError:
        confidence = None

    return fol.Detection(
        label=label,
        bounding_box=bounding_box,
        confidence=confidence,
        **attributes,
    )


def _make_kitti_detection_row(detection, frame_size):
    cols = [
        detection.label.replace(" ", "_"),
        detection.get_attribute_value("truncated", 0),
        detection.get_attribute_value("occluded", 0),
        detection.get_attribute_value("alpha", 0),
    ]

    width, height = frame_size
    x, y, w, h = detection.bounding_box
    cols.extend(
        [
            int(round(x * width)),
            int(round(y * height)),
            int(round((x + w) * width)),
            int(round((y + h) * height)),
        ]
    )

    dimensions = detection.get_attribute_value("dimensions", None)
    if dimensions is not None:
        dimensions = dimensions.tolist()
    else:
        dimensions = [0, 0, 0]

    cols.extend(dimensions)

    location = detection.get_attribute_value("location", None)
    if location is not None:
        location = location.tolist()
    else:
        location = [0, 0, 0]

    cols.extend(location)

    rotation_y = detection.get_attribute_value("rotation_y", 0)
    cols.append(rotation_y)

    if detection.confidence is not None:
        cols.append(detection.confidence)

    return " ".join(map(str, cols))


#
# References for parsing the KITTI multiview data:
# http://www.cvlibs.net/datasets/kitti/eval_object.php?obj_benchmark=2d
# https://github.com/kuixu/kitti_object_vis/blob/master/kitti_util.py
# http://www.cvlibs.net/publications/Geiger2013IJRR.pdf
#


def _prepare_kitti_split(split_dir, overwrite=False):
    samples_path = os.path.join(split_dir, "samples.json")
    if not overwrite and os.path.isfile(samples_path):
        return

    group_field = "group"
    label_field = "ground_truth"

    dataset = fo.Dataset()
    dataset.add_group_field(group_field, default="left")

    dataset.app_config.plugins["3d"] = {
        "defaultCameraPosition": {"x": 0, "y": 0, "z": 100}
    }
    dataset.save()

    calib_dir = os.path.join(split_dir, "calib")
    velodyne_dir = os.path.join(split_dir, "velodyne")
    labels_dir = os.path.join(split_dir, "labels")
    left_images_dir = os.path.join(split_dir, "left")
    right_images_dir = os.path.join(split_dir, "right")
    pcd_dir = os.path.join(split_dir, "pcd")

    make_map = lambda d: {
        os.path.splitext(os.path.basename(p))[0]: p
        for p in etau.list_files(d, abs_paths=True)
    }

    calib_map = make_map(calib_dir)
    velodyne_map = make_map(velodyne_dir)

    uuids = sorted(velodyne_map.keys())

    _convert_velodyne_to_pcd(
        velodyne_map,
        calib_map,
        pcd_dir,
        uuids,
        overwrite=overwrite,
    )

    left_map = make_map(left_images_dir)
    right_map = make_map(right_images_dir)
    pcd_map = make_map(pcd_dir)

    is_labeled = os.path.isdir(labels_dir)
    if is_labeled:
        labels_map = make_map(labels_dir)

    samples = []

    logger.info("Parsing samples...")
    with fou.ProgressBar() as pb:
        for uuid in pb(uuids):
            group = fo.Group()

            left_filepath = left_map[uuid]
            right_filepath = right_map[uuid]
            pcd_filepath = pcd_map[uuid]

            left_sample = fo.Sample(filepath=left_filepath)
            left_sample[group_field] = group.element("left")

            right_sample = fo.Sample(filepath=right_filepath)
            right_sample[group_field] = group.element("right")

            pcd_sample = fo.Sample(filepath=pcd_filepath)
            pcd_sample[group_field] = group.element("pcd")

            if is_labeled:
                labels_path = labels_map[uuid]
                calib_path = calib_map[uuid]

                left_metadata = fom.ImageMetadata.build_for(left_filepath)
                left_frame_size = (left_metadata.width, left_metadata.height)
                gt_left, gt_3d = _load_kitti_annotations(
                    labels_path, left_frame_size
                )

                right_metadata = fom.ImageMetadata.build_for(right_filepath)
                right_frame_size = (
                    right_metadata.width,
                    right_metadata.height,
                )

                calib = _load_calibration_matrices(calib_path)
                gt_right = _proj_3d_to_right_camera(
                    gt_3d, calib, right_frame_size
                )

                left_sample["metadata"] = left_metadata
                left_sample[label_field] = gt_left

                right_sample["metadata"] = right_metadata
                right_sample[label_field] = gt_right

                pcd_sample[label_field] = _normalize_3d_detections(gt_3d)

            samples.extend([left_sample, right_sample, pcd_sample])

    dataset.add_samples(samples)

    if is_labeled:
        dataset.compute_metadata()

    dataset.export(
        export_dir=split_dir,
        dataset_type=fo.types.FiftyOneDataset,
        export_media=False,
        rel_dir=split_dir,
    )

    dataset.delete()


def _load_kitti_annotations(labels_path, frame_size):
    gt2d = load_kitti_detection_annotations(labels_path, frame_size)
    gt3d = gt2d.copy()

    for detection in gt2d.detections:
        del detection["alpha"]
        del detection["dimensions"]
        del detection["location"]
        del detection["rotation_y"]

    for detection in gt3d.detections:
        detection["bounding_box"] = []
        detection["rotation"] = [0, detection["rotation_y"], 0]
        del detection["alpha"]
        del detection["rotation_y"]
        del detection["truncated"]
        del detection["occluded"]

    return gt2d, gt3d


def _normalize_3d_detections(detections):
    if detections is None:
        return None

    # DontCare labels don't have valid coordinates
    detections.detections = [
        d for d in detections.detections if d["label"] != "DontCare"
    ]

    for detection in detections.detections:
        # KITTI uses bottom-center; FiftyOne uses centroid
        detection["location"][1] -= 0.5 * detection["dimensions"][1]

        # Resolve yaw mismatch between LIDAR and scene
        detection["rotation"][1] -= 0.5 * np.pi

        # Switch to z-up coordinates
        detection["location"] = _swap_coordinates(detection["location"])
        detection["dimensions"] = _swap_coordinates(detection["dimensions"])
        detection["rotation"] = _swap_coordinates(detection["rotation"])

    return detections


def _swap_coordinates(vec):
    return [vec[0], vec[2], -vec[1]]


def _load_calibration_matrices(inpath):
    with open(inpath, "r") as f:
        lines = [l.strip() for l in f.readlines()]
        lines = [l for l in lines if l]

    calib = {}
    for l in lines:
        key, vals = l.split(":", 1)
        vals = [float(v) for v in vals.split()]

        if key.startswith("R"):
            m = np.reshape(vals, (3, 3))
        elif key.startswith("P"):
            m = np.reshape(vals, (3, 4))
        elif key.startswith("T"):
            m = np.reshape(vals, (3, 4))

        calib[key] = m

    return calib


def _roty(t):
    c = np.cos(t)
    s = np.sin(t)
    return np.array([[c, 0, s], [0, 1, 0], [-s, 0, c]])


def _proj_3d_to_right_camera(detections3d, calib, frame_size):
    if detections3d is None:
        return None

    P = calib["P3"]
    width, height = frame_size

    detections2d = detections3d.copy()

    # DontCare labels don't have valid coordinates
    detections2d.detections = [
        d for d in detections2d.detections if d["label"] != "DontCare"
    ]

    for detection in detections2d.detections:
        h, w, l = detection["dimensions"]
        t = np.array(detection["location"])
        R = _roty(detection["rotation"][1])

        # Construct (x, y, z) coordinates of 3d box corners
        corners3d = np.array(
            [
                [l / 2, l / 2, -l / 2, -l / 2, l / 2, l / 2, -l / 2, -l / 2],
                [0, 0, 0, 0, -h, -h, -h, -h],
                [w / 2, -w / 2, -w / 2, w / 2, w / 2, -w / 2, -w / 2, w / 2],
            ]
        )
        corners3d = R @ corners3d + t[:, np.newaxis]

        # Project to image coordinates
        corners2d = P @ np.vstack((corners3d, np.ones((1, 8))))
        cornersx = corners2d[0, :] / corners2d[2, :]
        cornersy = corners2d[1, :] / corners2d[2, :]

        # Convert to [0, 1] x [0, 1]
        cornersx = np.clip(cornersx / width, 0, 1)
        cornersy = np.clip(cornersy / height, 0, 1)
        x = min(cornersx)
        y = min(cornersy)
        w = max(cornersx) - x
        h = max(cornersy) - y

        detection.bounding_box = [x, y, w, h]

        del detection["dimensions"]
        del detection["location"]
        del detection["rotation"]

    return detections2d


def _convert_velodyne_to_pcd(
    velodyne_map, calib_map, pcd_dir, uuids, overwrite=False
):
    inputs = []
    for uuid in uuids:
        velodyne_path = velodyne_map[uuid]
        calib_path = calib_map[uuid]

        outname = os.path.splitext(os.path.basename(velodyne_path))[0] + ".pcd"
        pcd_path = os.path.join(pcd_dir, outname)

        if overwrite or not os.path.isfile(pcd_path):
            inputs.append((velodyne_path, calib_path, pcd_path))

    if not inputs:
        return

    etau.ensure_dir(pcd_dir)

    logger.info("Converting Velodyne scans to PCD format...")
    num_workers = multiprocessing.cpu_count()
    with fou.ProgressBar(total=len(inputs)) as pb:
        with multiprocessing.Pool(processes=num_workers) as pool:
            for _ in pb(pool.imap_unordered(_do_conversion, inputs)):
                pass


def _do_conversion(input):
    velodyne_path, calib_path, pcd_path = input

    size_float = 4
    list_points = []
    list_colors = []
    with open(velodyne_path, "rb") as f:
        byte = f.read(size_float * 4)
        while byte:
            x, y, z, intensity = struct.unpack("ffff", byte)
            r = intensity
            g = intensity
            b = intensity
            list_points.append([x, y, z])
            list_colors.append([r, g, b])
            byte = f.read(size_float * 4)

    points = np.array(list_points)
    colors = np.array(list_colors)

    # Transform to camera coordinates
    calib = _load_calibration_matrices(calib_path)
    P = calib["R0_rect"] @ calib["Tr_velo_to_cam"]
    points = np.hstack((points, np.ones((len(points), 1)))) @ P.T

    # Switch to z-up coordinates
    points = np.stack((points[:, 0], points[:, 2], -points[:, 1]), axis=1)

    pcd = o3d.geometry.PointCloud()
    pcd.points = o3d.utility.Vector3dVector(points)
    pcd.colors = o3d.utility.Vector3dVector(colors)

    o3d.io.write_point_cloud(pcd_path, pcd)<|MERGE_RESOLUTION|>--- conflicted
+++ resolved
@@ -180,12 +180,8 @@
             self.data_path, ignore_exts=True, recursive=True
         )
 
-<<<<<<< HEAD
         if self.labels_path is not None and fos.isdir(self.labels_path):
-=======
-        if self.labels_path is not None and os.path.isdir(self.labels_path):
             labels_path = fos.normpath(self.labels_path)
->>>>>>> 74d71e33
             labels_paths_map = {
                 os.path.splitext(p)[0]: fos.join(self.labels_path, p)
                 for p in fos.list_files(self.labels_path, recursive=True)
