--- conflicted
+++ resolved
@@ -3214,14 +3214,11 @@
 
     def upload_annotations(self, samples, launch_editor=False):
         api = self.connect_to_api()
-<<<<<<< HEAD
 
         # @todo support passing native cloud paths to CVAT
         samples.download_media()
 
         logger.info("Uploading samples to CVAT...")
-=======
->>>>>>> 3a52d6f8
         results = api.upload_samples(samples, self)
         api.close()
 
@@ -4220,7 +4217,6 @@
             # might get labels
             samples.ensure_frames()
 
-<<<<<<< HEAD
         for idx, offset in enumerate(range(0, num_samples, batch_size)):
             samples_batch = samples[offset : (offset + batch_size)]
 
@@ -4246,9 +4242,16 @@
             anno_tags = []
             anno_shapes = []
             anno_tracks = []
-=======
+
+            for label_field, label_info in label_schema.items():
+                _tags = []
+                _shapes = []
+                _tracks = []
+
+                if label_field not in id_map:
+                    id_map[label_field] = {}
+
         logger.info("Uploading samples to CVAT...")
->>>>>>> 3a52d6f8
 
         with fou.ProgressBar(
             total=num_samples,
