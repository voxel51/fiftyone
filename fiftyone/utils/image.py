"""
Image utilities.

| Copyright 2017-2022, Voxel51, Inc.
| `voxel51.com <https://voxel51.com/>`_
|
"""
import logging
import multiprocessing
import os

import eta.core.image as etai
import eta.core.utils as etau

import fiftyone.core.cache as foc
import fiftyone.core.storage as fos
import fiftyone.core.utils as fou
import fiftyone.core.validation as fov


logger = logging.getLogger(__name__)


def read(path, include_alpha=False, flag=None):
    """Reads the image from the given path as a numpy array.

    Color images are returned as RGB arrays.

    Args:
        path: the path to the image
        include_alpha (False): whether to include the alpha channel of the
            image, if present, in the returned array
        flag (None): an optional OpenCV image format flag to use. If provided,
            this flag takes precedence over ``include_alpha``

    Returns:
        a uint8 numpy array containing the image
    """
    fs = fos.get_file_system(path)

    if fs == fos.FileSystem.LOCAL:
        return etai.read(path, include_alpha=include_alpha, flag=flag)

    client = fos.get_client(fs)
    b = client.download_bytes(path)

    return etai.decode(b, include_alpha=include_alpha, flag=flag)


def write(img, path):
    """Writes image to file.

    Args:
        img: a numpy array
        path: the output path
    """
    fs = fos.get_file_system(path)

    if fs == fos.FileSystem.LOCAL:
        etai.write(img, path)
        return

    ext = os.path.splitext(path)[1]
    b = etai.encode(img, ext)

    client = fos.get_client(fs)
    client.upload_bytes(b, path)


def reencode_images(
    sample_collection,
    ext=".png",
    force_reencode=True,
    delete_originals=False,
    num_workers=None,
    skip_failures=False,
):
    """Re-encodes the images in the sample collection to the given format.

    The ``filepath`` of the samples are updated to point to the re-encoded
    images.

    Args:
        sample_collection: a
            :class:`fiftyone.core.collections.SampleCollection`
        ext (".png"): the image format to use (e.g., ".png" or ".jpg")
        force_reencode (True): whether to re-encode images whose extension
            already matches ``ext``
        delete_originals (False): whether to delete the original images after
            re-encoding
        num_workers (None): the number of worker processes to use. By default,
            ``multiprocessing.cpu_count()`` is used
        skip_failures (False): whether to gracefully continue without raising
            an error if an image cannot be re-encoded
    """
<<<<<<< HEAD
    fov.validate_image_collection(sample_collection)

    _transform_images(
        sample_collection,
        ext=ext,
        force_reencode=force_reencode,
        delete_originals=delete_originals,
        num_workers=num_workers,
        skip_failures=skip_failures,
    )
=======
    if sample_collection.media_type != fom.IMAGE:
        raise ValueError(
            "Sample collection '%s' does not contain images (media_type = "
            "'%s')" % (sample_collection.name, sample_collection.media_type)
        )

    if num_workers is None:
        num_workers = multiprocessing.cpu_count()

    if num_workers <= 1:
        _transform_images(
            sample_collection,
            ext=ext,
            force_reencode=force_reencode,
            delete_originals=delete_originals,
        )
    else:
        _transform_images_multi(
            sample_collection,
            num_workers,
            ext=ext,
            force_reencode=force_reencode,
            delete_originals=delete_originals,
        )
>>>>>>> 964f4cf0


def transform_images(
    sample_collection,
    size=None,
    min_size=None,
    max_size=None,
    ext=None,
    force_reencode=False,
    delete_originals=False,
    num_workers=None,
    skip_failures=False,
):
    """Transforms the images in the sample collection according to the provided
    parameters.

    The ``filepath`` of the samples are updated to point to the transformed
    images.

    Args:
        sample_collection: a
            :class:`fiftyone.core.collections.SampleCollection`
        size (None): an optional ``(width, height)`` for each image. One
            dimension can be -1, in which case the aspect ratio is preserved
        min_size (None): an optional minimum ``(width, height)`` for each
            image. A dimension can be -1 if no constraint should be applied.
            The images are resized (aspect-preserving) if necessary to meet
            this constraint
        max_size (None): an optional maximum ``(width, height)`` for each
            image. A dimension can be -1 if no constraint should be applied.
            The images are resized (aspect-preserving) if necessary to meet
            this constraint
        ext (None): an optional image format to re-encode the source images
            into (e.g., ".png" or ".jpg")
        force_reencode (False): whether to re-encode images whose parameters
            already match the specified values
        delete_originals (False): whether to delete the original images if any
            transformation was applied
        num_workers (None): the number of worker processes to use. By default,
            ``multiprocessing.cpu_count()`` is used
        skip_failures (False): whether to gracefully continue without raising
            an error if an image cannot be transformed
    """
    fov.validate_image_collection(sample_collection)

<<<<<<< HEAD
    _transform_images(
        sample_collection,
        size=size,
        min_size=min_size,
        max_size=max_size,
        ext=ext,
        force_reencode=force_reencode,
        delete_originals=delete_originals,
        num_workers=num_workers,
        skip_failures=skip_failures,
    )
=======
    if num_workers is None:
        num_workers = multiprocessing.cpu_count()

    if num_workers <= 1:
        _transform_images(
            sample_collection,
            size=size,
            min_size=min_size,
            max_size=max_size,
            ext=ext,
            force_reencode=force_reencode,
            delete_originals=delete_originals,
        )
    else:
        _transform_images_multi(
            sample_collection,
            num_workers,
            size=size,
            min_size=min_size,
            max_size=max_size,
            ext=ext,
            force_reencode=force_reencode,
            delete_originals=delete_originals,
        )
>>>>>>> 964f4cf0


def reencode_image(input_path, output_path):
    """Re-encodes the image to the format specified by the given output path.

    Args:
        input_path: the path to the input image
        output_path: the path to write the output image
    """
    _transform_image(input_path, output_path, force_reencode=True)


def transform_image(
    input_path, output_path, size=None, min_size=None, max_size=None
):
    """Transforms the image according to the provided parameters.

    Args:
        input_path: the path to the input image
        output_path: the path to write the output image
        size (None): an optional ``(width, height)`` for the image. One
            dimension can be -1, in which case the aspect ratio is preserved
        min_size (None): an optional minimum ``(width, height)`` for the image.
            A dimension can be -1 if no constraint should be applied. The image
            is resized (aspect-preserving) if necessary to meet this constraint
        max_size (None): an optional maximum ``(width, height)`` for the image.
            A dimension can be -1 if no constraint should be applied. The image
            is resized (aspect-preserving) if necessary to meet this constraint
    """
    _transform_image(
        input_path,
        output_path,
        size=size,
        min_size=min_size,
        max_size=max_size,
    )


def _transform_images(
    sample_collection,
    size=None,
    min_size=None,
    max_size=None,
    ext=None,
    force_reencode=False,
    delete_originals=False,
    num_workers=None,
    skip_failures=False,
):
    ext = _parse_ext(ext)

    if num_workers is None:
        num_workers = multiprocessing.cpu_count()

    if num_workers == 1:
        _transform_images_single(
            sample_collection,
            size=size,
            min_size=min_size,
            max_size=max_size,
            ext=ext,
            force_reencode=force_reencode,
            delete_originals=delete_originals,
            skip_failures=skip_failures,
        )
    else:
        _transform_images_multi(
            sample_collection,
            num_workers,
            size=size,
            min_size=min_size,
            max_size=max_size,
            ext=ext,
            force_reencode=force_reencode,
            delete_originals=delete_originals,
            skip_failures=skip_failures,
        )


def _transform_images_single(
    sample_collection,
    size=None,
    min_size=None,
    max_size=None,
    ext=None,
    force_reencode=False,
    delete_originals=False,
    skip_failures=False,
):
    view = sample_collection.select_fields()
    stale_paths = []

    with fou.ProgressBar() as pb:
        for sample in pb(view):
            inpath = sample.filepath

            if ext is not None:
                outpath = os.path.splitext(inpath)[0] + ext
            else:
                outpath = inpath

            did_transform = _transform_image(
                inpath,
                outpath,
                size=size,
                min_size=min_size,
                max_size=max_size,
                force_reencode=force_reencode,
                delete_original=delete_originals,
                skip_failures=skip_failures,
            )

            if outpath != inpath:
                sample.filepath = outpath
                sample.save()
                if delete_originals:
                    stale_paths.append(inpath)
            elif did_transform:
                stale_paths.append(inpath)

    foc.media_cache.clear(filepaths=stale_paths)


def _transform_images_multi(
    sample_collection,
    num_workers,
    size=None,
    min_size=None,
    max_size=None,
    ext=None,
    force_reencode=False,
    delete_originals=False,
    skip_failures=False,
):
    sample_ids, filepaths = sample_collection.values(["id", "filepath"])

    inputs = []
    for sample_id, inpath in zip(sample_ids, filepaths):
        if ext is not None:
            outpath = os.path.splitext(inpath)[0] + ext
        else:
            outpath = inpath

        inputs.append(
            (
                sample_id,
                inpath,
                outpath,
                size,
                min_size,
                max_size,
                force_reencode,
                delete_originals,
                skip_failures,
            )
        )

    view = sample_collection.select_fields()
    stale_paths = []

    with fou.ProgressBar(inputs) as pb:
        with multiprocessing.Pool(processes=num_workers) as pool:
            for sample_id, inpath, outpath, did_transform in pb(
                pool.imap_unordered(_do_transform, inputs)
            ):
                if outpath != inpath:
                    sample = view[sample_id]
                    sample.filepath = outpath
                    sample.save()
                    if delete_originals:
                        stale_paths.append(inpath)
                elif did_transform:
                    stale_paths.append(inpath)

    foc.media_cache.clear(filepaths=stale_paths)


def _do_transform(args):
    sample_id, inpath, outpath = args[:3]
    did_transform = _transform_image(inpath, outpath, *args[3:])
    return sample_id, inpath, outpath, did_transform


def _transform_image(
    inpath,
    outpath,
    size=None,
    min_size=None,
    max_size=None,
    force_reencode=False,
    delete_original=False,
    skip_failures=False,
):
    inpath = fos.normalize_path(inpath)
    outpath = fos.normalize_path(outpath)
    in_ext = os.path.splitext(inpath)[1]
    out_ext = os.path.splitext(outpath)[1]

    did_transform = False

    try:
        if (
            size is not None
            or min_size is not None
            or max_size is not None
            or in_ext != out_ext
            or force_reencode
        ):
            img = read(inpath)
            size = _parse_parameters(img, size, min_size, max_size)

        diff_params = size is not None
        should_reencode = diff_params or force_reencode

        if (inpath == outpath) and should_reencode and not delete_original:
            _inpath = inpath
            inpath = etau.make_unique_path(inpath, suffix="-original")
            fos.move_file(_inpath, inpath)

        diff_path = inpath != outpath

        if diff_params:
            img = etai.resize(img, width=size[0], height=size[1])
            write(img, outpath)
            did_transform = True
        elif force_reencode or (in_ext != out_ext):
            write(img, outpath)
            did_transform = True
        elif diff_path:
            fos.copy_file(inpath, outpath)

        if delete_original and diff_path:
            fos.delete_file(inpath)

    except Exception as e:
        if not skip_failures:
            raise

        logger.warning(e)

    return did_transform


def _parse_parameters(img, size, min_size, max_size):
    isize = (img.shape[1], img.shape[0])

    if size is not None:
        osize = etai.infer_missing_dims(size, isize)
    else:
        osize = isize

    osize = etai.clip_frame_size(osize, min_size=min_size, max_size=max_size)

    return osize if osize != isize else None


def _parse_ext(ext):
    if ext is None:
        return None

    if not ext.startswith("."):
        ext = "." + ext

    return ext.lower()<|MERGE_RESOLUTION|>--- conflicted
+++ resolved
@@ -93,7 +93,6 @@
         skip_failures (False): whether to gracefully continue without raising
             an error if an image cannot be re-encoded
     """
-<<<<<<< HEAD
     fov.validate_image_collection(sample_collection)
 
     _transform_images(
@@ -104,32 +103,6 @@
         num_workers=num_workers,
         skip_failures=skip_failures,
     )
-=======
-    if sample_collection.media_type != fom.IMAGE:
-        raise ValueError(
-            "Sample collection '%s' does not contain images (media_type = "
-            "'%s')" % (sample_collection.name, sample_collection.media_type)
-        )
-
-    if num_workers is None:
-        num_workers = multiprocessing.cpu_count()
-
-    if num_workers <= 1:
-        _transform_images(
-            sample_collection,
-            ext=ext,
-            force_reencode=force_reencode,
-            delete_originals=delete_originals,
-        )
-    else:
-        _transform_images_multi(
-            sample_collection,
-            num_workers,
-            ext=ext,
-            force_reencode=force_reencode,
-            delete_originals=delete_originals,
-        )
->>>>>>> 964f4cf0
 
 
 def transform_images(
@@ -175,7 +148,6 @@
     """
     fov.validate_image_collection(sample_collection)
 
-<<<<<<< HEAD
     _transform_images(
         sample_collection,
         size=size,
@@ -187,32 +159,6 @@
         num_workers=num_workers,
         skip_failures=skip_failures,
     )
-=======
-    if num_workers is None:
-        num_workers = multiprocessing.cpu_count()
-
-    if num_workers <= 1:
-        _transform_images(
-            sample_collection,
-            size=size,
-            min_size=min_size,
-            max_size=max_size,
-            ext=ext,
-            force_reencode=force_reencode,
-            delete_originals=delete_originals,
-        )
-    else:
-        _transform_images_multi(
-            sample_collection,
-            num_workers,
-            size=size,
-            min_size=min_size,
-            max_size=max_size,
-            ext=ext,
-            force_reencode=force_reencode,
-            delete_originals=delete_originals,
-        )
->>>>>>> 964f4cf0
 
 
 def reencode_image(input_path, output_path):
@@ -267,7 +213,7 @@
     if num_workers is None:
         num_workers = multiprocessing.cpu_count()
 
-    if num_workers == 1:
+    if num_workers <= 1:
         _transform_images_single(
             sample_collection,
             size=size,
