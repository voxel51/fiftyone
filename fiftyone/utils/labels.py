"""
Label utilities.

| Copyright 2017-2024, Voxel51, Inc.
| `voxel51.com <https://voxel51.com/>`_
|
"""
import contextlib

import fiftyone.core.labels as fol
import fiftyone.core.storage as fos
import fiftyone.core.utils as fou
import fiftyone.core.validation as fov
<<<<<<< HEAD
import fiftyone.utils.iou as foi
=======
import fiftyone.utils.iou as foui
>>>>>>> 94f1bf18


def objects_to_segmentations(
    sample_collection,
    in_field,
    out_field,
    mask_size=None,
    mask_targets=None,
    thickness=1,
    output_dir=None,
    rel_dir=None,
    overwrite=False,
    save_mask_targets=False,
    progress=None,
):
    """Converts the instance segmentations or polylines in the specified field
    of the collection into semantic segmentation masks.

    Args:
        sample_collection: a
            :class:`fiftyone.core.collections.SampleCollection`
        in_field: the name of the objects field for which to render
            segmentation masks. Supported types are
            :class:`fiftyone.core.labels.Detection`,
            :class:`fiftyone.core.labels.Detections`,
            :class:`fiftyone.core.labels.Polyline`, and
            :class:`fiftyone.core.labels.Polylines`
        out_field: the name of the :class:`fiftyone.core.labels.Segmentation`
            field to populate
        mask_size (None): the ``(width, height)`` at which to render the
            segmentation masks. If not provided, masks will be rendered to
            match the resolution of each input image
        mask_targets (None): a dict mapping pixel values (2D masks) or RGB hex
            strings (3D masks) to label strings defining which object classes
            to render and which pixel values to use for each class. If omitted,
            all objects are rendered with pixel value 255
        thickness (1): the thickness, in pixels, at which to render
            (non-filled) polylines
        output_dir (None): an optional output directory in which to write the
            segmentation images. If none is provided, the segmentations are
            stored in the database
        rel_dir (None): an optional relative directory to strip from each input
            filepath to generate a unique identifier that is joined with
            ``output_dir`` to generate an output path for each segmentation
            image. This argument allows for populating nested subdirectories in
            ``output_dir`` that match the shape of the input paths. The path is
            converted to an absolute path (if necessary) via
            :func:`fiftyone.core.storage.normalize_path`
        overwrite (False): whether to delete ``output_dir`` prior to exporting
            if it exists
        save_mask_targets (False): whether to store the ``mask_targets`` on the
            dataset
        progress (None): whether to render a progress bar (True/False), use the
            default value ``fiftyone.config.show_progress_bars`` (None), or a
            progress callback function to invoke instead
    """
    fov.validate_non_grouped_collection(sample_collection)
    fov.validate_collection_label_fields(
        sample_collection,
        in_field,
        (fol.Detection, fol.Detections, fol.Polyline, fol.Polylines),
    )

    if mask_size is None:
        sample_collection.compute_metadata()

    samples = sample_collection.select_fields(in_field)
    in_field, processing_frames = samples._handle_frame_field(in_field)
    out_field, _ = samples._handle_frame_field(out_field)

    with contextlib.ExitStack() as context:
        if output_dir is not None:
            if overwrite:
                fos.delete_dir(output_dir)

            local_dir = context.enter_context(fos.LocalDir(output_dir, "w"))
            filename_maker = fou.UniqueFilenameMaker(
                output_dir=output_dir,
                rel_dir=rel_dir,
                alt_dir=local_dir,
                idempotent=False,
            )

        for sample in samples.iter_samples(autosave=True, progress=progress):
            if processing_frames:
                images = sample.frames.values()
            else:
                images = [sample]

            if mask_size is not None:
                frame_size = mask_size
            elif processing_frames:
                frame_size = (
                    sample.metadata.frame_width,
                    sample.metadata.frame_height,
                )
            else:
                frame_size = (sample.metadata.width, sample.metadata.height)

            for image in images:
                label = image[in_field]
                if label is None:
                    continue

                segmentation = None

                if isinstance(label, fol.Polyline):
                    label = fol.Polylines(polylines=[label])

                if isinstance(label, fol.Detection):
                    label = fol.Detections(detections=[label])

                if isinstance(label, fol.Polylines):
                    segmentation = label.to_segmentation(
                        frame_size=frame_size,
                        mask_targets=mask_targets,
                        thickness=thickness,
                    )

                if isinstance(label, fol.Detections):
                    segmentation = label.to_segmentation(
                        frame_size=frame_size,
                        mask_targets=mask_targets,
                    )

                if output_dir is not None:
                    mask_path = filename_maker.get_output_path(
                        image.filepath, output_ext=".png"
                    )
                    local_path = filename_maker.get_alt_path(mask_path)

                    segmentation.export_mask(local_path)
                    segmentation.mask = None
                    segmentation.mask_path = mask_path

                image[out_field] = segmentation

    if save_mask_targets and mask_targets is not None:
        if not sample_collection.default_mask_targets:
            sample_collection.default_mask_targets = mask_targets
        else:
            sample_collection.mask_targets[out_field] = mask_targets


def export_segmentations(
    sample_collection,
    in_field,
    output_dir,
    rel_dir=None,
    update=True,
    overwrite=False,
    progress=None,
):
    """Exports the segmentations (or heatmaps) stored as in-database arrays in
    the specified field to images on disk.

    Any labels without in-memory arrays are skipped.

    Args:
        sample_collection: a
            :class:`fiftyone.core.collections.SampleCollection`
        in_field: the name of the
            :class:`fiftyone.core.labels.Segmentation` or
            :class:`fiftyone.core.labels.Heatmap` field
        output_dir: the directory in which to write the images
        rel_dir (None): an optional relative directory to strip from each input
            filepath to generate a unique identifier that is joined with
            ``output_dir`` to generate an output path for each image. This
            argument allows for populating nested subdirectories in
            ``output_dir`` that match the shape of the input paths. The path is
            converted to an absolute path (if necessary) via
            :func:`fiftyone.core.storage.normalize_path`
        update (True): whether to delete the arrays from the database
        overwrite (False): whether to delete ``output_dir`` prior to exporting
            if it exists
        progress (None): whether to render a progress bar (True/False), use the
            default value ``fiftyone.config.show_progress_bars`` (None), or a
            progress callback function to invoke instead
    """
    fov.validate_non_grouped_collection(sample_collection)
    fov.validate_collection_label_fields(
        sample_collection, in_field, (fol.Segmentation, fol.Heatmap)
    )

    samples = sample_collection.select_fields(in_field)
    in_field, processing_frames = samples._handle_frame_field(in_field)

    if overwrite:
        fos.delete_dir(output_dir)

    with fos.LocalDir(output_dir, "w") as local_dir:
        filename_maker = fou.UniqueFilenameMaker(
            output_dir=output_dir,
            rel_dir=rel_dir,
            alt_dir=local_dir,
            idempotent=False,
        )

        for sample in samples.iter_samples(autosave=True, progress=progress):
            if processing_frames:
                images = sample.frames.values()
            else:
                images = [sample]

            for image in images:
                label = image[in_field]
                if label is None:
                    continue

                outpath = filename_maker.get_output_path(
                    image.filepath, output_ext=".png"
                )
                local_path = filename_maker.get_alt_path(outpath)

                if isinstance(label, fol.Heatmap):
                    if label.map is not None:
                        label.export_map(local_path)
                        if update:
                            label.map_path = outpath
                            label.map = None
                else:
                    if label.mask is not None:
                        label.export_mask(local_path)
                        if update:
                            label.mask_path = outpath
                            label.mask = None


def import_segmentations(
    sample_collection,
    in_field,
    update=True,
    delete_images=False,
    progress=None,
):
    """Imports the segmentations (or heatmaps) stored on disk in the specified
    field to in-database arrays.

    Any labels without images on disk are skipped.

    Args:
        sample_collection: a
            :class:`fiftyone.core.collections.SampleCollection`
        in_field: the name of the
            :class:`fiftyone.core.labels.Segmentation` or
            :class:`fiftyone.core.labels.Heatmap` field
        update (True): whether to delete the image paths from the labels
        delete_images (False): whether to delete any imported images from disk
        progress (None): whether to render a progress bar (True/False), use the
            default value ``fiftyone.config.show_progress_bars`` (None), or a
            progress callback function to invoke instead
    """
    fov.validate_non_grouped_collection(sample_collection)
    fov.validate_collection_label_fields(
        sample_collection, in_field, (fol.Segmentation, fol.Heatmap)
    )

    samples = sample_collection.select_fields(in_field)
    samples.download_media(media_fields=in_field)

    in_field, processing_frames = samples._handle_frame_field(in_field)

    with fos.DeleteFiles() as df:
        for sample in samples.iter_samples(autosave=True, progress=progress):
            if processing_frames:
                images = sample.frames.values()
            else:
                images = [sample]

            for image in images:
                label = image[in_field]
                if label is None:
                    continue

                if isinstance(label, fol.Heatmap):
                    if label.map_path is not None:
                        del_path = label.map_path if delete_images else None
                        label.import_map(update=update)
                        if del_path:
                            df.delete(del_path)
                else:
                    if label.mask_path is not None:
                        del_path = label.mask_path if delete_images else None
                        label.import_mask(update=update)
                        if del_path:
                            df.delete(del_path)


def transform_segmentations(
    sample_collection,
    in_field,
    targets_map,
    output_dir=None,
    rel_dir=None,
    update=True,
    update_mask_targets=False,
    overwrite=False,
    progress=None,
):
    """Transforms the segmentations in the given field according to the
    provided targets map.

    This method can be used to transform between grayscale and RGB masks, or it
    can be used to edit the pixel values or colors of masks without changing
    the number of channels.

    Note that any pixel values not in ``targets_map`` will be zero in the
    transformed masks.

    Args:
        sample_collection: a
            :class:`fiftyone.core.collections.SampleCollection`
        in_field: the name of the :class:`fiftyone.core.labels.Segmentation`
            field
        targets_map: a dict mapping existing pixel values (2D masks) or RGB hex
            strings (3D masks) to new pixel values or RGB hex strings to use.
            You may convert between grayscale and RGB using this argument
        output_dir (None): an optional directory in which to write the
            transformed images
        rel_dir (None): an optional relative directory to strip from each input
            filepath to generate a unique identifier that is joined with
            ``output_dir`` to generate an output path for each image. This
            argument allows for populating nested subdirectories in
            ``output_dir`` that match the shape of the input paths. The path is
            converted to an absolute path (if necessary) via
            :func:`fiftyone.core.storage.normalize_path`
        update (True): whether to update the mask paths on the instances
        update_mask_targets (False): whether to update the mask targets on the
            dataset to reflect the transformed targets
        overwrite (False): whether to delete ``output_dir`` prior to exporting
            if it exists
        progress (None): whether to render a progress bar (True/False), use the
            default value ``fiftyone.config.show_progress_bars`` (None), or a
            progress callback function to invoke instead
    """
    fov.validate_non_grouped_collection(sample_collection)
    fov.validate_collection_label_fields(
        sample_collection, in_field, fol.Segmentation
    )

    if output_dir is not None:
        sample_collection.download_media(media_fields=in_field)
    else:
        mask_field = in_field + ".mask_path"
        mask_paths = sample_collection.values(mask_field, unwind=True)
        local_paths = sample_collection.get_local_paths(in_field)
        local_map = dict(zip(mask_paths, local_paths))

    samples = sample_collection.select_fields(in_field)
    in_field, processing_frames = samples._handle_frame_field(in_field)

    with contextlib.ExitStack() as context:
        if output_dir is not None:
            if overwrite:
                fos.delete_dir(output_dir)

            local_dir = context.enter_context(fos.LocalDir(output_dir, "w"))
            filename_maker = fou.UniqueFilenameMaker(
                output_dir=output_dir,
                rel_dir=rel_dir,
                alt_dir=local_dir,
                idempotent=False,
            )
        else:
            writer = context.enter_context(fos.FileWriter())

        for sample in samples.iter_samples(autosave=True, progress=progress):
            if processing_frames:
                images = sample.frames.values()
            else:
                images = [sample]

            for image in images:
                label = image[in_field]
                if label is None:
                    continue

                if output_dir is not None:
                    mask_path = filename_maker.get_output_path(
                        image.filepath, output_ext=".png"
                    )
                    local_path = filename_maker.get_alt_path(mask_path)
                else:
                    mask_path = label.mask_path
                    local_path = local_map[mask_path]
                    writer.register_local_path(mask_path, local_path)

                _mask = label.transform_mask(targets_map, outpath=local_path)

                if update:
                    if mask_path is not None:
                        label.mask = None
                        label.mask_path = mask_path
                    else:
                        label.mask = _mask

    if update_mask_targets:
        mask_targets = sample_collection.mask_targets.get(in_field, None)
        if mask_targets is not None:
            sample_collection.mask_targets[in_field] = _transform_mask_targets(
                mask_targets, targets_map
            )
        else:
            mask_targets = sample_collection.default_mask_targets
            if mask_targets:
                sample_collection.default_mask_targets = (
                    _transform_mask_targets(mask_targets, targets_map)
                )


def _transform_mask_targets(mask_targets, targets_map):
    _mask_targets = {}
    for k, v in targets_map.items():
        label = mask_targets.get(k, None)
        if label is not None:
            _mask_targets[v] = label

    return _mask_targets


def segmentations_to_detections(
    sample_collection,
    in_field,
    out_field,
    mask_targets=None,
    mask_types="stuff",
    progress=None,
):
    """Converts the semantic segmentations masks in the specified field of the
    collection into :class:`fiftyone.core.labels.Detections` with instance
    masks populated.

    Each ``"stuff"`` class will be converted to a single
    :class:`fiftyone.core.labels.Detection` whose instance mask spans all
    region(s) of the class.

    Each ``"thing"`` class will result in one
    :class:`fiftyone.core.labels.Detection` instance per connected region of
    that class in the segmentation.

    Args:
        sample_collection: a
            :class:`fiftyone.core.collections.SampleCollection`
        in_field: the name of the :class:`fiftyone.core.labels.Segmentation`
            field to convert
        out_field: the name of the
            :class:`fiftyone.core.labels.Detections` field to populate
        mask_targets (None): a dict mapping pixel values (2D masks) or RGB hex
            strings (3D masks) to label strings defining which object classes
            to label and which pixel values to use for each class. If omitted,
            all labels are assigned to the pixel values
        mask_types ("stuff"): whether the classes are ``"stuff"`` (amorphous
            regions of pixels) or ``"thing"`` (connected regions, each
            representing an instance of the thing). Can be any of the
            following:

            -   ``"stuff"`` if all classes are stuff classes
            -   ``"thing"`` if all classes are thing classes
            -   a dict mapping pixel values (2D masks) or RGB hex strings (3D
                masks) to ``"stuff"`` or ``"thing"`` for each class
        progress (None): whether to render a progress bar (True/False), use the
            default value ``fiftyone.config.show_progress_bars`` (None), or a
            progress callback function to invoke instead
    """
    fov.validate_non_grouped_collection(sample_collection)
    fov.validate_collection_label_fields(
        sample_collection,
        in_field,
        fol.Segmentation,
    )

    samples = sample_collection.select_fields(in_field)
    samples.download_media(media_fields=in_field)

    in_field, processing_frames = samples._handle_frame_field(in_field)
    out_field, _ = samples._handle_frame_field(out_field)

    for sample in samples.iter_samples(autosave=True, progress=progress):
        if processing_frames:
            images = sample.frames.values()
        else:
            images = [sample]

        for image in images:
            label = image[in_field]
            if label is None:
                continue

            image[out_field] = label.to_detections(
                mask_targets=mask_targets, mask_types=mask_types
            )


def instances_to_polylines(
    sample_collection,
    in_field,
    out_field,
    tolerance=2,
    filled=True,
    progress=None,
):
    """Converts the instance segmentations in the specified field of the
    collection into :class:`fiftyone.core.labels.Polylines` instances.

    For detections with masks, the returned polylines will trace the boundaries
    of the masks; otherwise, the polylines will trace the bounding boxes
    themselves.

    Args:
        sample_collection: a
            :class:`fiftyone.core.collections.SampleCollection`
        in_field: the name of the :class:`fiftyone.core.labels.Detections`
            field to convert
        out_field: the name of the :class:`fiftyone.core.labels.Polylines`
            field to populate
        tolerance (2): a tolerance, in pixels, when generating approximate
            polylines for each region. Typical values are 1-3 pixels
        filled (True): whether the polylines should be filled
        progress (None): whether to render a progress bar (True/False), use the
            default value ``fiftyone.config.show_progress_bars`` (None), or a
            progress callback function to invoke instead
    """
    fov.validate_non_grouped_collection(sample_collection)
    fov.validate_collection_label_fields(
        sample_collection,
        in_field,
        fol.Detections,
    )

    samples = sample_collection.select_fields(in_field)
    in_field, processing_frames = samples._handle_frame_field(in_field)
    out_field, _ = samples._handle_frame_field(out_field)

    for sample in samples.iter_samples(autosave=True, progress=progress):
        if processing_frames:
            images = sample.frames.values()
        else:
            images = [sample]

        for image in images:
            label = image[in_field]
            if label is None:
                continue

            image[out_field] = label.to_polylines(
                tolerance=tolerance, filled=filled
            )


def segmentations_to_polylines(
    sample_collection,
    in_field,
    out_field,
    mask_targets=None,
    mask_types="stuff",
    tolerance=2,
    progress=None,
):
    """Converts the semantic segmentations masks in the specified field of the
    collection into :class:`fiftyone.core.labels.Polylines` instances.

    Each ``"stuff"`` class will be converted to a single
    :class:`fiftyone.core.labels.Polylines` that may contain multiple disjoint
    shapes capturing the class.

    Each ``"thing"`` class will result in one
    :class:`fiftyone.core.labels.Polylines` instance per connected region of
    that class.

    Args:
        sample_collection: a
            :class:`fiftyone.core.collections.SampleCollection`
        in_field: the name of the :class:`fiftyone.core.labels.Segmentation`
            field to convert
        out_field: the name of the
            :class:`fiftyone.core.labels.Polylines` field to populate
        mask_targets (None): a dict mapping pixel values (2D masks) or RGB hex
            strings (3D masks) to label strings defining which object classes
            to label and which pixel values to use for each class. If omitted,
            all labels are assigned to the pixel values
        mask_types ("stuff"): whether the classes are ``"stuff"`` (amorphous
            regions of pixels) or ``"thing"`` (connected regions, each
            representing an instance of the thing). Can be any of the
            following:

            -   ``"stuff"`` if all classes are stuff classes
            -   ``"thing"`` if all classes are thing classes
            -   a dict mapping pixel values (2D masks) or RGB hex strings (3D
                masks) to ``"stuff"`` or ``"thing"`` for each class
        tolerance (2): a tolerance, in pixels, when generating approximate
                polylines for each region. Typical values are 1-3 pixels
        progress (None): whether to render a progress bar (True/False), use the
            default value ``fiftyone.config.show_progress_bars`` (None), or a
            progress callback function to invoke instead
    """
    fov.validate_non_grouped_collection(sample_collection)
    fov.validate_collection_label_fields(
        sample_collection,
        in_field,
        fol.Segmentation,
    )

    samples = sample_collection.select_fields(in_field)
    samples.download_media(media_fields=in_field)

    in_field, processing_frames = samples._handle_frame_field(in_field)
    out_field, _ = samples._handle_frame_field(out_field)

    for sample in samples.iter_samples(autosave=True, progress=progress):
        if processing_frames:
            images = sample.frames.values()
        else:
            images = [sample]

        for image in images:
            label = image[in_field]
            if label is None:
                continue

            image[out_field] = label.to_polylines(
                mask_targets=mask_targets,
                mask_types=mask_types,
                tolerance=tolerance,
            )


def classification_to_detections(
    sample_collection, in_field, out_field, progress=None
):
    """Converts the :class:`fiftyone.core.labels.Classification` field of the
    collection into a :class:`fiftyone.core.labels.Detections` field containing
    a single detection whose bounding box spans the entire image.

    Args:
        sample_collection: a
            :class:`fiftyone.core.collections.SampleCollection`
        in_field: the name of the :class:`fiftyone.core.labels.Classification`
            field
        out_field: the name of the :class:`fiftyone.core.labels.Detections`
            field to populate
        progress (None): whether to render a progress bar (True/False), use the
            default value ``fiftyone.config.show_progress_bars`` (None), or a
            progress callback function to invoke instead
    """
    fov.validate_non_grouped_collection(sample_collection)
    fov.validate_collection_label_fields(
        sample_collection, in_field, fol.Classification
    )

    samples = sample_collection.select_fields(in_field)
    in_field, processing_frames = samples._handle_frame_field(in_field)
    out_field, _ = samples._handle_frame_field(out_field)

    for sample in samples.iter_samples(autosave=True, progress=progress):
        if processing_frames:
            images = sample.frames.values()
        else:
            images = [sample]

        for image in images:
            label = image[in_field]
            if label is None:
                continue

            detection = fol.Detection(
                label=label.label,
                bounding_box=[0, 0, 1, 1],  # entire image
                confidence=label.confidence,
            )
            image[out_field] = fol.Detections(detections=[detection])


def classifications_to_detections(
    sample_collection, in_field, out_field, progress=None
):
    """Converts the :class:`fiftyone.core.labels.Classifications` field of the
    collection into a :class:`fiftyone.core.labels.Detections` field containing
    detections whose bounding boxes span the entire image with one detection
    for each classification.

    Args:
        sample_collection: a
            :class:`fiftyone.core.collections.SampleCollection`
        in_field: the name of the :class:`fiftyone.core.labels.Classifications`
            field
        out_field: the name of the :class:`fiftyone.core.labels.Detections`
            field to populate
        progress (None): whether to render a progress bar (True/False), use the
            default value ``fiftyone.config.show_progress_bars`` (None), or a
            progress callback function to invoke instead
    """
    fov.validate_non_grouped_collection(sample_collection)
    fov.validate_collection_label_fields(
        sample_collection, in_field, fol.Classifications
    )

    samples = sample_collection.select_fields(in_field)
    in_field, processing_frames = samples._handle_frame_field(in_field)
    out_field, _ = samples._handle_frame_field(out_field)

    for sample in samples.iter_samples(autosave=True, progress=progress):
        if processing_frames:
            images = sample.frames.values()
        else:
            images = [sample]

        for image in images:
            detections = []
            classifications = image[in_field]
            if classifications is None:
                continue

            for label in classifications.classifications:
                if label is None:
                    continue

                detection = fol.Detection(
                    label=label.label,
                    bounding_box=[0, 0, 1, 1],  # entire image
                    confidence=label.confidence,
                )
                detections.append(detection)

            image[out_field] = fol.Detections(detections=detections)


def perform_nms(
    sample_collection,
    in_field,
    out_field=None,
    iou_thresh=0.5,
    confidence_thresh=None,
    classwise=True,
    progress=None,
):
    """Performs non-maximum suppression (NMS) on the specified
    :class:`fiftyone.core.labels.Detections` field.

    NMS is a post-processing technique used in object detection to eliminate
    duplicate detections and select the most relevant detected objects. This
    helps reduce false positives.

    Args:
        sample_collection: a
            :class:`fiftyone.core.collections.SampleCollection`
        in_field: the name of the :class:`fiftyone.core.labels.Detections`
            field
        out_field (None): the name of the
            :class:`fiftyone.core.labels.Detections` field to populate. If not
            specified, the input field is updated in-place
        iou_thresh (0.5): an intersection over union (IoU) threshold to use.
            This determines the minimum overlap required between bounding boxes
            to be considered duplicates. Bounding boxes with IoU values greater
            than or equal to this threshold will be suppressed
        confidence_thresh (None): a minimum confidence score required for a
            detection to be considered valid. Detections with confidence scores
            lower than this threshold will be discarded
        classwise (True): whether to treat each class ``label`` separately
            (True) or suppress all detections jointly (False)
        progress (None): whether to render a progress bar (True/False), use the
            default value ``fiftyone.config.show_progress_bars`` (None), or a
            progress callback function to invoke instead
    """
<<<<<<< HEAD
=======
    fov.validate_non_grouped_collection(sample_collection)
>>>>>>> 94f1bf18
    fov.validate_collection_label_fields(
        sample_collection, in_field, fol.Detections
    )

    if out_field is None:
        out_field = in_field

    samples = sample_collection.select_fields(in_field)
<<<<<<< HEAD

    for sample in samples.iter_samples(autosave=True, progress=progress):
        detections = sample[in_field]
        if detections is not None:
            _detections = detections.detections.copy()
            nms_detections = _perform_nms(
                _detections,
                iou_thresh=iou_thresh,
                confidence_thresh=confidence_thresh,
                classwise=classwise,
            )
            sample[out_field] = fol.Detections(detections=nms_detections)
=======
    in_field, processing_frames = samples._handle_frame_field(in_field)
    out_field, _ = samples._handle_frame_field(out_field)

    for sample in samples.iter_samples(autosave=True, progress=progress):
        if processing_frames:
            images = sample.frames.values()
        else:
            images = [sample]

        for image in images:
            detections = image[in_field]
            if detections is not None:
                _detections = detections.detections.copy()
                nms_detections = _perform_nms(
                    _detections,
                    iou_thresh=iou_thresh,
                    confidence_thresh=confidence_thresh,
                    classwise=classwise,
                )
                image[out_field] = fol.Detections(detections=nms_detections)
>>>>>>> 94f1bf18


def _perform_nms(
    detections, iou_thresh=0.5, confidence_thresh=None, classwise=True
):
    detections.sort(
        key=lambda d: (d.confidence is not None, d.confidence),
        reverse=True,
    )

    if confidence_thresh is not None:
        detections = [
            d
            for d in detections
            if d.confidence is not None and d.confidence >= confidence_thresh
        ]

    nms_detections = []
    while detections:
        # Pick the detection with highest confidence
        d0 = detections.pop(0)
        nms_detections.append(d0)

        # Compare with other detections for NMS
        rm_inds = []
        for i, d in enumerate(detections):
            if classwise and d.label != d0.label:
                continue

<<<<<<< HEAD
            iou = foi.compute_bbox_iou(d0, d)
=======
            iou = foui.compute_bbox_iou(d0, d)
>>>>>>> 94f1bf18
            if iou >= iou_thresh:
                rm_inds.append(i)

        for i in reversed(rm_inds):
            del detections[i]

    return nms_detections<|MERGE_RESOLUTION|>--- conflicted
+++ resolved
@@ -11,11 +11,7 @@
 import fiftyone.core.storage as fos
 import fiftyone.core.utils as fou
 import fiftyone.core.validation as fov
-<<<<<<< HEAD
-import fiftyone.utils.iou as foi
-=======
 import fiftyone.utils.iou as foui
->>>>>>> 94f1bf18
 
 
 def objects_to_segmentations(
@@ -779,10 +775,7 @@
             default value ``fiftyone.config.show_progress_bars`` (None), or a
             progress callback function to invoke instead
     """
-<<<<<<< HEAD
-=======
-    fov.validate_non_grouped_collection(sample_collection)
->>>>>>> 94f1bf18
+    fov.validate_non_grouped_collection(sample_collection)
     fov.validate_collection_label_fields(
         sample_collection, in_field, fol.Detections
     )
@@ -791,20 +784,6 @@
         out_field = in_field
 
     samples = sample_collection.select_fields(in_field)
-<<<<<<< HEAD
-
-    for sample in samples.iter_samples(autosave=True, progress=progress):
-        detections = sample[in_field]
-        if detections is not None:
-            _detections = detections.detections.copy()
-            nms_detections = _perform_nms(
-                _detections,
-                iou_thresh=iou_thresh,
-                confidence_thresh=confidence_thresh,
-                classwise=classwise,
-            )
-            sample[out_field] = fol.Detections(detections=nms_detections)
-=======
     in_field, processing_frames = samples._handle_frame_field(in_field)
     out_field, _ = samples._handle_frame_field(out_field)
 
@@ -825,7 +804,6 @@
                     classwise=classwise,
                 )
                 image[out_field] = fol.Detections(detections=nms_detections)
->>>>>>> 94f1bf18
 
 
 def _perform_nms(
@@ -855,11 +833,7 @@
             if classwise and d.label != d0.label:
                 continue
 
-<<<<<<< HEAD
-            iou = foi.compute_bbox_iou(d0, d)
-=======
             iou = foui.compute_bbox_iou(d0, d)
->>>>>>> 94f1bf18
             if iou >= iou_thresh:
                 rm_inds.append(i)
 
