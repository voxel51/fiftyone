"""
Utilities for working with datasets in
`VOC format <http://host.robots.ox.ac.uk/pascal/VOC>`_.

| Copyright 2017-2021, Voxel51, Inc.
| `voxel51.com <https://voxel51.com/>`_
|
"""
import logging
import os

import jinja2

import eta.core.utils as etau

import fiftyone.constants as foc
import fiftyone.core.labels as fol
import fiftyone.core.metadata as fom
import fiftyone.core.utils as fou
import fiftyone.utils.data as foud


logger = logging.getLogger(__name__)


<<<<<<< HEAD
=======
class VOCDetectionSampleParser(foud.ImageDetectionSampleParser):
    """Parser for samples in
    `VOC detection format <http://host.robots.ox.ac.uk/pascal/VOC>`_.

    This implementation supports samples that are
    ``(image_or_path, annotations_or_path)`` tuples, where:

        - ``image_or_path`` is either an image that can be converted to numpy
          format via ``np.asarray()`` or the path to an image on disk

        - ``annotations_or_path`` is either a JSON dictionary of annotations
          in the following format::

            {
                "annotation": {
                    ...
                    "object": [
                        {
                            "name": "chair",
                            "pose": "Frontal",
                            "truncated": "0",
                            "difficult": "0",
                            "occluded": "0",
                            "bndbox": {
                                "xmin": "263",
                                "ymin": "211",
                                "xmax": "324",
                                "ymax": "339"
                            },
                            ...
                        },
                        ...
                    ],
                    ...
                }
            }

          or the path to a VOC annotations XML file on disk. Or, for unlabeled
          images, ``annotations_or_path`` can be ``None``.

    See :class:`fiftyone.types.dataset_types.VOCDetectionDataset` for more
    format details.
    """

    def __init__(self):
        super().__init__(
            label_field=None,
            bounding_box_field=None,
            confidence_field=None,
            attributes_field=None,
            classes=None,
            normalized=True,  # True b/c image is not required to parse label
        )

    def _parse_label(self, target, img=None):
        if target is None:
            return None

        if etau.is_str(target):
            annotation = VOCAnnotation.from_xml(target)
        else:
            annotation = VOCAnnotation.from_dict(target)

        return annotation.to_detections()


>>>>>>> 83d2c719
class VOCDetectionDatasetImporter(
    foud.LabeledImageDatasetImporter, foud.ImportPathsMixin
):
    """Importer for VOC detection datasets stored on disk.

    See :class:`fiftyone.types.dataset_types.VOCDetectionDataset` for format
    details.

    Args:
        dataset_dir (None): the dataset directory
        data_path (None): an optional parameter that enables explicit control
            over the location of the media. Can be any of the following:

<<<<<<< HEAD
            -   a folder name like "data" or "data/" specifying a subfolder of
                ``dataset_dir`` where the media files reside
            -   an absolute directory path where the media files reside. In
                this case, the ``dataset_dir`` has no effect on the location of
                the data
            -   a filename like "data.json" specifying the filename of the JSON
                data manifest file in ``dataset_dir``
=======
            -   a folder name like ``"data"`` or ``"data/"`` specifying a
                subfolder of ``dataset_dir`` where the media files reside
            -   an absolute directory path where the media files reside. In
                this case, the ``dataset_dir`` has no effect on the location of
                the data
            -   a filename like ``"data.json"`` specifying the filename of the
                JSON data manifest file in ``dataset_dir``
>>>>>>> 83d2c719
            -   an absolute filepath specifying the location of the JSON data
                manifest. In this case, ``dataset_dir`` has no effect on the
                location of the data

            If None, this parameter will default to whichever of ``data/`` or
            ``data.json`` exists in the dataset directory
        labels_path (None): an optional parameter that enables explicit control
            over the location of the labels. Can be any of the following:

<<<<<<< HEAD
            -   a folder name like "labels" or "labels/" specifying the
=======
            -   a folder name like ``"labels"`` or ``"labels/"`` specifying the
>>>>>>> 83d2c719
                location of the labels in ``dataset_dir``
            -   an absolute folder path to the labels. In this case,
                ``dataset_dir`` has no effect on the location of the labels

            If None, the parameter will default to ``labels/``
        include_all_data (False): whether to generate samples for all images in
            the data directory (True) rather than only creating samples for
            images with label entries (False)
        shuffle (False): whether to randomly shuffle the order in which the
            samples are imported
        seed (None): a random seed to use when shuffling
        max_samples (None): a maximum number of samples to import. By default,
            all samples are imported
    """

    def __init__(
        self,
        dataset_dir=None,
        data_path=None,
        labels_path=None,
        include_all_data=False,
        shuffle=False,
        seed=None,
        max_samples=None,
    ):
        data_path = self._parse_data_path(
            dataset_dir=dataset_dir, data_path=data_path, default="data/",
        )

        labels_path = self._parse_labels_path(
            dataset_dir=dataset_dir,
            labels_path=labels_path,
            default="labels/",
        )

        super().__init__(
            dataset_dir=dataset_dir,
            shuffle=shuffle,
            seed=seed,
            max_samples=max_samples,
        )

        self.data_path = data_path
        self.labels_path = labels_path
        self.include_all_data = include_all_data

        self._image_paths_map = None
        self._labels_paths_map = None
        self._uuids = None
        self._iter_uuids = None
        self._num_samples = None

    def __iter__(self):
        self._iter_uuids = iter(self._uuids)
        return self

    def __len__(self):
        return self._num_samples

    def __next__(self):
        uuid = next(self._iter_uuids)

        labels_path = self._labels_paths_map.get(uuid, None)
        if labels_path:
            # Labeled image

            annotation = load_voc_detection_annotations(labels_path)

            # Use image filename from annotation file if possible
            if annotation.filename:
                _uuid = os.path.splitext(annotation.filename)[0]
            elif annotation.path:
                _uuid = os.path.splitext(os.path.basename(annotation.path))[0]
            else:
                _uuid = None

            if _uuid not in self._image_paths_map:
                _uuid = uuid

            if uuid in self._image_paths_map:
                image_path = self._image_paths_map[uuid]
            elif annotation.path and os.path.isfile(annotation.path):
                image_path = annotation.path
            else:
                raise ValueError("No image found for sample '%s'" % _uuid)

            if annotation.metadata is None:
                annotation.metadata = fom.ImageMetadata.build_for(image_path)

            image_metadata = annotation.metadata

            detections = annotation.to_detections()
        else:
            # Unlabeled image
            image_path = self._image_paths_map[uuid]
            image_metadata = fom.ImageMetadata.build_for(image_path)
            detections = None

        return image_path, image_metadata, detections

    @property
    def has_dataset_info(self):
        return False

    @property
    def has_image_metadata(self):
        return True

    @property
    def label_cls(self):
        return fol.Detections

    def setup(self):
        self._image_paths_map = self._load_data_map(
            self.data_path, ignore_exts=True
        )

        if self.labels_path is not None and os.path.isdir(self.labels_path):
            self._labels_paths_map = {
                os.path.splitext(os.path.basename(p))[0]: p
                for p in etau.list_files(self.labels_path, abs_paths=True)
            }
        else:
            self._labels_paths_map = {}

        uuids = set(self._labels_paths_map.keys())

        if self.include_all_data:
            uuids.update(self._image_paths_map.keys())

        self._uuids = self._preprocess_list(sorted(uuids))
        self._num_samples = len(self._uuids)


class VOCDetectionDatasetExporter(
    foud.LabeledImageDatasetExporter, foud.ExportPathsMixin
):
    """Exporter that writes VOC detection datasets to disk.

    See :class:`fiftyone.types.dataset_types.VOCDetectionDataset` for format
    details.

    Args:
        export_dir (None): the directory to write the export. This has no
            effect if ``data_path`` and ``labels_path`` are absolute paths
        data_path (None): an optional parameter that enables explicit control
            over the location of the exported media. Can be any of the
            following:

<<<<<<< HEAD
            -   a folder name like "data" or "data/" specifying a subfolder of
                ``export_dir`` in which to export the media
            -   an absolute directory path in which to export the media. In
                this case, the ``export_dir`` has no effect on the location of
                the data
            -   a JSON filename like "data.json" specifying the filename of the
                manifest file in ``export_dir`` generated when ``export_media``
                is ``"manifest"``
=======
            -   a folder name like ``"data"`` or ``"data/"`` specifying a
                subfolder of ``export_dir`` in which to export the media
            -   an absolute directory path in which to export the media. In
                this case, the ``export_dir`` has no effect on the location of
                the data
            -   a JSON filename like ``"data.json"`` specifying the filename of
                the manifest file in ``export_dir`` generated when
                ``export_media`` is ``"manifest"``
>>>>>>> 83d2c719
            -   an absolute filepath specifying the location to write the JSON
                manifest file when ``export_media`` is ``"manifest"``. In this
                case, ``export_dir`` has no effect on the location of the data

            If None, the default value of this parameter will be chosen based
            on the value of the ``export_media`` parameter
        labels_path (None): an optional parameter that enables explicit control
            over the location of the exported labels. Can be any of the
            following:

<<<<<<< HEAD
            -   a folder name like "labels" or "labels/" specifying the
=======
            -   a folder name like ``"labels"`` or ``"labels/"`` specifying the
>>>>>>> 83d2c719
                location in ``export_dir`` in which to export the labels
            -   an absolute folder path to which to export the labels. In this
                case, the ``export_dir`` has no effect on the location of the
                labels

            If None, the labels will be exported into ``export_dir`` using the
            default folder name
        export_media (None): controls how to export the raw media. The
            supported values are:

            -   ``True``: copy all media files into the output directory
            -   ``False``: don't export media
            -   ``"move"``: move all media files into the output directory
            -   ``"symlink"``: create symlinks to the media files in the output
                directory
            -   ``"manifest"``: create a ``data.json`` in the output directory
                that maps UUIDs used in the labels files to the filepaths of
                the source media, rather than exporting the actual media

            If None, the default value of this parameter will be chosen based
            on the value of the ``data_path`` parameter
        image_format (None): the image format to use when writing in-memory
            images to disk. By default, ``fiftyone.config.default_image_ext``
            is used
    """

    def __init__(
        self,
        export_dir=None,
        data_path=None,
        labels_path=None,
        export_media=None,
        image_format=None,
    ):
        data_path, export_media = self._parse_data_path(
            export_dir=export_dir,
            data_path=data_path,
            export_media=export_media,
            default="data/",
        )

        labels_path = self._parse_labels_path(
            export_dir=export_dir, labels_path=labels_path, default="labels/",
        )

        super().__init__(export_dir=export_dir)

        self.data_path = data_path
        self.labels_path = labels_path
        self.export_media = export_media
        self.image_format = image_format

        self._writer = None
        self._media_exporter = None

    @property
    def requires_image_metadata(self):
        return True

    @property
    def label_cls(self):
        return fol.Detections

    def setup(self):
        self._writer = VOCAnnotationWriter()
        self._media_exporter = foud.ImageExporter(
            self.export_media,
            export_path=self.data_path,
            default_ext=self.image_format,
            ignore_exts=True,
        )
        self._media_exporter.setup()

        etau.ensure_dir(self.labels_path)

    def export_sample(self, image_or_path, detections, metadata=None):
        if metadata is None and detections is not None:
            metadata = fom.ImageMetadata.build_for(image_or_path)

        out_image_path, uuid = self._media_exporter.export(image_or_path)

        if detections is None:
            return

        out_anno_path = os.path.join(self.labels_path, uuid + ".xml")

        annotation = VOCAnnotation.from_labeled_image(
            out_image_path, metadata, detections
        )
        self._writer.write(annotation, out_anno_path)

    def close(self):
        self._media_exporter.close()


class VOCAnnotation(object):
    """Class representing a VOC annotations file.

    Args:
        path (None): the path to the image on disk
        folder (None): the name of the folder containing the image
        filename (None): the image filename
        segmented (None): whether the objects are segmented
        metadata (None): a :class:`fiftyone.core.metadata.ImageMetadata`
            instance
        objects (None): a list of :class:`VOCObject` instances
    """

    def __init__(
        self,
        path=None,
        folder=None,
        filename=None,
        segmented=None,
        metadata=None,
        objects=None,
    ):
        if folder is None and path:
            folder = os.path.basename(os.path.dirname(path))

        if filename is None and path:
            filename = os.path.basename(path)

        self.path = path
        self.folder = folder
        self.filename = filename
        self.segmented = segmented
        self.metadata = metadata
        self.objects = objects or []

    def to_detections(self):
        """Returns a :class:`fiftyone.core.labels.Detections` representation of
        the objects in the annotation.

        Returns:
            a :class:`fiftyone.core.labels.Detections`
        """
        if self.metadata is None:
            raise ValueError(
                "Must have metadata in order to convert to `Detections` format"
            )

        frame_size = (self.metadata.width, self.metadata.height)
        detections = [obj.to_detection(frame_size) for obj in self.objects]
        return fol.Detections(detections=detections)

    @classmethod
    def from_labeled_image(cls, image_path, metadata, detections):
        """Creates a :class:`VOCAnnotation` instance for the given labeled
        image data.

        Args:
            image_path: the path to the image on disk
            metadata: a :class:`fiftyone.core.metadata.ImageMetadata` instance
                for the image
            detections: a :class:`fiftyone.core.labels.Detections`

        Returns:
            a :class:`VOCAnnotation`
        """
        objects = []
        for detection in detections.detections:
            obj = VOCObject.from_detection(detection, metadata)
            objects.append(obj)

        return cls(path=image_path, metadata=metadata, objects=objects)

    @classmethod
    def from_xml(cls, xml_path):
        """Creates a :class:`VOCAnnotation` instance from an XML annotations
        file.

        Args:
            xml_path: the path to the XML file

        Returns:
            a :class:`VOCAnnotation`
        """
        d = fou.load_xml_as_json_dict(xml_path)
        return cls.from_dict(d)

    @classmethod
    def from_dict(cls, d):
        """Creates a :class:`VOCAnnotation` instance from a JSON dict
        representation.

        Args:
            d: a JSON dict

        Returns:
            a :class:`VOCAnnotation`
        """
        annotation = d["annotation"]

        path = annotation.get("path", None)
        folder = annotation.get("folder", None)
        filename = annotation.get("filename", None)
        segmented = annotation.get("segmented", None)

        if "size" in annotation:
            size = annotation["size"]
            metadata = fom.ImageMetadata(
                width=int(size["width"]),
                height=int(size["height"]),
                num_channels=int(size["depth"]),
            )
        else:
            metadata = None

        _objects = _ensure_list(annotation.get("object", []))
        objects = [VOCObject.from_annotation_dict(do) for do in _objects]

        return cls(
            path=path,
            folder=folder,
            filename=filename,
            segmented=segmented,
            metadata=metadata,
            objects=objects,
        )


class VOCObject(object):
    """An object in VOC detection format.

    Args:
        name: the object label
        bndbox: a :class:`VOCBoundingBox`
        pose (None): the pose of the object
        truncated (None): whether the object is truncated
        difficult (None): whether the object is difficult
        occluded (None): whether the object is occluded
    """

    def __init__(
        self,
        name,
        bndbox,
        pose=None,
        truncated=None,
        difficult=None,
        occluded=None,
    ):
        self.name = name
        self.bndbox = bndbox
        self.pose = pose
        self.truncated = truncated
        self.difficult = difficult
        self.occluded = occluded

    @classmethod
    def from_annotation_dict(cls, d):
        """Creates a :class:`VOCObject` from a VOC annotation dict.

        Args:
            d: an annotation dict

        Returns:
            a :class:`VOCObject`
        """
        name = d["name"]
        bndbox = VOCBoundingBox.from_bndbox_dict(d["bndbox"])
        pose = d.get("pose", None)
        truncated = d.get("truncated", None)
        difficult = d.get("difficult", None)
        occluded = d.get("occluded", None)
        return cls(
            name,
            bndbox,
            pose=pose,
            truncated=truncated,
            difficult=difficult,
            occluded=occluded,
        )

    @classmethod
    def from_detection(cls, detection, metadata):
        """Creates a :class:`VOCObject` from a
        :class:`fiftyone.core.labels.Detection`.

        Args:
            detection: a :class:`fiftyone.core.labels.Detection`
            metadata: a :class:`fiftyone.core.metadata.ImageMetadata` instance
                for the image

        Returns:
            a :class:`VOCObject`
        """
        name = detection.label

        frame_size = (metadata.width, metadata.height)
        bndbox = VOCBoundingBox.from_detection_format(
            detection.bounding_box, frame_size
        )

        pose = detection.get_attribute_value("pose", None)
        truncated = detection.get_attribute_value("truncated", None)
        difficult = detection.get_attribute_value("difficult", None)
        occluded = detection.get_attribute_value("occluded", None)

        return cls(
            name,
            bndbox,
            pose=pose,
            truncated=truncated,
            difficult=difficult,
            occluded=occluded,
        )

    def to_detection(self, frame_size):
        """Returns a :class:`fiftyone.core.labels.Detection` representation of
        the object.

        Args:
            frame_size: the ``(width, height)`` of the image

        Returns:
            a :class:`fiftyone.core.labels.Detection`
        """
        label = self.name
        bounding_box = self.bndbox.to_detection_format(frame_size)
        detection = fol.Detection(label=label, bounding_box=bounding_box)

        if self.pose is not None:
            # pylint: disable=unsupported-assignment-operation
            detection.attributes["pose"] = fol.CategoricalAttribute(
                value=self.pose
            )

        if self.truncated is not None:
            # pylint: disable=unsupported-assignment-operation
            detection.attributes["truncated"] = fol.CategoricalAttribute(
                value=self.truncated
            )

        if self.difficult is not None:
            # pylint: disable=unsupported-assignment-operation
            detection.attributes["difficult"] = fol.CategoricalAttribute(
                value=self.difficult
            )

        if self.occluded is not None:
            # pylint: disable=unsupported-assignment-operation
            detection.attributes["occluded"] = fol.CategoricalAttribute(
                value=self.occluded
            )

        return detection


class VOCBoundingBox(object):
    """A bounding box in VOC detection format.

    Args:
        xmin: the top-left x coordinate
        ymin: the top-left y coordinate
        xmax: the bottom-right x coordinate
        ymax: the bottom-right y coordinate
    """

    def __init__(self, xmin, ymin, xmax, ymax):
        self.xmin = xmin
        self.ymin = ymin
        self.xmax = xmax
        self.ymax = ymax

    @classmethod
    def from_bndbox_dict(cls, d):
        """Creates a :class:`VOCBoundingBox` from a ``bndbox`` dict.

        Args:
            d: a ``bndbox`` dict

        Returns:
            a :class:`VOCBoundingBox`
        """
        return cls(
            int(d["xmin"]), int(d["ymin"]), int(d["xmax"]), int(d["ymax"])
        )

    @classmethod
    def from_detection_format(cls, bounding_box, frame_size):
        """Creates a :class:`VOCBoundingBox` from a bounding box stored in
        :class:`fiftyone.core.labels.Detection` format.

        Args:
            bounding_box: ``[x-top-left, y-top-left, width, height]``
            frame_size: the ``(width, height)`` of the image

        Returns:
            a :class:`VOCBoundingBox`
        """
        x, y, w, h = bounding_box
        width, height = frame_size
        return cls(
            int(width * x),
            int(height * y),
            int(width * (x + w)),
            int(height * (y + h)),
        )

    def to_detection_format(self, frame_size):
        """Returns a representation of the bounding box suitable for storing in
        the ``bounding_box`` field of a
        :class:`fiftyone.core.labels.Detection`.

        Args:
            frame_size: the ``(width, height)`` of the image

        Returns:
            ``[x-top-left, y-top-left, width, height]``
        """
        width, height = frame_size
        x = self.xmin / width
        y = self.ymin / height
        w = (self.xmax - self.xmin) / width
        h = (self.ymax - self.ymin) / height
        return [x, y, w, h]


class VOCAnnotationWriter(object):
    """Class for writing annotations in VOC format.

    See :class:`fiftyone.types.dataset_types.VOCDetectionDataset` for format
    details.
    """

    def __init__(self):
        environment = jinja2.Environment(
            loader=jinja2.FileSystemLoader(foc.RESOURCES_DIR),
            trim_blocks=True,
            lstrip_blocks=True,
        )
        self.template = environment.get_template("voc_annotation_template.xml")

    def write(self, annotation, xml_path):
        """Writes the annotations to disk.

        Args:
            annotation: a :class:`VOCAnnotation` instance
            xml_path: the path to write the annotation XML file
        """
        if annotation.metadata is not None:
            metadata = annotation.metadata
        else:
            metadata = fom.ImageMetadata()

        xml_str = self.template.render(
            {
                "path": annotation.path,
                "filename": annotation.filename,
                "folder": annotation.folder,
                "width": metadata.width,
                "height": metadata.height,
                "depth": metadata.num_channels,
                "database": None,
                "segmented": annotation.segmented,
                "objects": annotation.objects,
            }
        )
        etau.write_file(xml_str, xml_path)


def load_voc_detection_annotations(xml_path):
    """Loads the VOC detection annotations from the given XML file.

    See :class:`fiftyone.types.dataset_types.VOCDetectionDataset` for format
    details.

    Args:
        xml_path: the path to the annotations XML file

    Returns:
        a :class:`VOCAnnotation` instance
    """
    return VOCAnnotation.from_xml(xml_path)


VOC_DETECTION_CLASSES = [
    "aeroplane",
    "bicycle",
    "bird",
    "boat",
    "bottle",
    "bus",
    "car",
    "cat",
    "chair",
    "cow",
    "diningtable",
    "dog",
    "horse",
    "motorbike",
    "person",
    "pottedplant",
    "sheep",
    "sofa",
    "train",
    "tvmonitor",
]


def _ensure_list(value):
    if value is None:
        return []

    if isinstance(value, list):
        return value

    return [value]<|MERGE_RESOLUTION|>--- conflicted
+++ resolved
@@ -23,75 +23,6 @@
 logger = logging.getLogger(__name__)
 
 
-<<<<<<< HEAD
-=======
-class VOCDetectionSampleParser(foud.ImageDetectionSampleParser):
-    """Parser for samples in
-    `VOC detection format <http://host.robots.ox.ac.uk/pascal/VOC>`_.
-
-    This implementation supports samples that are
-    ``(image_or_path, annotations_or_path)`` tuples, where:
-
-        - ``image_or_path`` is either an image that can be converted to numpy
-          format via ``np.asarray()`` or the path to an image on disk
-
-        - ``annotations_or_path`` is either a JSON dictionary of annotations
-          in the following format::
-
-            {
-                "annotation": {
-                    ...
-                    "object": [
-                        {
-                            "name": "chair",
-                            "pose": "Frontal",
-                            "truncated": "0",
-                            "difficult": "0",
-                            "occluded": "0",
-                            "bndbox": {
-                                "xmin": "263",
-                                "ymin": "211",
-                                "xmax": "324",
-                                "ymax": "339"
-                            },
-                            ...
-                        },
-                        ...
-                    ],
-                    ...
-                }
-            }
-
-          or the path to a VOC annotations XML file on disk. Or, for unlabeled
-          images, ``annotations_or_path`` can be ``None``.
-
-    See :class:`fiftyone.types.dataset_types.VOCDetectionDataset` for more
-    format details.
-    """
-
-    def __init__(self):
-        super().__init__(
-            label_field=None,
-            bounding_box_field=None,
-            confidence_field=None,
-            attributes_field=None,
-            classes=None,
-            normalized=True,  # True b/c image is not required to parse label
-        )
-
-    def _parse_label(self, target, img=None):
-        if target is None:
-            return None
-
-        if etau.is_str(target):
-            annotation = VOCAnnotation.from_xml(target)
-        else:
-            annotation = VOCAnnotation.from_dict(target)
-
-        return annotation.to_detections()
-
-
->>>>>>> 83d2c719
 class VOCDetectionDatasetImporter(
     foud.LabeledImageDatasetImporter, foud.ImportPathsMixin
 ):
@@ -105,15 +36,6 @@
         data_path (None): an optional parameter that enables explicit control
             over the location of the media. Can be any of the following:
 
-<<<<<<< HEAD
-            -   a folder name like "data" or "data/" specifying a subfolder of
-                ``dataset_dir`` where the media files reside
-            -   an absolute directory path where the media files reside. In
-                this case, the ``dataset_dir`` has no effect on the location of
-                the data
-            -   a filename like "data.json" specifying the filename of the JSON
-                data manifest file in ``dataset_dir``
-=======
             -   a folder name like ``"data"`` or ``"data/"`` specifying a
                 subfolder of ``dataset_dir`` where the media files reside
             -   an absolute directory path where the media files reside. In
@@ -121,7 +43,6 @@
                 the data
             -   a filename like ``"data.json"`` specifying the filename of the
                 JSON data manifest file in ``dataset_dir``
->>>>>>> 83d2c719
             -   an absolute filepath specifying the location of the JSON data
                 manifest. In this case, ``dataset_dir`` has no effect on the
                 location of the data
@@ -131,11 +52,7 @@
         labels_path (None): an optional parameter that enables explicit control
             over the location of the labels. Can be any of the following:
 
-<<<<<<< HEAD
-            -   a folder name like "labels" or "labels/" specifying the
-=======
             -   a folder name like ``"labels"`` or ``"labels/"`` specifying the
->>>>>>> 83d2c719
                 location of the labels in ``dataset_dir``
             -   an absolute folder path to the labels. In this case,
                 ``dataset_dir`` has no effect on the location of the labels
@@ -285,16 +202,6 @@
             over the location of the exported media. Can be any of the
             following:
 
-<<<<<<< HEAD
-            -   a folder name like "data" or "data/" specifying a subfolder of
-                ``export_dir`` in which to export the media
-            -   an absolute directory path in which to export the media. In
-                this case, the ``export_dir`` has no effect on the location of
-                the data
-            -   a JSON filename like "data.json" specifying the filename of the
-                manifest file in ``export_dir`` generated when ``export_media``
-                is ``"manifest"``
-=======
             -   a folder name like ``"data"`` or ``"data/"`` specifying a
                 subfolder of ``export_dir`` in which to export the media
             -   an absolute directory path in which to export the media. In
@@ -303,7 +210,6 @@
             -   a JSON filename like ``"data.json"`` specifying the filename of
                 the manifest file in ``export_dir`` generated when
                 ``export_media`` is ``"manifest"``
->>>>>>> 83d2c719
             -   an absolute filepath specifying the location to write the JSON
                 manifest file when ``export_media`` is ``"manifest"``. In this
                 case, ``export_dir`` has no effect on the location of the data
@@ -314,11 +220,7 @@
             over the location of the exported labels. Can be any of the
             following:
 
-<<<<<<< HEAD
-            -   a folder name like "labels" or "labels/" specifying the
-=======
             -   a folder name like ``"labels"`` or ``"labels/"`` specifying the
->>>>>>> 83d2c719
                 location in ``export_dir`` in which to export the labels
             -   an absolute folder path to which to export the labels. In this
                 case, the ``export_dir`` has no effect on the location of the
