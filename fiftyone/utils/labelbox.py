"""
Utilities for working with annotations in
`Labelbox format <https://labelbox.com/docs/exporting-data/export-format-detail>`_.

| Copyright 2017-2023, Voxel51, Inc.
| `voxel51.com <https://voxel51.com/>`_
|
"""
from copy import copy, deepcopy
import logging
import os
import requests
from uuid import uuid4
import warnings
import webbrowser

import numpy as np

import eta.core.image as etai
import eta.core.utils as etau

import fiftyone.core.cache as foc
import fiftyone.core.fields as fof
import fiftyone.core.labels as fol
import fiftyone.core.media as fomm
import fiftyone.core.metadata as fom
from fiftyone.core.sample import Sample
import fiftyone.core.storage as fos
import fiftyone.core.utils as fou
import fiftyone.core.validation as fov
import fiftyone.utils.annotations as foua

lb = fou.lazy_import(
    "labelbox", callback=lambda: fou.ensure_import("labelbox")
)
lbs = fou.lazy_import("labelbox.schema")
lbo = fou.lazy_import("labelbox.schema.ontology")
lbr = fou.lazy_import("labelbox.schema.review")


logger = logging.getLogger(__name__)


class LabelboxBackendConfig(foua.AnnotationBackendConfig):
    """Class for configuring :class:`LabelboxBackend` instances.

    Args:
        name: the name of the backend
        label_schema: a dictionary containing the description of label fields,
            classes and attribute to annotate
        media_field ("filepath"): string field name containing the paths to
            media files on disk to upload
        url (None): the url of the Labelbox server
        api_key (None): the Labelbox API key
        project_name (None): a name for the Labelbox project that will be
            created. The default is ``"FiftyOne_<dataset_name>"``
        members (None): an optional list of ``(email, role)`` tuples specifying
            the email addresses and roles of users to add to the project. If a
            user is not a member of the project's organization, an email
            invitation will be sent to them. The supported roles are
            ``["LABELER", "REVIEWER", "TEAM_MANAGER", "ADMIN"]``
        classes_as_attrs (True): whether to show every object class at the top
            level of the editor (False) or whether to show the label field at
            the top level and annotate the class as a required attribute of
            each object (True)
        upload_media (True): whether to download cloud media to your local
            cache and upload it to Labelbox (True) or to just pass the cloud
            paths directly (False)
    """

    def __init__(
        self,
        name,
        label_schema,
        media_field="filepath",
        url=None,
        api_key=None,
        project_name=None,
        members=None,
        classes_as_attrs=True,
        upload_media=True,
        **kwargs,
    ):
        super().__init__(name, label_schema, media_field=media_field, **kwargs)

        self.url = url
        self.project_name = project_name
        self.members = members
        self.classes_as_attrs = classes_as_attrs
        self.upload_media = upload_media

        # store privately so these aren't serialized
        self._api_key = api_key

    @property
    def api_key(self):
        return self._api_key

    @api_key.setter
    def api_key(self, value):
        self._api_key = value

    @property
    def _experimental(self):
        if self.members:
            return True

        return False

    def load_credentials(self, url=None, api_key=None):
        self._load_parameters(url=url, api_key=api_key)


class LabelboxBackend(foua.AnnotationBackend):
    """Class for interacting with the Labelbox annotation backend."""

    @property
    def supported_media_types(self):
        return [fomm.IMAGE, fomm.VIDEO]

    @property
    def supported_label_types(self):
        return [
            "classification",
            "classifications",
            "detection",
            "detections",
            "instance",
            "instances",
            "polyline",
            "polylines",
            "polygon",
            "polygons",
            "keypoint",
            "keypoints",
            "segmentation",
            "scalar",
        ]

    @property
    def supported_scalar_types(self):
        return [
            fof.IntField,
            fof.FloatField,
            fof.StringField,
            fof.BooleanField,
        ]

    @property
    def supported_attr_types(self):
        return ["text", "select", "radio", "checkbox"]

    @property
    def supports_keyframes(self):
        return False

    @property
    def supports_video_sample_fields(self):
        return False  # @todo resolve FiftyOne bug to allow this to be True

    @property
    def requires_label_schema(self):
        return True

    def recommend_attr_tool(self, name, value):
        if isinstance(value, bool):
            return {"type": "radio", "values": [True, False]}

        return {"type": "text"}

    def requires_attr_values(self, attr_type):
        return attr_type != "text"

    def _connect_to_api(self):
        return LabelboxAnnotationAPI(
            self.config.name,
            self.config.url,
            api_key=self.config.api_key,
            _experimental=self.config._experimental,
        )

    def upload_annotations(self, samples, anno_key, launch_editor=False):
        api = self.connect_to_api()

        logger.info("Uploading media to Labelbox...")
        results = api.upload_samples(samples, anno_key, self)
        logger.info("Upload complete")

        if launch_editor:
            results.launch_editor()

        return results

    def download_annotations(self, results):
        api = self.connect_to_api()

        logger.info("Downloading labels from Labelbox...")
        annotations = api.download_annotations(results)
        logger.info("Download complete")

        return annotations


class LabelboxAnnotationAPI(foua.AnnotationAPI):
    """A class to facilitate connection to and management of projects in
    Labelbox.

    On initializiation, this class constructs a client based on the provided
    server url and credentials.

    This API provides methods to easily upload, download, create, and delete
    projects and data through the formatted urls specified by the Labelbox API.

    Additionally, samples and label schemas can be uploaded and annotations
    downloaded through this class.

    Args:
        name: the name of the backend
        url: url of the Labelbox server
        api_key (None): the Labelbox API key
    """

    def __init__(self, name, url, api_key=None, _experimental=False):
        if "://" not in url:
            protocol = "http"
            base_url = url
        else:
            protocol, base_url = url.split("://")

        self._name = name
        self._url = base_url
        self._protocol = protocol
        self._api_key = api_key
        self._experimental = _experimental
        self._roles = None
        self._tool_types_map = None

        self._setup()

    def _setup(self):
        if not self._url:
            raise ValueError(
                "You must provide/configure the `url` of the Labelbox server"
            )

        api_key = self._api_key

        if api_key is None:
            api_key = self._prompt_api_key(self._name)

        self._client = lb.client.Client(
            api_key=api_key,
            endpoint=self.base_graphql_url,
            enable_experimental=self._experimental,
        )

        self._tool_types_map = {
            "detections": lbo.Tool.Type.BBOX,
            "detection": lbo.Tool.Type.BBOX,
            "instance": lbo.Tool.Type.SEGMENTATION,
            "instances": lbo.Tool.Type.SEGMENTATION,
            "segmentation": lbo.Tool.Type.SEGMENTATION,
            "polyline": lbo.Tool.Type.LINE,
            "polylines": lbo.Tool.Type.LINE,
            "polygon": lbo.Tool.Type.POLYGON,
            "polygons": lbo.Tool.Type.POLYGON,
            "keypoint": lbo.Tool.Type.POINT,
            "keypoints": lbo.Tool.Type.POINT,
            "classification": lbo.Classification,
            "classifications": lbo.Classification,
            "scalar": lbo.Classification,
        }

    @property
    def roles(self):
        if self._roles is None:
            self._roles = self._client.get_roles()

        return self._roles

    @property
    def attr_type_map(self):
        return {
            "text": lbo.Classification.Type.TEXT,
            "select": lbo.Classification.Type.DROPDOWN,
            "radio": lbo.Classification.Type.RADIO,
            "checkbox": lbo.Classification.Type.CHECKLIST,
        }

    @property
    def attr_list_types(self):
        # Attribute types that return lists of values
        return ["checkbox"]

    @property
    def base_api_url(self):
        return "%s://api.%s" % (self._protocol, self._url)

    @property
    def base_graphql_url(self):
        return "%s/graphql" % self.base_api_url

    @property
    def projects_url(self):
        return "%s/projects" % self.base_api_url

    def project_url(self, project_id):
        return "%s/%s" % (self.projects_url, project_id)

    def editor_url(self, project_id):
        return "%s://editor.%s/?project=%s" % (
            self._protocol,
            self._url,
            project_id,
        )

    def get_project_users(self, project=None, project_id=None):
        """Returns a list of users that are assigned to the given project.

        Provide either ``project`` or ``project_id`` to this method.

        Args:
            project: a ``labelbox.schema.project.Project``
            project_id: the project ID

        Returns:
            a list of ``labelbox.schema.user.User`` objects
        """
        if project is None:
            if project_id is None:
                raise ValueError(
                    "Either `project` or `project_id` must be provided"
                )

            project = self.get_project(project_id)

        project_users = []
        project_id = project.uid
        users = list(project.organization().users())
        for user in users:
            if project in user.projects():
                project_users.append(user)

        return users

    def add_member(self, project, email, role):
        """Adds a member to the given Labelbox project with the given
        project-level role.

        If the user is not a member of the project's parent organization, an
        email invitivation will be sent.

        Args:
            project: the ``labelbox.schema.project.Project``
            email: the email of the user
            role: the role for the user. Supported values are
                ``["LABELER", "REVIEWER", "TEAM_MANAGER", "ADMIN"]``
        """
        if not self._experimental:
            raise ValueError(
                "This method can only be used if the `LabelboxAnnotationAPI` "
                "object was initialized with `_experimental=True`"
            )

        if role not in self.roles or role == "NONE":
            raise ValueError("Unsupported user role '%s'" % role)

        role_id = self.roles[role]
        organization = self._client.get_organization()

        existing_users = {u.email: u for u in organization.users()}
        if email in existing_users:
            user = existing_users[email]
            user.upsert_project_role(project, role_id)
            return

        limit = organization.invite_limit()
        if limit.remaining == 0:
            logger.warning(
                "Your organization has reached its limit of %d members. "
                "Cannot invite new member %s to project '%s'",
                limit.limit,
                email,
                project.name,
            )
            return

        project_role = lbs.organization.ProjectRole(
            project=project, role=role_id
        )

        organization.invite_user(
            email, self.roles["NONE"], project_roles=[project_role]
        )

    def list_datasets(self):
        """Retrieves the list of datasets in your Labelbox account.

        Returns:
            a list of dataset IDs
        """
        datasets = self._client.get_datasets()
        return [d.uid for d in datasets]

    def delete_datasets(self, dataset_ids, progress=None):
        """Deletes the given datasets from the Labelbox server.

        Args:
            dataset_ids: an iterable of dataset IDs
            progress (None): whether to render a progress bar (True/False), use
                the default value ``fiftyone.config.show_progress_bars``
                (None), or a progress callback function to invoke instead
        """
        logger.info("Deleting datasets...")
        with fou.ProgressBar(progress=progress) as pb:
            for dataset_id in pb(list(dataset_ids)):
                dataset = self._client.get_dataset(dataset_id)
                dataset.delete()

    def list_projects(self):
        """Retrieves the list of projects in your Labelbox account.

        Returns:
            a list of project IDs
        """
        projects = self._client.get_projects()
        return [p.uid for p in projects]

    def get_project(self, project_id):
        """Retrieves the ``labelbox.schema.project.Project`` for the project
        with the given ID.

        Args:
            project_id: the project ID

        Returns:
            a ``labelbox.schema.project.Project``
        """
        return self._client.get_project(project_id)

    def delete_project(
        self, project_id, delete_batches=False, delete_ontologies=True
    ):
        """Deletes the given project from the Labelbox server.

        Args:
            project_id: the project ID
            delete_batches (False): whether to delete the attached batches as
                well
            delete_ontologies (True): whether to delete the attached
                ontologies as well
        """
        project = self._client.get_project(project_id)

        logger.info("Deleting project '%s'...", project_id)

        if delete_batches:
            for batch in project.batches():
                batch.delete_labels()
                lb.DataRow.bulk_delete(
                    data_rows=list(
                        batch.export_data_rows(include_metadata=False)
                    )
                )
                batch.delete()

        ontology = project.ontology()

        project.delete()

        if delete_ontologies:
            self._client.delete_unused_ontology(ontology.uid)

    def delete_projects(self, project_ids, delete_batches=False):
        """Deletes the given projects from the Labelbox server.

        Args:
            project_ids: an iterable of project IDs
            delete_batches (False): whether to delete the attached batches as
                well
        """
        for project_id in project_ids:
            self.delete_project(project_id, delete_batches=delete_batches)

    def delete_unused_ontologies(self):
        """Deletes unused ontologies from the Labelbox server."""
        deleted_ontologies = []
        unused_ontologies = self._client.get_unused_ontologies()
        while unused_ontologies:
            for o in unused_ontologies:
                deleted_ontologies.append(o)
                self._client.delete_unused_ontology(o)

            unused_ontologies = self._client.get_unused_ontologies()

        logger.info("Deleted %d ontologies." % len(deleted_ontologies))

    def launch_editor(self, url=None):
        """Launches the Labelbox editor in your default web browser.

        Args:
            url (None): an optional URL to open. By default, the base URL of
                the server is opened
        """
        if url is None:
            url = self.projects_url

        webbrowser.open(url, new=2)

    def _convert_s3_path(self, path):
        client = fos.get_client(path=path)
        region = client._session.region_name

        _, path = fos.split_prefix(path)
        bucket, key = path.split("/", 1)
        return "https://%s.s3.%s.amazonaws.com/%s" % (bucket, region, key)

    def _convert_cloud_paths(self, paths):
        converted_paths = []
        paths_to_download = []
        unsupported_fs = set()
        for path in paths:
            fs = fos.get_file_system(path)
            if fs == fos.FileSystem.S3:
                path = self._convert_s3_path(path)
            elif fs != fos.FileSystem.LOCAL:
                paths_to_download.append(path)
                path = foc.media_cache.get_local_path(path, download=False)
                unsupported_fs.add(fs)

            converted_paths.append(path)

        if paths_to_download:
            _ = foc.media_cache.get_local_paths(paths_to_download)
            logger.warning(
                "Only S3 media can be uploaded directly with "
                "upload_media=False, but found %s media as well. These files "
                "will be downloaded to the local media cache and uploaded"
                % unsupported_fs
            )

        return converted_paths

    def _skip_existing_global_keys(self, media_paths, sample_ids):
        lb_logger = logging.getLogger("labelbox.client")
        lb_logger_level = lb_logger.level
        lb_logger.setLevel(logging.ERROR)
        response = self._client.get_data_row_ids_for_global_keys(sample_ids)
        lb_logger.setLevel(lb_logger_level)

        results = response["results"]
        new_media_paths = []
        new_sample_ids = []
        for i, result in enumerate(results):
            if result == "":
                new_media_paths.append(media_paths[i])
                new_sample_ids.append(sample_ids[i])
        num_existing_samples = len(media_paths) - len(new_media_paths)
        if num_existing_samples:
            logger.info(
                "Found %d data row(s) with a global key matching a sample id. "
                "These samples will not be reuploaded..."
                % num_existing_samples
            )

        return new_media_paths, new_sample_ids

    def upload_data(
        self, samples, dataset_name, media_field="filepath", upload_media=True
    ):
        """Uploads the media for the given samples to Labelbox.

        This method uses ``labelbox.schema.dataset.Dataset.create_data_rows()``
        to add data in batches, and sets the global key of each DataRow to the
        ID of the corresponding sample.

        Args:
            samples: a :class:`fiftyone.core.collections.SampleCollection`
                containing the media to upload
            dataset_name: the name of the Labelbox dataset created if data
                needs to be uploaded
            media_field ("filepath"): string field name containing the paths to
                media files on disk to upload
            upload_media (True): whether to download cloud media to your local
                cache and upload it to Labelbox (True) or to just pass the
                cloud paths directly (False)
        """
        media_paths, sample_ids = samples.values([media_field, "id"])
        if upload_media:
            # Ensure all media exists locally, this downloads cloud media
            media_paths = foc.media_cache.get_local_paths(media_paths)
        else:
            media_paths = self._convert_cloud_paths(media_paths)

        media_paths, sample_ids = self._skip_existing_global_keys(
            media_paths, sample_ids
        )

        upload_info = []

        with fou.ProgressBar(iters_str="samples") as pb:
            for media_path, sample_id in pb(zip(media_paths, sample_ids)):
                if fos.is_local(media_path):
                    item_url = self._client.upload_file(media_path)
                else:
                    item_url = media_path

                upload_info.append(
                    {
                        lb.DataRow.row_data: item_url,
                        lb.DataRow.global_key: sample_id,
                    }
                )

        if upload_info:
            lb_dataset = self._client.create_dataset(name=dataset_name)
            task = lb_dataset.create_data_rows(upload_info)
            task.wait_till_done()
            if task.errors:
                logger.warning(
                    "Datarow creation failed with error: %s" % task.errors
                )

    def upload_samples(self, samples, anno_key, backend):
        """Uploads the given samples to Labelbox according to the given
        backend's annotation and server configuration.

        Args:
            samples: a :class:`fiftyone.core.collections.SampleCollection`
            anno_key: the annotation key
            backend: a :class:`LabelboxBackend` to use to perform the upload

        Returns:
            a :class:`LabelboxAnnotationResults`
        """
        config = backend.config
        label_schema = config.label_schema
        media_field = config.media_field
        upload_media = config.upload_media
        project_name = config.project_name
        members = config.members
        classes_as_attrs = config.classes_as_attrs
        is_video = samples.media_type == fomm.VIDEO

        for label_field, label_info in label_schema.items():
            if label_info["existing_field"]:
                raise ValueError(
                    "Cannot use existing field '%s'; the Labelbox backend "
                    "does not yet support uploading existing labels"
                    % label_field
                )

        if project_name is None:
            _dataset_name = samples._root_dataset.name.replace(" ", "_")
            project_name = "FiftyOne_%s" % _dataset_name

        self.upload_data(
            samples,
            project_name,
            media_field=media_field,
            upload_media=upload_media,
        )
        global_keys = samples.values("id")

        project = self._setup_project(
            project_name, global_keys, label_schema, classes_as_attrs, is_video
        )

        if members:
            for email, role in members:
                self.add_member(project, email, role)

        project_id = project.uid
        id_map = {}
        frame_id_map = self._build_frame_id_map(samples)

        return LabelboxAnnotationResults(
            samples,
            config,
            anno_key,
            id_map,
            project_id,
            frame_id_map,
            backend=backend,
        )

    def download_annotations(self, results):
        """Downloads the annotations from the Labelbox server for the given
        results instance and parses them into the appropriate FiftyOne types.

        Args:
            results: a :class:`LabelboxAnnotationResults`

        Returns:
            the annotations dict
        """
        project_id = results.project_id
        frame_id_map = results.frame_id_map
        classes_as_attrs = results.config.classes_as_attrs
        label_schema = results.config.label_schema

        project = self._client.get_project(project_id)
        labels_json = self._download_project_labels(project=project)
        is_video = results._samples.media_type == fomm.VIDEO

        annotations = {}

        if classes_as_attrs:
            class_attr = "class_name"
        else:
            class_attr = False

        for d in labels_json:
            labelbox_id = d["DataRow ID"]
            sample_id = d["Global Key"]

            if sample_id is None:
                logger.warning(
                    "Skipping DataRow '%s' with no sample ID", labelbox_id
                )
                continue

            metadata = self._get_sample_metadata(project, sample_id)
            if metadata is None:
                logger.warning(
                    "Skipping sample '%s' with no metadata, likely due to not "
                    "finding a DataRow with a matching Global Key",
                    sample_id,
                )
                continue

            frame_size = (metadata["width"], metadata["height"])

            if is_video:
                video_d_list = self._get_video_labels(d["Label"])
                frames = {}
                for label_d in video_d_list:
                    frame_number = label_d["frameNumber"]
                    frame_id = frame_id_map[sample_id][frame_number]
                    labels_dict = _parse_image_labels(
                        label_d, frame_size, class_attr=class_attr
                    )
                    if not classes_as_attrs:
                        labels_dict = self._process_label_fields(
                            label_schema, labels_dict
                        )
                    frames[frame_id] = labels_dict

                self._add_video_labels_to_results(
                    annotations,
                    frames,
                    sample_id,
                    label_schema,
                )

            else:
                labels_dict = _parse_image_labels(
                    d["Label"], frame_size, class_attr=class_attr
                )
                if not classes_as_attrs:
                    labels_dict = self._process_label_fields(
                        label_schema, labels_dict
                    )
                annotations = self._add_labels_to_results(
                    annotations,
                    labels_dict,
                    sample_id,
                    label_schema,
                )

        return annotations

    def _process_label_fields(self, label_schema, labels_dict):
        unexpected_types = [
            "segmentation",
            "detections",
            "keypoints",
            "polylines",
        ]
        field_map = {}
        for label_field, label_info in label_schema.items():
            label_type = label_info["type"]
            mapped_type = _UNIQUE_TYPE_MAP.get(label_type, label_type)
            field_map[mapped_type] = label_field

        _labels_dict = {}
        for field_or_type, label_info in labels_dict.items():
            if field_or_type in unexpected_types:
                # field_or_type is type
                # label_info is labels
                label_field = field_map[field_or_type]
                _labels_dict[label_field] = {}
                if field_or_type in label_info:
                    label_info = label_info[field_or_type]
                _labels_dict[label_field][field_or_type] = label_info
            else:
                # field_or_type is field
                # label_info is {type: labels}
                _labels_dict[field_or_type] = label_info

        return _labels_dict

    def _build_frame_id_map(self, samples):
        if samples.media_type != fomm.VIDEO:
            return {}

        samples.ensure_frames()
        sample_ids, frame_numbers, frame_ids = samples.values(
            ["id", "frames.frame_number", "frames.id"]
        )

        frame_id_map = {}
        for sample_id, fns, fids in zip(sample_ids, frame_numbers, frame_ids):
            frame_id_map[sample_id] = {fn: fid for fn, fid in zip(fns, fids)}

        return frame_id_map

    def _setup_project(
        self,
        project_name,
        global_keys,
        label_schema,
        classes_as_attrs,
        is_video,
    ):
        media_type = lb.MediaType.Video if is_video else lb.MediaType.Image
        project = self._client.create_project(
            name=project_name,
            media_type=media_type,
        )
        project.create_batch(
            name=str(uuid4()),
            global_keys=global_keys,
        )

        self._setup_editor(project, label_schema, classes_as_attrs)

        if project.setup_complete is None:
            raise ValueError(
                "Failed to create Labelbox project '%s'" % project_name
            )

        return project

    def _setup_editor(self, project, label_schema, classes_as_attrs):
        editor = next(
            self._client.get_labeling_frontends(
                where=lb.LabelingFrontend.name == "Editor"
            )
        )

        tools = []
        classifications = []
        label_types = {}

        _multiple_types = ["scalar", "classification", "classifications"]

        for label_field, label_info in label_schema.items():
            label_type = label_info["type"]
            if label_type not in _multiple_types:
                unique_label_type = _UNIQUE_TYPE_MAP.get(
                    label_type, label_type
                )
                if unique_label_type in label_types and not classes_as_attrs:
                    raise ValueError(
                        "Only one field of each label type is allowed when "
                        "`classes_as_attrs=False`; but found fields '%s' and "
                        "'%s' of type '%s'"
                        % (label_field, label_types[label_type], label_type)
                    )

                label_types[unique_label_type] = label_field

            field_tools, field_classifications = self._create_ontology_tools(
                label_info, label_field, classes_as_attrs
            )
            tools.extend(field_tools)
            classifications.extend(field_classifications)

        ontology_builder = lbo.OntologyBuilder(
            tools=tools, classifications=classifications
        )
        project.setup(editor, ontology_builder.asdict())

    def _create_ontology_tools(
        self, label_info, label_field, classes_as_attrs
    ):
        label_type = label_info["type"]
        classes = label_info["classes"]
        attr_schema = label_info["attributes"]
        general_attrs = self._build_attributes(attr_schema)

        if label_type in ["scalar", "classification", "classifications"]:
            tools = []
            classifications = self._build_classifications(
                classes, label_field, general_attrs, label_type, label_field
            )
        else:
            tools = self._build_tools(
                classes,
                label_field,
                label_type,
                general_attrs,
                classes_as_attrs,
            )
            classifications = []

        return tools, classifications

    def _build_attributes(self, attr_schema):
        attributes = []
        for attr_name, attr_info in attr_schema.items():
            attr_type = attr_info["type"]
            class_type = self.attr_type_map[attr_type]
            if attr_type == "text":
                attr = lbo.Classification(
                    class_type=class_type,
                    name=attr_name,
                )
            else:
                attr_values = attr_info["values"]
                options = [lbo.Option(value=str(v)) for v in attr_values]
                attr = lbo.Classification(
                    class_type=class_type,
                    name=attr_name,
                    options=options,
                )

            attributes.append(attr)

        return attributes

    def _build_classifications(
        self, classes, name, general_attrs, label_type, label_field
    ):
        """Returns the classifications for the given label field. Generally,
        the classification is a dropdown selection for given classes, but can
        be a text entry for scalars without provided classes.

        Attributes are available for Classification and Classifications types
        in nested dropdowns.
        """
        classifications = []
        options = []
        for c in classes:
            if isinstance(c, dict):
                sub_classes = c["classes"]
                attrs = self._build_attributes(c["attributes"]) + general_attrs
            else:
                sub_classes = [c]
                attrs = general_attrs

            if label_type == "scalar":
                # Scalar fields cannot have attributes
                attrs = []

            for sc in sub_classes:
                if label_type == "scalar":
                    sub_attrs = attrs
                else:
                    # Multiple copies of attributes for different classes can
                    # get confusing, prefix each attribute with the label field
                    # and class name
                    prefix = "field:%s_class:%s_attr:" % (label_field, str(sc))
                    sub_attrs = deepcopy(attrs)
                    for attr in sub_attrs:
                        attr.name = prefix + attr.name

                options.append(lbo.Option(value=str(sc), options=sub_attrs))

        if label_type == "scalar" and not classes:
            classification = lbo.Classification(
                class_type=lbo.Classification.Type.TEXT,
                name=name,
            )
            classifications.append(classification)
        elif label_type == "classifications":
            classification = lbo.Classification(
                class_type=lbo.Classification.Type.CHECKLIST,
                name=name,
                options=options,
            )
            classifications.append(classification)
        else:
            classification = lbo.Classification(
                class_type=lbo.Classification.Type.RADIO,
                name=name,
                options=options,
            )
            classifications.append(classification)

        return classifications

    def _build_tools(
        self, classes, label_field, label_type, general_attrs, classes_as_attrs
    ):
        tools = []

        if classes_as_attrs:
            tool_type = self._tool_types_map[label_type]
            attributes = self._create_classes_as_attrs(classes, general_attrs)
            tools.append(
                lbo.Tool(
                    name=label_field,
                    tool=tool_type,
                    classifications=attributes,
                )
            )
        else:
            for c in classes:
                if isinstance(c, dict):
                    subset_classes = c["classes"]
                    subset_attr_schema = c["attributes"]
                    subset_attrs = self._build_attributes(subset_attr_schema)
                    all_attrs = general_attrs + subset_attrs
                    for sc in subset_classes:
                        tool = self._build_tool_for_class(
                            sc, label_type, all_attrs
                        )
                        tools.append(tool)
                else:
                    tool = self._build_tool_for_class(
                        c, label_type, general_attrs
                    )
                    tools.append(tool)

        return tools

    def _build_tool_for_class(self, class_name, label_type, attributes):
        tool_type = self._tool_types_map[label_type]
        return lbo.Tool(
            name=str(class_name),
            tool=tool_type,
            classifications=attributes,
        )

    def _create_classes_as_attrs(self, classes, general_attrs):
        """Creates radio attributes for all classes and formats all
        class-specific attributes.
        """
        options = []
        for c in classes:
            if isinstance(c, dict):
                subset_attrs = self._build_attributes(c["attributes"])
                for sc in c["classes"]:
                    options.append(
                        lbo.Option(value=str(sc), options=subset_attrs)
                    )
            else:
                options.append(lbo.Option(value=str(c)))

        classes_attr = lbo.Classification(
            class_type=lbo.Classification.Type.RADIO,
            name="class_name",
            options=options,
            required=True,
        )

        return [classes_attr] + general_attrs

    def _get_sample_metadata(self, project, sample_id):
        metadata = None
        try:
            data_row_id_response = (
                self._client.get_data_row_ids_for_global_keys([sample_id])
            )
            data_row_id = data_row_id_response["results"][0]
            data_row = self._client.get_data_row(data_row_id)
            metadata = data_row.media_attributes
        except:
            pass

        return metadata

    def _get_video_labels(self, label_dict):
        url = label_dict["frames"]
        headers = {"Authorization": "Bearer %s" % self._api_key}
        response = requests.get(url, headers=headers)
        return fos.load_ndjson(response.text)

    def _download_project_labels(self, project_id=None, project=None):
        if project is None:
            if project_id is None:
                raise ValueError(
                    "Either `project_id` or `project` must be provided"
                )

            project = self._client.get_project(project_id)

        return download_labels_from_labelbox(project)

    def _add_labels_to_results(
        self,
        results,
        labels_dict,
        sample_id,
        label_schema,
    ):
        """Adds the labels in ``labels_dict`` to ``results``.

        results::

            <label_field>: {
                <label_type>: {
                    <sample_id>: {
                        <label_id>:
                            <fo.Label> or <label - for scalars>
                    }
                }
            }

        labels_dict::

            {
                <label_field>: {
                    <label_type>: [<fo.Label>, ...]
                }
            }
        """
        # Parse all classification attributes first
        attributes = self._gather_classification_attributes(
            labels_dict, label_schema
        )

        # Parse remaining label fields and add classification attributes if
        # necessary
        results = self._parse_expected_label_fields(
            results,
            labels_dict,
            sample_id,
            label_schema,
            attributes,
        )

        return results

    def _add_video_labels_to_results(
        self,
        results,
        frames_dict,
        sample_id,
        label_schema,
    ):
        """Adds the video labels in ``frames_dict`` to ``results``.

        results::

            <label_field>: {
                <label_type>: {
                    <sample_id>: {
                        <frame_id>: {
                            <label_id>: <fo.Label>
                        }
                        or <label - for scalars>
                    }
                }
            }

        frames_dict::

            {
                <frame_id>: {
                    <label_field>: {
                        <label_type>: [<fo.Label>, ...]
                    }
                }
            }
        """
        for frame_id, labels_dict in frames_dict.items():
            # Parse all classification attributes first
            attributes = self._gather_classification_attributes(
                labels_dict, label_schema
            )

            # Parse remaining label fields and add classification attributes if
            # necessary
            results = self._parse_expected_label_fields(
                results,
                labels_dict,
                sample_id,
                label_schema,
                attributes,
                frame_id=frame_id,
            )

        return results

    def _gather_classification_attributes(self, labels_dict, label_schema):
        attributes = {}
        for label_field, labels in labels_dict.items():
            if label_field not in label_schema:
                if (
                    "field:" not in label_field
                    or "_class:" not in label_field
                    or "_attr:" not in label_field
                ):
                    logger.warning(
                        "Ignoring invalid classification label field '%s'",
                        label_field,
                    )
                    continue

                label_field, substr = label_field.replace("field:", "").split(
                    "_class:"
                )
                class_name, attr_name = substr.split("_attr:")

                if isinstance(labels, fol.Classification):
                    val = _parse_attribute(labels.label)
                elif isinstance(labels, fol.Classifications):
                    attr_type = _get_attr_type(
                        label_schema,
                        label_field,
                        attr_name,
                        class_name=class_name,
                    )
                    val = [
                        _parse_attribute(c.label)
                        for c in labels.classifications
                    ]
                    if attr_type not in self.attr_list_types:
                        if val:
                            val = val[0]
                        else:
                            val = None
                else:
                    logger.warning(
                        "Ignoring invalid label of type %s in label field "
                        "'%s'. Expected a %s or %s"
                        % (
                            type(labels),
                            label_field,
                            fol.Classification,
                            fol.Classifications,
                        )
                    )
                    continue

                if label_field not in attributes:
                    attributes[label_field] = {}

                if class_name not in attributes[label_field]:
                    attributes[label_field][class_name] = {}

                attributes[label_field][class_name][attr_name] = val

        return attributes

    def _parse_expected_label_fields(
        self,
        results,
        labels_dict,
        sample_id,
        label_schema,
        attributes,
        frame_id=None,
    ):
        for label_field, labels in labels_dict.items():
            if label_field in label_schema:
                label_info = label_schema[label_field]
                mask_targets = label_info.get("mask_targets", None)
                expected_type = label_info["type"]
                if isinstance(labels, dict):
                    # Object labels
                    label_results = self._convert_label_types(
                        labels,
                        expected_type,
                        sample_id,
                        frame_id=frame_id,
                        mask_targets=mask_targets,
                    )
                else:
                    # Classifications and scalar labels
                    label_info = label_schema[label_field]
                    expected_type = label_info["type"]
                    if expected_type == "classifications":
                        # Update attributes
                        if label_field in attributes:
                            for c in labels.classifications:
                                class_name = str(c.label)
                                if class_name in attributes[label_field]:
                                    for attr_name, attr_val in attributes[
                                        label_field
                                    ][class_name].items():
                                        c[attr_name] = attr_val

                        result_type = "classifications"
                        sample_results = {
                            c.id: c for c in labels.classifications
                        }
                    elif expected_type == "classification":
                        # Update attributes
                        if label_field in attributes:
                            class_name = str(labels.label)
                            if class_name in attributes[label_field]:
                                for attr_name, attr_val in attributes[
                                    label_field
                                ][class_name].items():
                                    labels[attr_name] = attr_val

                        result_type = "classifications"
                        sample_results = {labels.id: labels}
                    else:
                        # Scalar
                        result_type = "scalar"
                        sample_results = _parse_attribute(labels.label)

                    if frame_id is not None:
                        sample_results = {frame_id: sample_results}

                    label_results = {result_type: {sample_id: sample_results}}

                label_results = {label_field: label_results}
                results = self._merge_results(results, label_results)

        return results

    def _convert_label_types(
        self,
        labels_dict,
        expected_type,
        sample_id,
        frame_id=None,
        mask_targets=None,
    ):
        output_labels = {}
        for lb_type, labels_list in labels_dict.items():
            if lb_type == "detections":
                fo_type = "detections"

            if lb_type == "keypoints":
                fo_type = "keypoints"

            if lb_type == "polylines":
                if expected_type in ["detections", "instances"]:
                    fo_type = "detections"
                elif expected_type == "segmentation":
                    fo_type = "segmentation"
                else:
                    fo_type = "polylines"

            if lb_type == "segmentation":
                if expected_type == "segmentation":
                    fo_type = "segmentation"
                else:
                    fo_type = "detections"

                labels_list = self._convert_segmentations(
                    labels_list, fo_type, mask_targets=mask_targets
                )

            if fo_type not in output_labels:
                output_labels[fo_type] = {}

            if sample_id not in output_labels[fo_type]:
                output_labels[fo_type][sample_id] = {}

            if labels_list:
                if frame_id is not None:
                    if frame_id not in output_labels[fo_type][sample_id]:
                        output_labels[fo_type][sample_id][frame_id] = {}

            for label in labels_list:
                if frame_id is not None:
                    output_labels[fo_type][sample_id][frame_id][
                        label.id
                    ] = label
                else:
                    output_labels[fo_type][sample_id][label.id] = label

        return output_labels

    def _convert_segmentations(
        self, labels_list, label_type, mask_targets=None
    ):
        labels = []
        for seg_dict in labels_list:
            mask = seg_dict["mask"]
            label = str(seg_dict["label"])
            attrs = seg_dict["attributes"]
            labels.append(fol.Detection.from_mask(mask, label, **attrs))

        if label_type != "segmentation":
            return labels

        frame_size = (mask.shape[1], mask.shape[0])
        detections = fol.Detections(detections=labels)
        segmentation = detections.to_segmentation(
            frame_size=frame_size, mask_targets=mask_targets
        )
        return [segmentation]

    def _merge_results(self, results, new_results):
        if isinstance(new_results, dict):
            for key, val in new_results.items():
                if key not in results:
                    results[key] = val
                else:
                    results[key] = self._merge_results(results[key], val)

        return results


class LabelboxAnnotationResults(foua.AnnotationResults):
    """Class that stores all relevant information needed to monitor the
    progress of an annotation run sent to Labelbox and download the results.
    """

    def __init__(
        self,
        samples,
        config,
        anno_key,
        id_map,
        project_id,
        frame_id_map,
        backend=None,
    ):
        super().__init__(samples, config, anno_key, id_map, backend=backend)
        self.project_id = project_id
        self.frame_id_map = frame_id_map

    def launch_editor(self):
        """Launches the Labelbox editor and loads the project for this
        annotation run.
        """
        api = self.connect_to_api()
        project_id = self.project_id

        editor_url = api.editor_url(project_id)
        logger.info("Launching editor at '%s'...", editor_url)
        api.launch_editor(url=editor_url)

    def get_status(self):
        """Gets the status of the annotation run.

        Returns:
            a dict of status information
        """
        return self._get_status()

    def print_status(self):
        """Prints the status of the annotation run."""
        self._get_status(log=True)

    def cleanup(self):
        """Deletes the project associated with this annotation run from the
        Labelbox server.
        """
        if self.project_id is not None:
            api = self.connect_to_api()
            api.delete_project(self.project_id)

        # @todo save updated results to DB?
        self.project_id = None

    def _get_status(self, log=False):
        api = self.connect_to_api()

        project = api.get_project(self.project_id)

        created_at = project.created_at
        updated_at = project.updated_at
        num_labeled_samples = len(list(project.labels()))
        members = list(project.members())
        positive = project.review_metrics(lbr.Review.NetScore.Positive)
        negative = project.review_metrics(lbr.Review.NetScore.Negative)
        zero = project.review_metrics(lbr.Review.NetScore.Zero)

        status = {}
        status["name"] = project.name
        status["id"] = project.uid
        status["created"] = created_at
        status["updated"] = updated_at
        status["num_labeled_samples"] = num_labeled_samples
        status["members"] = members
        status["review"] = {
            "positive": positive,
            "negative": negative,
            "zero": zero,
        }

        if log:
            logger.info(
                "\nProject: %s\n"
                "ID: %s\n"
                "Created at: %s\n"
                "Updated at: %s\n"
                "Number of labeled samples: %d\n"
                "Members:\n",
                project.name,
                project.uid,
                str(created_at),
                str(updated_at),
                num_labeled_samples,
            )

            if not members:
                logger.info("\t-")

            for member in members:
                user = member.user()
                role = member.role()
                logger.info(
                    "\tUser: %s\n"
                    "\tName: %s\n"
                    "\tRole: %s\n"
                    "\tEmail: %s\n"
                    "\tID: %s\n",
                    user.name,
                    user.nickname,
                    role.name,
                    user.email,
                    user.uid,
                )

            logger.info(
                "\nReviews:\n"
                "\tPositive: %d\n"
                "\tNegative: %d\n"
                "\tZero: %d",
                positive,
                negative,
                zero,
            )

        return status

    @classmethod
    def _from_dict(cls, d, samples, config, anno_key):
        return cls(
            samples,
            config,
            anno_key,
            d["id_map"],
            d["project_id"],
            d["frame_id_map"],
        )


#
# @todo
#   Must add support for populating `schemaId` when exporting
#   labels in order for model-assisted labeling to work properly
#
#   cf https://labelbox.com/docs/automation/model-assisted-labeling
#


def import_from_labelbox(
    dataset,
    json_path,
    label_prefix=None,
    download_dir=None,
    labelbox_id_field="labelbox_id",
    progress=None,
):
    """Imports the labels from the Labelbox project into the FiftyOne dataset.

    The ``labelbox_id_field`` of the FiftyOne samples are used to associate the
    corresponding Labelbox labels.

    If a ``download_dir`` is provided, any Labelbox IDs with no matching
    FiftyOne sample are added to the FiftyOne dataset, and their media is
    downloaded into ``download_dir``.

    The provided ``json_path`` should contain a JSON file in the following
    format::

        [
            {
                "DataRow ID": <labelbox-id>,
                "Labeled Data": <url-or-None>,
                "Label": {...}
            }
        ]

    When importing image labels, the ``Label`` field should contain a dict of
    `Labelbox image labels <https://labelbox.com/docs/exporting-data/export-format-detail#images>`_::

        {
            "objects": [...],
            "classifications": [...]
        }

    When importing video labels, the ``Label`` field should contain a dict as
    follows::

        {
            "frames": <url-or-filepath>
        }

    where the ``frames`` field can either contain a URL, in which case the
    file is downloaded from the web, or the path to NDJSON file on disk of
    `Labelbox video labels <https://labelbox.com/docs/exporting-data/export-format-detail#video>`_::

        {"frameNumber": 1, "objects": [...], "classifications": [...]}
        {"frameNumber": 2, "objects": [...], "classifications": [...]}
        ...

    Args:
        dataset: a :class:`fiftyone.core.dataset.Dataset`
        json_path: the path to the Labelbox JSON export to load
        label_prefix (None): a prefix to prepend to the sample label field(s)
            that are created, separated by an underscore
        download_dir (None): a directory into which to download the media for
            any Labelbox IDs with no corresponding sample with the matching
            ``labelbox_id_field`` value. This can be omitted if all IDs are
            already present or you do not wish to download media and add new
            samples
        labelbox_id_field ("labelbox_id"): the sample field to lookup/store the
            IDs of the Labelbox DataRows
        progress (None): whether to render a progress bar (True/False), use the
            default value ``fiftyone.config.show_progress_bars`` (None), or a
            progress callback function to invoke instead
    """
    fov.validate_collection(dataset, media_type=(fomm.IMAGE, fomm.VIDEO))
    is_video = dataset.media_type == fomm.VIDEO

    if download_dir:
        filename_maker = fou.UniqueFilenameMaker(output_dir=download_dir)

    if labelbox_id_field not in dataset.get_field_schema():
        dataset.add_sample_field(labelbox_id_field, fof.StringField)

    id_map = {k: v for k, v in zip(*dataset.values([labelbox_id_field, "id"]))}

    if label_prefix:
        label_key = lambda k: label_prefix + "_" + k
    else:
        label_key = lambda k: k

    # Load labels
    d_list = fos.read_json(json_path)

    # ref: https://github.com/Labelbox/labelbox/blob/7c79b76310fa867dd38077e83a0852a259564da1/exporters/coco-exporter/coco_exporter.py#L33
    with fou.ProgressBar(progress=progress) as pb:
        for d in pb(d_list):
            labelbox_id = d["DataRow ID"]

            if labelbox_id in id_map:
                # Get existing sample
                sample = dataset[id_map[labelbox_id]]
            elif download_dir:
                # Download image and create new sample
                # @todo optimize by downloading images in a background thread
                # pool?
                image_url = d["Labeled Data"]
                filepath = filename_maker.get_output_path(image_url)
                fos.copy_file(image_url, filepath)
                sample = Sample(filepath=filepath)
                dataset.add_sample(sample)
            else:
                logger.info(
                    "Skipping labels for unknown Labelbox ID '%s'; provide a "
                    "`download_dir` if you wish to download media and create "
                    "samples for new media",
                    labelbox_id,
                )
                continue

            if sample.metadata is None:
                if is_video:
                    sample.metadata = fom.VideoMetadata.build_for(
                        sample.filepath
                    )
                else:
                    sample.metadata = fom.ImageMetadata.build_for(
                        sample.filepath
                    )

            if is_video:
                frame_size = (
                    sample.metadata.frame_width,
                    sample.metadata.frame_height,
                )
                frames = _parse_video_labels(d["Label"], frame_size)
                sample.frames.merge(
                    {
                        frame_number: {
                            label_key(fname): flabel
                            for fname, flabel in frame_dict.items()
                        }
                        for frame_number, frame_dict in frames.items()
                    }
                )
            else:
                frame_size = (sample.metadata.width, sample.metadata.height)
                labels_dict = _parse_image_labels(d["Label"], frame_size)
                sample.update_fields(
                    {label_key(k): v for k, v in labels_dict.items()}
                )

            sample.save()


def export_to_labelbox(
    sample_collection,
    ndjson_path,
    video_labels_dir=None,
    labelbox_id_field="labelbox_id",
    label_field=None,
    frame_labels_field=None,
    progress=None,
):
    """Exports labels from the FiftyOne samples to Labelbox format.

    This function is useful for loading predictions into Labelbox for
    `model-assisted labeling <https://labelbox.com/docs/automation/model-assisted-labeling>`_.

    You can use :meth:`upload_labels_to_labelbox` to upload the exported labels
    to a Labelbox project.

    You can use :meth:`upload_media_to_labelbox` to upload sample media to
    Labelbox and populate the ``labelbox_id_field`` field, if necessary.

    The IDs of the Labelbox DataRows corresponding to each sample must be
    stored in the ``labelbox_id_field`` of the samples. Any samples with no
    value in ``labelbox_id_field`` will be skipped.

    When exporting frame labels for video datasets, the ``frames`` key of the
    exported labels will contain the paths on disk to per-sample NDJSON files
    that are written to ``video_labels_dir`` as follows::

        video_labels_dir/
            <labelbox-id1>.json
            <labelbox-id2>.json
            ...

    where each NDJSON file contains the frame labels for the video with the
    corresponding Labelbox ID.

    Args:
        sample_collection: a
            :class:`fiftyone.core.collections.SampleCollection`
        ndjson_path: the path to write an NDJSON export of the labels
        video_labels_dir (None): a directory to write the per-sample video
            labels. Only applicable for video datasets
        labelbox_id_field ("labelbox_id"): the sample field to lookup/store the
            IDs of the Labelbox DataRows
        label_field (None): optional label field(s) to export. Can be any of
            the following:

            -   the name of a label field to export
            -   a glob pattern of label field(s) to export
            -   a list or tuple of label field(s) to export
            -   a dictionary mapping label field names to keys to use when
                constructing the exported labels

            By default, no labels are exported
        frame_labels_field (None): optional frame label field(s) to export.
            Only applicable to video datasets. Can be any of the following:

            -   the name of a frame label field to export
            -   a glob pattern of frame label field(s) to export
            -   a list or tuple of frame label field(s) to export
            -   a dictionary mapping frame label field names to keys to use
                when constructing the exported frame labels

            By default, no frame labels are exported
        progress (None): whether to render a progress bar (True/False), use the
            default value ``fiftyone.config.show_progress_bars`` (None), or a
            progress callback function to invoke instead
    """
    fov.validate_collection(
        sample_collection, media_type=(fomm.IMAGE, fomm.VIDEO)
    )
    is_video = sample_collection.media_type == fomm.VIDEO

    # Get label fields to export
    label_fields = sample_collection._parse_label_field(
        label_field,
        allow_coercion=False,
        force_dict=True,
        required=False,
    )

    # Get frame label fields to export
    if is_video:
        frame_label_fields = sample_collection._parse_frame_labels_field(
            frame_labels_field,
            allow_coercion=False,
            force_dict=True,
            required=False,
        )

        if frame_label_fields and video_labels_dir is None:
            raise ValueError(
                "Must provide `video_labels_dir` when exporting frame labels "
                "for video datasets"
            )

    sample_collection.compute_metadata()

    if label_fields:
        media_fields = sample_collection._get_media_fields(
            whitelist=label_fields
        )
        if media_fields:
            sample_collection.download_media(
                media_fields=list(media_fields.keys())
            )

    # Export the labels
<<<<<<< HEAD
    annos = []
    with fou.ProgressBar() as pb:
=======
    with fou.ProgressBar(progress=progress) as pb:
>>>>>>> 9fe0f7f2
        for sample in pb(sample_collection):
            labelbox_id = sample[labelbox_id_field]
            if labelbox_id is None:
                logger.warning(
                    "Skipping sample '%s' with no '%s' value",
                    sample.id,
                    labelbox_id_field,
                )
                continue

            # Get frame size
            if is_video:
                frame_size = (
                    sample.metadata.frame_width,
                    sample.metadata.frame_height,
                )
            else:
                frame_size = (sample.metadata.width, sample.metadata.height)

            # Export sample-level labels
            if label_fields:
                labels_dict = _get_labels(sample, label_fields)
                sample_annos = _to_labelbox_image_labels(
                    labels_dict, frame_size, labelbox_id
                )
                annos.extend(sample_annos)

            # Export frame-level labels
            if is_video and frame_label_fields:
                frames = _get_frame_labels(sample, frame_label_fields)
                video_annos = _to_labelbox_video_labels(
                    frames, frame_size, labelbox_id
                )

                video_labels_path = fos.join(
                    video_labels_dir, labelbox_id + ".json"
                )
                fos.write_ndjson(video_annos, video_labels_path)

                video_anno = _make_video_anno(
                    video_labels_path, data_row_id=labelbox_id
                )
                annos.append(video_anno)

    fos.write_ndjson(annos, ndjson_path)


def download_labels_from_labelbox(labelbox_project, outpath=None):
    """Downloads the labels for the given Labelbox project.

    Args:
        labelbox_project: a ``labelbox.schema.project.Project``
        outpath (None): the path to write the JSON export on disk

    Returns:
        ``None`` if an ``outpath`` is provided, or the loaded JSON itself if no
        ``outpath`` is provided
    """
    export_url = labelbox_project.export_labels()

    if outpath:
        fos.copy_file(export_url, outpath)
        return None

    return fos.read_json(export_url)


def upload_media_to_labelbox(
    labelbox_dataset,
    sample_collection,
    labelbox_id_field="labelbox_id",
    progress=None,
):
    """Uploads the raw media for the FiftyOne samples to Labelbox.

    The IDs of the Labelbox DataRows that are created are stored in the
    ``labelbox_id_field`` of the samples.

    Args:
        labelbox_dataset: a ``labelbox.schema.dataset.Dataset`` to which to
            add the media
        sample_collection: a
            :class:`fiftyone.core.collections.SampleCollection`
        labelbox_id_field ("labelbox_id"): the sample field in which to store
            the IDs of the Labelbox DataRows
        progress (None): whether to render a progress bar (True/False), use the
            default value ``fiftyone.config.show_progress_bars`` (None), or a
            progress callback function to invoke instead
    """
    # @todo use `create_data_rows()` to optimize performance
    # @todo handle API rate limits
    # Reference: https://labelbox.com/docs/python-api/data-rows
    with fou.ProgressBar(progress=progress) as pb:
        for sample in pb(sample_collection):
            try:
                has_id = sample[labelbox_id_field] is not None
            except:
                has_id = False

            if has_id:
                logger.warning(
                    "Skipping sample '%s' with an existing '%s' value",
                    sample.id,
                    labelbox_id_field,
                )
                continue

            filepath = sample.filepath
            data_row = labelbox_dataset.create_data_row(row_data=filepath)
            sample[labelbox_id_field] = data_row.uid
            sample.save()


def upload_labels_to_labelbox(
    labelbox_project, annos_or_ndjson_path, batch_size=None
):
    """Uploads labels to a Labelbox project.

    Use this function to load predictions into Labelbox for
    `model-assisted labeling <https://labelbox.com/docs/automation/model-assisted-labeling>`_.

    Use :meth:`export_to_labelbox` to export annotations in the format expected
    by this method.

    Args:
        labelbox_project: a ``labelbox.schema.project.Project``
        annos_or_ndjson_path: a list of annotation dicts or the path to an
            NDJSON file containing annotations
        batch_size (None): an optional batch size to use when uploading the
            annotations. By default, ``annos_or_ndjson_path`` is passed
            directly to ``labelbox_project.upload_annotations()``
    """
    if batch_size is None:
        name = "%s-upload-request" % labelbox_project.name
        return labelbox_project.upload_annotations(name, annos_or_ndjson_path)

    if etau.is_str(annos_or_ndjson_path):
        annos = fos.read_ndjson(annos_or_ndjson_path)
    else:
        annos = annos_or_ndjson_path

    count = 0
    for anno_batch in fou.iter_batches(annos, batch_size):
        count += 1
        name = "%s-upload-request-%d" % (labelbox_project.name, count)
        labelbox_project.upload_annotations(name, anno_batch)


def convert_labelbox_export_to_import(inpath, outpath=None, video_outdir=None):
    """Converts a Labelbox NDJSON export generated by
    :meth:`export_to_labelbox` into the format expected by
    :meth:`import_from_labelbox`.

    The output JSON file will have the same format that is generated when
    `exporting a Labelbox project's labels <https://labelbox.com/docs/exporting-data/export-overview>`_.

    The ``Labeled Data`` fields of the output labels will be ``None``.

    Args:
        inpath: the path to an NDJSON file generated (for example) by
            :meth:`export_to_labelbox`
        outpath (None): the path to write a JSON file containing the converted
            labels. If omitted, the input file will be overwritten
        video_outdir (None): a directory to write the converted video frame
            labels (if applicable). If omitted, the input frame label files
            will be overwritten
    """
    if outpath is None:
        outpath = inpath

    din_list = fos.read_ndjson(inpath)

    dout_map = {}

    for din in din_list:
        uuid = din.pop("dataRow")["id"]
        din.pop("uuid")

        if "frames" in din:
            # Video annotation
            frames_inpath = din["frames"]

            # Convert frame labels
            if video_outdir is not None:
                frames_outpath = fos.join(
                    video_outdir, os.path.basename(frames_inpath)
                )
            else:
                frames_outpath = frames_inpath

            _convert_labelbox_frames_export_to_import(
                frames_inpath, frames_outpath
            )

            dout_map[uuid] = {
                "DataRow ID": uuid,
                "Labeled Data": None,
                "Label": {"frames": frames_outpath},
            }
            continue

        if uuid not in dout_map:
            dout_map[uuid] = {
                "DataRow ID": uuid,
                "Labeled Data": None,
                "Label": {"objects": [], "classifications": []},
            }

        _ingest_label(din, dout_map[uuid]["Label"])

    dout = list(dout_map.values())
    fos.write_json(dout, outpath)


def _convert_labelbox_frames_export_to_import(inpath, outpath):
    din_list = fos.read_ndjson(inpath)

    dout_map = {}

    for din in din_list:
        frame_number = din.pop("frameNumber")
        din.pop("dataRow")
        din.pop("uuid")

        if frame_number not in dout_map:
            dout_map[frame_number] = {
                "frameNumber": frame_number,
                "objects": [],
                "classifications": [],
            }

        _ingest_label(din, dout_map[frame_number])

    dout = [dout_map[fn] for fn in sorted(dout_map.keys())]
    fos.write_ndjson(dout, outpath)


def _ingest_label(din, d_label):
    if any(k in din for k in ("bbox", "polygon", "line", "point", "mask")):
        # Object
        if "mask" in din:
            din["instanceURI"] = din.pop("mask")["instanceURI"]

        d_label["objects"].append(din)
    else:
        # Classification
        d_label["classifications"].append(din)


def _get_labels(sample_or_frame, label_fields):
    labels_dict = {}
    for field, key in label_fields.items():
        value = sample_or_frame[field]
        if value is not None:
            labels_dict[key] = value

    return labels_dict


def _get_frame_labels(sample, frame_label_fields):
    frames = {}
    for frame_number, frame in sample.frames.items():
        frames[frame_number] = _get_labels(frame, frame_label_fields)

    return frames


def _to_labelbox_image_labels(labels_dict, frame_size, data_row_id):
    annotations = []
    for name, label in labels_dict.items():
        if isinstance(label, (fol.Classification, fol.Classifications)):
            anno = _to_global_classification(name, label, data_row_id)
            annotations.append(anno)
        elif isinstance(label, (fol.Detection, fol.Detections)):
            annos = _to_detections(label, frame_size, data_row_id)
            annotations.extend(annos)
        elif isinstance(label, (fol.Polyline, fol.Polylines)):
            annos = _to_polylines(label, frame_size, data_row_id)
            annotations.extend(annos)
        elif isinstance(label, (fol.Keypoint, fol.Keypoints)):
            annos = _to_points(label, frame_size, data_row_id)
            annotations.extend(annos)
        elif isinstance(label, fol.Segmentation):
            annos = _to_mask(name, label, data_row_id)
            annotations.extend(annos)
        elif label is not None:
            msg = "Ignoring unsupported label type '%s'" % label.__class__
            warnings.warn(msg)

    return annotations


def _to_labelbox_video_labels(frames, frame_size, data_row_id):
    annotations = []
    for frame_number, labels_dict in frames.items():
        frame_annos = _to_labelbox_image_labels(
            labels_dict, frame_size, data_row_id
        )
        for anno in frame_annos:
            anno["frameNumber"] = frame_number
            annotations.append(anno)

    return annotations


# https://labelbox.com/docs/exporting-data/export-format-detail#classification
def _to_global_classification(name, label, data_row_id):
    anno = _make_base_anno(name, data_row_id=data_row_id)
    anno.update(_make_classification_answer(label))
    return anno


# https://labelbox.com/docs/exporting-data/export-format-detail#nested_classification
def _get_nested_classifications(label):
    classifications = []
    for name, value in label.iter_attributes():
        if etau.is_str(value) or isinstance(value, (list, tuple)):
            anno = _make_base_anno(name)
            anno.update(_make_classification_answer(value))
            classifications.append(anno)
        else:
            msg = "Ignoring unsupported attribute type '%s'" % type(value)
            warnings.warn(msg)
            continue

    return classifications


# https://labelbox.com/docs/automation/model-assisted-labeling#mask_annotations
def _to_mask(name, label, data_row_id):
    mask = np.asarray(label.get_mask())
    if mask.ndim < 3 or mask.dtype != np.uint8:
        raise ValueError(
            "Segmentation masks must be stored as RGB color uint8 images"
        )

    try:
        instance_uri = label.instance_uri
    except:
        raise ValueError(
            "You must populate the `instance_uri` field of segmentation masks"
        )

    # Get unique colors
    colors = np.unique(np.reshape(mask, (-1, 3)), axis=0).tolist()

    annos = []
    base_anno = _make_base_anno(name, data_row_id=data_row_id)
    for color in colors:
        anno = copy(base_anno)
        anno["mask"] = _make_mask(instance_uri, color)
        annos.append(anno)

    return annos


# https://labelbox.com/docs/exporting-data/export-format-detail#bounding_boxes
def _to_detections(label, frame_size, data_row_id):
    if isinstance(label, fol.Detections):
        detections = label.detections
    else:
        detections = [label]

    annos = []
    for detection in detections:
        anno = _make_base_anno(detection.label, data_row_id=data_row_id)
        anno["bbox"] = _make_bbox(detection.bounding_box, frame_size)

        classifications = _get_nested_classifications(detection)
        if classifications:
            anno["classifications"] = classifications

        annos.append(anno)

    return annos


# https://labelbox.com/docs/exporting-data/export-format-detail#polygons
# https://labelbox.com/docs/exporting-data/export-format-detail#polylines
def _to_polylines(label, frame_size, data_row_id):
    if isinstance(label, fol.Polylines):
        polylines = label.polylines
    else:
        polylines = [label]

    annos = []
    for polyline in polylines:
        field = "polygon" if polyline.filled else "line"
        classifications = _get_nested_classifications(polyline)
        for points in polyline.points:
            anno = _make_base_anno(polyline.label, data_row_id=data_row_id)
            anno[field] = [_make_point(point, frame_size) for point in points]
            if classifications:
                anno["classifications"] = classifications

            annos.append(anno)

    return annos


# https://labelbox.com/docs/exporting-data/export-format-detail#points
def _to_points(label, frame_size, data_row_id):
    if isinstance(label, fol.Keypoints):
        keypoints = label.keypoints
    else:
        keypoints = [keypoints]

    annos = []
    for keypoint in keypoints:
        classifications = _get_nested_classifications(keypoint)
        for point in keypoint.points:
            anno = _make_base_anno(keypoint.label, data_row_id=data_row_id)
            anno["point"] = _make_point(point, frame_size)
            if classifications:
                anno["classifications"] = classifications

            annos.append(anno)

    return annos


def _make_base_anno(value, data_row_id=None):
    anno = {
        "uuid": str(uuid4()),
        "schemaId": None,
        "title": value,
        "value": value,
    }

    if data_row_id:
        anno["dataRow"] = {"id": data_row_id}

    return anno


def _make_video_anno(labels_path, data_row_id=None):
    anno = {
        "uuid": str(uuid4()),
        "frames": labels_path,
    }

    if data_row_id:
        anno["dataRow"] = {"id": data_row_id}

    return anno


def _make_classification_answer(label):
    if isinstance(label, fol.Classification):
        # Assume free text
        return {"answer": label.label}

    if isinstance(label, fol.Classifications):
        # Assume checklist
        return {"answers": [{"value": c.label} for c in label.classifications]}

    if etau.is_str(label):
        # Assume free text
        return {"answer": label}

    if isinstance(label, (list, tuple)):
        # Assume checklist
        return {"answers": [{"value": value} for value in label]}

    raise ValueError("Cannot convert %s to a classification" % label.__class__)


def _make_bbox(bounding_box, frame_size):
    x, y, w, h = bounding_box
    width, height = frame_size
    return {
        "left": round(x * width, 1),
        "top": round(y * height, 1),
        "width": round(w * width, 1),
        "height": round(h * height, 1),
    }


def _make_point(point, frame_size):
    x, y = point
    width, height = frame_size
    return {"x": round(x * width, 1), "y": round(y * height, 1)}


def _make_mask(instance_uri, color):
    return {
        "instanceURI": instance_uri,
        "colorRGB": list(color),
    }


# Parse v1 export format
# https://docs.labelbox.com/reference/export-video-annotations
def _parse_video_labels(video_label_d, frame_size):
    url_or_filepath = video_label_d["frames"]
    label_d_list = fos.read_ndjson(url_or_filepath)

    frames = {}
    for label_d in label_d_list:
        frame_number = label_d["frameNumber"]
        frames[frame_number] = _parse_image_labels(label_d, frame_size)

    return frames


# Parse v1 export format
# https://docs.labelbox.com/reference/export-image-annotations#annotation-export-formats
def _parse_image_labels(label_d, frame_size, class_attr=None):
    labels = {}

    # Parse classifications
    cd_list = label_d.get("classifications", [])

    classifications = _parse_classifications(cd_list)
    labels.update(classifications)

    # Parse objects
    # @todo what if `objects.keys()` conflicts with `classifications.keys()`?
    od_list = label_d.get("objects", [])
    objects = _parse_objects(od_list, frame_size, class_attr=class_attr)
    labels.update(objects)

    return labels


def _parse_classifications(cd_list):
    labels = {}

    for cd in cd_list:
        name = cd["value"]
        if "answer" in cd:
            answer = cd["answer"]
            if isinstance(answer, list):
                # Dropdown
                labels[name] = fol.Classifications(
                    classifications=[
                        fol.Classification(label=a["value"]) for a in answer
                    ]
                )
            elif isinstance(answer, dict):
                # Radio question
                labels[name] = fol.Classification(label=answer["value"])
            else:
                # Free text
                labels[name] = fol.Classification(label=answer)

        if "answers" in cd:
            # Checklist
            answers = cd["answers"]
            labels[name] = fol.Classifications(
                classifications=[
                    fol.Classification(label=a["value"]) for a in answers
                ]
            )

    return labels


def _parse_attributes(cd_list):
    attributes = {}

    for cd in cd_list:
        name = cd["value"]
        if "answer" in cd:
            answer = cd["answer"]
            if isinstance(answer, list):
                # Dropdown
                answers = [_parse_attribute(a["value"]) for a in answer]
                if len(answers) == 1:
                    answers = answers[0]

                attributes[name] = answers

            elif isinstance(answer, dict):
                # Radio question
                attributes[name] = _parse_attribute(answer["value"])
            else:
                # Free text
                attributes[name] = _parse_attribute(answer)

        if "answers" in cd:
            # Checklist
            answer = cd["answers"]
            attributes[name] = [_parse_attribute(a["value"]) for a in answer]

    return attributes


def _parse_objects(od_list, frame_size, class_attr=None):
    detections = []
    polylines = []
    keypoints = []
    segmentations = []
    mask = None
    mask_instance_uri = None
    label_fields = {}
    for od in od_list:
        attributes = _parse_attributes(od.get("classifications", []))
        load_fo_seg = class_attr is not None
        if class_attr and class_attr in attributes:
            label_field = od["title"]
            label = attributes.pop(class_attr)
            if label_field not in label_fields:
                label_fields[label_field] = {}
        else:
            label = od["value"]
            label_field = None

        if "bbox" in od:
            # Detection
            bounding_box = _parse_bbox(od["bbox"], frame_size)
            det = fol.Detection(
                label=label, bounding_box=bounding_box, **attributes
            )
            if label_field is None:
                detections.append(det)
            else:
                if "detections" not in label_fields[label_field]:
                    label_fields[label_field]["detections"] = []

                label_fields[label_field]["detections"].append(det)

        elif "polygon" in od:
            # Polyline
            points = _parse_points(od["polygon"], frame_size)
            polyline = fol.Polyline(
                label=label,
                points=[points],
                closed=True,
                filled=True,
                **attributes,
            )
            if label_field is None:
                polylines.append(polyline)
            else:
                if "polylines" not in label_fields[label_field]:
                    label_fields[label_field]["polylines"] = []

                label_fields[label_field]["polylines"].append(polyline)

        elif "line" in od:
            # Polyline
            points = _parse_points(od["line"], frame_size)
            polyline = fol.Polyline(
                label=label,
                points=[points],
                closed=True,
                filled=False,
                **attributes,
            )
            if label_field is None:
                polylines.append(polyline)
            else:
                if "polylines" not in label_fields[label_field]:
                    label_fields[label_field]["polylines"] = []

                label_fields[label_field]["polylines"].append(polyline)

        elif "point" in od:
            # Keypoint
            point = _parse_point(od["point"], frame_size)
            keypoint = fol.Keypoint(label=label, points=[point], **attributes)
            if label_field is None:
                keypoints.append(keypoint)
            else:
                if "keypoints" not in label_fields[label_field]:
                    label_fields[label_field]["keypoints"] = []

                label_fields[label_field]["keypoints"].append(keypoint)

        elif "instanceURI" in od:
            # Segmentation mask
            if not load_fo_seg:
                if mask is None:
                    mask_instance_uri = od["instanceURI"]
                    mask = _parse_mask(mask_instance_uri)
                    segmentation = {
                        "mask": current_mask,
                        "label": label,
                        "attributes": attributes,
                    }
                elif od["instanceURI"] != mask_instance_uri:
                    msg = (
                        "Only one segmentation mask per image/frame is "
                        "allowed; skipping additional mask(s)"
                    )
                    warnings.warn(msg)
            else:
                current_mask_instance_uri = od["instanceURI"]
                current_mask = _parse_mask(current_mask_instance_uri)
                segmentation = {
                    "mask": current_mask,
                    "label": label,
                    "attributes": attributes,
                }
                if label_field is not None:
                    if "segmentation" not in label_fields[label_field]:
                        label_fields[label_field]["segmentation"] = []

                    label_fields[label_field]["segmentation"].append(
                        segmentation
                    )
                else:
                    segmentations.append(segmentation)
        else:
            msg = "Ignoring unsupported label"
            warnings.warn(msg)

    labels = {}

    if detections:
        labels["detections"] = fol.Detections(detections=detections)

    if polylines:
        labels["polylines"] = fol.Polylines(polylines=polylines)

    if keypoints:
        labels["keypoints"] = fol.Keypoints(keypoints=keypoints)

    if mask is not None:
        labels["segmentation"] = mask
    elif segmentations:
        labels["segmentation"] = segmentations

    labels.update(label_fields)

    return labels


def _parse_bbox(bd, frame_size):
    width, height = frame_size
    x = bd["left"] / width
    y = bd["top"] / height
    w = bd["width"] / width
    h = bd["height"] / height
    return [x, y, w, h]


def _parse_points(pd_list, frame_size):
    return [_parse_point(pd, frame_size) for pd in pd_list]


def _parse_point(pd, frame_size):
    width, height = frame_size
    return (pd["x"] / width, pd["y"] / height)


def _parse_mask(instance_uri):
    img_bytes = fos.read_file(instance_uri, "rb")
    return etai.decode(img_bytes)


def _parse_attribute(value):
    if value in {"True", "true"}:
        return True

    if value in {"False", "false"}:
        return False

    try:
        return int(value)
    except:
        pass

    try:
        return float(value)
    except:
        pass

    if value == "None":
        return None

    return value


def _get_attr_type(label_schema, label_field, attr_name, class_name=None):
    # Get type of attribute whether it was defined globally or class-wise
    label_info = label_schema.get(label_field, {})
    classes = label_info.get("classes", [])
    global_attrs = label_info.get("attributes", {})
    if attr_name in global_attrs:
        return global_attrs[attr_name]["type"]

    else:
        for _class in classes:
            if isinstance(_class, dict):
                _classes = _class["classes"]
                if class_name in _classes:
                    _attrs = _class["attributes"]
                    if attr_name in _attrs:
                        return _attrs[attr_name]["type"]

    return None


_UNIQUE_TYPE_MAP = {
    "instance": "segmentation",
    "instances": "segmentation",
    "polygons": "polylines",
    "polygon": "polylines",
    "polyline": "polylines",
}<|MERGE_RESOLUTION|>--- conflicted
+++ resolved
@@ -1802,12 +1802,8 @@
             )
 
     # Export the labels
-<<<<<<< HEAD
     annos = []
-    with fou.ProgressBar() as pb:
-=======
     with fou.ProgressBar(progress=progress) as pb:
->>>>>>> 9fe0f7f2
         for sample in pb(sample_collection):
             labelbox_id = sample[labelbox_id_field]
             if labelbox_id is None:
