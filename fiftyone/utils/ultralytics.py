--- conflicted
+++ resolved
@@ -11,11 +11,8 @@
 import numpy as np
 from PIL import Image
 
-<<<<<<< HEAD
-=======
 import eta.core.utils as etau
 
->>>>>>> 34fa5875
 import fiftyone.core.labels as fol
 import fiftyone.utils.torch as fout
 import fiftyone.core.utils as fou
@@ -66,8 +63,6 @@
     )
 
 
-<<<<<<< HEAD
-=======
 def to_detections(results, confidence_thresh=None):
     """Converts ``ultralytics.YOLO`` boxes to FiftyOne format.
 
@@ -234,7 +229,6 @@
     return classification
 
 
->>>>>>> 34fa5875
 def obb_to_polylines(results, confidence_thresh=None, filled=False):
     """Converts ``ultralytics.YOLO`` instance segmentations to FiftyOne format.
 
@@ -364,17 +358,6 @@
     def __init__(self, config):
         super().__init__(config)
 
-<<<<<<< HEAD
-    @property
-    def has_collate_fn(self):
-        return True
-
-    @staticmethod
-    def collate_fn(batch):
-        return batch
-
-=======
->>>>>>> 34fa5875
     def _download_model(self, config):
         config.download_model_if_necessary()
 
@@ -385,16 +368,9 @@
 
         custom = {
             "conf": config.confidence_thresh,
-<<<<<<< HEAD
             "save": False,
             "mode": "predict",
             "rect": False,
-=======
-            "batch": 1,
-            "save": False,
-            "mode": "predict",
-            "rect": True,
->>>>>>> 34fa5875
             "verbose": False,
             "device": self._device,
         }
@@ -407,10 +383,6 @@
         model.predictor.setup_model(model=model.model, verbose=False)
         model.predictor.setup_source([np.zeros((10, 10))])
         model.predictor.batch = next(iter(model.predictor.dataset))
-<<<<<<< HEAD
-
-=======
->>>>>>> 34fa5875
         return model
 
     def _load_model(self, config):
@@ -418,9 +390,6 @@
             if config.model_path:
                 config.entrypoint_args["model"] = config.model_path
 
-<<<<<<< HEAD
-        model = super()._load_model(config)
-=======
         if config.model is not None:
             model = config.model
         else:
@@ -435,7 +404,6 @@
         model = model.to(self._device)
         if self.using_half_precision:
             model = model.half()
->>>>>>> 34fa5875
 
         if config.classes:
             if hasattr(ultralytics, "YOLOE") and isinstance(
@@ -449,7 +417,6 @@
 
         if not model.predictor:
             model = self._set_predictor(config, model)
-<<<<<<< HEAD
 
         return model
 
@@ -533,14 +500,11 @@
         else:
             orig_images = imgs
             images = imgs
-=======
->>>>>>> 34fa5875
 
         # Feed images as stacked Tensor
         if isinstance(images, (list, tuple)):
             images = torch.stack(images)
 
-<<<<<<< HEAD
         height, width = images.size()[-2:]
 
         images = images.to(self._device)
@@ -562,7 +526,7 @@
             return _output
 
         if self.has_logits:
-            self._output_processor.store_logits = self.store_logits
+            self._output_processor.store_logits = self.has_logits
 
         return self._output_processor(
             output,
@@ -583,123 +547,6 @@
 
     return height, width
 
-=======
-    def _parse_classes(self, config):
-        if config.classes is not None:
-            return config.classes
-        if isinstance(self._model.names, dict):
-            return list(self._model.names.values())
-        return None
-
-    def _forward_pass(self, imgs):
-        preds = self._model.predictor.inference(imgs)
-        return {"preds": preds}
-
-    def _build_transforms(self, config):
-        if config.ragged_batches is not None:
-            ragged_batches = config.ragged_batches
-        else:
-            ragged_batches = True
-
-        transforms = [self._preprocess_img]
-        transforms = torchvision.transforms.Compose(transforms)
-
-        return transforms, ragged_batches
-
-    def _preprocess_img(self, img):
-        if not isinstance(img, torch.Tensor):
-            if isinstance(img, Image.Image):
-                img = img.convert("RGB")
-            orig_img = img
-            return {
-                "img": self._ultralytics_preprocess([np.asarray(img)]),
-                "orig_img": orig_img,
-            }
-        return {"img": img, "orig_img": img}
-
-    def _ultralytics_preprocess(self, img):
-        # Taken from ultralytics.engine.predictor.preprocess.
-        img = np.stack(self._model.predictor.pre_transform(img))
-        img = img.transpose((0, 3, 1, 2))
-        img = np.ascontiguousarray(img)
-        img = torch.from_numpy(img)
-        img = img.half() if self._model.predictor.model.fp16 else img.float()
-        img /= 255
-        return torch.squeeze(img, axis=0)
-
-    def _build_output_processor(self, config):
-        if not config.output_processor_args:
-            config.output_processor_args = {}
-        config.output_processor_args[
-            "post_processor"
-        ] = self._model.predictor.postprocess
-        return super()._build_output_processor(config)
-
-    def _predict_all(self, imgs):
-        if self._preprocess and self._transforms is not None:
-            imgs = [self._transforms(img) for img in imgs]
-
-        if isinstance(imgs, list) and len(imgs) and isinstance(imgs[0], dict):
-            orig_images = [img.get("orig_img") for img in imgs]
-            images = [img.get("img") for img in imgs]
-        else:
-            orig_images = imgs
-            images = imgs
-
-        height, width = None, None
-        if self.config.raw_inputs:
-            # Feed images as list
-            if self._output_processor is not None:
-                image = imgs[0]
-                height, width = _get_image_dims(image)
-        else:
-            # Feed images as stacked Tensor
-            if isinstance(images, (list, tuple)):
-                images = torch.stack(images)
-
-            height, width = images.size()[-2:]
-
-            images = images.to(self._device)
-            if self._using_half_precision:
-                images = images.half()
-
-        output = self._forward_pass(images)
-
-        # This is required for Ultralytics post-processing.
-        output["orig_imgs"] = orig_images
-        height, width = _get_image_dims(orig_images[0])
-        output["imgs"] = images
-
-        if self._output_processor is None:
-            _output = output.get("preds")
-            if isinstance(_output, torch.Tensor):
-                _output = _output.detach().cpu().numpy()
-
-            return _output
-
-        if self.has_logits:
-            self._output_processor.store_logits = self.has_logits
-
-        return self._output_processor(
-            output,
-            (width, height),
-            confidence_thresh=self.config.confidence_thresh,
-        )
-
-
-def _get_image_dims(img):
-    if isinstance(img, torch.Tensor):
-        height, width = img.size()[-2:]
-    elif isinstance(img, Image.Image):
-        width, height = img.size
-    elif isinstance(img, np.ndarray):
-        height, width = img.shape[:2]
-    else:
-        height, width = None, None
-
-    return height, width
-
->>>>>>> 34fa5875
 
 class FiftyOneRTDETRModelConfig(FiftyOneYOLOModelConfig):
     """Configuration for a :class:`FiftyOneRTDETRModel`."""
@@ -726,10 +573,6 @@
 
     def _ultralytics_preprocess(self, img):
         # Taken from ultralytics.models.yolo.classify.predict.
-<<<<<<< HEAD
-
-=======
->>>>>>> 34fa5875
         is_legacy_transform = any(
             self._model.predictor._legacy_transform_name in str(transform)
             for transform in self.transforms.transforms
@@ -874,33 +717,11 @@
         super().__init__(classes=classes, store_logits=store_logits)
         self.post_processor = post_processor
 
-<<<<<<< HEAD
-    def __call__(self, output, frame_size, confidence_thresh=None):
-        results = self.post_process(output)
-        classifications = []
-        for result in results:
-            logits = result.probs.data.detach().cpu().numpy()
-            score = result.probs.top1conf.detach().cpu().numpy()
-            label = self.classes[result.probs.top1]
-
-            if confidence_thresh is not None and score < confidence_thresh:
-                classification = None
-            else:
-                classification = fol.Classification(
-                    label=label,
-                    confidence=score,
-                )
-                if self.store_logits:
-                    classification.logits = logits
-            classifications.append(classification)
-        return classifications
-=======
     def __call__(self, output, _, confidence_thresh=None):
         results = self.post_process(output)
         return to_classifications(
             results, confidence_thresh, self.store_logits
         )
->>>>>>> 34fa5875
 
 
 class UltralyticsDetectionOutputProcessor(
@@ -962,81 +783,10 @@
 
     def __call__(self, output, frame_size, confidence_thresh=None):
         results = self.post_process(output)
-<<<<<<< HEAD
-        preds = self._to_dict(results)
-        return super().__call__(preds, frame_size, confidence_thresh)
-
-    def _to_dict(self, results):
-        batch = []
-        for result in results:
-            if not result.masks:
-                continue
-            else:
-                pred = {
-                    "boxes": result.boxes.xywhn,
-                    "labels": result.boxes.cls.int(),
-                    "scores": result.boxes.conf,
-                    "masks": result.masks.data,
-                    "track_ids": _extract_track_ids(result),
-                }
-                batch.append(pred)
-        return batch
-
-    def _parse_output(self, output, _, confidence_thresh):
-        boxes = output["boxes"].detach().cpu().numpy().astype(float)
-        labels = output["labels"].detach().cpu().numpy()
-        masks = output["masks"].detach().cpu().numpy() > self.mask_thresh
-        track_ids = output["track_ids"]
-
-        boxes[:, 0] -= boxes[:, 2] / 2.0
-        boxes[:, 1] -= boxes[:, 3] / 2.0
-
-        if "scores" in output:
-            scores = output["scores"].detach().cpu().numpy()
-        else:
-            scores = itertools.repeat(None)
-
-        detections = []
-        for box, label, mask, score, idx in zip(
-            boxes, labels, masks, scores, track_ids
-        ):
-            if (
-                confidence_thresh is not None
-                and score is not None
-                and score < confidence_thresh
-            ):
-                continue
-
-            # Process masks.
-            w, h = mask.shape
-            tmp = np.copy(box)
-            tmp[2] += tmp[0]
-            tmp[3] += tmp[1]
-            tmp[0] *= h
-            tmp[2] *= h
-            tmp[1] *= w
-            tmp[3] *= w
-            tmp = [int(b) for b in tmp]
-            y0, x0, y1, x1 = tmp
-            sub_mask = mask[x0:x1, y0:y1]
-
-            detections.append(
-                fol.Detection(
-                    label=self.classes[label],
-                    bounding_box=list(box),
-                    mask=sub_mask.astype(bool),
-                    confidence=score,
-                    index=idx,
-                )
-            )
-
-        return fol.Detections(detections=detections)
-=======
         return super().__call__(results, frame_size, confidence_thresh)
 
     def _parse_output(self, results, _, confidence_thresh):
         return to_instances(results, confidence_thresh)
->>>>>>> 34fa5875
 
 
 class UltralyticsPoseOutputProcessor(
