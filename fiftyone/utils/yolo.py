--- conflicted
+++ resolved
@@ -10,12 +10,8 @@
 import os
 import warnings
 
-<<<<<<< HEAD
-=======
 import numpy as np
-import yaml
-
->>>>>>> 528ee143
+
 import eta.core.utils as etau
 
 import fiftyone.core.labels as fol
@@ -75,16 +71,12 @@
     """
     if isinstance(labels_path, (list, tuple)):
         # Explicit list of labels files
-<<<<<<< HEAD
         with fos.LocalFiles(labels_path, "r", type_str="labels") as paths:
-            labels = [load_yolo_annotations(p, classes) for p in paths]
-
-=======
-        labels = [
-            load_yolo_annotations(p, classes, label_type=label_type)
-            for p in labels_path
-        ]
->>>>>>> 528ee143
+            labels = [
+                load_yolo_annotations(p, classes, label_type=label_type)
+                for p in paths
+            ]
+
         sample_collection.set_values(label_field, labels)
         return
 
@@ -149,16 +141,12 @@
         )
 
     with fos.LocalFiles(matched_paths, "r", type_str="labels") as paths:
-        labels = [load_yolo_annotations(p, classes) for p in paths]
+        labels = [
+            load_yolo_annotations(p, classes, label_type=label_type)
+            for p in paths
+        ]
 
     view = sample_collection.select(matched_ids, ordered=True)
-<<<<<<< HEAD
-=======
-    labels = [
-        load_yolo_annotations(p, classes, label_type=label_type)
-        for p in matched_paths
-    ]
->>>>>>> 528ee143
     view.set_values(label_field, labels)
 
     if include_missing:
@@ -777,14 +765,10 @@
         )
         self._media_exporter.setup()
 
-<<<<<<< HEAD
         self._labels_exporter = foud.LabelsExporter()
         self._labels_exporter.setup()
 
-    def export_sample(self, image_or_path, detections, metadata=None):
-=======
     def export_sample(self, image_or_path, label, metadata=None):
->>>>>>> 528ee143
         out_image_path, uuid = self._media_exporter.export(image_or_path)
 
         if self.export_media != False:
@@ -797,13 +781,8 @@
         local_path = self._labels_exporter.get_local_path(out_labels_path)
 
         self._writer.write(
-<<<<<<< HEAD
-            detections,
+            label,
             local_path,
-=======
-            label,
-            out_labels_path,
->>>>>>> 528ee143
             self._labels_map_rev,
             dynamic_classes=self._dynamic_classes,
             include_confidence=self.include_confidence,
@@ -989,14 +968,10 @@
         )
         self._media_exporter.setup()
 
-<<<<<<< HEAD
         self._labels_exporter = foud.LabelsExporter()
         self._labels_exporter.setup()
 
-    def export_sample(self, image_or_path, detections, metadata=None):
-=======
     def export_sample(self, image_or_path, label, metadata=None):
->>>>>>> 528ee143
         _, uuid = self._media_exporter.export(image_or_path)
 
         if label is None:
@@ -1006,13 +981,8 @@
         local_path = self._labels_exporter.get_local_path(out_labels_path)
 
         self._writer.write(
-<<<<<<< HEAD
-            detections,
+            label,
             local_path,
-=======
-            label,
-            out_labels_path,
->>>>>>> 528ee143
             self._labels_map_rev,
             dynamic_classes=self._dynamic_classes,
             include_confidence=self.include_confidence,
