"""
Utilities for working with datasets in YOLO format.

| Copyright 2017-2022, Voxel51, Inc.
| `voxel51.com <https://voxel51.com/>`_
|
"""
import logging
import os
import warnings

import eta.core.utils as etau

import fiftyone.core.labels as fol
import fiftyone.core.storage as fos
import fiftyone.utils.data as foud


logger = logging.getLogger(__name__)


def add_yolo_labels(sample_collection, label_field, labels_path, classes=None):
    """Adds the given YOLO-formatted labels to the collection.

    Each YOLO txt file should be a space-delimited file whose rows define
    objects in the following format::

        <target> <x-center> <y-center> <width> <height>

    where ``target`` is the zero-based integer index of the object class label
    from ``classes`` and the bounding box coordinates are expressed as relative
    coordinates in ``[0, 1] x [0, 1]``.

    Args:
        sample_collection: a
            :class:`fiftyone.core.collections.SampleCollection`
        label_field: the label field in which to store the labels. The field
            will be created if necessary
        labels_path: the YOLO-formatted labels to load. This can be any of the
            following:

            -   a dict mapping either image filenames or absolute filepaths to
                YOLO TXT filepaths. The image filenames/filepaths should match
                those in ``sample_collection``, in any order
            -   a list of YOLO TXT filepaths corresponding 1-1 to the samples
                in ``sample_collection``
            -   a directory containing YOLO TXT files whose filenames (less
                extension) correspond to image filenames in
                ``sample_collection``, in any order
        classes (None): the list of class label strings. If not provided, these
            must be available from
            :meth:`fiftyone.core.collections.SampleCollection.get_classes`
    """
    if classes is None:
        classes = sample_collection.get_classes(label_field)

    if not classes:
        raise ValueError(
            "You must provide `classes` in order to load YOLO labels"
        )

    if isinstance(labels_path, (list, tuple)):
        # Explicit list of labels files
        with fos.LocalFiles(labels_path, "r", type_str="labels") as paths:
            labels = [load_yolo_annotations(p, classes) for p in paths]

        sample_collection.set_values(label_field, labels)
        return

    if etau.is_str(labels_path):
        # Directory of label files matching image filenames (less extension)
        txt_map = {
            os.path.splitext(p)[0]: fos.join(labels_path, p)
            for p in fos.list_files(labels_path, recursive=True)
        }
        match_type = "uuid"
    elif isinstance(labels_path, dict):
        # Dictionary mapping filename or filepath to label paths
        txt_map = labels_path
        if not txt_map:
            return

        if fos.isabs(next(iter(txt_map.keys()))):
            match_type = "filepath"
        else:
            match_type = "basename"
    else:
        raise ValueError("Unsupported `labels_path` provided")

    if not txt_map:
        return

    filepaths, ids = sample_collection.values(["filepath", "id"])

    if match_type == "uuid":
        # Match basename, no extension
        id_map = {
            os.path.splitext(os.path.basename(k))[0]: v
            for k, v in zip(filepaths, ids)
        }
    elif match_type == "basename":
        # Match basename
        id_map = {os.path.basename(k): v for k, v in zip(filepaths, ids)}
    else:
        # Match entire filepath
        id_map = {k: v for k, v in zip(filepaths, ids)}

    matched_ids = []
    matched_paths = []
    bad_paths = []
    for key, txt_path in txt_map.items():
        _id = id_map.get(key, None)
        if _id is not None:
            matched_ids.append(_id)
            matched_paths.append(txt_path)
        else:
            bad_paths.append(txt_path)

    if bad_paths:
        mtype = "filepaths" if match_type == "filepath" else "filenames"
        logger.warning(
            "Ignoring %d label files (eg '%s') that do not match %s in the "
            "sample collection",
            len(bad_paths),
            bad_paths[0],
            mtype,
        )

    with fos.LocalFiles(matched_paths, "r", type_str="labels") as paths:
        labels = [load_yolo_annotations(p, classes) for p in paths]

    view = sample_collection.select(matched_ids, ordered=True)
    view.set_values(label_field, labels)


class YOLOv4DatasetImporter(
    foud.LabeledImageDatasetImporter, foud.ImportPathsMixin
):
    """Importer for YOLOv4 datasets stored on disk.

    See :ref:`this page <YOLOv4Dataset-import>` for format details.

    Args:
        dataset_dir (None): the dataset directory. If omitted, ``data_path``
            and/or ``labels_path`` must be provided
        data_path (None): an optional parameter that enables explicit control
            over the location of the media. Can be any of the following:

            -   a folder name like ``"data"`` or ``"data/"`` specifying a
                subfolder of ``dataset_dir`` where the media files reside
            -   an absolute directory path where the media files reside. In
                this case, the ``dataset_dir`` has no effect on the location of
                the data

            If None, this parameter will default to whichever of ``data/`` or
            ``data.json`` exists in the dataset directory
        labels_path (None): an optional parameter that enables explicit control
            over the location of the labels. Can be any of the following:

            -   a folder name like ``"labels"`` or ``"labels/"`` specifying the
                location of the labels in ``dataset_dir``
            -   an absolute filepath to the labels. In this case,
                ``dataset_dir`` has no effect on the location of the labels

            If None, the labels are assumed to be in the same folder as the
            data
        images_path (None): an optional parameter that enables explicit
            control over the location of the image listing file. Can be any of
            the following:

            -   a filename like ``"images.txt"`` specifying the location of the
                image listing file labels in ``dataset_dir``
            -   an absolute filepath to the image listing file. In this case,
                ``dataset_dir`` has no effect on the location of the file

            If None, the parameter will default to ``images.txt``
        objects_path (None): an optional parameter that enables explicit
            control over the location of the object names file. Can be any of
            the following:

            -   a filename like ``"obj.names"`` specifying the location of the
                object names file labels in ``dataset_dir``
            -   an absolute filepath to the object names file. In this case,
                ``dataset_dir`` has no effect on the location of the file

            If None, the parameter will default to ``obj.names``
        classes (None): the list of possible class labels. This does not need
            to be provided if ``objects_path`` contains the class labels
        include_all_data (False): whether to generate samples for all images in
            the data directory (True) rather than only creating samples for
            images with labels (False)
        shuffle (False): whether to randomly shuffle the order in which the
            samples are imported
        seed (None): a random seed to use when shuffling
        max_samples (None): a maximum number of samples to import. By default,
            all samples are imported
    """

    def __init__(
        self,
        dataset_dir=None,
        data_path=None,
        labels_path=None,
        images_path=None,
        objects_path=None,
        classes=None,
        include_all_data=False,
        shuffle=False,
        seed=None,
        max_samples=None,
    ):
        if dataset_dir is None and data_path is None and labels_path is None:
            raise ValueError(
                "At least one of `dataset_dir`, `data_path`, and "
                "`labels_path` must be provided"
            )

        data_path = self._parse_data_path(
            dataset_dir=dataset_dir, data_path=data_path, default="data/"
        )

        labels_path = self._parse_labels_path(
            dataset_dir=dataset_dir, labels_path=labels_path, default=None
        )

        images_path = self._parse_labels_path(
            dataset_dir=dataset_dir,
            labels_path=images_path,
            default="images.txt",
        )

        objects_path = self._parse_labels_path(
            dataset_dir=dataset_dir,
            labels_path=objects_path,
            default="obj.names",
        )

        super().__init__(
            dataset_dir=dataset_dir,
            shuffle=shuffle,
            seed=seed,
            max_samples=max_samples,
        )

        self.data_path = data_path
        self.labels_path = labels_path
        self.images_path = images_path
        self.objects_path = objects_path
        self.classes = classes
        self.include_all_data = include_all_data

        self._info = None
        self._classes = None
        self._labels_paths_map = None
<<<<<<< HEAD
=======
        self._local_files = None
>>>>>>> decdb99d
        self._filepaths = None
        self._iter_filepaths = None
        self._num_samples = None

    def __iter__(self):
        self._iter_filepaths = iter(self._filepaths)
        return self

    def __len__(self):
        return self._num_samples

    def __next__(self):
        filepath = next(self._iter_filepaths)

        labels_path = self._labels_paths_map.get(filepath, None)
        if labels_path:
            # Labeled image
            label = load_yolo_annotations(labels_path, self._classes)
        else:
            # Unlabeled image
            label = None

        return filepath, None, label

    @property
    def has_dataset_info(self):
        return True

    @property
    def has_image_metadata(self):
        return False

    @property
    def label_cls(self):
        return fol.Detections

    def setup(self):
<<<<<<< HEAD
        if self.images_path is not None and os.path.isfile(self.images_path):
=======
        if self.images_path is not None and fos.isfile(self.images_path):
>>>>>>> decdb99d
            root_dir = os.path.dirname(self.images_path)

            image_paths = []
            for path in _read_file_lines(self.images_path):
                if not fos.isabs(path):
                    path = fos.join(root_dir, path)

                image_paths.append(path)
        else:
            if self.images_path is not None:
                logger.warning(
                    "Images file '%s' not found. Listing data directory '%s' "
                    "instead",
                    self.images_path,
                    self.data_path,
                )

            image_paths = [
                p
                for p in fos.list_files(
                    self.data_path, abs_paths=True, recursive=True
                )
                if not p.endswith(".txt")
            ]

        labels_paths = []
        for image_path in image_paths:
            if self.labels_path is not None:
                # Labels directory was manually specified
                uuid = os.path.splitext(os.path.basename(image_path))[0]
                labels_path = fos.join(self.labels_path, uuid + ".txt")
            else:
                # Labels are in same directory as images
                labels_path = os.path.splitext(image_path)[0] + ".txt"

<<<<<<< HEAD
            if os.path.isfile(labels_path):
                labels_paths_map[image_path] = labels_path
=======
            labels_paths.append(labels_path)

        exists = fos.run(fos.isfile, labels_paths)

        labels_paths_map = {
            i: l for i, l, e in zip(image_paths, labels_paths, exists) if e
        }

        filepaths = set(labels_paths_map.keys())

        if self.include_all_data:
            filepaths.update(image_paths)

        filepaths = self._preprocess_list(sorted(filepaths))

        if self.max_samples is not None:
            _filepaths = set(filepaths)
            labels_paths_map = {
                i: l for i, l in labels_paths_map.items() if i in _filepaths
            }

        local_files = fos.LocalFiles(labels_paths_map, "r", type_str="labels")
        labels_paths_map = local_files.__enter__()
>>>>>>> decdb99d

        filepaths = set(labels_paths_map.keys())

        if self.include_all_data:
            filepaths.update(image_paths)

        filepaths = self._preprocess_list(sorted(filepaths))

        if self.classes is not None:
            classes = self.classes
<<<<<<< HEAD
        elif self.objects_path is not None and os.path.isfile(
            self.objects_path
        ):
=======
        elif self.objects_path is not None and fos.isfile(self.objects_path):
>>>>>>> decdb99d
            classes = _read_file_lines(self.objects_path)
        else:
            classes = None

        info = {}
        if classes is not None:
            info["classes"] = classes

        self._info = info
        self._classes = classes
        self._labels_paths_map = labels_paths_map
<<<<<<< HEAD
        self._filepaths = filepaths
        self._num_samples = len(filepaths)
=======
        self._local_files = local_files
        self._filepaths = filepaths
        self._num_samples = len(filepaths)

    def close(self, *args):
        self._local_files.__exit__(*args)
>>>>>>> decdb99d

    def get_dataset_info(self):
        return self._info


class YOLOv5DatasetImporter(
    foud.LabeledImageDatasetImporter, foud.ImportPathsMixin
):
    """Importer for YOLOv5 datasets stored on disk.

    See :ref:`this page <YOLOv5Dataset-import>` for format details.

    Args:
        dataset_dir (None): the dataset directory. If omitted, ``yaml_path``
            must be provided
        yaml_path (None): an optional parameter that enables explicit control
            over the location of the dataset YAML file. Can be any of the
            following:

            -   a filename like ``"dataset.yaml"`` specifying the name of the
                YAML file in ``dataset_dir``
            -   an absolute path to the YAML file. In this case,
                ``dataset_dir`` has no effect

            If None, the parameter will default to ``dataset.yaml``
        split ("val"): the split to load. Typical values are
            ``("train", "val")``
        include_all_data (False): whether to generate samples for all images in
            the data directory (True) rather than only creating samples for
            images with labels (False)
        shuffle (False): whether to randomly shuffle the order in which the
            samples are imported
        seed (None): a random seed to use when shuffling
        max_samples (None): a maximum number of samples to import. By default,
            all samples are imported
    """

    def __init__(
        self,
        dataset_dir=None,
        yaml_path=None,
        split="val",
        include_all_data=False,
        shuffle=False,
        seed=None,
        max_samples=None,
    ):
        if dataset_dir is None and yaml_path is None:
            raise ValueError(
                "Either `dataset_dir` or `yaml_path` must be provided"
            )

        yaml_path = self._parse_labels_path(
            dataset_dir=dataset_dir,
            labels_path=yaml_path,
            default="dataset.yaml",
        )

        super().__init__(
            dataset_dir=dataset_dir,
            shuffle=shuffle,
            seed=seed,
            max_samples=max_samples,
        )

        self.yaml_path = yaml_path
        self.split = split
        self.include_all_data = include_all_data

        self._info = None
        self._classes = None
<<<<<<< HEAD
=======
        self._local_files = None
>>>>>>> decdb99d
        self._labels_paths_map = None
        self._filepaths = None
        self._iter_filepaths = None
        self._num_samples = None

    def __iter__(self):
        self._iter_filepaths = iter(self._filepaths)
        return self

    def __len__(self):
        return self._num_samples

    def __next__(self):
        filepath = next(self._iter_filepaths)

        labels_path = self._labels_paths_map.get(filepath, None)
        if labels_path:
            # Labeled image
            label = load_yolo_annotations(labels_path, self._classes)
        else:
            # Unlabeled image
            label = None

        return filepath, None, label

    @property
    def has_dataset_info(self):
        return True

    @property
    def has_image_metadata(self):
        return False

    @property
    def label_cls(self):
        return fol.Detections

    def setup(self):
        d = fos.read_yaml(self.yaml_path)

        if self.split not in d:
            raise ValueError(
                "Dataset YAML '%s' does not contain split '%s'"
                % (self.yaml_path, self.split)
            )

        data = d[self.split]
        classes = d.get("names", None)

        if etau.is_str(data) and data.endswith(".txt"):
            txt_path = _parse_yolo_v5_data_path(data, self.yaml_path)
            image_paths = _read_file_lines(txt_path)
        else:
            if etau.is_str(data):
                data_dirs = [data]
            else:
                data_dirs = data

            image_paths = []
            for data_dir in data_dirs:
                data_dir = _parse_yolo_v5_data_path(data_dir, self.yaml_path)
                image_paths.extend(
                    fos.list_files(data_dir, abs_paths=True, recursive=True)
                )

<<<<<<< HEAD
        labels_paths_map = {}
        for image_path in image_paths:
            labels_path = _get_yolo_v5_labels_path(image_path)
            if os.path.isfile(labels_path):
                labels_paths_map[image_path] = labels_path
=======
        labels_paths = [_get_yolo_v5_labels_path(p) for p in image_paths]

        exists = fos.run(fos.isfile, labels_paths)

        labels_paths_map = {
            i: l for i, l, e in zip(image_paths, labels_paths, exists) if e
        }

        filepaths = set(labels_paths_map.keys())

        if self.include_all_data:
            filepaths.update(image_paths)

        filepaths = self._preprocess_list(sorted(filepaths))

        if self.max_samples is not None:
            _filepaths = set(filepaths)
            labels_paths_map = {
                i: l for i, l in labels_paths_map.items() if i in _filepaths
            }

        local_files = fos.LocalFiles(labels_paths_map, "r", type_str="labels")
        labels_paths_map = local_files.__enter__()
>>>>>>> decdb99d

        filepaths = set(labels_paths_map.keys())

        if self.include_all_data:
            filepaths.update(image_paths)

        filepaths = self._preprocess_list(sorted(filepaths))

        info = {}
        if classes is not None:
            info["classes"] = classes

        self._info = info
        self._classes = classes
        self._local_files = local_files
        self._labels_paths_map = labels_paths_map
        self._filepaths = filepaths
        self._num_samples = len(filepaths)
<<<<<<< HEAD
=======

    def close(self, *args):
        self._local_files.__exit__(*args)
>>>>>>> decdb99d

    def get_dataset_info(self):
        return self._info


class YOLOv4DatasetExporter(
    foud.LabeledImageDatasetExporter, foud.ExportPathsMixin
):
    """Exporter that writes YOLOv4 datasets to disk.

    See :ref:`this page <YOLOv4Dataset-export>` for format details.

    Args:
        export_dir (None): the directory to write the export. This has no
            effect if ``data_path``, ``objects_path``, and ``images_path`` are
            absolute paths
        data_path (None): an optional parameter that enables explicit control
            over the location of the exported data and labels. Can be any of
            the following:

            -   a folder name like ``"data"`` or ``"data/"`` specifying a
                subfolder of ``export_dir`` in which to export the data and
                labels
            -   an absolute directory path in which to export the data and
                labels. In this case, the ``export_dir`` has no effect on the
                location of the data

            If None, the data will be written into ``export_dir`` using the
            default folder name
        labels_path (None): an optional parameter that enables explicit
            control over the location of the exported labels. Can be any of the
            following:

            -   a folder name like ``"labels"`` or ``"labels/"`` specifying the
                location in ``export_dir`` in which to export the labels
            -   an absolute folder path to which to export the labels. In this
                case, the ``export_dir`` has no effect on the location of
                the labels

            If None, the labels will be written into the same directory as the
            exported media
        objects_path (None): an optional parameter that enables explicit
            control over the location of the object names file. Can be any of
            the following:

            -   a filename like ``"obj.names"`` specifying the location in
                ``export_dir`` in which to export the object names
            -   an absolute filepath to which to export the object names. In
                this case, the ``export_dir`` has no effect on the location of
                the object names

            If None, the object names will be written into ``export_dir``
            using the default filename, unless no media is being exported, in
            which case this file will not be written
        images_path (None): an optional parameter that enables explicit control
            over the location of the image listing file. Can be any of the
            following:

            -   a filename like ``"images.txt"`` specifying the location in
                ``export_dir`` in which to export the image listing
            -   an absolute filepath to which to export the image listing. In
                this case, the ``export_dir`` has no effect on the location of
                the image listing

            If None, the image listing will be written into ``export_dir``
            using the default filename, unless no media is being exported, in
            which case this file will not be written
        export_media (None): controls how to export the raw media. The
            supported values are:

            -   ``True``: copy all media files into the output directory
            -   ``False``: don't export media
            -   ``"move"``: move all media files into the output directory
            -   ``"symlink"``: create symlinks to the media files in the output
                directory

            If None, the default value of this parameter will be chosen based
            on the value of the ``data_path`` parameter
        classes (None): the list of possible class labels. If not provided,
            this list will be extracted when :meth:`log_collection` is called,
            if possible
        include_confidence (False): whether to include detection confidences in
            the export, if they exist
        image_format (None): the image format to use when writing in-memory
            images to disk. By default, ``fiftyone.config.default_image_ext``
            is used
    """

    def __init__(
        self,
        export_dir=None,
        data_path=None,
        labels_path=None,
        objects_path=None,
        images_path=None,
        export_media=None,
        classes=None,
        include_confidence=False,
        image_format=None,
    ):
        data_path, export_media = self._parse_data_path(
            export_dir=export_dir,
            data_path=data_path,
            export_media=export_media,
            default="data/",
        )

        labels_path = self._parse_labels_path(
            export_dir=export_dir, labels_path=labels_path, default="data/"
        )

        objects_path = self._parse_labels_path(
            export_dir=export_dir,
            labels_path=objects_path,
            default="obj.names",
        )

        images_path = self._parse_labels_path(
            export_dir=export_dir,
            labels_path=images_path,
            default="images.txt",
        )

        super().__init__(export_dir=export_dir)

        self.data_path = data_path
        self.labels_path = labels_path
        self.objects_path = objects_path
        self.images_path = images_path
        self.export_media = export_media
        self.classes = classes
        self.include_confidence = include_confidence
        self.image_format = image_format

        self._classes = None
        self._dynamic_classes = classes is None
        self._labels_map_rev = None
        self._rel_dir = None
        self._images = None
        self._writer = None
        self._media_exporter = None
        self._labels_exporter = None

    @property
    def requires_image_metadata(self):
        return False

    @property
    def label_cls(self):
        return fol.Detections

    def setup(self):
        if self.export_dir is None:
            rel_dir = self.data_path
        else:
            rel_dir = self.export_dir

        self._rel_dir = rel_dir

        self._classes = {}
        self._labels_map_rev = {}
        self._images = []
        self._writer = YOLOAnnotationWriter()

        self._parse_classes()

        export_path = self.data_path if self.export_media != False else None
        self._media_exporter = foud.ImageExporter(
            self.export_media,
            export_path=export_path,
            supported_modes=(True, False, "move", "symlink"),
            default_ext=self.image_format,
            ignore_exts=True,
        )
        self._media_exporter.setup()

        self._labels_exporter = foud.LabelsExporter()
        self._labels_exporter.setup()

    def log_collection(self, sample_collection):
        if self.classes is None:
            if sample_collection.default_classes:
                self.classes = sample_collection.default_classes
                self._parse_classes()
                self._dynamic_classes = False
            elif sample_collection.classes:
                self.classes = next(iter(sample_collection.classes.values()))
                self._parse_classes()
                self._dynamic_classes = False
            elif "classes" in sample_collection.info:
                self.classes = sample_collection.info["classes"]
                self._parse_classes()
                self._dynamic_classes = False

    def export_sample(self, image_or_path, detections, metadata=None):
        out_image_path, uuid = self._media_exporter.export(image_or_path)

        if self.export_media != False:
            self._images.append(os.path.relpath(out_image_path, self._rel_dir))

        if detections is None:
            return

        out_labels_path = fos.join(self.labels_path, uuid + ".txt")
        local_path = self._labels_exporter.get_local_path(out_labels_path)

        self._writer.write(
            detections,
            local_path,
            self._labels_map_rev,
            dynamic_classes=self._dynamic_classes,
            include_confidence=self.include_confidence,
        )

    def close(self, *args):
        self._media_exporter.close()
        self._labels_exporter.close()

        if self.export_media == False:
            return

        if self._dynamic_classes:
            classes = _to_classes(self._labels_map_rev)
        else:
            classes = self.classes

        _write_file_lines(classes, self.objects_path)
        _write_file_lines(self._images, self.images_path)

    def _parse_classes(self):
        if self.classes is not None:
            self._labels_map_rev = _to_labels_map_rev(self.classes)


class YOLOv5DatasetExporter(
    foud.LabeledImageDatasetExporter, foud.ExportPathsMixin
):
    """Exporter that writes YOLOv5 datasets to disk.

    See :ref:`this page <YOLOv5Dataset-export>` for format details.

    Args:
        export_dir (None): the directory to write the export. This has no
            effect if ``data_path``, ``labels_path``, and ``yaml_path`` are
            absolute paths
        split ("val"): the split being exported. Typical values are
            ``("train", "val")``
        data_path (None): an optional parameter that enables explicit control
            over the location of the exported media. Can be any of the
            following:

            -   a folder name like ``"images"`` or ``"images/"`` specifying a
                subfolder of ``export_dir`` in which to export the images
            -   an absolute directory path in which to export the images. In
                this case, the ``export_dir`` has no effect on the location of
                the images

            If None, the data will be written into ``export_dir`` using the
            default folder name
        labels_path (None): an optional parameter that enables explicit
            control over the location of the exported labels. Can be any of the
            following:

            -   a folder name like ``"labels"`` or ``"labels/"`` specifying the
                location in ``export_dir`` in which to export the labels
            -   an absolute folder path to which to export the labels. In this
                case, the ``export_dir`` has no effect on the location of
                the labels

            If None, the labels will be written into ``export_dir`` using the
            default folder name
        yaml_path (None): an optional parameter that enables explicit control
            over the location of the dataset YAML file. Can be any of the
            following:

            -   a filename like ``"dataset.yaml"`` specifying the location in
                ``export_dir`` to write the YAML file
            -   an absolute filepath to which to write the YAML file. In this
                case, the ``export_dir`` has no effect on the location of
                the image listing

            If None, the dataset YAML file will be written into ``export_dir``
            using the default filename, unless no media is being exported, in
            which case this file will not be written
        export_media (None): controls how to export the raw media. The
            supported values are:

            -   ``True``: copy all media files into the output directory
            -   ``False``: don't export media
            -   ``"move"``: move all media files into the output directory
            -   ``"symlink"``: create symlinks to the media files in the output
                directory

            If None, the default value of this parameter will be chosen based
            on the value of the ``data_path`` parameter
        classes (None): the list of possible class labels. If not provided,
            this list will be extracted when :meth:`log_collection` is called,
            if possible
        include_confidence (False): whether to include detection confidences in
            the export, if they exist
        image_format (None): the image format to use when writing in-memory
            images to disk. By default, ``fiftyone.config.default_image_ext``
            is used
    """

    def __init__(
        self,
        export_dir=None,
        split="val",
        data_path=None,
        labels_path=None,
        yaml_path=None,
        export_media=None,
        classes=None,
        include_confidence=False,
        image_format=None,
    ):
        data_path, export_media = self._parse_data_path(
            export_dir=export_dir,
            data_path=data_path,
            export_media=export_media,
            default="images/" + split,
        )

        labels_path = self._parse_labels_path(
            export_dir=export_dir,
            labels_path=labels_path,
            default="labels/" + split,
        )

        yaml_path = self._parse_labels_path(
            export_dir=export_dir,
            labels_path=yaml_path,
            default="dataset.yaml",
        )

        super().__init__(export_dir=export_dir)

        self.split = split
        self.data_path = data_path
        self.labels_path = labels_path
        self.yaml_path = yaml_path
        self.export_media = export_media
        self.classes = classes
        self.include_confidence = include_confidence
        self.image_format = image_format

        self._classes = None
        self._dynamic_classes = classes is None
        self._labels_map_rev = None
        self._rel_dir = None
        self._images = None
        self._writer = None
        self._media_exporter = None
        self._labels_exporter = None

    @property
    def requires_image_metadata(self):
        return False

    @property
    def label_cls(self):
        return fol.Detections

    def setup(self):
        self._classes = {}
        self._labels_map_rev = {}
        self._images = []
        self._writer = YOLOAnnotationWriter()

        self._parse_classes()

        self._media_exporter = foud.ImageExporter(
            self.export_media,
            export_path=self.data_path,
            supported_modes=(True, False, "move", "symlink"),
            default_ext=self.image_format,
            ignore_exts=True,
        )
        self._media_exporter.setup()

        self._labels_exporter = foud.LabelsExporter()
        self._labels_exporter.setup()

    def log_collection(self, sample_collection):
        if self.classes is None:
            if sample_collection.default_classes:
                self.classes = sample_collection.default_classes
                self._parse_classes()
                self._dynamic_classes = False
            elif sample_collection.classes:
                self.classes = next(iter(sample_collection.classes.values()))
                self._parse_classes()
                self._dynamic_classes = False
            elif "classes" in sample_collection.info:
                self.classes = sample_collection.info["classes"]
                self._parse_classes()
                self._dynamic_classes = False

    def export_sample(self, image_or_path, detections, metadata=None):
        _, uuid = self._media_exporter.export(image_or_path)

        if detections is None:
            return

        out_labels_path = fos.join(self.labels_path, uuid + ".txt")
        local_path = self._labels_exporter.get_local_path(out_labels_path)

        self._writer.write(
            detections,
            local_path,
            self._labels_map_rev,
            dynamic_classes=self._dynamic_classes,
            include_confidence=self.include_confidence,
        )

    def close(self, *args):
        self._media_exporter.close()
        self._labels_exporter.close()

        if self.export_media == False or self.data_path is None:
            return

        if fos.isfile(self.yaml_path):
            d = fos.read_yaml(self.yaml_path)
        else:
            d = {}

        if self._dynamic_classes:
            classes = _to_classes(self._labels_map_rev)
        else:
            classes = self.classes

        d[self.split] = _make_yolo_v5_data_path(self.data_path, self.yaml_path)
        d["nc"] = len(classes)
        d["names"] = list(classes)

<<<<<<< HEAD
        _write_yaml_file(d, self.yaml_path, default_flow_style=False)
=======
        fos.write_yaml(d, self.yaml_path, default_flow_style=False)
>>>>>>> decdb99d

    def _parse_classes(self):
        if self.classes is not None:
            self._labels_map_rev = _to_labels_map_rev(self.classes)


class YOLOAnnotationWriter(object):
    """Class for writing annotations in YOLO-style TXT format."""

    def write(
        self,
        detections,
        txt_path,
        labels_map_rev,
        dynamic_classes=False,
        include_confidence=False,
    ):
        """Writes the detections to disk.

        Args:
            detections: a :class:`fiftyone.core.labels.Detections` instance
            txt_path: the path to write the annotation TXT file
            labels_map_rev: a dictionary mapping class label strings to target
                integers
            dynamic_classes (False): whether to dynamically add new labels to
                ``labels_map_rev``
            include_confidence (False): whether to include confidences in the
                export, if they exist
        """
        rows = []
        for detection in detections.detections:
            label = detection.label

            if dynamic_classes and label not in labels_map_rev:
                target = len(labels_map_rev)
                labels_map_rev[label] = target
            elif label not in labels_map_rev:
                msg = (
                    "Ignoring detection with label '%s' not in provided "
                    "classes" % label
                )
                warnings.warn(msg)
                continue
            else:
                target = labels_map_rev[label]

            if include_confidence:
                confidence = detection.confidence
            else:
                confidence = None

            row = _make_yolo_row(
                detection.bounding_box, target, confidence=confidence
            )
            rows.append(row)

        _write_file_lines(rows, txt_path)


def load_yolo_annotations(txt_path, classes):
    """Loads the YOLO-style annotations from the given TXT file.

    The txt file should be a space-delimited file where each row corresponds
    to an object in one the following formats::

        <target> <x-center> <y-center> <width> <height>
        <target> <x-center> <y-center> <width> <height> <confidence>

    where ``target`` is the zero-based integer index of the object class label
    from ``classes`` and the bounding box coordinates are expressed as relative
    coordinates in ``[0, 1] x [0, 1]``.

    Args:
        txt_path: the path to the annotations TXT file
        classes: the list of class label strings

    Returns:
        a :class:`fiftyone.core.detections.Detections`
    """
    detections = []
    for row in _read_file_lines(txt_path):
        detection = _parse_yolo_row(row, classes)
        detections.append(detection)

    return fol.Detections(detections=detections)


def _parse_yolo_v5_data_path(data_path, yaml_path):
    if fos.isabs(data_path):
        return data_path

    # Interpret relative to YAML file
    root_dir = os.path.dirname(yaml_path)
    return fos.normpath(fos.join(root_dir, data_path))


def _make_yolo_v5_data_path(data_path, yaml_path):
    # Save path relative to YAML file
    sep = fos.sep(data_path)
    root_dir = os.path.dirname(yaml_path)
    data_path = os.path.relpath(data_path, root_dir) + sep
    if not data_path.startswith("."):
        data_path = "." + sep + data_path

    return data_path


def _get_yolo_v5_labels_path(image_path):
    sep = fos.sep(image_path)
    old = sep + "images" + sep
    new = sep + "labels" + sep

    chunks = image_path.rsplit(old, 1)
    if len(chunks) == 1:
        raise ValueError(
            "Invalid image path '%s'. YOLOv5 image paths must contain '%s', "
            "which is replaced with '%s' to locate the corresponding labels"
            % (image_path, old, new)
        )

    root, ext = os.path.splitext(new.join(chunks))

    if ext:
        ext = ".txt"

    return root + ext


def _parse_yolo_row(row, classes):
    row_vals = row.split()
    target, xc, yc, w, h = row_vals[:5]

    try:
        label = classes[int(target)]
    except:
        label = str(target)

    bounding_box = [
        (float(xc) - 0.5 * float(w)),
        (float(yc) - 0.5 * float(h)),
        float(w),
        float(h),
    ]

    if len(row_vals) > 5:
        confidence = float(row_vals[5])
    else:
        confidence = None

    return fol.Detection(
        label=label, bounding_box=bounding_box, confidence=confidence
    )


def _make_yolo_row(bounding_box, target, confidence=None):
    xtl, ytl, w, h = bounding_box
    xc = xtl + 0.5 * w
    yc = ytl + 0.5 * h
    row = "%d %f %f %f %f" % (target, xc, yc, w, h)

    if confidence is not None:
        row += " %f" % confidence

    return row


<<<<<<< HEAD
def _read_yaml_file(path):
    with open(path, "r") as f:
        return yaml.safe_load(f)


def _write_yaml_file(d, path, **kwargs):
    s = yaml.dump(d, **kwargs)
    etau.write_file(s, path)


=======
>>>>>>> decdb99d
def _read_file_lines(path):
    with fos.open_file(path, "r") as f:
        lines = [l.strip() for l in f.read().splitlines()]
        return [l for l in lines if l]


def _write_file_lines(lines, outpath):
    fos.write_file("\n".join(lines), outpath)


def _to_labels_map_rev(classes):
    return {c: i for i, c in enumerate(classes)}


def _to_classes(labels_map_rev):
    targets_to_labels = {v: k for k, v in labels_map_rev.items()}

    classes = []
    for target in range(max(targets_to_labels.keys()) + 1):
        if target in targets_to_labels:
            classes.append(targets_to_labels[target])
        else:
            classes.append(str(target))

    return classes<|MERGE_RESOLUTION|>--- conflicted
+++ resolved
@@ -252,10 +252,7 @@
         self._info = None
         self._classes = None
         self._labels_paths_map = None
-<<<<<<< HEAD
-=======
         self._local_files = None
->>>>>>> decdb99d
         self._filepaths = None
         self._iter_filepaths = None
         self._num_samples = None
@@ -293,11 +290,7 @@
         return fol.Detections
 
     def setup(self):
-<<<<<<< HEAD
-        if self.images_path is not None and os.path.isfile(self.images_path):
-=======
         if self.images_path is not None and fos.isfile(self.images_path):
->>>>>>> decdb99d
             root_dir = os.path.dirname(self.images_path)
 
             image_paths = []
@@ -333,10 +326,6 @@
                 # Labels are in same directory as images
                 labels_path = os.path.splitext(image_path)[0] + ".txt"
 
-<<<<<<< HEAD
-            if os.path.isfile(labels_path):
-                labels_paths_map[image_path] = labels_path
-=======
             labels_paths.append(labels_path)
 
         exists = fos.run(fos.isfile, labels_paths)
@@ -360,7 +349,6 @@
 
         local_files = fos.LocalFiles(labels_paths_map, "r", type_str="labels")
         labels_paths_map = local_files.__enter__()
->>>>>>> decdb99d
 
         filepaths = set(labels_paths_map.keys())
 
@@ -371,13 +359,7 @@
 
         if self.classes is not None:
             classes = self.classes
-<<<<<<< HEAD
-        elif self.objects_path is not None and os.path.isfile(
-            self.objects_path
-        ):
-=======
         elif self.objects_path is not None and fos.isfile(self.objects_path):
->>>>>>> decdb99d
             classes = _read_file_lines(self.objects_path)
         else:
             classes = None
@@ -389,17 +371,12 @@
         self._info = info
         self._classes = classes
         self._labels_paths_map = labels_paths_map
-<<<<<<< HEAD
-        self._filepaths = filepaths
-        self._num_samples = len(filepaths)
-=======
         self._local_files = local_files
         self._filepaths = filepaths
         self._num_samples = len(filepaths)
 
     def close(self, *args):
         self._local_files.__exit__(*args)
->>>>>>> decdb99d
 
     def get_dataset_info(self):
         return self._info
@@ -471,10 +448,7 @@
 
         self._info = None
         self._classes = None
-<<<<<<< HEAD
-=======
         self._local_files = None
->>>>>>> decdb99d
         self._labels_paths_map = None
         self._filepaths = None
         self._iter_filepaths = None
@@ -540,13 +514,6 @@
                     fos.list_files(data_dir, abs_paths=True, recursive=True)
                 )
 
-<<<<<<< HEAD
-        labels_paths_map = {}
-        for image_path in image_paths:
-            labels_path = _get_yolo_v5_labels_path(image_path)
-            if os.path.isfile(labels_path):
-                labels_paths_map[image_path] = labels_path
-=======
         labels_paths = [_get_yolo_v5_labels_path(p) for p in image_paths]
 
         exists = fos.run(fos.isfile, labels_paths)
@@ -570,7 +537,6 @@
 
         local_files = fos.LocalFiles(labels_paths_map, "r", type_str="labels")
         labels_paths_map = local_files.__enter__()
->>>>>>> decdb99d
 
         filepaths = set(labels_paths_map.keys())
 
@@ -589,12 +555,9 @@
         self._labels_paths_map = labels_paths_map
         self._filepaths = filepaths
         self._num_samples = len(filepaths)
-<<<<<<< HEAD
-=======
 
     def close(self, *args):
         self._local_files.__exit__(*args)
->>>>>>> decdb99d
 
     def get_dataset_info(self):
         return self._info
@@ -1032,11 +995,7 @@
         d["nc"] = len(classes)
         d["names"] = list(classes)
 
-<<<<<<< HEAD
-        _write_yaml_file(d, self.yaml_path, default_flow_style=False)
-=======
         fos.write_yaml(d, self.yaml_path, default_flow_style=False)
->>>>>>> decdb99d
 
     def _parse_classes(self):
         if self.classes is not None:
@@ -1203,19 +1162,6 @@
     return row
 
 
-<<<<<<< HEAD
-def _read_yaml_file(path):
-    with open(path, "r") as f:
-        return yaml.safe_load(f)
-
-
-def _write_yaml_file(d, path, **kwargs):
-    s = yaml.dump(d, **kwargs)
-    etau.write_file(s, path)
-
-
-=======
->>>>>>> decdb99d
 def _read_file_lines(path):
     with fos.open_file(path, "r") as f:
         lines = [l.strip() for l in f.read().splitlines()]
