"""
Utilities for working with datasets in YOLO format.

| Copyright 2017-2023, Voxel51, Inc.
| `voxel51.com <https://voxel51.com/>`_
|
"""
import logging
import os
import warnings

import eta.core.utils as etau

import fiftyone.core.labels as fol
import fiftyone.core.storage as fos
import fiftyone.utils.data as foud


logger = logging.getLogger(__name__)


def add_yolo_labels(
    sample_collection,
    label_field,
    labels_path,
    classes,
    include_missing=False,
):
    """Adds the given YOLO-formatted labels to the collection.

    Each YOLO txt file should be a space-delimited file whose rows define
    objects in the following format::

        <target> <x-center> <y-center> <width> <height>

    where ``target`` is the zero-based integer index of the object class label
    from ``classes`` and the bounding box coordinates are expressed as relative
    coordinates in ``[0, 1] x [0, 1]``.

    Args:
        sample_collection: a
            :class:`fiftyone.core.collections.SampleCollection`
        label_field: the label field in which to store the labels. The field
            will be created if necessary
        labels_path: the YOLO-formatted labels to load. This can be any of the
            following:

            -   a dict mapping either image filenames or absolute filepaths to
                YOLO TXT filepaths. The image filenames/filepaths should match
                those in ``sample_collection``, in any order
            -   a list of YOLO TXT filepaths corresponding 1-1 to the samples
                in ``sample_collection``
            -   a directory containing YOLO TXT files whose filenames (less
                extension) correspond to image filenames in
                ``sample_collection``, in any order
        classes: the list of class label strings
        include_missing (False): whether to insert empty
            :class:`Detections <fiftyone.core.labels.Detections>` instances for
            any samples in the input collection whose ``label_field`` is
            ``None`` after import
    """
    if isinstance(labels_path, (list, tuple)):
        # Explicit list of labels files
        with fos.LocalFiles(labels_path, "r", type_str="labels") as paths:
            labels = [load_yolo_annotations(p, classes) for p in paths]

        sample_collection.set_values(label_field, labels)
        return

    if etau.is_str(labels_path):
        # Directory of label files matching image filenames (less extension)
        txt_map = {
            os.path.splitext(p)[0]: fos.join(labels_path, p)
            for p in fos.list_files(labels_path, recursive=True)
            if p.endswith(".txt")
        }
        match_type = "uuid"
    elif isinstance(labels_path, dict):
        # Dictionary mapping filename or filepath to label paths
        txt_map = labels_path
        if not txt_map:
            return

        if fos.isabs(next(iter(txt_map.keys()))):
            match_type = "filepath"
        else:
            match_type = "basename"
    else:
        raise ValueError("Unsupported `labels_path` provided")

    if not txt_map:
        return

    filepaths, ids = sample_collection.values(["filepath", "id"])

    if match_type == "uuid":
        # Match basename, no extension
        id_map = {
            os.path.splitext(os.path.basename(k))[0]: v
            for k, v in zip(filepaths, ids)
        }
    elif match_type == "basename":
        # Match basename
        id_map = {os.path.basename(k): v for k, v in zip(filepaths, ids)}
    else:
        # Match entire filepath
        id_map = {k: v for k, v in zip(filepaths, ids)}

    matched_ids = []
    matched_paths = []
    bad_paths = []
    for key, txt_path in txt_map.items():
        _id = id_map.get(key, None)
        if _id is not None:
            matched_ids.append(_id)
            matched_paths.append(txt_path)
        else:
            bad_paths.append(txt_path)

    if bad_paths:
        mtype = "filepaths" if match_type == "filepath" else "filenames"
        logger.warning(
            "Ignoring %d label files (eg '%s') that do not match %s in the "
            "sample collection",
            len(bad_paths),
            bad_paths[0],
            mtype,
        )

    with fos.LocalFiles(matched_paths, "r", type_str="labels") as paths:
        labels = [load_yolo_annotations(p, classes) for p in paths]

    view = sample_collection.select(matched_ids, ordered=True)
    view.set_values(label_field, labels)

    if include_missing:
        missing_labels = sample_collection.exists(label_field, False)
        missing_labels.set_values(
            label_field, [fol.Detections()] * len(missing_labels)
        )


class YOLOv4DatasetImporter(
    foud.LabeledImageDatasetImporter, foud.ImportPathsMixin
):
    """Importer for YOLOv4 datasets stored on disk.

    See :ref:`this page <YOLOv4Dataset-import>` for format details.

    Args:
        dataset_dir (None): the dataset directory. If omitted, ``data_path``
            and/or ``labels_path`` must be provided
        data_path (None): an optional parameter that enables explicit control
            over the location of the media. Can be any of the following:

            -   a folder name like ``"data"`` or ``"data/"`` specifying a
                subfolder of ``dataset_dir`` where the media files reside
            -   an absolute directory path where the media files reside. In
                this case, the ``dataset_dir`` has no effect on the location of
                the data

            If None, this parameter will default to whichever of ``data/`` or
            ``data.json`` exists in the dataset directory
        labels_path (None): an optional parameter that enables explicit control
            over the location of the labels. Can be any of the following:

            -   a folder name like ``"labels"`` or ``"labels/"`` specifying the
                location of the labels in ``dataset_dir``
            -   an absolute filepath to the labels. In this case,
                ``dataset_dir`` has no effect on the location of the labels

            If None, the labels are assumed to be in the same folder as the
            data
        images_path (None): an optional parameter that enables explicit
            control over the location of the image listing file. Can be any of
            the following:

            -   a filename like ``"images.txt"`` specifying the location of the
                image listing file labels in ``dataset_dir``
            -   an absolute filepath to the image listing file. In this case,
                ``dataset_dir`` has no effect on the location of the file

            If None, the parameter will default to ``images.txt``
        objects_path (None): an optional parameter that enables explicit
            control over the location of the object names file. Can be any of
            the following:

            -   a filename like ``"obj.names"`` specifying the location of the
                object names file labels in ``dataset_dir``
            -   an absolute filepath to the object names file. In this case,
                ``dataset_dir`` has no effect on the location of the file

            If None, the parameter will default to ``obj.names``
        classes (None): the list of possible class labels. This does not need
            to be provided if ``objects_path`` contains the class labels
        include_all_data (False): whether to generate samples for all images in
            the data directory (True) rather than only creating samples for
            images with labels (False)
        shuffle (False): whether to randomly shuffle the order in which the
            samples are imported
        seed (None): a random seed to use when shuffling
        max_samples (None): a maximum number of samples to import. By default,
            all samples are imported
    """

    def __init__(
        self,
        dataset_dir=None,
        data_path=None,
        labels_path=None,
        images_path=None,
        objects_path=None,
        classes=None,
        include_all_data=False,
        shuffle=False,
        seed=None,
        max_samples=None,
    ):
        if dataset_dir is None and data_path is None and labels_path is None:
            raise ValueError(
                "At least one of `dataset_dir`, `data_path`, and "
                "`labels_path` must be provided"
            )

        data_path = self._parse_data_path(
            dataset_dir=dataset_dir, data_path=data_path, default="data/"
        )

        labels_path = self._parse_labels_path(
            dataset_dir=dataset_dir, labels_path=labels_path, default=None
        )

        images_path = self._parse_labels_path(
            dataset_dir=dataset_dir,
            labels_path=images_path,
            default="images.txt",
        )

        objects_path = self._parse_labels_path(
            dataset_dir=dataset_dir,
            labels_path=objects_path,
            default="obj.names",
        )

        super().__init__(
            dataset_dir=dataset_dir,
            shuffle=shuffle,
            seed=seed,
            max_samples=max_samples,
        )

        self.data_path = data_path
        self.labels_path = labels_path
        self.images_path = images_path
        self.objects_path = objects_path
        self.classes = classes
        self.include_all_data = include_all_data

        self._info = None
        self._classes = None
        self._labels_paths_map = None
        self._local_files = None
        self._filepaths = None
        self._iter_filepaths = None
        self._num_samples = None

    def __iter__(self):
        self._iter_filepaths = iter(self._filepaths)
        return self

    def __len__(self):
        return self._num_samples

    def __next__(self):
        filepath = next(self._iter_filepaths)

        labels_path = self._labels_paths_map.get(filepath, None)
        if labels_path:
            # Labeled image
            label = load_yolo_annotations(labels_path, self._classes)
        else:
            # Unlabeled image
            label = None

        return filepath, None, label

    @property
    def has_dataset_info(self):
        return True

    @property
    def has_image_metadata(self):
        return False

    @property
    def label_cls(self):
        return fol.Detections

    def setup(self):
        if self.images_path is not None and fos.isfile(self.images_path):
            root_dir = os.path.dirname(self.images_path)

            image_paths = []
            for path in _read_file_lines(self.images_path):
                if not fos.isabs(path):
                    path = fos.join(root_dir, path)

<<<<<<< HEAD
                image_paths.append(path)
=======
                image_paths.append(fos.normpath(path))
>>>>>>> 74d71e33
        else:
            if self.images_path is not None:
                logger.warning(
                    "Images file '%s' not found. Listing data directory '%s' "
                    "instead",
                    self.images_path,
                    self.data_path,
                )

            image_paths = [
<<<<<<< HEAD
                p
                for p in fos.list_files(
=======
                fos.normpath(p)
                for p in etau.list_files(
>>>>>>> 74d71e33
                    self.data_path, abs_paths=True, recursive=True
                )
                if not p.endswith(".txt")
            ]

        labels_paths = []
        for image_path in image_paths:
            if self.labels_path is not None:
                # Labels directory was manually specified
                uuid = os.path.splitext(os.path.basename(image_path))[0]
                labels_path = fos.join(self.labels_path, uuid + ".txt")
            else:
                # Labels are in same directory as images
                labels_path = os.path.splitext(image_path)[0] + ".txt"

<<<<<<< HEAD
            labels_paths.append(labels_path)
=======
            labels_path = fos.normpath(labels_path)
>>>>>>> 74d71e33

        exists = fos.run(fos.isfile, labels_paths)

        labels_paths_map = {
            i: l for i, l, e in zip(image_paths, labels_paths, exists) if e
        }

        filepaths = set(labels_paths_map.keys())

        if self.include_all_data:
            filepaths.update(image_paths)

        filepaths = self._preprocess_list(sorted(filepaths))

        if self.max_samples is not None:
            _filepaths = set(filepaths)
            labels_paths_map = {
                i: l for i, l in labels_paths_map.items() if i in _filepaths
            }

        local_files = fos.LocalFiles(labels_paths_map, "r", type_str="labels")
        labels_paths_map = local_files.__enter__()

        if self.classes is not None:
            classes = self.classes
        elif self.objects_path is not None and fos.isfile(self.objects_path):
            classes = _read_file_lines(self.objects_path)
        else:
            classes = None

        info = {}
        if classes is not None:
            info["classes"] = classes

        self._info = info
        self._classes = classes
        self._labels_paths_map = labels_paths_map
        self._local_files = local_files
        self._filepaths = filepaths
        self._num_samples = len(filepaths)

    def close(self, *args):
        self._local_files.__exit__(*args)

    def get_dataset_info(self):
        return self._info


class YOLOv5DatasetImporter(
    foud.LabeledImageDatasetImporter, foud.ImportPathsMixin
):
    """Importer for YOLOv5 datasets stored on disk.

    See :ref:`this page <YOLOv5Dataset-import>` for format details.

    Args:
        dataset_dir (None): the dataset directory. If omitted, ``yaml_path``
            must be provided
        yaml_path (None): an optional parameter that enables explicit control
            over the location of the dataset YAML file. Can be any of the
            following:

            -   a filename like ``"dataset.yaml"`` specifying the name of the
                YAML file in ``dataset_dir``
            -   an absolute path to the YAML file. In this case,
                ``dataset_dir`` has no effect

            If None, the parameter will default to ``dataset.yaml``
        split ("val"): the split to load. Typical values are
            ``("train", "val")``
        include_all_data (False): whether to generate samples for all images in
            the data directory (True) rather than only creating samples for
            images with labels (False)
        shuffle (False): whether to randomly shuffle the order in which the
            samples are imported
        seed (None): a random seed to use when shuffling
        max_samples (None): a maximum number of samples to import. By default,
            all samples are imported
    """

    def __init__(
        self,
        dataset_dir=None,
        yaml_path=None,
        split="val",
        include_all_data=False,
        shuffle=False,
        seed=None,
        max_samples=None,
    ):
        if dataset_dir is None and yaml_path is None:
            raise ValueError(
                "Either `dataset_dir` or `yaml_path` must be provided"
            )

        yaml_path = self._parse_labels_path(
            dataset_dir=dataset_dir,
            labels_path=yaml_path,
            default="dataset.yaml",
        )

        super().__init__(
            dataset_dir=dataset_dir,
            shuffle=shuffle,
            seed=seed,
            max_samples=max_samples,
        )

        self.yaml_path = yaml_path
        self.split = split
        self.include_all_data = include_all_data

        self._info = None
        self._classes = None
        self._local_files = None
        self._labels_paths_map = None
        self._filepaths = None
        self._iter_filepaths = None
        self._num_samples = None

    def __iter__(self):
        self._iter_filepaths = iter(self._filepaths)
        return self

    def __len__(self):
        return self._num_samples

    def __next__(self):
        filepath = next(self._iter_filepaths)

        labels_path = self._labels_paths_map.get(filepath, None)
        if labels_path:
            # Labeled image
            label = load_yolo_annotations(labels_path, self._classes)
        else:
            # Unlabeled image
            label = None

        return filepath, None, label

    @property
    def has_dataset_info(self):
        return True

    @property
    def has_image_metadata(self):
        return False

    @property
    def label_cls(self):
        return fol.Detections

    def setup(self):
        d = fos.read_yaml(self.yaml_path)

        if self.split not in d:
            raise ValueError(
                "Dataset YAML '%s' does not contain split '%s'"
                % (self.yaml_path, self.split)
            )

        dataset_path = d.get("path", "")
<<<<<<< HEAD
        data = fos.normpath(fos.join(dataset_path, d[self.split]))
=======
        data = fos.normpath(os.path.join(dataset_path, d[self.split]))
>>>>>>> 74d71e33
        classes = _parse_yolo_classes(d.get("names", None))

        if etau.is_str(data) and data.endswith(".txt"):
            txt_path = _parse_yolo_v5_path(data, self.yaml_path)
            image_paths = [
                _parse_yolo_v5_path(fos.normpath(p), txt_path)
                for p in _read_file_lines(txt_path)
            ]
        else:
            if etau.is_str(data):
                data_dirs = [data]
            else:
                data_dirs = data

            image_paths = []
            for data_dir in data_dirs:
                data_dir = fos.normpath(
                    _parse_yolo_v5_path(data_dir, self.yaml_path)
                )
                image_paths.extend(
                    fos.list_files(data_dir, abs_paths=True, recursive=True)
                )

        labels_paths = [_get_yolo_v5_labels_path(p) for p in image_paths]

        exists = fos.run(fos.isfile, labels_paths)

        labels_paths_map = {
            i: l for i, l, e in zip(image_paths, labels_paths, exists) if e
        }

        filepaths = set(labels_paths_map.keys())

        if self.include_all_data:
            filepaths.update(image_paths)

        filepaths = self._preprocess_list(sorted(filepaths))

        if self.max_samples is not None:
            _filepaths = set(filepaths)
            labels_paths_map = {
                i: l for i, l in labels_paths_map.items() if i in _filepaths
            }

        local_files = fos.LocalFiles(labels_paths_map, "r", type_str="labels")
        labels_paths_map = local_files.__enter__()

        info = {}
        if classes is not None:
            info["classes"] = classes

        self._info = info
        self._classes = classes
        self._local_files = local_files
        self._labels_paths_map = labels_paths_map
        self._filepaths = filepaths
        self._num_samples = len(filepaths)

    def close(self, *args):
        self._local_files.__exit__(*args)

    def get_dataset_info(self):
        return self._info


class YOLOv4DatasetExporter(
    foud.LabeledImageDatasetExporter, foud.ExportPathsMixin
):
    """Exporter that writes YOLOv4 datasets to disk.

    See :ref:`this page <YOLOv4Dataset-export>` for format details.

    Args:
        export_dir (None): the directory to write the export. This has no
            effect if ``data_path``, ``objects_path``, and ``images_path`` are
            absolute paths
        data_path (None): an optional parameter that enables explicit control
            over the location of the exported data and labels. Can be any of
            the following:

            -   a folder name like ``"data"`` or ``"data/"`` specifying a
                subfolder of ``export_dir`` in which to export the data and
                labels
            -   an absolute directory path in which to export the data and
                labels. In this case, the ``export_dir`` has no effect on the
                location of the data

            If None, the data will be written into ``export_dir`` using the
            default folder name
        labels_path (None): an optional parameter that enables explicit
            control over the location of the exported labels. Can be any of the
            following:

            -   a folder name like ``"labels"`` or ``"labels/"`` specifying the
                location in ``export_dir`` in which to export the labels
            -   an absolute folder path to which to export the labels. In this
                case, the ``export_dir`` has no effect on the location of
                the labels

            If None, the labels will be written into the same directory as the
            exported media
        objects_path (None): an optional parameter that enables explicit
            control over the location of the object names file. Can be any of
            the following:

            -   a filename like ``"obj.names"`` specifying the location in
                ``export_dir`` in which to export the object names
            -   an absolute filepath to which to export the object names. In
                this case, the ``export_dir`` has no effect on the location of
                the object names

            If None, the object names will be written into ``export_dir``
            using the default filename, unless no media is being exported, in
            which case this file will not be written
        images_path (None): an optional parameter that enables explicit control
            over the location of the image listing file. Can be any of the
            following:

            -   a filename like ``"images.txt"`` specifying the location in
                ``export_dir`` in which to export the image listing
            -   an absolute filepath to which to export the image listing. In
                this case, the ``export_dir`` has no effect on the location of
                the image listing

            If None, the image listing will be written into ``export_dir``
            using the default filename, unless no media is being exported, in
            which case this file will not be written
        export_media (None): controls how to export the raw media. The
            supported values are:

            -   ``True``: copy all media files into the output directory
            -   ``False``: don't export media
            -   ``"move"``: move all media files into the output directory
            -   ``"symlink"``: create symlinks to the media files in the output
                directory

            If None, the default value of this parameter will be chosen based
            on the value of the ``data_path`` parameter
        rel_dir (None): an optional relative directory to strip from each input
            filepath to generate a unique identifier for each image. When
            exporting media, this identifier is joined with ``data_path`` and
            ``labels_path`` to generate output paths for each exported image
            and labels file. This argument allows for populating nested
            subdirectories that match the shape of the input paths. The path is
            converted to an absolute path (if necessary) via
            :func:`fiftyone.core.storage.normalize_path`
        classes (None): the list of possible class labels
        include_confidence (False): whether to include detection confidences in
            the export, if they exist
        image_format (None): the image format to use when writing in-memory
            images to disk. By default, ``fiftyone.config.default_image_ext``
            is used
    """

    def __init__(
        self,
        export_dir=None,
        data_path=None,
        labels_path=None,
        objects_path=None,
        images_path=None,
        export_media=None,
        rel_dir=None,
        classes=None,
        include_confidence=False,
        image_format=None,
    ):
        data_path, export_media = self._parse_data_path(
            export_dir=export_dir,
            data_path=data_path,
            export_media=export_media,
            default="data/",
        )

        labels_path = self._parse_labels_path(
            export_dir=export_dir, labels_path=labels_path, default="data/"
        )

        objects_path = self._parse_labels_path(
            export_dir=export_dir,
            labels_path=objects_path,
            default="obj.names",
        )

        images_path = self._parse_labels_path(
            export_dir=export_dir,
            labels_path=images_path,
            default="images.txt",
        )

        super().__init__(export_dir=export_dir)

        self.data_path = data_path
        self.labels_path = labels_path
        self.objects_path = objects_path
        self.images_path = images_path
        self.export_media = export_media
        self.rel_dir = rel_dir
        self.classes = classes
        self.include_confidence = include_confidence
        self.image_format = image_format

        self._classes = None
        self._dynamic_classes = classes is None
        self._labels_map_rev = None
        self._rel_dir = None
        self._images = None
        self._writer = None
        self._media_exporter = None
        self._labels_exporter = None

    @property
    def requires_image_metadata(self):
        return False

    @property
    def label_cls(self):
        return fol.Detections

    def setup(self):
        self._classes = {}
        self._labels_map_rev = {}
        self._rel_dir = os.path.dirname(self.images_path)
        self._images = []
        self._writer = YOLOAnnotationWriter()

        self._parse_classes()

        export_path = self.data_path if self.export_media != False else None
        self._media_exporter = foud.ImageExporter(
            self.export_media,
            export_path=export_path,
            rel_dir=self.rel_dir,
            supported_modes=(True, False, "move", "symlink"),
            default_ext=self.image_format,
            ignore_exts=True,
        )
        self._media_exporter.setup()

        self._labels_exporter = foud.LabelsExporter()
        self._labels_exporter.setup()

    def export_sample(self, image_or_path, detections, metadata=None):
        out_image_path, uuid = self._media_exporter.export(image_or_path)

        if self.export_media != False:
            self._images.append(os.path.relpath(out_image_path, self._rel_dir))

        if detections is None:
            return

        out_labels_path = fos.join(self.labels_path, uuid + ".txt")
        local_path = self._labels_exporter.get_local_path(out_labels_path)

        self._writer.write(
            detections,
            local_path,
            self._labels_map_rev,
            dynamic_classes=self._dynamic_classes,
            include_confidence=self.include_confidence,
        )

    def close(self, *args):
        self._media_exporter.close()
        self._labels_exporter.close()

        if self.export_media == False:
            return

        if self._dynamic_classes:
            classes = _to_classes(self._labels_map_rev)
        else:
            classes = self.classes

        _write_file_lines(classes, self.objects_path)
        _write_file_lines(self._images, self.images_path)

    def _parse_classes(self):
        if self.classes is not None:
            self._labels_map_rev = _to_labels_map_rev(self.classes)


class YOLOv5DatasetExporter(
    foud.LabeledImageDatasetExporter, foud.ExportPathsMixin
):
    """Exporter that writes YOLOv5 datasets to disk.

    See :ref:`this page <YOLOv5Dataset-export>` for format details.

    Args:
        export_dir (None): the directory to write the export. This has no
            effect if ``data_path``, ``labels_path``, and ``yaml_path`` are
            absolute paths
        split ("val"): the split being exported. Typical values are
            ``("train", "val")``
        data_path (None): an optional parameter that enables explicit control
            over the location of the exported media. Can be any of the
            following:

            -   a folder name like ``"images"`` or ``"images/"`` specifying a
                subfolder of ``export_dir`` in which to export the images
            -   an absolute directory path in which to export the images. In
                this case, the ``export_dir`` has no effect on the location of
                the images

            If None, the data will be written into ``export_dir`` using the
            default folder name
        labels_path (None): an optional parameter that enables explicit
            control over the location of the exported labels. Can be any of the
            following:

            -   a folder name like ``"labels"`` or ``"labels/"`` specifying the
                location in ``export_dir`` in which to export the labels
            -   an absolute folder path to which to export the labels. In this
                case, the ``export_dir`` has no effect on the location of
                the labels

            If None, the labels will be written into ``export_dir`` using the
            default folder name
        yaml_path (None): an optional parameter that enables explicit control
            over the location of the dataset YAML file. Can be any of the
            following:

            -   a filename like ``"dataset.yaml"`` specifying the location in
                ``export_dir`` to write the YAML file
            -   an absolute filepath to which to write the YAML file. In this
                case, the ``export_dir`` has no effect on the location of
                the image listing

            If None, the dataset YAML file will be written into ``export_dir``
            using the default filename, unless no media is being exported, in
            which case this file will not be written
        export_media (None): controls how to export the raw media. The
            supported values are:

            -   ``True``: copy all media files into the output directory
            -   ``False``: don't export media
            -   ``"move"``: move all media files into the output directory
            -   ``"symlink"``: create symlinks to the media files in the output
                directory

            If None, the default value of this parameter will be chosen based
            on the value of the ``data_path`` parameter
        rel_dir (None): an optional relative directory to strip from each input
            filepath to generate a unique identifier for each image. When
            exporting media, this identifier is joined with ``data_path`` and
            ``labels_path`` to generate output paths for each exported image
            and labels file. This argument allows for populating nested
            subdirectories that match the shape of the input paths. The path is
            converted to an absolute path (if necessary) via
            :func:`fiftyone.core.storage.normalize_path`
        classes (None): the list of possible class labels
        include_confidence (False): whether to include detection confidences in
            the export, if they exist
        image_format (None): the image format to use when writing in-memory
            images to disk. By default, ``fiftyone.config.default_image_ext``
            is used
        include_path (True): whether to include the directory name containing
            the YAML file in the ``path`` key of the exported YAML
    """

    def __init__(
        self,
        export_dir=None,
        split="val",
        data_path=None,
        labels_path=None,
        yaml_path=None,
        export_media=None,
        rel_dir=None,
        classes=None,
        include_confidence=False,
        image_format=None,
        include_path=True,
    ):
        data_path, export_media = self._parse_data_path(
            export_dir=export_dir,
            data_path=data_path,
            export_media=export_media,
            default="images/" + split,
        )

        labels_path = self._parse_labels_path(
            export_dir=export_dir,
            labels_path=labels_path,
            default="labels/" + split,
        )

        yaml_path = self._parse_labels_path(
            export_dir=export_dir,
            labels_path=yaml_path,
            default="dataset.yaml",
        )

        super().__init__(export_dir=export_dir)

        self.split = split
        self.data_path = data_path
        self.labels_path = labels_path
        self.yaml_path = yaml_path
        self.export_media = export_media
        self.rel_dir = rel_dir
        self.classes = classes
        self.include_confidence = include_confidence
        self.image_format = image_format
        self.include_path = include_path

        self._classes = None
        self._dynamic_classes = classes is None
        self._labels_map_rev = None
        self._rel_dir = None
        self._images = None
        self._writer = None
        self._media_exporter = None
        self._labels_exporter = None

    @property
    def requires_image_metadata(self):
        return False

    @property
    def label_cls(self):
        return fol.Detections

    def setup(self):
        self._classes = {}
        self._labels_map_rev = {}
        self._images = []
        self._writer = YOLOAnnotationWriter()

        self._parse_classes()

        self._media_exporter = foud.ImageExporter(
            self.export_media,
            export_path=self.data_path,
            rel_dir=self.rel_dir,
            supported_modes=(True, False, "move", "symlink"),
            default_ext=self.image_format,
            ignore_exts=True,
        )
        self._media_exporter.setup()

        self._labels_exporter = foud.LabelsExporter()
        self._labels_exporter.setup()

    def export_sample(self, image_or_path, detections, metadata=None):
        _, uuid = self._media_exporter.export(image_or_path)

        if detections is None:
            return

        out_labels_path = fos.join(self.labels_path, uuid + ".txt")
        local_path = self._labels_exporter.get_local_path(out_labels_path)

        self._writer.write(
            detections,
            local_path,
            self._labels_map_rev,
            dynamic_classes=self._dynamic_classes,
            include_confidence=self.include_confidence,
        )

    def close(self, *args):
        self._media_exporter.close()
        self._labels_exporter.close()

        if self.export_media == False or self.data_path is None:
            return

        if fos.isfile(self.yaml_path):
            d = fos.read_yaml(self.yaml_path)
        else:
            d = {}

        if self._dynamic_classes:
            classes = _to_classes(self._labels_map_rev)
        else:
            classes = list(self.classes)

        if "names" in d and classes != _parse_yolo_classes(d["names"]):
            raise ValueError(
                "Aborting export of YOLOv5 split '%s' because its class list "
                "does not match the existing class list in '%s'.\nIf you are "
                "exporting multiple splits, you must provide a common class "
                "list via the `classes` argument"
                % (self.split, self.yaml_path)
            )

        if self.include_path:
            d["path"] = os.path.dirname(self.yaml_path)

        d[self.split] = _make_yolo_v5_path(self.data_path, self.yaml_path)
        d["names"] = dict(enumerate(classes))

        fos.write_yaml(d, self.yaml_path, default_flow_style=False)

    def _parse_classes(self):
        if self.classes is not None:
            self._labels_map_rev = _to_labels_map_rev(self.classes)


class YOLOAnnotationWriter(object):
    """Class for writing annotations in YOLO-style TXT format."""

    def write(
        self,
        detections,
        txt_path,
        labels_map_rev,
        dynamic_classes=False,
        include_confidence=False,
    ):
        """Writes the detections to disk.

        Args:
            detections: a :class:`fiftyone.core.labels.Detections` instance
            txt_path: the path to write the annotation TXT file
            labels_map_rev: a dictionary mapping class label strings to target
                integers
            dynamic_classes (False): whether to dynamically add new labels to
                ``labels_map_rev``
            include_confidence (False): whether to include confidences in the
                export, if they exist
        """
        rows = []
        for detection in detections.detections:
            label = detection.label

            if dynamic_classes and label not in labels_map_rev:
                target = len(labels_map_rev)
                labels_map_rev[label] = target
            elif label not in labels_map_rev:
                msg = (
                    "Ignoring detection with label '%s' not in provided "
                    "classes" % label
                )
                warnings.warn(msg)
                continue
            else:
                target = labels_map_rev[label]

            if include_confidence:
                confidence = detection.confidence
            else:
                confidence = None

            row = _make_yolo_row(
                detection.bounding_box, target, confidence=confidence
            )
            rows.append(row)

        _write_file_lines(rows, txt_path)


def load_yolo_annotations(txt_path, classes):
    """Loads the YOLO-style annotations from the given TXT file.

    The txt file should be a space-delimited file where each row corresponds
    to an object in one the following formats::

        <target> <x-center> <y-center> <width> <height>
        <target> <x-center> <y-center> <width> <height> <confidence>

    where ``target`` is the zero-based integer index of the object class label
    from ``classes`` and the bounding box coordinates are expressed as relative
    coordinates in ``[0, 1] x [0, 1]``.

    Args:
        txt_path: the path to the annotations TXT file
        classes: the list of class label strings

    Returns:
        a :class:`fiftyone.core.detections.Detections`
    """
    detections = []
    for row in _read_file_lines(txt_path):
        detection = _parse_yolo_row(row, classes)
        detections.append(detection)

    return fol.Detections(detections=detections)


def _parse_yolo_v5_path(filepath, yaml_path):
    if fos.isabs(filepath):
        return filepath

    # Interpret relative to YAML file
    root_dir = os.path.dirname(yaml_path)
<<<<<<< HEAD
    return fos.normpath(fos.join(root_dir, filepath))
=======
    return fos.normpath(os.path.join(root_dir, filepath))
>>>>>>> 74d71e33


def _make_yolo_v5_path(filepath, yaml_path):
    # Save path relative to YAML file
    sep = fos.sep(filepath)
    root_dir = os.path.dirname(yaml_path)
    filepath = os.path.relpath(filepath, root_dir) + sep
    if not filepath.startswith("."):
        filepath = "." + sep + filepath

    return filepath


def _get_yolo_v5_labels_path(image_path):
    sep = fos.sep(image_path)
    old = sep + "images" + sep
    new = sep + "labels" + sep

    chunks = image_path.rsplit(old, 1)

    if len(chunks) > 1:
        labels_path = new.join(chunks)
    elif image_path.startswith("images" + os.path.sep):
        labels_path = "labels" + image_path[len("images") :]
    else:
        raise ValueError(
            "Invalid image path '%s'. YOLOv5 image paths must contain '%s', "
            "which is replaced with '%s' to locate the corresponding labels"
            % (image_path, old, new)
        )

    root, ext = os.path.splitext(labels_path)

    if ext:
        ext = ".txt"

    return root + ext


def _parse_yolo_row(row, classes):
    row_vals = row.split()
    target, xc, yc, w, h = row_vals[:5]

    try:
        label = classes[int(target)]
    except:
        label = str(target)

    bounding_box = [
        (float(xc) - 0.5 * float(w)),
        (float(yc) - 0.5 * float(h)),
        float(w),
        float(h),
    ]

    if len(row_vals) > 5:
        confidence = float(row_vals[5])
    else:
        confidence = None

    return fol.Detection(
        label=label, bounding_box=bounding_box, confidence=confidence
    )


def _make_yolo_row(bounding_box, target, confidence=None):
    xtl, ytl, w, h = bounding_box
    xc = xtl + 0.5 * w
    yc = ytl + 0.5 * h
    row = "%d %f %f %f %f" % (target, xc, yc, w, h)

    if confidence is not None:
        row += " %f" % confidence

    return row


def _parse_yolo_classes(classes):
    # Convert from {0: class0, ...} to [class0, ...]
    if isinstance(classes, dict):
        nc = max(classes.keys()) + 1
        classes = [classes.get(i, str(i)) for i in range(nc)]

    return classes


def _read_file_lines(path):
    with fos.open_file(path, "r") as f:
        lines = [l.strip() for l in f.read().splitlines()]
        return [l for l in lines if l]


def _write_file_lines(lines, outpath):
    fos.write_file("\n".join(lines), outpath)


def _to_labels_map_rev(classes):
    return {c: i for i, c in enumerate(classes)}


def _to_classes(labels_map_rev):
    targets_to_labels = {v: k for k, v in labels_map_rev.items()}

    classes = []
    for target in range(max(targets_to_labels.keys(), default=-1) + 1):
        if target in targets_to_labels:
            classes.append(targets_to_labels[target])
        else:
            classes.append(str(target))

    return classes<|MERGE_RESOLUTION|>--- conflicted
+++ resolved
@@ -305,11 +305,7 @@
                 if not fos.isabs(path):
                     path = fos.join(root_dir, path)
 
-<<<<<<< HEAD
-                image_paths.append(path)
-=======
                 image_paths.append(fos.normpath(path))
->>>>>>> 74d71e33
         else:
             if self.images_path is not None:
                 logger.warning(
@@ -320,13 +316,8 @@
                 )
 
             image_paths = [
-<<<<<<< HEAD
-                p
+                fos.normpath(p)
                 for p in fos.list_files(
-=======
-                fos.normpath(p)
-                for p in etau.list_files(
->>>>>>> 74d71e33
                     self.data_path, abs_paths=True, recursive=True
                 )
                 if not p.endswith(".txt")
@@ -342,11 +333,7 @@
                 # Labels are in same directory as images
                 labels_path = os.path.splitext(image_path)[0] + ".txt"
 
-<<<<<<< HEAD
-            labels_paths.append(labels_path)
-=======
-            labels_path = fos.normpath(labels_path)
->>>>>>> 74d71e33
+            labels_paths.append(fos.normpath(labels_path))
 
         exists = fos.run(fos.isfile, labels_paths)
 
@@ -509,11 +496,7 @@
             )
 
         dataset_path = d.get("path", "")
-<<<<<<< HEAD
         data = fos.normpath(fos.join(dataset_path, d[self.split]))
-=======
-        data = fos.normpath(os.path.join(dataset_path, d[self.split]))
->>>>>>> 74d71e33
         classes = _parse_yolo_classes(d.get("names", None))
 
         if etau.is_str(data) and data.endswith(".txt"):
@@ -1102,11 +1085,7 @@
 
     # Interpret relative to YAML file
     root_dir = os.path.dirname(yaml_path)
-<<<<<<< HEAD
     return fos.normpath(fos.join(root_dir, filepath))
-=======
-    return fos.normpath(os.path.join(root_dir, filepath))
->>>>>>> 74d71e33
 
 
 def _make_yolo_v5_path(filepath, yaml_path):
