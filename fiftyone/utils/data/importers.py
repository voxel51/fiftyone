"""
Dataset importers.

| Copyright 2017-2023, Voxel51, Inc.
| `voxel51.com <https://voxel51.com/>`_
|
"""
import inspect
import itertools
import logging
import os
import random

from bson import json_util
from mongoengine.base import get_document

import eta.core.datasets as etad
import eta.core.image as etai
import eta.core.utils as etau
import eta.core.video as etav

import fiftyone.core.annotation as foa
import fiftyone.core.brain as fob
import fiftyone.core.dataset as fod
import fiftyone.core.evaluation as foe
import fiftyone.core.frame as fof
import fiftyone.core.groups as fog
import fiftyone.core.labels as fol
import fiftyone.core.metadata as fom
import fiftyone.core.media as fomm
import fiftyone.core.odm as foo
import fiftyone.core.runs as fors
from fiftyone.core.sample import Sample
import fiftyone.core.storage as fos
import fiftyone.core.utils as fou
import fiftyone.migrations as fomi
import fiftyone.types as fot

from .parsers import (
    FiftyOneImageClassificationSampleParser,
    FiftyOneTemporalDetectionSampleParser,
    FiftyOneImageDetectionSampleParser,
    FiftyOneImageLabelsSampleParser,
    FiftyOneVideoLabelsSampleParser,
)


logger = logging.getLogger(__name__)


def import_samples(
    dataset,
    dataset_importer,
    label_field=None,
    tags=None,
    expand_schema=True,
    dynamic=False,
    add_info=True,
):
    """Adds the samples from the given :class:`DatasetImporter` to the dataset.

    See :ref:`this guide <custom-dataset-importer>` for more details about
    importing datasets in custom formats by defining your own
    :class:`DatasetImporter`.

    Args:
        dataset: a :class:`fiftyone.core.dataset.Dataset`
        dataset_importer: a :class:`DatasetImporter`
        label_field (None): controls the field(s) in which imported labels are
            stored. Only applicable if ``dataset_importer`` is a
            :class:`LabeledImageDatasetImporter` or
            :class:`LabeledVideoDatasetImporter`. If the importer produces a
            single :class:`fiftyone.core.labels.Label` instance per
            sample/frame, this argument specifies the name of the field to use;
            the default is ``"ground_truth"``. If the importer produces a
            dictionary of labels per sample, this argument can be either a
            string prefix to prepend to each label key or a dict mapping label
            keys to field names; the default in this case is to directly use
            the keys of the imported label dictionaries as field names
        tags (None): an optional tag or iterable of tags to attach to each
            sample
        expand_schema (True): whether to dynamically add new sample fields
            encountered to the dataset schema. If False, an error is raised
            if a sample's schema is not a subset of the dataset schema
        dynamic (False): whether to declare dynamic attributes of embedded
            document fields that are encountered
        add_info (True): whether to add dataset info from the importer (if
            any) to the dataset

    Returns:
        a list of IDs of the samples that were added to the dataset
    """
    if etau.is_str(tags):
        tags = [tags]
    elif tags is not None:
        tags = list(tags)

    dataset_importer = _handle_legacy_formats(dataset_importer)

    # Batch imports
    if isinstance(dataset_importer, BatchDatasetImporter):
        # @todo support `expand_schema=False` here?
        if not expand_schema:
            logger.warning(
                "`expand_schema=False` is not supported for %s instances",
                BatchDatasetImporter,
            )

        if not add_info:
            logger.warning(
                "`add_info=False` is not supported for %s instances",
                BatchDatasetImporter,
            )

        with dataset_importer:
            return dataset_importer.import_samples(dataset, tags=tags)

    #
    # Non-batch imports
    #

    with dataset_importer:
        parse_sample, expand_schema, dynamic = _build_parse_sample_fcn(
            dataset,
            dataset_importer,
            label_field,
            tags,
            expand_schema,
            dynamic,
        )

        try:
            num_samples = len(dataset_importer)
        except:
            num_samples = None

        if isinstance(dataset_importer, GroupDatasetImporter):
            samples = _generate_group_samples(dataset_importer, parse_sample)
        else:
            samples = map(parse_sample, iter(dataset_importer))

        sample_ids = dataset.add_samples(
            samples,
            expand_schema=expand_schema,
            dynamic=dynamic,
            num_samples=num_samples,
        )

        if add_info and dataset_importer.has_dataset_info:
            info = dataset_importer.get_dataset_info()
            if info:
                parse_dataset_info(dataset, info)

        if isinstance(dataset_importer, LegacyFiftyOneDatasetImporter):
            dataset_importer.import_extras(dataset)

    return sample_ids


def merge_samples(
    dataset,
    dataset_importer,
    label_field=None,
    tags=None,
    key_field="filepath",
    key_fcn=None,
    skip_existing=False,
    insert_new=True,
    fields=None,
    omit_fields=None,
    merge_lists=True,
    overwrite=True,
    expand_schema=True,
    dynamic=False,
    add_info=True,
):
    """Merges the samples from the given :class:`DatasetImporter` into the
    dataset.

    See :ref:`this guide <custom-dataset-importer>` for more details about
    importing datasets in custom formats by defining your own
    :class:`DatasetImporter`.

    By default, samples with the same absolute ``filepath`` are merged, but you
    can customize this behavior via the ``key_field`` and ``key_fcn``
    parameters. For example, you could set
    ``key_fcn = lambda sample: os.path.basename(sample.filepath)`` to merge
    samples with the same base filename.

    The behavior of this method is highly customizable. By default, all
    top-level fields from the imported samples are merged in, overwriting any
    existing values for those fields, with the exception of list fields
    (e.g., ``tags``) and label list fields (e.g.,
    :class:`fiftyone.core.labels.Detections` fields), in which case the
    elements of the lists themselves are merged. In the case of label list
    fields, labels with the same ``id`` in both collections are updated rather
    than duplicated.

    To avoid confusion between missing fields and fields whose value is
    ``None``, ``None``-valued fields are always treated as missing while
    merging.

    This method can be configured in numerous ways, including:

    -   Whether existing samples should be modified or skipped
    -   Whether new samples should be added or omitted
    -   Whether new fields can be added to the dataset schema
    -   Whether list fields should be treated as ordinary fields and merged as
        a whole rather than merging their elements
    -   Whether to merge only specific fields, or all but certain fields
    -   Mapping input fields to different field names of this dataset

    Args:
        dataset: a :class:`fiftyone.core.dataset.Dataset`
        dataset_importer: a :class:`DatasetImporter`
        label_field (None): controls the field(s) in which imported labels are
            stored. Only applicable if ``dataset_importer`` is a
            :class:`LabeledImageDatasetImporter` or
            :class:`LabeledVideoDatasetImporter`. If the importer produces a
            single :class:`fiftyone.core.labels.Label` instance per
            sample/frame, this argument specifies the name of the field to use;
            the default is ``"ground_truth"``. If the importer produces a
            dictionary of labels per sample, this argument can be either a
            string prefix to prepend to each label key or a dict mapping label
            keys to field names; the default in this case is to directly use
            the keys of the imported label dictionaries as field names
        tags (None): an optional tag or iterable of tags to attach to each
            sample
        key_field ("filepath"): the sample field to use to decide whether to
            join with an existing sample
        key_fcn (None): a function that accepts a
            :class:`fiftyone.core.sample.Sample` instance and computes a key to
            decide if two samples should be merged. If a ``key_fcn`` is
            provided, ``key_field`` is ignored
        skip_existing (False): whether to skip existing samples (True) or merge
            them (False)
        insert_new (True): whether to insert new samples (True) or skip them
            (False)
        fields (None): an optional field or iterable of fields to which to
            restrict the merge. If provided, fields other than these are
            omitted from ``samples`` when merging or adding samples. One
            exception is that ``filepath`` is always included when adding new
            samples, since the field is required. This can also be a dict
            mapping field names of the input collection to field names of this
            dataset
        omit_fields (None): an optional field or iterable of fields to exclude
            from the merge. If provided, these fields are omitted from imported
            samples, if present. One exception is that ``filepath`` is always
            included when adding new samples, since the field is required
        merge_lists (True): whether to merge the elements of list fields
            (e.g., ``tags``) and label list fields (e.g.,
            :class:`fiftyone.core.labels.Detections` fields) rather than
            merging the entire top-level field like other field types. For
            label lists fields, existing :class:`fiftyone.core.label.Label`
            elements are either replaced (when ``overwrite`` is True) or kept
            (when ``overwrite`` is False) when their ``id`` matches a label
            from the provided samples
        overwrite (True): whether to overwrite (True) or skip (False) existing
            fields and label elements
        expand_schema (True): whether to dynamically add new fields encountered
            to the dataset schema. If False, an error is raised if a sample's
            schema is not a subset of the dataset schema
        dynamic (False): whether to declare dynamic attributes of embedded
            document fields that are encountered
        add_info (True): whether to add dataset info from the importer (if any)
            to the dataset
    """
    if etau.is_str(tags):
        tags = [tags]
    elif tags is not None:
        tags = list(tags)

    dataset_importer = _handle_legacy_formats(dataset_importer)

    #
    # Batch imports
    #

    if isinstance(dataset_importer, BatchDatasetImporter):
        tmp = fod.Dataset()

        try:
            with dataset_importer:
                dataset_importer.import_samples(tmp, tags=tags)

            dataset.merge_samples(
                tmp,
                key_field=key_field,
                key_fcn=key_fcn,
                skip_existing=skip_existing,
                insert_new=insert_new,
                fields=fields,
                omit_fields=omit_fields,
                merge_lists=merge_lists,
                overwrite=overwrite,
                expand_schema=expand_schema,
                include_info=add_info,
                overwrite_info=True,
            )
        finally:
            tmp.delete()

        return

    #
    # Non-batch imports
    #

    with dataset_importer:
        parse_sample, expand_schema, dynamic = _build_parse_sample_fcn(
            dataset,
            dataset_importer,
            label_field,
            tags,
            expand_schema,
            dynamic,
        )

        try:
            num_samples = len(dataset_importer)
        except:
            num_samples = None

        if isinstance(dataset_importer, GroupDatasetImporter):
            samples = _generate_group_samples(dataset_importer, parse_sample)
        else:
            samples = map(parse_sample, iter(dataset_importer))

        dataset.merge_samples(
            samples,
            key_field=key_field,
            key_fcn=key_fcn,
            skip_existing=skip_existing,
            insert_new=insert_new,
            fields=fields,
            omit_fields=omit_fields,
            merge_lists=merge_lists,
            overwrite=overwrite,
            expand_schema=expand_schema,
            dynamic=dynamic,
            num_samples=num_samples,
        )

        if add_info and dataset_importer.has_dataset_info:
            info = dataset_importer.get_dataset_info()
            if info:
                parse_dataset_info(dataset, info)

        if isinstance(dataset_importer, LegacyFiftyOneDatasetImporter):
            dataset_importer.import_extras(dataset)


def _handle_legacy_formats(dataset_importer):
    if (
        isinstance(dataset_importer, FiftyOneDatasetImporter)
        and dataset_importer._is_legacy_format_data()
    ):
        logger.debug(
            "Found data in LegacyFiftyOneDataset format; converting to legacy "
            "importer now"
        )
        return dataset_importer._to_legacy_importer()

    return dataset_importer


def _generate_group_samples(dataset_importer, parse_sample):
    group_field = dataset_importer.group_field
    for group in dataset_importer:
        _group = fog.Group()
        for name, sample in group.items():
            sample[group_field] = _group.element(name)
            yield parse_sample(sample)


def _build_parse_sample_fcn(
    dataset, dataset_importer, label_field, tags, expand_schema, dynamic
):
    if isinstance(dataset_importer, GenericSampleDatasetImporter):
        # Generic sample/group dataset

        #
        # If the importer provides a sample field schema, apply it now
        #
        # This is more efficient than adding samples with
        # `expand_schema == True`. Also, ensures that all fields exist with
        # the appropriate types, even if all of the imported samples have
        # `None` values
        #
        # @todo add support for pre-declaring frame field schemas?
        #
        if (
            expand_schema
            and not dynamic
            and dataset_importer.has_sample_field_schema
        ):
            dataset._apply_field_schema(
                dataset_importer.get_sample_field_schema()
            )

            expand_schema = False

        def parse_sample(sample):
            if tags:
                sample.tags.extend(tags)

            return sample

    elif isinstance(dataset_importer, UnlabeledImageDatasetImporter):
        # Unlabeled image dataset

        # The schema never needs expanding when importing unlabeled samples
        expand_schema = False

        def parse_sample(sample):
            image_path, image_metadata = sample
            return Sample(
                filepath=image_path,
                metadata=image_metadata,
                tags=tags,
            )

    elif isinstance(dataset_importer, UnlabeledVideoDatasetImporter):
        # Unlabeled video dataset

        # The schema never needs expanding when importing unlabeled samples
        expand_schema = False

        def parse_sample(sample):
            video_path, video_metadata = sample
            return Sample(
                filepath=video_path,
                metadata=video_metadata,
                tags=tags,
            )

    elif isinstance(dataset_importer, UnlabeledMediaDatasetImporter):
        # Unlabeled media dataset

        # The schema never needs expanding when importing unlabeled samples
        expand_schema = False

        def parse_sample(sample):
            filepath, metadata = sample
            return Sample(filepath=filepath, metadata=metadata, tags=tags)

    elif isinstance(dataset_importer, LabeledImageDatasetImporter):
        # Labeled image dataset

        if isinstance(label_field, dict):
            label_key = lambda k: label_field.get(k, k)
        elif label_field is not None:
            label_key = lambda k: label_field + "_" + k
        else:
            label_field = "ground_truth"
            label_key = lambda k: k

        def parse_sample(sample):
            image_path, image_metadata, label = sample
            sample = Sample(
                filepath=image_path,
                metadata=image_metadata,
                tags=tags,
            )

            if isinstance(label, dict):
                sample.update_fields(
                    {label_key(k): v for k, v in label.items()}
                )
            elif label is not None:
                sample[label_field] = label

            return sample

        # Optimization: if we can deduce exactly what fields will be added
        # during import, we declare them now and set `expand_schema` to False
        try:
            can_expand_now = issubclass(dataset_importer.label_cls, fol.Label)
        except:
            can_expand_now = False

        if expand_schema and not dynamic and can_expand_now:
            dataset._ensure_label_field(
                label_field, dataset_importer.label_cls
            )
            expand_schema = False

    elif isinstance(dataset_importer, LabeledVideoDatasetImporter):
        # Labeled video dataset

        if isinstance(label_field, dict):
            label_key = lambda k: label_field.get(k, k)
        elif label_field is not None:
            label_key = lambda k: label_field + "_" + k
        else:
            label_field = "ground_truth"
            label_key = lambda k: k

        def parse_sample(sample):
            video_path, video_metadata, label, frames = sample

            sample = Sample(
                filepath=video_path,
                metadata=video_metadata,
                tags=tags,
            )

            if isinstance(label, dict):
                sample.update_fields(
                    {label_key(k): v for k, v in label.items()}
                )
            elif label is not None:
                sample[label_field] = label

            if frames is not None:
                frame_labels = {}

                for frame_number, _label in frames.items():
                    if isinstance(_label, dict):
                        frame_labels[frame_number] = {
                            label_key(field_name): label
                            for field_name, label in _label.items()
                        }
                    elif _label is not None:
                        frame_labels[frame_number] = {label_field: _label}

                sample.frames.merge(frame_labels)

            return sample

    else:
        raise ValueError(
            "Unsupported DatasetImporter type %s" % type(dataset_importer)
        )

    return parse_sample, expand_schema, dynamic


def build_dataset_importer(
    dataset_type, strip_none=True, warn_unused=True, name=None, **kwargs
):
    """Builds the :class:`DatasetImporter` instance for the given parameters.

    Args:
        dataset_type: the :class:`fiftyone.types.Dataset` type
        strip_none (True): whether to exclude None-valued items from ``kwargs``
        warn_unused (True): whether to issue warnings for any non-None unused
            parameters encountered
        name (None): the name of the dataset being imported into, if known
        **kwargs: keyword arguments to pass to the dataset importer's
            constructor via ``DatasetImporter(**kwargs)``

    Returns:
        a tuple of:

        -   the :class:`DatasetImporter` instance
        -   a dict of unused keyword arguments
    """
    if dataset_type is None:
        raise ValueError(
            "You must provide a `dataset_type` in order to build a dataset "
            "importer"
        )

    if inspect.isclass(dataset_type):
        dataset_type = dataset_type()

    # If we're importing TFRecords, they must be unpacked into an `images_dir`
    # during import
    if (
        isinstance(
            dataset_type,
            (fot.TFImageClassificationDataset, fot.TFObjectDetectionDataset),
        )
        and "images_dir" not in kwargs
    ):
        if name is None:
            name = fod.get_default_dataset_name()

        images_dir = fod.get_default_dataset_dir(name)
        logger.info(
            "Unpacking images to '%s'. Pass the `images_dir` parameter to "
            "customize this",
            images_dir,
        )
        kwargs["images_dir"] = images_dir

    dataset_importer_cls = dataset_type.get_dataset_importer_cls()

    if strip_none:
        kwargs = {k: v for k, v in kwargs.items() if v is not None}

    kwargs, unused_kwargs = fou.extract_kwargs_for_class(
        dataset_importer_cls, kwargs
    )

    try:
        dataset_importer = dataset_importer_cls(**kwargs)
    except Exception as e:
        raise ValueError(
            "Failed to construct importer of type %s using the provided "
            "parameters. See above for the error. You may need to supply "
            "additional mandatory arguments. Please consult the documentation "
            "of %s to learn more"
            % (dataset_importer_cls, dataset_importer_cls)
        ) from e

    if warn_unused:
        for key, value in unused_kwargs.items():
            if value is not None:
                logger.warning(
                    "Ignoring unsupported parameter '%s' for importer type %s",
                    key,
                    dataset_importer_cls,
                )

    return dataset_importer, unused_kwargs


def parse_dataset_info(dataset, info, overwrite=True):
    """Parses the info returned by :meth:`DatasetImporter.get_dataset_info` and
    stores it on the relevant properties of the dataset.

    Args:
        dataset: a :class:`fiftyone.core.dataset.Dataset`
        info: an info dict
        overwrite (True): whether to overwrite existing dataset info fields
    """
    tags = info.pop("tags", None)
    if tags is not None:
        if overwrite:
            dataset.tags = tags
        else:
            _update_no_overwrite(dataset.tags, tags)

    description = info.pop("description", None)
    if description is not None:
        if overwrite or not dataset.description:
            dataset.description = str(description)

    classes = info.pop("classes", None)
    if isinstance(classes, dict):
        if overwrite:
            dataset.classes.update(classes)
        else:
            _update_no_overwrite(dataset.classes, classes)
    elif isinstance(classes, list):
        if overwrite or not dataset.default_classes:
            dataset.default_classes = classes

    default_classes = info.pop("default_classes", None)
    if default_classes is not None:
        if overwrite or not dataset.default_classes:
            dataset.default_classes = default_classes

    mask_targets = info.pop("mask_targets", None)
    if mask_targets is not None:
        mask_targets = dataset._parse_mask_targets(mask_targets)
        if overwrite:
            dataset.mask_targets.update(mask_targets)
        else:
            _update_no_overwrite(dataset.mask_targets, mask_targets)

    default_mask_targets = info.pop("default_mask_targets", None)
    if default_mask_targets is not None:
        if overwrite or not dataset.default_mask_targets:
            dataset.default_mask_targets = dataset._parse_default_mask_targets(
                default_mask_targets
            )

    skeletons = info.pop("skeletons", None)
    if skeletons is not None:
        skeletons = dataset._parse_skeletons(skeletons)
        if overwrite:
            dataset.skeletons.update(skeletons)
        else:
            _update_no_overwrite(dataset.skeletons, skeletons)

    default_skeleton = info.pop("default_skeleton", None)
    if default_skeleton is not None:
        if overwrite or not dataset.default_skeleton:
            dataset.default_skeleton = dataset._parse_default_skeleton(
                default_skeleton
            )

    app_config = info.pop("app_config", None)

    if app_config is not None:
        try:
            app_config = foo.DatasetAppConfig.from_dict(
                app_config,
                extended=True,
            )
        except Exception as e:
            app_config = None
            logger.warning("Failed to parse app_config: %s", e)

    if app_config is not None:
        dataset.app_config.merge(app_config, overwrite=overwrite)

    if overwrite:
        dataset.info.update(info)
    else:
        _update_no_overwrite(dataset.info, info)

    dataset.save()


def _update_no_overwrite(d, dnew):
    if isinstance(d, list):
        d.extend([v for v in dnew if v not in d])
    else:
        d.update({k: v for k, v in dnew.items() if k not in d})


class ImportPathsMixin(object):
    """Mixin for :class:`DatasetImporter` classes that provides convenience
    methods for parsing the ``data_path`` and ``labels_path`` parameters
    supported by many importers.
    """

    @staticmethod
    def _parse_data_path(dataset_dir=None, data_path=None, default=None):
        """Helper function that computes default values for the ``data_path``
        parameter supported by many importers.
        """
        if data_path is None:
            if dataset_dir is not None:
                data_path = default

        if isinstance(data_path, dict):
            return data_path

        if data_path is not None:
            data_path = os.path.expanduser(data_path)

<<<<<<< HEAD
            if not fos.isabs(data_path) and dataset_dir is not None:
                dataset_dir = fos.normalize_path(dataset_dir)
                data_path = fos.join(dataset_dir, data_path)
=======
            if not os.path.isabs(data_path) and dataset_dir is not None:
                dataset_dir = fos.normalize_path(dataset_dir)
                data_path = os.path.join(dataset_dir, data_path)
>>>>>>> 74d71e33
            else:
                data_path = fos.normalize_path(data_path)

            if not fos.exists(data_path):
                if fos.isfile(data_path + ".json"):
                    data_path += ".json"

        return data_path

    @staticmethod
    def _parse_labels_path(dataset_dir=None, labels_path=None, default=None):
        """Helper function that computes default values for the ``labels_path``
        parameter supported by many importers.
        """
        if labels_path is None:
            if dataset_dir is not None:
                labels_path = default

        if labels_path is not None:
            labels_path = os.path.expanduser(labels_path)

<<<<<<< HEAD
            if not fos.isabs(labels_path) and dataset_dir is not None:
                dataset_dir = fos.normalize_path(dataset_dir)
                labels_path = fos.join(dataset_dir, labels_path)
=======
            if not os.path.isabs(labels_path) and dataset_dir is not None:
                dataset_dir = fos.normalize_path(dataset_dir)
                labels_path = os.path.join(dataset_dir, labels_path)
>>>>>>> 74d71e33
            else:
                labels_path = fos.normalize_path(labels_path)

        return labels_path

    @staticmethod
    def _load_data_map(data_path, ignore_exts=False, recursive=False):
        """Helper function that parses either a data directory or a data
        manifest file into a UUID -> filepath map.
        """
        if ignore_exts:
<<<<<<< HEAD
            to_uuid = lambda p: os.path.splitext(p)[0]
        else:
            to_uuid = lambda p: p

        if isinstance(data_path, dict):
            return {to_uuid(k): v for k, v in data_path.items()}
=======
            to_uuid = lambda p: fos.normpath(os.path.splitext(p)[0])
        else:
            to_uuid = lambda p: fos.normpath(p)

        if isinstance(data_path, dict):
            return {to_uuid(k): fos.normpath(v) for k, v in data_path.items()}
>>>>>>> 74d71e33

        if not data_path:
            return {}

        if data_path.endswith(".json"):
            if not fos.isfile(data_path):
                raise ValueError(
                    "Data manifest '%s' does not exist" % data_path
                )

            data_map = fos.read_json(data_path)
            data_root = os.path.dirname(data_path)
            return {
<<<<<<< HEAD
                to_uuid(k): fos.join(data_root, v) for k, v in data_map.items()
=======
                to_uuid(k): fos.normpath(os.path.join(data_root, v))
                for k, v in data_map.items()
>>>>>>> 74d71e33
            }

        if not fos.isdir(data_path):
            raise ValueError("Data directory '%s' does not exist" % data_path)

        return {
<<<<<<< HEAD
            to_uuid(p): fos.join(data_path, p)
            for p in fos.list_files(data_path, recursive=recursive)
=======
            to_uuid(p): fos.normpath(os.path.join(data_path, p))
            for p in etau.list_files(data_path, recursive=recursive)
>>>>>>> 74d71e33
        }


class DatasetImporter(object):
    """Base interface for importing datasets stored on disk into FiftyOne.

    Typically, dataset importers should implement the parameters documented on
    this class, although this is not mandatory.

    See :ref:`this page <writing-a-custom-dataset-importer>` for information
    about implementing/using dataset importers.

    .. automethod:: __len__
    .. automethod:: __next__

    Args:
        dataset_dir (None): the dataset directory. This may be optional for
            some importers
        shuffle (False): whether to randomly shuffle the order in which the
            samples are imported
        seed (None): a random seed to use when shuffling
        max_samples (None): a maximum number of samples to import. By default,
            all samples are imported
    """

    def __init__(
        self, dataset_dir=None, shuffle=False, seed=None, max_samples=None
    ):
        if dataset_dir is not None:
            dataset_dir = fos.normalize_path(dataset_dir)

        self.dataset_dir = dataset_dir
        self.shuffle = shuffle
        self.seed = seed
        self.max_samples = max_samples

    def __enter__(self):
        self.setup()
        return self

    def __exit__(self, *args):
        self.close(*args)

    def __iter__(self):
        return self

    def __len__(self):
        """The total number of samples that will be imported.

        Raises:
            TypeError: if the total number is not known
        """
        raise TypeError(
            "The number of samples in this %s is not known a priori"
            % type(self)
        )

    def __next__(self):
        """Returns information about the next sample in the dataset.

        Returns:
            subclass-specific information for the sample

        Raises:
            StopIteration: if there are no more samples to import
        """
        raise NotImplementedError("subclass must implement __next__()")

    @property
    def has_dataset_info(self):
        """Whether this importer produces a dataset info dictionary."""
        raise NotImplementedError("subclass must implement has_dataset_info")

    def setup(self):
        """Performs any necessary setup before importing the first sample in
        the dataset.

        This method is called when the importer's context manager interface is
        entered, :func:`DatasetImporter.__enter__`.
        """
        pass

    def get_dataset_info(self):
        """Returns the dataset info for the dataset.

        By convention, this method should be called after all samples in the
        dataset have been imported.

        Returns:
            a dict of dataset info
        """
        if not self.has_dataset_info:
            raise ValueError(
                "This %s does not provide dataset info" % type(self)
            )

        raise NotImplementedError("subclass must implement get_dataset_info()")

    def close(self, *args):
        """Performs any necessary actions after the last sample has been
        imported.

        This method is called when the importer's context manager interface is
        exited, :func:`DatasetImporter.__exit__`.

        Args:
            *args: the arguments to :func:`DatasetImporter.__exit__`
        """
        pass

    def _preprocess_list(self, l):
        """Internal utility that preprocesses the given list---which is
        presumed to be a list defining the samples that should be imported---by
        applying the values of the ``shuffle``, ``seed``, and ``max_samples``
        parameters of the importer.

        You may also provide an iterable, in which case the output will also be
        an iterable, unless the elements must be shuffled, in which case the
        iterable must be read in-memory into a list and returned as a list.

        Args:
            l: a list or iterable

        Returns:
            a processed copy of the list/iterable
        """
        if self.shuffle:
            _random = _get_rng(self.seed)
            l = list(l).copy()
            _random.shuffle(l)

        if self.max_samples is not None:
            if isinstance(l, (list, tuple)):
                l = l[: self.max_samples]
            else:
                l = itertools.islice(l, self.max_samples)

        return l

    def _get_remote_metadata(self, filepaths, keys=None):
        """Internal utility that efficiently pre-computes metadata for any
        remote paths among the provided paths.

        Args:
            filepaths: a list of filepaths or dict mapping keys to filepaths
            keys (None): an optional subset of keys for which to get metadata.
                May also contain absolute paths to add to ``filepaths``. Only
                applicable when ``filepaths`` is a dict

        Returns:
            a dict mapping filepaths (or keys, if ``filepaths`` was a dict) to
            :class:`fiftyone.core.metadata.Metadata` instances for remote files
        """
        if isinstance(filepaths, dict):
            if keys is not None:
                filepaths = _restrict_filepaths(filepaths, keys)

            keys_map = {
                p: k for k, p in filepaths.items() if not fos.is_local(p)
            }
            remote_paths = list(keys_map.keys())
        else:
            keys_map = None
            remote_paths = [p for p in filepaths if not fos.is_local(p)]

        if not remote_paths:
            return {}

        logger.info("Computing metadata...")
        metadata = fom.get_metadata(remote_paths, skip_failures=False)

        if keys_map is not None:
            metadata = {keys_map[p]: m for p, m in metadata.items()}

        return metadata


def _restrict_filepaths(filepaths, keys):
    _filepaths = {}

    for key in keys:
        filepath = filepaths.get(key, None)
        if filepath is not None:
            _filepaths[key] = filepath
        elif fos.isabs(key):
            _filepaths[key] = key

    return _filepaths


def _get_rng(seed):
    if seed is None:
        return random

    _random = random.Random()
    _random.seed(seed)
    return _random


class BatchDatasetImporter(DatasetImporter):
    """Base interface for importers that load all of their samples in a single
    call to :meth:`import_samples`.

    This interface allows for greater efficiency for import formats that
    handle aggregating over the samples themselves.

    Typically, dataset importers should implement the parameters documented on
    this class, although this is not mandatory.

    Args:
        dataset_dir (None): the dataset directory. This may be optional for
            some importers
        shuffle (False): whether to randomly shuffle the order in which the
            samples are imported
        seed (None): a random seed to use when shuffling
        max_samples (None): a maximum number of samples to import. By default,
            all samples are imported
    """

    def __next__(self):
        raise ValueError(
            "%s instances cannot be iterated over. Use import_samples() "
            "instead" % type(self)
        )

    @property
    def has_dataset_info(self):
        return False

    def import_samples(self, dataset, tags=None):
        """Imports the samples into the given dataset.

        Args:
            dataset: a :class:`fiftyone.core.dataset.Dataset`
            tags (None): an optional list of tags to attach to each sample

        Returns:
            a list of IDs of the samples that were added to the dataset
        """
        raise NotImplementedError("subclass must implement import_samples()")


class GenericSampleDatasetImporter(DatasetImporter):
    """Interface for importing datasets that contain arbitrary
    :class:`fiftyone.core.sample.Sample` instances.

    Typically, dataset importers should implement the parameters documented on
    this class, although this is not mandatory.

    See :ref:`this page <writing-a-custom-dataset-importer>` for information
    about implementing/using dataset importers.

    .. automethod:: __len__
    .. automethod:: __next__

    Args:
        dataset_dir (None): the dataset directory. This may be optional for
            some importers
        shuffle (False): whether to randomly shuffle the order in which the
            samples are imported
        seed (None): a random seed to use when shuffling
        max_samples (None): a maximum number of samples to import. By default,
            all samples are imported
    """

    def __next__(self):
        """Returns information about the next sample in the dataset.

        Returns:
            a :class:`fiftyone.core.sample.Sample` instance

        Raises:
            StopIteration: if there are no more samples to import
        """
        raise NotImplementedError("subclass must implement __next__()")

    @property
    def has_sample_field_schema(self):
        """Whether this importer produces a sample field schema."""
        raise NotImplementedError(
            "subclass must implement has_sample_field_schema"
        )

    def get_sample_field_schema(self):
        """Returns a dictionary describing the field schema of the samples
        loaded by this importer.

        The returned dictionary should map field names to to string
        representations of :class:`fiftyone.core.fields.Field` instances
        generated by ``str(field)``.

        Returns:
            a dict
        """
        if not self.has_sample_field_schema:
            raise ValueError(
                "This '%s' does not provide a sample field schema"
                % etau.get_class_name(self)
            )

        raise NotImplementedError(
            "subclass must implement get_sample_field_schema()"
        )


class GroupDatasetImporter(GenericSampleDatasetImporter):
    """Interface for importing datasets that contain arbitrary grouped
    :class:`fiftyone.core.sample.Sample` instances.

    Typically, dataset importers should implement the parameters documented on
    this class, although this is not mandatory.

    See :ref:`this page <writing-a-custom-dataset-importer>` for information
    about implementing/using dataset importers.

    .. automethod:: __len__
    .. automethod:: __next__

    Args:
        dataset_dir (None): the dataset directory. This may be optional for
            some importers
        shuffle (False): whether to randomly shuffle the order in which the
            samples are imported
        seed (None): a random seed to use when shuffling
        max_samples (None): a maximum number of samples to import. By default,
            all samples are imported
    """

    def __len__(self):
        """The total number of samples that will be imported across all group
        slices.

        Raises:
            TypeError: if the total number is not known
        """
        raise TypeError(
            "The number of samples in this %s is not known a priori"
            % type(self)
        )

    def __next__(self):
        """Returns information about the next group in the dataset.

        Returns:
            a dict mapping slice names to :class:`fiftyone.core.sample.Sample`
            instances

        Raises:
            StopIteration: if there are no more samples to import
        """
        raise NotImplementedError("subclass must implement __next__()")

    @property
    def group_field(self):
        """The name of the group field to populate on each sample."""
        return "group"


class UnlabeledImageDatasetImporter(DatasetImporter):
    """Interface for importing datasets of unlabeled image samples.

    Typically, dataset importers should implement the parameters documented on
    this class, although this is not mandatory.

    See :ref:`this page <writing-a-custom-dataset-importer>` for information
    about implementing/using dataset importers.

    .. automethod:: __len__
    .. automethod:: __next__

    Args:
        dataset_dir (None): the dataset directory. This may be optional for
            some importers
        shuffle (False): whether to randomly shuffle the order in which the
            samples are imported
        seed (None): a random seed to use when shuffling
        max_samples (None): a maximum number of samples to import. By default,
            all samples are imported
    """

    def __next__(self):
        """Returns information about the next sample in the dataset.

        Returns:
            an ``(image_path, image_metadata)`` tuple, where

            -   ``image_path``: the path to the image on disk
            -   ``image_metadata``: an
                :class:`fiftyone.core.metadata.ImageMetadata` instances for the
                image, or ``None`` if :meth:`has_image_metadata` is ``False``

        Raises:
            StopIteration: if there are no more samples to import
        """
        raise NotImplementedError("subclass must implement __next__()")

    @property
    def has_image_metadata(self):
        """Whether this importer produces
        :class:`fiftyone.core.metadata.ImageMetadata` instances for each image.
        """
        raise NotImplementedError("subclass must implement has_image_metadata")


class UnlabeledVideoDatasetImporter(DatasetImporter):
    """Interface for importing datasets of unlabeled video samples.

    Typically, dataset importers should implement the parameters documented on
    this class, although this is not mandatory.

    See :ref:`this page <writing-a-custom-dataset-importer>` for information
    about implementing/using dataset importers.

    .. automethod:: __len__
    .. automethod:: __next__

    Args:
        dataset_dir (None): the dataset directory. This may be optional for
            some importers
        shuffle (False): whether to randomly shuffle the order in which the
            samples are imported
        seed (None): a random seed to use when shuffling
        max_samples (None): a maximum number of samples to import. By default,
            all samples are imported
    """

    def __next__(self):
        """Returns information about the next sample in the dataset.

        Returns:
            an ``(video_path, video_metadata)`` tuple, where

            -   ``video_path``: the path to the video on disk
            -   ``video_metadata``: an
                :class:`fiftyone.core.metadata.VideoMetadata` instances for the
                video, or ``None`` if :meth:`has_video_metadata` is ``False``

        Raises:
            StopIteration: if there are no more samples to import
        """
        raise NotImplementedError("subclass must implement __next__()")

    @property
    def has_video_metadata(self):
        """Whether this importer produces
        :class:`fiftyone.core.metadata.VideoMetadata` instances for each video.
        """
        raise NotImplementedError("subclass must implement has_video_metadata")


class UnlabeledMediaDatasetImporter(DatasetImporter):
    """Interface for importing datasets of unlabeled media samples.

    Typically, dataset importers should implement the parameters documented on
    this class, although this is not mandatory.

    See :ref:`this page <writing-a-custom-dataset-importer>` for information
    about implementing/using dataset importers.

    .. automethod:: __len__
    .. automethod:: __next__

    Args:
        dataset_dir (None): the dataset directory. This may be optional for
            some importers
        shuffle (False): whether to randomly shuffle the order in which the
            samples are imported
        seed (None): a random seed to use when shuffling
        max_samples (None): a maximum number of samples to import. By default,
            all samples are imported
    """

    def __next__(self):
        """Returns information about the next sample in the dataset.

        Returns:
            an ``(filepath, metadata)`` tuple, where

            -   ``filepath``: the path to the media on disk
            -   ``metadata``: a
                :class:`fiftyone.core.metadata.Metadata` instance for the
                media, or ``None`` if :meth:`has_metadata` is ``False``

        Raises:
            StopIteration: if there are no more samples to import
        """
        raise NotImplementedError("subclass must implement __next__()")

    @property
    def has_metadata(self):
        """Whether this importer produces
        :class:`fiftyone.core.metadata.Metadata` instances for each sample.
        """
        raise NotImplementedError("subclass must implement has_metadata")


class LabeledImageDatasetImporter(DatasetImporter):
    """Interface for importing datasets of labeled image samples.

    Typically, dataset importers should implement the parameters documented on
    this class, although this is not mandatory.

    See :ref:`this page <writing-a-custom-dataset-importer>` for information
    about implementing/using dataset importers.

    .. automethod:: __len__
    .. automethod:: __next__

    Args:
        dataset_dir (None): the dataset directory. This may be optional for
            some importers
        shuffle (False): whether to randomly shuffle the order in which the
            samples are imported
        seed (None): a random seed to use when shuffling
        max_samples (None): a maximum number of samples to import. By default,
            all samples are imported
    """

    def __next__(self):
        """Returns information about the next sample in the dataset.

        Returns:
            an  ``(image_path, image_metadata, label)`` tuple, where

            -   ``image_path``: the path to the image on disk
            -   ``image_metadata``: an
                :class:`fiftyone.core.metadata.ImageMetadata` instances for the
                image, or ``None`` if :meth:`has_image_metadata` is ``False``
            -   ``label``: an instance of :meth:`label_cls`, or a dictionary
                mapping field names to :class:`fiftyone.core.labels.Label`
                instances, or ``None`` if the sample is unlabeled

        Raises:
            StopIteration: if there are no more samples to import
        """
        raise NotImplementedError("subclass must implement __next__()")

    @property
    def has_image_metadata(self):
        """Whether this importer produces
        :class:`fiftyone.core.metadata.ImageMetadata` instances for each image.
        """
        raise NotImplementedError("subclass must implement has_image_metadata")

    @property
    def label_cls(self):
        """The :class:`fiftyone.core.labels.Label` class(es) returned by this
        importer.

        This can be any of the following:

        -   a :class:`fiftyone.core.labels.Label` class. In this case, the
            importer is guaranteed to return labels of this type
        -   a list or tuple of :class:`fiftyone.core.labels.Label` classes. In
            this case, the importer can produce a single label field of any of
            these types
        -   a dict mapping keys to :class:`fiftyone.core.labels.Label` classes.
            In this case, the importer will return label dictionaries with keys
            and value-types specified by this dictionary. Not all keys need be
            present in the imported labels
        -   ``None``. In this case, the importer makes no guarantees about the
            labels that it may return
        """
        raise NotImplementedError("subclass must implement label_cls")


class LabeledVideoDatasetImporter(DatasetImporter):
    """Interface for importing datasets of labeled video samples.

    Typically, dataset importers should implement the parameters documented on
    this class, although this is not mandatory.

    See :ref:`this page <writing-a-custom-dataset-importer>` for information
    about implementing/using dataset importers.

    .. automethod:: __len__
    .. automethod:: __next__

    Args:
        dataset_dir (None): the dataset directory. This may be optional for
            some importers
        shuffle (False): whether to randomly shuffle the order in which the
            samples are imported
        seed (None): a random seed to use when shuffling
        max_samples (None): a maximum number of samples to import. By default,
            all samples are imported
    """

    def __next__(self):
        """Returns information about the next sample in the dataset.

        Returns:
            an  ``(video_path, video_metadata, labels, frames)`` tuple, where

            -   ``video_path``: the path to the video on disk
            -   ``video_metadata``: an
                :class:`fiftyone.core.metadata.VideoMetadata` instances for the
                video, or ``None`` if :meth:`has_video_metadata` is ``False``
            -   ``labels``: sample-level labels for the video, which can be any
                of the following:

                -   a :class:`fiftyone.core.labels.Label` instance
                -   a dictionary mapping label fields to
                    :class:`fiftyone.core.labels.Label` instances
                -   ``None`` if the sample has no sample-level labels

            -   ``frames``: frame-level labels for the video, which can
                be any of the following:

                -   a dictionary mapping frame numbers to dictionaries that
                    map label fields to :class:`fiftyone.core.labels.Label`
                    instances for each video frame
                -   ``None`` if the sample has no frame-level labels

        Raises:
            StopIteration: if there are no more samples to import
        """
        raise NotImplementedError("subclass must implement __next__()")

    @property
    def has_video_metadata(self):
        """Whether this importer produces
        :class:`fiftyone.core.metadata.VideoMetadata` instances for each video.
        """
        raise NotImplementedError("subclass must implement has_video_metadata")

    @property
    def label_cls(self):
        """The :class:`fiftyone.core.labels.Label` class(es) returned by this
        importer within the sample-level labels that it produces.

        This can be any of the following:

        -   a :class:`fiftyone.core.labels.Label` class. In this case, the
            importer is guaranteed to return sample-level labels of this type
        -   a list or tuple of :class:`fiftyone.core.labels.Label` classes. In
            this case, the importer can produce a single sample-level label
            field of any of these types
        -   a dict mapping keys to :class:`fiftyone.core.labels.Label` classes.
            In this case, the importer will return sample-level label
            dictionaries with keys and value-types specified by this
            dictionary. Not all keys need be present in the imported labels
        -   ``None``. In this case, the importer makes no guarantees about the
            sample-level labels that it may return
        """
        raise NotImplementedError("subclass must implement label_cls")

    @property
    def frame_labels_cls(self):
        """The :class:`fiftyone.core.labels.Label` class(es) returned by this
        importer within the frame labels that it produces.

        This can be any of the following:

        -   a :class:`fiftyone.core.labels.Label` class. In this case, the
            importer is guaranteed to return frame labels of this type
        -   a list or tuple of :class:`fiftyone.core.labels.Label` classes. In
            this case, the importer can produce a single frame label field of
            any of these types
        -   a dict mapping keys to :class:`fiftyone.core.labels.Label` classes.
            In this case, the importer will return frame label dictionaries
            with keys and value-types specified by this dictionary. Not all
            keys need be present in each frame
        -   ``None``. In this case, the importer makes no guarantees about the
            frame labels that it may return
        """
        raise NotImplementedError("subclass must implement frame_labels_cls")


class LegacyFiftyOneDatasetImporter(GenericSampleDatasetImporter):
    """Legacy importer for FiftyOne datasets stored on disk in a serialized
    JSON format.

    .. warning::

        The :class:`fiftyone.types.FiftyOneDataset` format was upgraded in
        ``fiftyone==0.8`` and this importer is now deprecated.

        However, to maintain backwards compatibility,
        :class:`FiftyOneDatasetImporter` will check for instances of datasets
        of this type at runtime and defer to this class to load them.

    Args:
        dataset_dir: the dataset directory
        rel_dir (None): a relative directory to prepend to each filepath if it
            is not absolute. This path is converted to an absolute path (if
            necessary) via :func:`fiftyone.core.storage.normalize_path`
        import_saved_views (True): whether to include saved views in the
            import. Only applicable when importing full datasets
        import_runs (True): whether to include annotation/brain/evaluation
            runs in the import. Only applicable when importing full datasets
        shuffle (False): whether to randomly shuffle the order in which the
            samples are imported
        seed (None): a random seed to use when shuffling
        max_samples (None): a maximum number of samples to import. By default,
            all samples are imported
    """

    def __init__(
        self,
        dataset_dir,
        rel_dir=None,
        import_saved_views=True,
        import_runs=True,
        shuffle=False,
        seed=None,
        max_samples=None,
    ):
        super().__init__(
            dataset_dir=dataset_dir,
            shuffle=shuffle,
            seed=seed,
            max_samples=max_samples,
        )

        self.rel_dir = rel_dir
        self.import_saved_views = import_saved_views
        self.import_runs = import_runs

        self._metadata = None
        self._rel_dir = None
        self._fields_dir = None
        self._anno_dir = None
        self._brain_dir = None
        self._eval_dir = None
        self._frame_labels_dir = None
        self._samples = None
        self._iter_samples = None
        self._num_samples = None
        self._media_type = None
        self._media_fields = None

    def __iter__(self):
        self._iter_samples = iter(self._samples)
        return self

    def __len__(self):
        return self._num_samples

    def __next__(self):
        sd = next(self._iter_samples)

        if not fos.isabs(sd["filepath"]):
            sd["filepath"] = fos.join(self._rel_dir, sd["filepath"])

        if self._media_fields:
            _parse_media_fields(sd, self._media_fields, self._rel_dir)

        if (self._media_type == fomm.VIDEO) or (
            self._media_type == fomm.GROUP
            and fomm.get_media_type(sd["filepath"]) == fomm.VIDEO
        ):
            labels_path = fos.join(self.dataset_dir, sd.pop("frames"))

            sample = Sample.from_dict(sd)
            self._import_frame_labels(sample, labels_path)
        else:
            sample = Sample.from_dict(sd)

        return sample

    @property
    def has_sample_field_schema(self):
        if self._media_type == fomm.VIDEO:
            # Must return False so frame field schema is inferred
            return False

        if self._media_type == fomm.GROUP:
            # Need to let importer infer group media types
            return False

        return "sample_fields" in self._metadata

    @property
    def has_dataset_info(self):
        return "info" in self._metadata

    def setup(self):
        metadata_path = fos.join(self.dataset_dir, "metadata.json")
        if fos.isfile(metadata_path):
            metadata = fos.read_json(metadata_path)
            self._media_type = metadata.get("media_type", None)
            self._metadata = metadata
        else:
            self._media_type = None
            self._metadata = {}

        if self.rel_dir is not None:
            self._rel_dir = fos.normalize_path(self.rel_dir)
        else:
            self._rel_dir = self.dataset_dir

        self._fields_dir = fos.join(self.dataset_dir, "fields")
        self._anno_dir = fos.join(self.dataset_dir, "annotations")
        self._brain_dir = fos.join(self.dataset_dir, "brain")
        self._eval_dir = fos.join(self.dataset_dir, "evaluations")
        self._frame_labels_dir = fos.join(self.dataset_dir, "frames")

        if fos.isdir(self._fields_dir):
            self._media_fields = {
                f: False for f in fos.list_subdirs(self._fields_dir)
            }

        samples_path = fos.join(self.dataset_dir, "samples.json")
        samples = fos.read_json(samples_path).get("samples", [])

        self._samples = self._preprocess_list(samples)
        self._num_samples = len(self._samples)

    def get_sample_field_schema(self):
        return self._metadata.get("sample_fields", {})

    def get_dataset_info(self):
        return self._metadata.get("info", {})

    def import_extras(self, sample_collection):
        dataset = sample_collection._dataset

        # Import saved views
        saved_views = self._metadata.get("saved_views", None)
        if (
            saved_views
            and self.import_saved_views
            and self.max_samples is None
        ):
            _import_saved_views(dataset, saved_views)

        # Import annotation runs
        annotation_runs = self._metadata.get("annotation_runs", None)
        if annotation_runs and self.import_runs and self.max_samples is None:
            for anno_key in annotation_runs.keys():
                if dataset.has_annotation_run(anno_key):
                    logger.warning(
                        "Overwriting existing annotation run '%s'", anno_key
                    )
                    dataset.delete_annotation_run(anno_key)

            _import_runs(
                dataset,
                annotation_runs,
                self._anno_dir,
                foa.AnnotationMethod,
            )

        # Import brain method runs
        brain_methods = self._metadata.get("brain_methods", None)
        if brain_methods and self.import_runs and self.max_samples is None:
            for brain_key in brain_methods.keys():
                if dataset.has_brain_run(brain_key):
                    logger.warning(
                        "Overwriting existing brain method run '%s'", brain_key
                    )
                    dataset.delete_brain_run(brain_key)

            _import_runs(
                dataset,
                brain_methods,
                self._brain_dir,
                fob.BrainMethod,
            )

        # Import evaluation runs
        evaluations = self._metadata.get("evaluations", None)
        if evaluations and self.import_runs and self.max_samples is None:
            for eval_key in evaluations.keys():
                if dataset.has_evaluation(eval_key):
                    logger.warning(
                        "Overwriting existing evaluation run '%s'", eval_key
                    )
                    dataset.delete_evaluation(eval_key)

            _import_runs(
                dataset,
                evaluations,
                self._eval_dir,
                foe.EvaluationMethod,
            )

    @staticmethod
    def _get_classes(dataset_dir):
        # Used only by dataset zoo
        metadata_path = fos.join(dataset_dir, "metadata.json")
        if not fos.isfile(metadata_path):
            return None

        metadata = fos.read_json(metadata_path)

        classes = metadata.get("default_classes", None)
        if classes:
            return classes

        classes = metadata.get("classes", {})
        if classes:
            return next(iter(classes.values()))

        return metadata.get("info", {}).get("classes", None)

    @staticmethod
    def _get_num_samples(dataset_dir):
        # Used only by dataset zoo
        return len(fos.list_files(fos.join(dataset_dir, "data")))

    def _import_frame_labels(self, sample, labels_path):
        # @todo pre-download all labels files
        frames_map = fos.read_json(labels_path).get("frames", {})
        for key, value in frames_map.items():
            sample.frames[int(key)] = fof.Frame.from_dict(value)


class FiftyOneDatasetImporter(BatchDatasetImporter):
    """Importer for FiftyOne datasets stored on disk in serialized JSON format.

    See :ref:`this page <FiftyOneDataset-import>` for format details.

    Args:
        dataset_dir: the dataset directory
        rel_dir (None): a relative directory to prepend to the ``filepath`` of
            each sample if the filepath is not absolute. This path is converted
            to an absolute path (if necessary) via
            :func:`fiftyone.core.storage.normalize_path`
        import_saved_views (True): whether to include saved views in the
            import. Only applicable when importing full datasets
        import_runs (True): whether to include annotation/brain/evaluation
            runs in the import. Only applicable when importing full datasets
        ordered (True): whether to preserve document order when importing
        shuffle (False): whether to randomly shuffle the order in which the
            samples are imported
        seed (None): a random seed to use when shuffling
        max_samples (None): a maximum number of samples to import. By default,
            all samples are imported
    """

    def __init__(
        self,
        dataset_dir,
        rel_dir=None,
        import_saved_views=True,
        import_runs=True,
        ordered=True,
        shuffle=False,
        seed=None,
        max_samples=None,
    ):
        super().__init__(
            dataset_dir=dataset_dir,
            shuffle=shuffle,
            seed=seed,
            max_samples=max_samples,
        )

        self.rel_dir = rel_dir
        self.import_saved_views = import_saved_views
        self.import_runs = import_runs
        self.ordered = ordered

        self._data_dir = None
        self._fields_dir = None
        self._anno_dir = None
        self._brain_dir = None
        self._eval_dir = None
        self._metadata_path = None
        self._samples_path = None
        self._frames_path = None
        self._has_frames = None
        self._media_fields = None

    def setup(self):
        self._data_dir = fos.join(self.dataset_dir, "data")
        self._fields_dir = fos.join(self.dataset_dir, "fields")
        self._anno_dir = fos.join(self.dataset_dir, "annotations")
        self._brain_dir = fos.join(self.dataset_dir, "brain")
        self._eval_dir = fos.join(self.dataset_dir, "evaluations")
        self._metadata_path = fos.join(self.dataset_dir, "metadata.json")

        if fos.isdir(self._fields_dir):
            self._media_fields = {
                f: False for f in fos.list_subdirs(self._fields_dir)
            }

        self._samples_path = fos.join(self.dataset_dir, "samples.json")
        if not fos.isfile(self._samples_path):
            self._samples_path = fos.join(self.dataset_dir, "samples")

        self._frames_path = fos.join(self.dataset_dir, "frames.json")
        if fos.isfile(self._frames_path):
            self._has_frames = True
        else:
            self._frames_path = fos.join(self.dataset_dir, "frames")
            if fos.isdir(self._frames_path):
                self._has_frames = True
            else:
                self._has_frames = False

    def import_samples(self, dataset, tags=None):
        dataset_dict = foo.import_document(self._metadata_path)

        if len(dataset) > 0 and fomi.needs_migration(
            head=dataset_dict["version"]
        ):
            # A migration is required in order to load this dataset, and the
            # dataset we're loading into is non-empty, so we must first load
            # into a temporary dataset, perform the migration, and then merge
            # into the destination dataset
            tmp_dataset = fod.Dataset()

            try:
                sample_ids = self._import_samples(
                    tmp_dataset, dataset_dict, tags=tags
                )
                dataset.add_collection(tmp_dataset)
            finally:
                tmp_dataset.delete()

            return sample_ids

        return self._import_samples(dataset, dataset_dict, tags=tags)

    def _import_samples(self, dataset, dataset_dict, tags=None):
        name = dataset.name
        empty_import = not bool(dataset)

        #
        # Import DatasetDocument
        #
        # This method handles two cases:
        #   - `dataset` is empty, and a migration may or may not be required
        #   - `dataset` is non-empty but no migration is required
        #

        views = dataset_dict.pop("saved_views", [])
        annotations = dataset_dict.pop("annotation_runs", {})
        brain_methods = dataset_dict.pop("brain_methods", {})
        evaluations = dataset_dict.pop("evaluations", {})

        if empty_import:
            #
            # The `dataset` we're importing into is empty, so we replace its
            # backing document with `dataset_dict`, except for the
            # metadata-related fields listed below, which we keep in `dataset`
            #
            # Note that we must work with dicts instead of `DatasetDocument`s
            # here because the import may need migration
            #
            doc = dataset._doc
            dataset_dict.update(
                dict(
                    _id=doc.id,
                    name=doc.name,
                    slug=doc.slug,
                    persistent=doc.persistent,
                    created_at=doc.created_at,
                    last_loaded_at=doc.last_loaded_at,
                    sample_collection_name=doc.sample_collection_name,
                    frame_collection_name=doc.frame_collection_name,
                )
            )

            conn = foo.get_db_conn()
            conn.datasets.replace_one({"name": name}, dataset_dict)

            dataset._reload(hard=True)
        else:
            #
            # The dataset we're merging into is non-empty, but it is safe to
            # use `DatasetDocument` here to perform the merge because no
            # migration should be required
            #
            new_doc = foo.DatasetDocument.from_dict(dataset_dict)
            dataset._merge_doc(new_doc)

        #
        # Import samples
        #

        logger.info("Importing samples...")
        samples, num_samples = foo.import_collection(
            self._samples_path, key="samples"
        )

        samples = self._preprocess_list(samples)

        if self.max_samples is not None:
            num_samples = self.max_samples

        if self.rel_dir is not None:
            # Prepend `rel_dir` to all relative paths
            rel_dir = fos.normalize_path(self.rel_dir)
        else:
            # Prepend `dataset_dir` to all relative paths
            rel_dir = self.dataset_dir

        media_fields = self._media_fields
        dataset_id = dataset._doc.id

        def _parse_sample(sd):
            if not fos.isabs(sd["filepath"]):
                sd["filepath"] = fos.join(rel_dir, sd["filepath"])

            if tags is not None:
                sd["tags"].extend(tags)

            if media_fields:
                _parse_media_fields(sd, media_fields, rel_dir)

            sd["_dataset_id"] = dataset_id
            return sd

        sample_ids = foo.insert_documents(
            map(_parse_sample, samples),
            dataset._sample_collection,
            ordered=self.ordered,
            progress=True,
            num_docs=num_samples,
        )

        #
        # Import frames
        #

        if self._has_frames:
            logger.info("Importing frames...")
            frames, num_frames = foo.import_collection(
                self._frames_path, key="frames"
            )

            # @todo optimize by only loading these docs in the first place
            if self.max_samples is not None:
                _sample_ids = set(sample_ids)
                frames = [f for f in frames if f["_sample_id"] in _sample_ids]
                num_frames = len(frames)

            def _parse_frame(fd):
                fd["_dataset_id"] = dataset_id
                return fd

            foo.insert_documents(
                map(_parse_frame, frames),
                dataset._frame_collection,
                ordered=self.ordered,
                progress=True,
                num_docs=num_frames,
            )

        #
        # Import saved views
        #

        if (
            empty_import
            and self.import_saved_views
            and self.max_samples is None
        ):
            _import_saved_views(dataset, views)

        #
        # Import runs
        #

        if empty_import and self.import_runs and self.max_samples is None:
            _import_runs(
                dataset,
                annotations,
                self._anno_dir,
                foa.AnnotationMethod,
            )

            _import_runs(
                dataset,
                brain_methods,
                self._brain_dir,
                fob.BrainMethod,
            )

            _import_runs(
                dataset,
                evaluations,
                self._eval_dir,
                foe.EvaluationMethod,
            )

        #
        # Migrate dataset if necessary
        #

        fomi.migrate_dataset_if_necessary(name)
        dataset._reload(hard=True)

        logger.info("Import complete")

        return sample_ids

    @staticmethod
    def _get_classes(dataset_dir):
        # Used only by dataset zoo
        metadata_path = fos.join(dataset_dir, "metadata.json")
        metadata = fos.read_json(metadata_path)

        classes = metadata.get("default_classes", None)
        if classes:
            return classes

        classes = metadata.get("classes", {})
        if classes:
            return next(iter(classes.values()))

        return metadata.get("info", {}).get("classes", None)

    @staticmethod
    def _get_num_samples(dataset_dir):
        # Used only by dataset zoo
        samples_path = fos.join(dataset_dir, "samples.json")
        samples = fos.read_json(samples_path).get("samples", [])
        return len(samples)

    def _is_legacy_format_data(self):
        metadata_path = fos.join(self.dataset_dir, "metadata.json")
        if fos.exists(metadata_path):
            metadata = fos.read_json(metadata_path)
        else:
            metadata = {}

        return "version" not in metadata

    def _to_legacy_importer(self):
        return LegacyFiftyOneDatasetImporter(
            self.dataset_dir,
            shuffle=self.shuffle,
            seed=self.seed,
            max_samples=self.max_samples,
        )


def _parse_media_fields(sd, media_fields, rel_dir):
    for field_name, key in media_fields.items():
        value = sd.get(field_name, None)
        if value is None:
            continue

        if isinstance(value, dict):
            if key is False:
                try:
                    _cls = value.get("_cls", None)
                    key = get_document(_cls)._MEDIA_FIELD
                except Exception as e:
                    logger.warning(
                        "Failed to infer media field for '%s'. Reason: %s",
                        field_name,
                        e,
                    )
                    key = None

                media_fields[field_name] = key

            if key is not None:
                path = value.get(key, None)
                if path is not None and not fos.isabs(path):
                    value[key] = fos.join(rel_dir, path)
        elif etau.is_str(value):
            if not fos.isabs(value):
                sd[field_name] = fos.join(rel_dir, value)


def _import_saved_views(dataset, views):
    for d in views:
        if etau.is_str(d):
            d = json_util.loads(d)

        name = d["name"]
        if dataset.has_saved_view(name):
            logger.warning("Overwriting existing view '%s'", name)
            dataset.delete_saved_view(name)

        d.pop("_id", None)
        view_doc = foo.SavedViewDocument.from_dict(d)
        view_doc.dataset_id = str(dataset._doc.id)
        view_doc.save(upsert=True)

        dataset._doc.saved_views.append(view_doc)

    dataset.save()


def _import_runs(dataset, runs, results_dir, run_cls):
    # Import run documents
    for key, d in runs.items():
        if etau.is_str(d):
            d = json_util.loads(d)

        d.pop("_id", None)
        run_doc = foo.RunDocument.from_dict(d)
        run_doc.dataset_id = str(dataset._doc.id)
        run_doc.results = None
        run_doc.save(upsert=True)

        runs = getattr(dataset._doc, run_cls._runs_field())
        runs[key] = run_doc

    dataset.save()

    # Import run results
    for key in runs.keys():
        json_path = fos.join(results_dir, key + ".json")
        if fos.isfile(json_path):
            view = run_cls.load_run_view(dataset, key)
            run_info = run_cls.get_run_info(dataset, key)
            d = fos.read_json(json_path)
            results = fors.RunResults.from_dict(d, view, run_info.config, key)
            run_cls.save_run_results(dataset, key, results, cache=False)


class ImageDirectoryImporter(UnlabeledImageDatasetImporter):
    """Importer for a directory of images stored on disk.

    See :ref:`this page <ImageDirectory-import>` for format details.

    Args:
        dataset_dir: the dataset directory
        recursive (True): whether to recursively traverse subdirectories
        compute_metadata (False): whether to produce
            :class:`fiftyone.core.metadata.ImageMetadata` instances for each
            image when importing
        shuffle (False): whether to randomly shuffle the order in which the
            samples are imported
        seed (None): a random seed to use when shuffling
        max_samples (None): a maximum number of samples to import. By default,
            all samples are imported
    """

    def __init__(
        self,
        dataset_dir,
        recursive=True,
        compute_metadata=False,
        shuffle=False,
        seed=None,
        max_samples=None,
    ):
        super().__init__(
            dataset_dir=dataset_dir,
            shuffle=shuffle,
            seed=seed,
            max_samples=max_samples,
        )

        self.recursive = recursive
        self.compute_metadata = compute_metadata

        self._filepaths = None
        self._metadata_map = None
        self._iter_filepaths = None
        self._num_samples = None

    def __iter__(self):
        self._iter_filepaths = iter(self._filepaths)
        return self

    def __len__(self):
        return self._num_samples

    def __next__(self):
        image_path = next(self._iter_filepaths)

        image_metadata = self._metadata_map.get(image_path, None)

        if self.compute_metadata and image_metadata is None:
            image_metadata = fom.ImageMetadata.build_for(image_path)

        return image_path, image_metadata

    @property
    def has_dataset_info(self):
        return False

    @property
    def has_image_metadata(self):
        return self.compute_metadata

    def setup(self):
        filepaths = fos.list_files(
            self.dataset_dir, abs_paths=True, recursive=self.recursive
        )
        filepaths = [p for p in filepaths if etai.is_image_mime_type(p)]
        filepaths = self._preprocess_list(filepaths)

        if self.compute_metadata:
            metadata_map = self._get_remote_metadata(filepaths)
        else:
            metadata_map = {}

        self._filepaths = filepaths
        self._metadata_map = metadata_map
        self._num_samples = len(filepaths)

    @staticmethod
    def _get_num_samples(dataset_dir):
        # Used only by dataset zoo
        filepaths = fos.list_files(dataset_dir, recursive=True)
        filepaths = [p for p in filepaths if etai.is_image_mime_type(p)]
        return len(filepaths)


class VideoDirectoryImporter(UnlabeledVideoDatasetImporter):
    """Importer for a directory of videos stored on disk.

    See :ref:`this page <VideoDirectory-import>` for format details.

    Args:
        dataset_dir: the dataset directory
        recursive (True): whether to recursively traverse subdirectories
        compute_metadata (False): whether to produce
            :class:`fiftyone.core.metadata.VideoMetadata` instances for each
            video when importing
        shuffle (False): whether to randomly shuffle the order in which the
            samples are imported
        seed (None): a random seed to use when shuffling
        max_samples (None): a maximum number of samples to import. By default,
            all samples are imported
    """

    def __init__(
        self,
        dataset_dir,
        recursive=True,
        compute_metadata=False,
        shuffle=False,
        seed=None,
        max_samples=None,
    ):
        super().__init__(
            dataset_dir=dataset_dir,
            shuffle=shuffle,
            seed=seed,
            max_samples=max_samples,
        )

        self.recursive = recursive
        self.compute_metadata = compute_metadata

        self._filepaths = None
        self._metadata_map = None
        self._iter_filepaths = None
        self._num_samples = None

    def __iter__(self):
        self._iter_filepaths = iter(self._filepaths)
        return self

    def __len__(self):
        return self._num_samples

    def __next__(self):
        video_path = next(self._iter_filepaths)

        video_metadata = self._metadata_map.get(video_path, None)

        if self.compute_metadata and video_metadata is None:
            video_metadata = fom.VideoMetadata.build_for(video_path)

        return video_path, video_metadata

    @property
    def has_dataset_info(self):
        return False

    @property
    def has_video_metadata(self):
        return self.compute_metadata

    def setup(self):
        filepaths = fos.list_files(
            self.dataset_dir, abs_paths=True, recursive=self.recursive
        )
        filepaths = [p for p in filepaths if etav.is_video_mime_type(p)]
        filepaths = self._preprocess_list(filepaths)

        if self.compute_metadata:
            metadata_map = self._get_remote_metadata(filepaths)
        else:
            metadata_map = {}

        self._filepaths = filepaths
        self._metadata_map = metadata_map
        self._num_samples = len(filepaths)

    @staticmethod
    def _get_num_samples(dataset_dir):
        # Used only by dataset zoo
        filepaths = fos.list_files(dataset_dir, recursive=True)
        filepaths = [p for p in filepaths if etav.is_video_mime_type(p)]
        return len(filepaths)


class MediaDirectoryImporter(UnlabeledMediaDatasetImporter):
    """Importer for a directory of media files stored on disk.

    See :ref:`this page <MediaDirectory-import>` for format details.

    Args:
        dataset_dir: the dataset directory
        recursive (True): whether to recursively traverse subdirectories
        compute_metadata (False): whether to produce
            :class:`fiftyone.core.metadata.Metadata` instances for each media
            file when importing
        shuffle (False): whether to randomly shuffle the order in which the
            samples are imported
        seed (None): a random seed to use when shuffling
        max_samples (None): a maximum number of samples to import. By default,
            all samples are imported
    """

    def __init__(
        self,
        dataset_dir,
        recursive=True,
        compute_metadata=False,
        shuffle=False,
        seed=None,
        max_samples=None,
    ):
        super().__init__(
            dataset_dir=dataset_dir,
            shuffle=shuffle,
            seed=seed,
            max_samples=max_samples,
        )

        self.recursive = recursive
        self.compute_metadata = compute_metadata

        self._filepaths = None
        self._iter_filepaths = None
        self._num_samples = None

    def __iter__(self):
        self._iter_filepaths = iter(self._filepaths)
        return self

    def __len__(self):
        return self._num_samples

    def __next__(self):
        filepath = next(self._iter_filepaths)

        if self.compute_metadata:
            metadata = fom.Metadata.build_for(filepath)
        else:
            metadata = None

        return filepath, metadata

    @property
    def has_dataset_info(self):
        return False

    @property
    def has_metadata(self):
        return self.compute_metadata

    def setup(self):
        filepaths = fos.list_files(
            self.dataset_dir, abs_paths=True, recursive=self.recursive
        )
        filepaths = self._preprocess_list(filepaths)

        self._filepaths = filepaths
        self._num_samples = len(filepaths)

    @staticmethod
    def _get_num_samples(dataset_dir):
        # Used only by dataset zoo
        return len(fos.list_files(dataset_dir, recursive=True))


class FiftyOneImageClassificationDatasetImporter(
    LabeledImageDatasetImporter, ImportPathsMixin
):
    """Importer for image classification datasets stored on disk in a simple
    JSON format.

    See :ref:`this page <FiftyOneImageClassificationDataset-import>` for format
    details.

    Args:
        dataset_dir (None): the dataset directory. If omitted, ``data_path``
            and/or ``labels_path`` must be provided
        data_path (None): an optional parameter that enables explicit control
            over the location of the media. Can be any of the following:

            -   a folder name like ``"data"`` or ``"data"/`` specifying a
                subfolder of ``dataset_dir`` where the media files reside
            -   an absolute directory path where the media files reside. In
                this case, the ``dataset_dir`` has no effect on the location of
                the data
            -   a filename like ``"data.json"`` specifying the filename of the
                JSON data manifest file in ``dataset_dir``
            -   an absolute filepath specifying the location of the JSON data
                manifest. In this case, ``dataset_dir`` has no effect on the
                location of the data
            -   a dict mapping filenames to absolute filepaths

            If None, this parameter will default to whichever of ``data/`` or
            ``data.json`` exists in the dataset directory
        labels_path (None): an optional parameter that enables explicit control
            over the location of the labels. Can be any of the following:

            -   a filename like ``"labels.json"`` specifying the location of
                the labels in ``dataset_dir``
            -   an absolute filepath to the labels. In this case,
                ``dataset_dir`` has no effect on the location of the labels

            If None, the parameter will default to ``labels.json``
        compute_metadata (False): whether to produce
            :class:`fiftyone.core.metadata.ImageMetadata` instances for each
            image when importing
        include_all_data (False): whether to generate samples for all images in
            the data directory (True) rather than only creating samples for
            images with labels (False)
        shuffle (False): whether to randomly shuffle the order in which the
            samples are imported
        seed (None): a random seed to use when shuffling
        max_samples (None): a maximum number of samples to import. By default,
            all samples are imported
    """

    def __init__(
        self,
        dataset_dir=None,
        data_path=None,
        labels_path=None,
        compute_metadata=False,
        include_all_data=False,
        shuffle=False,
        seed=None,
        max_samples=None,
    ):
        if dataset_dir is None and data_path is None and labels_path is None:
            raise ValueError(
                "At least one of `dataset_dir`, `data_path`, and "
                "`labels_path` must be provided"
            )

        data_path = self._parse_data_path(
            dataset_dir=dataset_dir,
            data_path=data_path,
            default="data/",
        )

        labels_path = self._parse_labels_path(
            dataset_dir=dataset_dir,
            labels_path=labels_path,
            default="labels.json",
        )

        super().__init__(
            dataset_dir=dataset_dir,
            shuffle=shuffle,
            seed=seed,
            max_samples=max_samples,
        )

        self.data_path = data_path
        self.labels_path = labels_path
        self.compute_metadata = compute_metadata
        self.include_all_data = include_all_data

        self._classes = None
        self._sample_parser = None
        self._image_paths_map = None
        self._metadata_map = None
        self._labels_map = None
        self._uuids = None
        self._iter_uuids = None
        self._num_samples = None

    def __iter__(self):
        self._iter_uuids = iter(self._uuids)
        return self

    def __len__(self):
        return self._num_samples

    def __next__(self):
        uuid = next(self._iter_uuids)

        if fos.isabs(uuid):
            image_path = uuid
        else:
            image_path = self._image_paths_map[uuid]

        image_metadata = self._metadata_map.get(uuid, None)
        target = self._labels_map.get(uuid, None)

        if self.compute_metadata and image_metadata is None:
            image_metadata = fom.ImageMetadata.build_for(image_path)

        if target is not None:
            self._sample_parser.with_sample((image_path, target))
            label = self._sample_parser.get_label()
        else:
            label = None

        return image_path, image_metadata, label

    @property
    def has_dataset_info(self):
        return self._classes is not None

    @property
    def has_image_metadata(self):
        return self.compute_metadata

    @property
    def label_cls(self):
        return (fol.Classification, fol.Classifications)

    def setup(self):
        image_paths_map = self._load_data_map(
            self.data_path, ignore_exts=True, recursive=True
        )

<<<<<<< HEAD
        if self.labels_path is not None and fos.isfile(self.labels_path):
            labels = fos.read_json(self.labels_path)
=======
        if self.labels_path is not None and os.path.isfile(self.labels_path):
            labels = etas.read_json(self.labels_path)
            labels = {fos.normpath(k): v for k, v in labels.items()}
>>>>>>> 74d71e33
        else:
            labels = {}

        labels_map = labels.get("labels", {})
        classes = labels.get("classes", None)

        uuids = set(labels_map.keys())

        if self.include_all_data:
            uuids.update(image_paths_map.keys())

        uuids = self._preprocess_list(sorted(uuids))

        self._classes = classes
        self._sample_parser = FiftyOneImageClassificationSampleParser()
        self._sample_parser.classes = self._classes

        if self.compute_metadata:
            metadata_map = self._get_remote_metadata(
                image_paths_map, keys=uuids
            )
        else:
            metadata_map = {}

        self._image_paths_map = image_paths_map
        self._metadata_map = metadata_map
        self._labels_map = labels_map
        self._uuids = uuids
        self._num_samples = len(uuids)

    def get_dataset_info(self):
        return {"classes": self._classes}

    @staticmethod
    def _get_classes(dataset_dir):
        # Used only by dataset zoo
        labels_path = fos.join(dataset_dir, "labels.json")
        labels = fos.read_json(labels_path)
        return labels.get("classes", None)

    @staticmethod
    def _get_num_samples(dataset_dir):
        # Used only by dataset zoo
        labels_path = fos.join(dataset_dir, "labels.json")
        labels = fos.read_json(labels_path)
        return len(labels.get("labels", {}))


class ImageClassificationDirectoryTreeImporter(LabeledImageDatasetImporter):
    """Importer for an image classification directory tree stored on disk.

    See :ref:`this page <ImageClassificationDirectoryTree-import>` for format
    details.

    Args:
        dataset_dir: the dataset directory
        compute_metadata (False): whether to produce
            :class:`fiftyone.core.metadata.ImageMetadata` instances for each
            image when importing
        classes (None): an optional string or list of strings specifying a
            subset of classes to load
        unlabeled ("_unlabeled"): the name of the subdirectory containing
            unlabeled images
        shuffle (False): whether to randomly shuffle the order in which the
            samples are imported
        seed (None): a random seed to use when shuffling
        max_samples (None): a maximum number of samples to import. By default,
            all samples are imported
    """

    def __init__(
        self,
        dataset_dir,
        compute_metadata=False,
        classes=None,
        unlabeled="_unlabeled",
        shuffle=False,
        seed=None,
        max_samples=None,
    ):
        classes = _to_list(classes)

        super().__init__(
            dataset_dir=dataset_dir,
            shuffle=shuffle,
            seed=seed,
            max_samples=max_samples,
        )

        self.compute_metadata = compute_metadata
        self.classes = classes
        self.unlabeled = unlabeled

        self._classes = None
        self._samples = None
        self._metadata_map = None
        self._iter_samples = None
        self._num_samples = None

    def __iter__(self):
        self._iter_samples = iter(self._samples)
        return self

    def __len__(self):
        return self._num_samples

    def __next__(self):
        image_path, label = next(self._iter_samples)

        image_metadata = self._metadata_map.get(image_path, None)

        if self.compute_metadata and image_metadata is None:
            image_metadata = fom.ImageMetadata.build_for(image_path)

        if label is not None:
            label = fol.Classification(label=label)

        return image_path, image_metadata, label

    @property
    def has_image_metadata(self):
        return self.compute_metadata

    @property
    def has_dataset_info(self):
        return True

    @property
    def label_cls(self):
        return fol.Classification

    def setup(self):
        samples = []
        classes = set()
        whitelist = set(self.classes) if self.classes is not None else None
        sep = fos.sep(self.dataset_dir)

        for relpath in fos.list_files(self.dataset_dir, recursive=True):
            chunks = relpath.split(sep, 1)
            if len(chunks) == 1:
                continue

            label = chunks[0]
            if label.startswith("."):
                continue

            if whitelist is not None and label not in whitelist:
                continue

            if label == self.unlabeled:
                label = None
            else:
                classes.add(label)

            path = fos.join(self.dataset_dir, relpath)
            samples.append((path, label))

        samples = self._preprocess_list(samples)

        if self.compute_metadata:
            metadata_map = self._get_remote_metadata([s[0] for s in samples])
        else:
            metadata_map = {}

        if whitelist is not None:
            classes = self.classes
        else:
            classes = sorted(classes)

        self._classes = classes
        self._samples = samples
        self._metadata_map = metadata_map
        self._num_samples = len(samples)

    def get_dataset_info(self):
        return {"classes": self._classes}

    @staticmethod
    def _get_classes(dataset_dir):
        # Used only by dataset zoo
        return sorted(fos.list_subdirs(dataset_dir))

    @staticmethod
    def _get_num_samples(dataset_dir):
        # Used only by dataset zoo
        return len(fos.list_files(dataset_dir, recursive=True))


def _to_list(arg):
    if arg is None:
        return None

    if etau.is_container(arg):
        return list(arg)

    return [arg]


class VideoClassificationDirectoryTreeImporter(LabeledVideoDatasetImporter):
    """Importer for a viideo classification directory tree stored on disk.

    See :ref:`this page <VideoClassificationDirectoryTree-import>` for format
    details.

    Args:
        dataset_dir: the dataset directory
        compute_metadata (False): whether to produce
            :class:`fiftyone.core.metadata.VideoMetadata` instances for each
            video when importing
        classes (None): an optional string or list of strings specifying a
            subset of classes to load
        unlabeled ("_unlabeled"): the name of the subdirectory containing
            unlabeled images
        shuffle (False): whether to randomly shuffle the order in which the
            samples are imported
        seed (None): a random seed to use when shuffling
        max_samples (None): a maximum number of samples to import. By default,
            all samples are imported
    """

    def __init__(
        self,
        dataset_dir,
        compute_metadata=False,
        classes=None,
        unlabeled="_unlabeled",
        shuffle=False,
        seed=None,
        max_samples=None,
    ):
        classes = _to_list(classes)

        super().__init__(
            dataset_dir=dataset_dir,
            shuffle=shuffle,
            seed=seed,
            max_samples=max_samples,
        )

        self.compute_metadata = compute_metadata
        self.classes = classes
        self.unlabeled = unlabeled

        self._classes = None
        self._samples = None
        self._metadata_map = None
        self._iter_samples = None
        self._num_samples = None

    def __iter__(self):
        self._iter_samples = iter(self._samples)
        return self

    def __len__(self):
        return self._num_samples

    def __next__(self):
        video_path, label = next(self._iter_samples)

        video_metadata = self._metadata_map.get(video_path, None)

        if self.compute_metadata and video_metadata is None:
            video_metadata = fom.VideoMetadata.build_for(video_path)

        if label is not None:
            label = fol.Classification(label=label)

        return video_path, video_metadata, label, None

    @property
    def has_video_metadata(self):
        return self.compute_metadata

    @property
    def has_dataset_info(self):
        return True

    @property
    def label_cls(self):
        return fol.Classification

    @property
    def frame_labels_cls(self):
        return None

    def setup(self):
        samples = []
        classes = set()
        whitelist = set(self.classes) if self.classes is not None else None
        sep = fos.sep(self.dataset_dir)

        for relpath in fos.list_files(self.dataset_dir, recursive=True):
            chunks = relpath.split(sep, 1)
            if len(chunks) == 1:
                continue

            label = chunks[0]
            if label.startswith("."):
                continue

            if whitelist is not None and label not in whitelist:
                continue

            if label == self.unlabeled:
                label = None
            else:
                classes.add(label)

            path = fos.join(self.dataset_dir, relpath)
            samples.append((path, label))

        samples = self._preprocess_list(samples)

        if self.compute_metadata:
            metadata_map = self._get_remote_metadata([s[0] for s in samples])
        else:
            metadata_map = {}

        if whitelist is not None:
            classes = self.classes
        else:
            classes = sorted(classes)

        self._classes = classes
        self._samples = samples
        self._metadata_map = metadata_map
        self._num_samples = len(samples)

    def get_dataset_info(self):
        return {"classes": self._classes}

    @staticmethod
    def _get_classes(dataset_dir):
        # Used only by dataset zoo
        return sorted(fos.list_subdirs(dataset_dir))

    @staticmethod
    def _get_num_samples(dataset_dir):
        # Used only by dataset zoo
        return len(fos.list_files(dataset_dir, recursive=True))


class FiftyOneImageDetectionDatasetImporter(
    LabeledImageDatasetImporter, ImportPathsMixin
):
    """Importer for image detection datasets stored on disk in a simple JSON
    format.

    See :ref:`this page <FiftyOneImageDetectionDataset-import>` for format
    details.

    Args:
        dataset_dir (None): the dataset directory. If omitted, ``data_path``
            and/or ``labels_path`` must be provided
        data_path (None): an optional parameter that enables explicit control
            over the location of the media. Can be any of the following:

            -   a folder name like ``"data"`` or ``"data"/`` specifying a
                subfolder of ``dataset_dir`` where the media files reside
            -   an absolute directory path where the media files reside. In
                this case, the ``dataset_dir`` has no effect on the location of
                the data
            -   a filename like ``"data.json"`` specifying the filename of the
                JSON data manifest file in ``dataset_dir``
            -   an absolute filepath specifying the location of the JSON data
                manifest. In this case, ``dataset_dir`` has no effect on the
                location of the data
            -   a dict mapping filenames to absolute filepaths

            If None, this parameter will default to whichever of ``data/`` or
            ``data.json`` exists in the dataset directory
        labels_path (None): an optional parameter that enables explicit control
            over the location of the labels. Can be any of the following:

            -   a filename like ``"labels.json"`` specifying the location of
                the labels in ``dataset_dir``
            -   an absolute filepath to the labels. In this case,
                ``dataset_dir`` has no effect on the location of the labels

            If None, the parameter will default to ``labels.json``
        compute_metadata (False): whether to produce
            :class:`fiftyone.core.metadata.ImageMetadata` instances for each
            image when importing
        include_all_data (False): whether to generate samples for all images in
            the data directory (True) rather than only creating samples for
            images with labels (False)
        shuffle (False): whether to randomly shuffle the order in which the
            samples are imported
        seed (None): a random seed to use when shuffling
        max_samples (None): a maximum number of samples to import. By default,
            all samples are imported
    """

    def __init__(
        self,
        dataset_dir=None,
        data_path=None,
        labels_path=None,
        compute_metadata=False,
        include_all_data=False,
        shuffle=False,
        seed=None,
        max_samples=None,
    ):
        if dataset_dir is None and data_path is None and labels_path is None:
            raise ValueError(
                "At least one of `dataset_dir`, `data_path`, and "
                "`labels_path` must be provided"
            )

        data_path = self._parse_data_path(
            dataset_dir=dataset_dir,
            data_path=data_path,
            default="data/",
        )

        labels_path = self._parse_labels_path(
            dataset_dir=dataset_dir,
            labels_path=labels_path,
            default="labels.json",
        )

        super().__init__(
            dataset_dir=dataset_dir,
            shuffle=shuffle,
            seed=seed,
            max_samples=max_samples,
        )

        self.data_path = data_path
        self.labels_path = labels_path
        self.compute_metadata = compute_metadata
        self.include_all_data = include_all_data

        self._classes = None
        self._sample_parser = None
        self._image_paths_map = None
        self._metadata_map = None
        self._labels_map = None
        self._uuids = None
        self._iter_uuids = None
        self._num_samples = None

    def __iter__(self):
        self._iter_uuids = iter(self._uuids)
        return self

    def __len__(self):
        return self._num_samples

    def __next__(self):
        uuid = next(self._iter_uuids)

        if fos.isabs(uuid):
            image_path = uuid
        else:
            image_path = self._image_paths_map[uuid]

        image_metadata = self._metadata_map.get(uuid, None)
        target = self._labels_map.get(uuid, None)

        if self.compute_metadata and image_metadata is None:
            image_metadata = fom.ImageMetadata.build_for(image_path)

        if target is not None:
            self._sample_parser.with_sample((image_path, target))
            label = self._sample_parser.get_label()
        else:
            label = None

        return image_path, image_metadata, label

    @property
    def has_dataset_info(self):
        return self._classes is not None

    @property
    def has_image_metadata(self):
        return self.compute_metadata

    @property
    def label_cls(self):
        return fol.Detections

    def setup(self):
        image_paths_map = self._load_data_map(
            self.data_path, ignore_exts=True, recursive=True
        )

<<<<<<< HEAD
        if self.labels_path is not None and fos.isfile(self.labels_path):
            labels = fos.read_json(self.labels_path)
=======
        if self.labels_path is not None and os.path.isfile(self.labels_path):
            labels = etas.read_json(self.labels_path)
            labels = {fos.normpath(k): v for k, v in labels.items()}
>>>>>>> 74d71e33
        else:
            labels = {}

        classes = labels.get("classes", None)
        labels_map = labels.get("labels", {})

        uuids = set(labels_map.keys())

        if self.include_all_data:
            uuids.update(image_paths_map.keys())

        uuids = self._preprocess_list(sorted(uuids))

        if self.compute_metadata:
            metadata_map = self._get_remote_metadata(
                image_paths_map, keys=uuids
            )
        else:
            metadata_map = {}

        self._classes = classes
        self._sample_parser = FiftyOneImageDetectionSampleParser()
        self._sample_parser.classes = classes
        self._image_paths_map = image_paths_map
        self._metadata_map = metadata_map
        self._labels_map = labels_map
        self._uuids = uuids
        self._num_samples = len(uuids)

    def get_dataset_info(self):
        return {"classes": self._classes}

    @staticmethod
    def _get_classes(dataset_dir):
        # Used only by dataset zoo
        labels_path = fos.join(dataset_dir, "labels.json")
        labels = fos.read_json(labels_path)
        return labels.get("classes", None)

    @staticmethod
    def _get_num_samples(dataset_dir):
        # Used only by dataset zoo
        labels_path = fos.join(dataset_dir, "labels.json")
        labels = fos.read_json(labels_path)
        return len(labels.get("labels", {}))


class FiftyOneTemporalDetectionDatasetImporter(
    LabeledVideoDatasetImporter, ImportPathsMixin
):
    """Importer for temporal video detection datasets stored on disk in a
    simple JSON format.

    See :ref:`this page <FiftyOneTemporalDetectionDataset-import>` for format
    details.

    Args:
        dataset_dir (None): the dataset directory. If omitted, ``data_path``
            and/or ``labels_path`` must be provided
        data_path (None): an optional parameter that enables explicit control
            over the location of the media. Can be any of the following:

            -   a folder name like ``"data"`` or ``"data"/`` specifying a
                subfolder of ``dataset_dir`` where the media files reside
            -   an absolute directory path where the media files reside. In
                this case, the ``dataset_dir`` has no effect on the location of
                the data
            -   a filename like ``"data.json"`` specifying the filename of the
                JSON data manifest file in ``dataset_dir``
            -   an absolute filepath specifying the location of the JSON data
                manifest. In this case, ``dataset_dir`` has no effect on the
                location of the data
            -   a dict mapping filenames to absolute filepaths

            If None, this parameter will default to whichever of ``data/`` or
            ``data.json`` exists in the dataset directory
        labels_path (None): an optional parameter that enables explicit control
            over the location of the labels. Can be any of the following:

            -   a filename like ``"labels.json"`` specifying the location of
                the labels in ``dataset_dir``
            -   an absolute filepath to the labels. In this case,
                ``dataset_dir`` has no effect on the location of the labels

            If None, the parameter will default to ``labels.json``
        compute_metadata (False): whether to produce
            :class:`fiftyone.core.metadata.VideoMetadata` instances for each
            video when importing
        include_all_data (False): whether to generate samples for all videos in
            the data directory (True) rather than only creating samples for
            videos with labels (False)
        shuffle (False): whether to randomly shuffle the order in which the
            samples are imported
        seed (None): a random seed to use when shuffling
        max_samples (None): a maximum number of samples to import. By default,
            all samples are imported
    """

    def __init__(
        self,
        dataset_dir=None,
        data_path=None,
        labels_path=None,
        compute_metadata=False,
        include_all_data=False,
        shuffle=False,
        seed=None,
        max_samples=None,
    ):
        if dataset_dir is None and data_path is None and labels_path is None:
            raise ValueError(
                "At least one of `dataset_dir`, `data_path`, and "
                "`labels_path` must be provided"
            )

        data_path = self._parse_data_path(
            dataset_dir=dataset_dir,
            data_path=data_path,
            default="data/",
        )

        labels_path = self._parse_labels_path(
            dataset_dir=dataset_dir,
            labels_path=labels_path,
            default="labels.json",
        )

        super().__init__(
            dataset_dir=dataset_dir,
            shuffle=shuffle,
            seed=seed,
            max_samples=max_samples,
        )

        self.data_path = data_path
        self.labels_path = labels_path
        self.compute_metadata = compute_metadata
        self.include_all_data = include_all_data

        self._classes = None
        self._sample_parser = None
        self._video_paths_map = None
        self._metadata_map = None
        self._labels_map = None
        self._uuids = None
        self._iter_uuids = None
        self._num_samples = None

    def __iter__(self):
        self._iter_uuids = iter(self._uuids)
        return self

    def __len__(self):
        return self._num_samples

    def __next__(self):
        uuid = next(self._iter_uuids)

        if fos.isabs(uuid):
            video_path = uuid
        else:
            video_path = self._video_paths_map[uuid]

        video_metadata = self._metadata_map.get(uuid, None)
        labels = self._labels_map.get(uuid, None)

        if self.compute_metadata and video_metadata is None:
            video_metadata = fom.VideoMetadata.build_for(video_path)

        if labels is not None:
            sample = (video_path, labels)
            self._sample_parser.with_sample(sample, metadata=video_metadata)
            label = self._sample_parser.get_label()
        else:
            label = None

        return video_path, video_metadata, label, None

    @property
    def has_dataset_info(self):
        return self._classes is not None

    @property
    def has_video_metadata(self):
        return self.compute_metadata

    @property
    def label_cls(self):
        return fol.TemporalDetections

    @property
    def frame_labels_cls(self):
        return None

    def setup(self):
        video_paths_map = self._load_data_map(
            self.data_path, ignore_exts=True, recursive=True
        )

<<<<<<< HEAD
        if self.labels_path is not None and fos.isfile(self.labels_path):
            labels = fos.read_json(self.labels_path)
=======
        if self.labels_path is not None and os.path.isfile(self.labels_path):
            labels = etas.read_json(self.labels_path)
            labels = {fos.normpath(k): v for k, v in labels.items()}
>>>>>>> 74d71e33
        else:
            labels = {}

        classes = labels.get("classes", None)
        labels_map = labels.get("labels", {})

        uuids = set(labels_map.keys())

        if self.include_all_data:
            uuids.update(video_paths_map.keys())

        uuids = self._preprocess_list(sorted(uuids))

        if self.compute_metadata:
            metadata_map = self._get_remote_metadata(
                video_paths_map, keys=uuids
            )
        else:
            metadata_map = {}

        self._classes = classes
        self._sample_parser = FiftyOneTemporalDetectionSampleParser()
        self._sample_parser.classes = classes
        self._video_paths_map = video_paths_map
        self._metadata_map = metadata_map
        self._labels_map = labels_map
        self._uuids = uuids
        self._num_samples = len(uuids)

    def get_dataset_info(self):
        return {"classes": self._classes}

    @staticmethod
    def _get_classes(dataset_dir):
        # Used only by dataset zoo
        labels_path = fos.join(dataset_dir, "labels.json")
        labels = fos.read_json(labels_path)
        return labels.get("classes", None)

    @staticmethod
    def _get_num_samples(dataset_dir):
        # Used only by dataset zoo
        labels_path = fos.join(dataset_dir, "labels.json")
        labels = fos.read_json(labels_path)
        return len(labels.get("labels", {}))


class ImageSegmentationDirectoryImporter(
    LabeledImageDatasetImporter, ImportPathsMixin
):
    """Importer for image segmentation datasets stored on disk.

    See :ref:`this page <ImageSegmentationDirectory-import>` for format
    details.

    Args:
        dataset_dir (None): the dataset directory. If omitted, ``data_path``
            and/or ``labels_path`` must be provided
        data_path (None): an optional parameter that enables explicit control
            over the location of the media. Can be any of the following:

            -   a folder name like ``"data"`` or ``"data"/`` specifying a
                subfolder of ``dataset_dir`` where the media files reside
            -   an absolute directory path where the media files reside. In
                this case, the ``dataset_dir`` has no effect on the location of
                the data
            -   a filename like ``"data.json"`` specifying the filename of the
                JSON data manifest file in ``dataset_dir``
            -   an absolute filepath specifying the location of the JSON data
                manifest. In this case, ``dataset_dir`` has no effect on the
                location of the data
            -   a dict mapping filenames to absolute filepaths

            If None, this parameter will default to whichever of ``data/`` or
            ``data.json`` exists in the dataset directory
        labels_path (None): an optional parameter that enables explicit control
            over the location of the labels. Can be any of the following:

            -   a folder name like ``"labels"`` or ``"labels/"`` specifying the
                location of the labels in ``dataset_dir``
            -   an absolute filepath to the labels. In this case,
                ``dataset_dir`` has no effect on the location of the labels

            If None, the parameter will default to ``labels/``
        load_masks (False): whether to load the masks into the database (True)
            or simply record the paths to the masks (False)
        force_grayscale (False): whether to load RGB masks as grayscale by
            storing only the first channel
        compute_metadata (False): whether to produce
            :class:`fiftyone.core.metadata.ImageMetadata` instances for each
            image when importing
        include_all_data (False): whether to generate samples for all images in
            the data directory (True) rather than only creating samples for
            images with masks (False)
        shuffle (False): whether to randomly shuffle the order in which the
            samples are imported
        seed (None): a random seed to use when shuffling
        max_samples (None): a maximum number of samples to import. By default,
            all samples are imported
    """

    def __init__(
        self,
        dataset_dir=None,
        data_path=None,
        labels_path=None,
        load_masks=False,
        force_grayscale=False,
        compute_metadata=False,
        include_all_data=False,
        shuffle=False,
        seed=None,
        max_samples=None,
    ):
        if dataset_dir is None and data_path is None and labels_path is None:
            raise ValueError(
                "At least one of `dataset_dir`, `data_path`, and "
                "`labels_path` must be provided"
            )

        data_path = self._parse_data_path(
            dataset_dir=dataset_dir,
            data_path=data_path,
            default="data/",
        )

        labels_path = self._parse_labels_path(
            dataset_dir=dataset_dir,
            labels_path=labels_path,
            default="labels/",
        )

        super().__init__(
            dataset_dir=dataset_dir,
            shuffle=shuffle,
            seed=seed,
            max_samples=max_samples,
        )

        self.data_path = data_path
        self.labels_path = labels_path
        self.load_masks = load_masks
        self.force_grayscale = force_grayscale
        self.compute_metadata = compute_metadata
        self.include_all_data = include_all_data

        self._local_files = None
        self._image_paths_map = None
        self._metadata_map = None
        self._labels_paths_map = None
        self._uuids = None
        self._iter_uuids = None
        self._num_samples = None

    def __iter__(self):
        self._iter_uuids = iter(self._uuids)
        return self

    def __len__(self):
        return self._num_samples

    def __next__(self):
        uuid = next(self._iter_uuids)

        image_path = self._image_paths_map[uuid]
        image_metadata = self._metadata_map.get(uuid, None)
        mask_path = self._labels_paths_map.get(uuid, None)

        if self.compute_metadata and image_metadata is None:
            image_metadata = fom.ImageMetadata.build_for(image_path)

        if mask_path is not None:
            label = fol.Segmentation(mask_path=mask_path)
            if self.load_masks:
                label.import_mask(update=True)
                if self.force_grayscale and label.mask.ndim > 1:
                    label.mask = label.mask[:, :, 0]
        else:
            label = None

        return image_path, image_metadata, label

    @property
    def has_dataset_info(self):
        return False

    @property
    def has_image_metadata(self):
        return self.compute_metadata

    @property
    def label_cls(self):
        return fol.Segmentation

    def setup(self):
        image_paths_map = self._load_data_map(
            self.data_path, ignore_exts=True, recursive=True
        )

<<<<<<< HEAD
=======
        labels_path = fos.normpath(self.labels_path)
>>>>>>> 74d71e33
        labels_paths_map = {
            os.path.splitext(p)[0]: fos.join(self.labels_path, p)
            for p in fos.list_files(self.labels_path, recursive=True)
        }

        uuids = set(labels_paths_map.keys())

        if self.include_all_data:
            uuids.update(image_paths_map.keys())

        uuids = self._preprocess_list(sorted(uuids))

        if self.compute_metadata:
            metadata_map = self._get_remote_metadata(
                image_paths_map, keys=uuids
            )
        else:
            metadata_map = {}

        if self.max_samples is not None:
            _uuids = set(uuids)
            labels_paths_map = {
                uuid: path
                for uuid, path in labels_paths_map.items()
                if uuid in _uuids
            }

        if self.load_masks:
            local_files = fos.LocalFiles(
                labels_paths_map, "r", type_str="masks"
            )
            labels_paths_map = local_files.__enter__()
        else:
            local_files = None

        self._image_paths_map = image_paths_map
        self._metadata_map = metadata_map
        self._labels_paths_map = labels_paths_map
        self._local_files = local_files
        self._uuids = uuids
        self._num_samples = len(uuids)

    def close(self, *args):
        if self._local_files is not None:
            self._local_files.__exit__(*args)

    @staticmethod
    def _get_num_samples(dataset_dir):
        # Used only by dataset zoo
        return len(fos.list_files(fos.join(dataset_dir, "data")))


class FiftyOneImageLabelsDatasetImporter(LabeledImageDatasetImporter):
    """Importer for labeled image datasets whose labels are stored in
    `ETA ImageLabels format <https://github.com/voxel51/eta/blob/develop/docs/image_labels_guide.md>`_.

    See :ref:`this page <FiftyOneImageLabelsDataset-import>` for format
    details.

    Args:
        dataset_dir: the dataset directory
        compute_metadata (False): whether to produce
            :class:`fiftyone.core.metadata.ImageMetadata` instances for each
            image when importing
        prefix (None): a string prefix to prepend to each label name in the
            expanded label dictionary
        labels_dict (None): a dictionary mapping names of attributes/objects
            in the image labels to field names into which to expand them
        multilabel (False): whether to store frame attributes in a single
            :class:`fiftyone.core.labels.Classifications` instance
        skip_non_categorical (False): whether to skip non-categorical frame
            attributes (True) or cast them to strings (False)
        shuffle (False): whether to randomly shuffle the order in which the
            samples are imported
        seed (None): a random seed to use when shuffling
        max_samples (None): a maximum number of samples to import. By default,
            all samples are imported
    """

    def __init__(
        self,
        dataset_dir,
        compute_metadata=False,
        prefix=None,
        labels_dict=None,
        multilabel=False,
        skip_non_categorical=False,
        shuffle=False,
        seed=None,
        max_samples=None,
    ):
        super().__init__(
            dataset_dir=dataset_dir,
            shuffle=shuffle,
            seed=seed,
            max_samples=max_samples,
        )

        self.compute_metadata = compute_metadata
        self.prefix = prefix
        self.labels_dict = labels_dict
        self.multilabel = multilabel
        self.skip_non_categorical = skip_non_categorical

        self._description = None
        self._sample_parser = None
        self._local_files = None
        self._samples = None
        self._metadata_map = None
        self._iter_samples = None
        self._num_samples = None

    def __iter__(self):
        self._iter_samples = iter(self._samples)
        return self

    def __len__(self):
        return self._num_samples

    def __next__(self):
        sample = next(self._iter_samples)

        self._sample_parser.with_sample(sample)
        image_path = self._sample_parser.get_image_path()
        image_metadata = self._metadata_map.get(image_path, None)
        label = self._sample_parser.get_label()

        if self.compute_metadata and image_metadata is None:
            image_metadata = fom.ImageMetadata.build_for(image_path)

        return image_path, image_metadata, label

    @property
    def has_dataset_info(self):
        return bool(self._description)

    @property
    def has_image_metadata(self):
        return self.compute_metadata

    @property
    def label_cls(self):
        return {
            "attributes": fol.Classifications,
            "detections": fol.Detections,
            "polylines": fol.Polylines,
            "keypoints": fol.Keypoints,
        }

    def setup(self):
        sample_parser = FiftyOneImageLabelsSampleParser(
            prefix=self.prefix,
            labels_dict=self.labels_dict,
            multilabel=self.multilabel,
            skip_non_categorical=self.skip_non_categorical,
        )

        index = _load_labeled_dataset_index(self.dataset_dir)

        description = index.description
        inds = self._preprocess_list(list(range(len(index))))

        image_paths = []
        label_paths = []
        for idx in inds:
            record = index[idx]
<<<<<<< HEAD
            image_paths.append(fos.join(self.dataset_dir, record.data))
            label_paths.append(fos.join(self.dataset_dir, record.labels))

        local_files = fos.LocalFiles(label_paths, "r", type_str="labels")
        label_paths = local_files.__enter__()
=======
            image_paths.append(
                fos.normpath(os.path.join(self.dataset_dir, record.data))
            )
            label_paths.append(
                fos.normpath(os.path.join(self.dataset_dir, record.labels))
            )
>>>>>>> 74d71e33

        samples = list(zip(image_paths, label_paths))

        if self.compute_metadata:
            metadata_map = self._get_remote_metadata(image_paths)
        else:
            metadata_map = {}

        self._sample_parser = sample_parser
        self._metadata_map = metadata_map
        self._local_files = local_files
        self._samples = samples
        self._num_samples = len(samples)
        self._description = description

    def get_dataset_info(self):
        return {"description": self._description}

    def close(self, *args):
        self._local_files.__exit__(*args)

    @staticmethod
    def _get_num_samples(dataset_dir):
        # Used only by dataset zoo
        return len(_load_labeled_dataset_index(dataset_dir))


class FiftyOneVideoLabelsDatasetImporter(LabeledVideoDatasetImporter):
    """Importer for labeled video datasets whose labels are stored in
    `ETA VideoLabels format <https://github.com/voxel51/eta/blob/develop/docs/video_labels_guide.md>`_.

    See :ref:`this page <FiftyOneVideoLabelsDataset-import>` for format
    details.

    Args:
        dataset_dir: the dataset directory
        compute_metadata (False): whether to produce
            :class:`fiftyone.core.metadata.VideoMetadata` instances for each
            video when importing
        prefix (None): a string prefix to prepend to each label name in the
            expanded sample/frame label dictionaries
        labels_dict (None): a dictionary mapping names of attributes/objects
            in the sample labels to field names into which to expand them. By
            default, all sample labels are loaded
        frame_labels_dict (None): a dictionary mapping names of
            attributes/objects in the frame labels to field names into which to
            expand them. By default, all frame labels are loaded
        multilabel (False): whether to store frame attributes in a single
            :class:`fiftyone.core.labels.Classifications` instance
        skip_non_categorical (False): whether to skip non-categorical frame
            attributes (True) or cast them to strings (False)
        shuffle (False): whether to randomly shuffle the order in which the
            samples are imported
        seed (None): a random seed to use when shuffling
        max_samples (None): a maximum number of samples to import. By default,
            all samples are imported
    """

    def __init__(
        self,
        dataset_dir,
        compute_metadata=False,
        prefix=None,
        labels_dict=None,
        frame_labels_dict=None,
        multilabel=False,
        skip_non_categorical=False,
        shuffle=False,
        seed=None,
        max_samples=None,
    ):
        super().__init__(
            dataset_dir=dataset_dir,
            shuffle=shuffle,
            seed=seed,
            max_samples=max_samples,
        )

        self.compute_metadata = compute_metadata
        self.prefix = prefix
        self.labels_dict = labels_dict
        self.frame_labels_dict = frame_labels_dict
        self.multilabel = multilabel
        self.skip_non_categorical = skip_non_categorical

        self._description = None
        self._metadata_map = None
        self._local_files = None
        self._sample_parser = None
        self._samples = None
        self._iter_samples = None
        self._num_samples = None

    def __iter__(self):
        self._iter_samples = iter(self._samples)
        return self

    def __len__(self):
        return self._num_samples

    def __next__(self):
        sample = next(self._iter_samples)

        self._sample_parser.with_sample(sample)
        video_path = self._sample_parser.get_video_path()
        video_metadata = self._metadata_map.get(video_path, None)
        label = self._sample_parser.get_label()
        frames = self._sample_parser.get_frame_labels()

        if self.compute_metadata and video_metadata is None:
            video_metadata = fom.VideoMetadata.build_for(video_path)

        return video_path, video_metadata, label, frames

    @property
    def has_dataset_info(self):
        return bool(self._description)

    @property
    def has_video_metadata(self):
        return self.compute_metadata

    @property
    def label_cls(self):
        return None

    @property
    def frame_labels_cls(self):
        return None

    def setup(self):
        sample_parser = FiftyOneVideoLabelsSampleParser(
            prefix=self.prefix,
            labels_dict=self.labels_dict,
            frame_labels_dict=self.frame_labels_dict,
            multilabel=self.multilabel,
            skip_non_categorical=self.skip_non_categorical,
        )

        index = _load_labeled_dataset_index(self.dataset_dir)

        description = index.description
        inds = self._preprocess_list(list(range(len(index))))

        video_paths = []
        label_paths = []
        for idx in inds:
            record = index[idx]
<<<<<<< HEAD
            video_paths.append(fos.join(self.dataset_dir, record.data))
            label_paths.append(fos.join(self.dataset_dir, record.labels))

        local_files = fos.LocalFiles(label_paths, "r", type_str="labels")
        label_paths = local_files.__enter__()
=======
            video_paths.append(
                fos.normpath(os.path.join(self.dataset_dir, record.data))
            )
            label_paths.append(
                fos.normpath(os.path.join(self.dataset_dir, record.labels))
            )
>>>>>>> 74d71e33

        samples = list(zip(video_paths, label_paths))

        if self.compute_metadata:
            metadata_map = self._get_remote_metadata(video_paths)
        else:
            metadata_map = {}

        self._metadata_map = metadata_map
        self._local_files = local_files
        self._samples = samples
        self._sample_parser = sample_parser
        self._num_samples = len(samples)
        self._description = description

    def get_dataset_info(self):
        return {"description": self._description}

    def close(self, *args):
        self._local_files.__exit__(*args)

    @staticmethod
    def _get_num_samples(dataset_dir):
        # Used only by dataset zoo
        return len(_load_labeled_dataset_index(dataset_dir))


def _load_labeled_dataset_index(dataset_dir):
    index_path = fos.join(dataset_dir, "manifest.json")
    d = fos.read_json(index_path)
    return etad.LabeledDatasetIndex.from_dict(d)<|MERGE_RESOLUTION|>--- conflicted
+++ resolved
@@ -734,15 +734,9 @@
         if data_path is not None:
             data_path = os.path.expanduser(data_path)
 
-<<<<<<< HEAD
             if not fos.isabs(data_path) and dataset_dir is not None:
                 dataset_dir = fos.normalize_path(dataset_dir)
                 data_path = fos.join(dataset_dir, data_path)
-=======
-            if not os.path.isabs(data_path) and dataset_dir is not None:
-                dataset_dir = fos.normalize_path(dataset_dir)
-                data_path = os.path.join(dataset_dir, data_path)
->>>>>>> 74d71e33
             else:
                 data_path = fos.normalize_path(data_path)
 
@@ -764,15 +758,9 @@
         if labels_path is not None:
             labels_path = os.path.expanduser(labels_path)
 
-<<<<<<< HEAD
             if not fos.isabs(labels_path) and dataset_dir is not None:
                 dataset_dir = fos.normalize_path(dataset_dir)
                 labels_path = fos.join(dataset_dir, labels_path)
-=======
-            if not os.path.isabs(labels_path) and dataset_dir is not None:
-                dataset_dir = fos.normalize_path(dataset_dir)
-                labels_path = os.path.join(dataset_dir, labels_path)
->>>>>>> 74d71e33
             else:
                 labels_path = fos.normalize_path(labels_path)
 
@@ -784,21 +772,12 @@
         manifest file into a UUID -> filepath map.
         """
         if ignore_exts:
-<<<<<<< HEAD
-            to_uuid = lambda p: os.path.splitext(p)[0]
-        else:
-            to_uuid = lambda p: p
-
-        if isinstance(data_path, dict):
-            return {to_uuid(k): v for k, v in data_path.items()}
-=======
             to_uuid = lambda p: fos.normpath(os.path.splitext(p)[0])
         else:
             to_uuid = lambda p: fos.normpath(p)
 
         if isinstance(data_path, dict):
             return {to_uuid(k): fos.normpath(v) for k, v in data_path.items()}
->>>>>>> 74d71e33
 
         if not data_path:
             return {}
@@ -812,25 +791,16 @@
             data_map = fos.read_json(data_path)
             data_root = os.path.dirname(data_path)
             return {
-<<<<<<< HEAD
-                to_uuid(k): fos.join(data_root, v) for k, v in data_map.items()
-=======
-                to_uuid(k): fos.normpath(os.path.join(data_root, v))
+                to_uuid(k): fos.normpath(fos.join(data_root, v))
                 for k, v in data_map.items()
->>>>>>> 74d71e33
             }
 
         if not fos.isdir(data_path):
             raise ValueError("Data directory '%s' does not exist" % data_path)
 
         return {
-<<<<<<< HEAD
-            to_uuid(p): fos.join(data_path, p)
+            to_uuid(p): fos.normpath(fos.join(data_path, p))
             for p in fos.list_files(data_path, recursive=recursive)
-=======
-            to_uuid(p): fos.normpath(os.path.join(data_path, p))
-            for p in etau.list_files(data_path, recursive=recursive)
->>>>>>> 74d71e33
         }
 
 
@@ -2551,14 +2521,9 @@
             self.data_path, ignore_exts=True, recursive=True
         )
 
-<<<<<<< HEAD
         if self.labels_path is not None and fos.isfile(self.labels_path):
             labels = fos.read_json(self.labels_path)
-=======
-        if self.labels_path is not None and os.path.isfile(self.labels_path):
-            labels = etas.read_json(self.labels_path)
             labels = {fos.normpath(k): v for k, v in labels.items()}
->>>>>>> 74d71e33
         else:
             labels = {}
 
@@ -3048,14 +3013,9 @@
             self.data_path, ignore_exts=True, recursive=True
         )
 
-<<<<<<< HEAD
         if self.labels_path is not None and fos.isfile(self.labels_path):
             labels = fos.read_json(self.labels_path)
-=======
-        if self.labels_path is not None and os.path.isfile(self.labels_path):
-            labels = etas.read_json(self.labels_path)
             labels = {fos.normpath(k): v for k, v in labels.items()}
->>>>>>> 74d71e33
         else:
             labels = {}
 
@@ -3255,14 +3215,9 @@
             self.data_path, ignore_exts=True, recursive=True
         )
 
-<<<<<<< HEAD
         if self.labels_path is not None and fos.isfile(self.labels_path):
             labels = fos.read_json(self.labels_path)
-=======
-        if self.labels_path is not None and os.path.isfile(self.labels_path):
-            labels = etas.read_json(self.labels_path)
             labels = {fos.normpath(k): v for k, v in labels.items()}
->>>>>>> 74d71e33
         else:
             labels = {}
 
@@ -3462,10 +3417,7 @@
             self.data_path, ignore_exts=True, recursive=True
         )
 
-<<<<<<< HEAD
-=======
         labels_path = fos.normpath(self.labels_path)
->>>>>>> 74d71e33
         labels_paths_map = {
             os.path.splitext(p)[0]: fos.join(self.labels_path, p)
             for p in fos.list_files(self.labels_path, recursive=True)
@@ -3632,20 +3584,15 @@
         label_paths = []
         for idx in inds:
             record = index[idx]
-<<<<<<< HEAD
-            image_paths.append(fos.join(self.dataset_dir, record.data))
-            label_paths.append(fos.join(self.dataset_dir, record.labels))
+            image_paths.append(
+                fos.normpath(fos.join(self.dataset_dir, record.data))
+            )
+            label_paths.append(
+                fos.normpath(fos.join(self.dataset_dir, record.labels))
+            )
 
         local_files = fos.LocalFiles(label_paths, "r", type_str="labels")
         label_paths = local_files.__enter__()
-=======
-            image_paths.append(
-                fos.normpath(os.path.join(self.dataset_dir, record.data))
-            )
-            label_paths.append(
-                fos.normpath(os.path.join(self.dataset_dir, record.labels))
-            )
->>>>>>> 74d71e33
 
         samples = list(zip(image_paths, label_paths))
 
@@ -3794,20 +3741,15 @@
         label_paths = []
         for idx in inds:
             record = index[idx]
-<<<<<<< HEAD
-            video_paths.append(fos.join(self.dataset_dir, record.data))
-            label_paths.append(fos.join(self.dataset_dir, record.labels))
+            video_paths.append(
+                fos.normpath(fos.join(self.dataset_dir, record.data))
+            )
+            label_paths.append(
+                fos.normpath(fos.join(self.dataset_dir, record.labels))
+            )
 
         local_files = fos.LocalFiles(label_paths, "r", type_str="labels")
         label_paths = local_files.__enter__()
-=======
-            video_paths.append(
-                fos.normpath(os.path.join(self.dataset_dir, record.data))
-            )
-            label_paths.append(
-                fos.normpath(os.path.join(self.dataset_dir, record.labels))
-            )
->>>>>>> 74d71e33
 
         samples = list(zip(video_paths, label_paths))
 
