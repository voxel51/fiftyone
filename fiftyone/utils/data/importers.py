"""
Dataset importers.

| Copyright 2017-2022, Voxel51, Inc.
| `voxel51.com <https://voxel51.com/>`_
|
"""
from copy import copy
import inspect
import logging
import os
import random

from bson import json_util
import cv2

import eta.core.datasets as etad
import eta.core.image as etai
import eta.core.utils as etau
import eta.core.video as etav

import fiftyone.core.annotation as foa
import fiftyone.core.brain as fob
import fiftyone.core.dataset as fod
import fiftyone.core.evaluation as foe
import fiftyone.core.frame as fof
import fiftyone.core.labels as fol
import fiftyone.core.metadata as fom
import fiftyone.core.media as fomm
import fiftyone.core.odm as foo
import fiftyone.core.runs as fors
from fiftyone.core.sample import Sample
import fiftyone.core.storage as fos
import fiftyone.core.utils as fou
import fiftyone.migrations as fomi
import fiftyone.types as fot

from .parsers import (
    FiftyOneImageClassificationSampleParser,
    FiftyOneTemporalDetectionSampleParser,
    FiftyOneImageDetectionSampleParser,
    FiftyOneImageLabelsSampleParser,
    FiftyOneVideoLabelsSampleParser,
)


logger = logging.getLogger(__name__)


def import_samples(
    dataset,
    dataset_importer,
    label_field=None,
    tags=None,
    expand_schema=True,
    add_info=True,
):
    """Adds the samples from the given :class:`DatasetImporter` to the dataset.

    See :ref:`this guide <custom-dataset-importer>` for more details about
    importing datasets in custom formats by defining your own
    :class:`DatasetImporter`.

    Args:
        dataset: a :class:`fiftyone.core.dataset.Dataset`
        dataset_importer: a :class:`DatasetImporter`
        label_field (None): controls the field(s) in which imported labels are
            stored. Only applicable if ``dataset_importer`` is a
            :class:`LabeledImageDatasetImporter` or
            :class:`LabeledVideoDatasetImporter`. If the importer produces a
            single :class:`fiftyone.core.labels.Label` instance per
            sample/frame, this argument specifies the name of the field to use;
            the default is ``"ground_truth"``. If the importer produces a
            dictionary of labels per sample, this argument specifies a string
            prefix to prepend to each label key; the default in this case is to
            directly use the keys of the imported label dictionaries as field
            names
        tags (None): an optional tag or iterable of tags to attach to each
            sample
        expand_schema (True): whether to dynamically add new sample fields
            encountered to the dataset schema. If False, an error is raised
            if a sample's schema is not a subset of the dataset schema
        add_info (True): whether to add dataset info from the importer (if
            any) to the dataset

    Returns:
        a list of IDs of the samples that were added to the dataset
    """
    if etau.is_str(tags):
        tags = [tags]
    elif tags is not None:
        tags = list(tags)

    dataset_importer = _handle_legacy_formats(dataset_importer)

    # Batch imports
    if isinstance(dataset_importer, BatchDatasetImporter):
        # @todo support `expand_schema=False` here?
        if not expand_schema:
            logger.warning(
                "`expand_schema=False` is not supported for %s instances",
                BatchDatasetImporter,
            )

        if not add_info:
            logger.warning(
                "`add_info=False` is not supported for %s instances",
                BatchDatasetImporter,
            )

        with dataset_importer:
            return dataset_importer.import_samples(dataset, tags=tags)

    #
    # Non-batch imports
    #

    with dataset_importer:
        parse_sample, expand_schema = _build_parse_sample_fcn(
            dataset, dataset_importer, label_field, tags, expand_schema
        )

        try:
            num_samples = len(dataset_importer)
        except:
            num_samples = None

        samples = map(parse_sample, iter(dataset_importer))
        sample_ids = dataset.add_samples(
            samples, expand_schema=expand_schema, num_samples=num_samples
        )

        if add_info and dataset_importer.has_dataset_info:
            info = dataset_importer.get_dataset_info()
            if info:
                parse_dataset_info(dataset, info)

        if isinstance(dataset_importer, LegacyFiftyOneDatasetImporter):
            dataset_importer.import_run_results(dataset)

    return sample_ids


def merge_samples(
    dataset,
    dataset_importer,
    label_field=None,
    tags=None,
    key_field="filepath",
    key_fcn=None,
    skip_existing=False,
    insert_new=True,
    fields=None,
    omit_fields=None,
    merge_lists=True,
    overwrite=True,
    expand_schema=True,
    add_info=True,
):
    """Merges the samples from the given :class:`DatasetImporter` into the
    dataset.

    See :ref:`this guide <custom-dataset-importer>` for more details about
    importing datasets in custom formats by defining your own
    :class:`DatasetImporter`.

    By default, samples with the same absolute ``filepath`` are merged, but you
    can customize this behavior via the ``key_field`` and ``key_fcn``
    parameters. For example, you could set
    ``key_fcn = lambda sample: os.path.basename(sample.filepath)`` to merge
    samples with the same base filename.

    The behavior of this method is highly customizable. By default, all
    top-level fields from the imported samples are merged in, overwriting any
    existing values for those fields, with the exception of list fields
    (e.g., ``tags``) and label list fields (e.g.,
    :class:`fiftyone.core.labels.Detections` fields), in which case the
    elements of the lists themselves are merged. In the case of label list
    fields, labels with the same ``id`` in both collections are updated rather
    than duplicated.

    To avoid confusion between missing fields and fields whose value is
    ``None``, ``None``-valued fields are always treated as missing while
    merging.

    This method can be configured in numerous ways, including:

    -   Whether existing samples should be modified or skipped
    -   Whether new samples should be added or omitted
    -   Whether new fields can be added to the dataset schema
    -   Whether list fields should be treated as ordinary fields and merged as
        a whole rather than merging their elements
    -   Whether to merge only specific fields, or all but certain fields
    -   Mapping input fields to different field names of this dataset

    Args:
        dataset: a :class:`fiftyone.core.dataset.Dataset`
        dataset_importer: a :class:`DatasetImporter`
        label_field (None): controls the field(s) in which imported labels are
            stored. Only applicable if ``dataset_importer`` is a
            :class:`LabeledImageDatasetImporter` or
            :class:`LabeledVideoDatasetImporter`. If the importer produces a
            single :class:`fiftyone.core.labels.Label` instance per
            sample/frame, this argument specifies the name of the field to use;
            the default is ``"ground_truth"``. If the importer produces a
            dictionary of labels per sample, this argument specifies a string
            prefix to prepend to each label key; the default in this case is to
            directly use the keys of the imported label dictionaries as field
            names
        tags (None): an optional tag or iterable of tags to attach to each
            sample
        key_field ("filepath"): the sample field to use to decide whether to
            join with an existing sample
        key_fcn (None): a function that accepts a
            :class:`fiftyone.core.sample.Sample` instance and computes a key to
            decide if two samples should be merged. If a ``key_fcn`` is
            provided, ``key_field`` is ignored
        skip_existing (False): whether to skip existing samples (True) or merge
            them (False)
        insert_new (True): whether to insert new samples (True) or skip them
            (False)
        fields (None): an optional field or iterable of fields to which to
            restrict the merge. If provided, fields other than these are
            omitted from ``samples`` when merging or adding samples. One
            exception is that ``filepath`` is always included when adding new
            samples, since the field is required. This can also be a dict
            mapping field names of the input collection to field names of this
            dataset
        omit_fields (None): an optional field or iterable of fields to exclude
            from the merge. If provided, these fields are omitted from imported
            samples, if present. One exception is that ``filepath`` is always
            included when adding new samples, since the field is required
        merge_lists (True): whether to merge the elements of list fields
            (e.g., ``tags``) and label list fields (e.g.,
            :class:`fiftyone.core.labels.Detections` fields) rather than
            merging the entire top-level field like other field types. For
            label lists fields, existing :class:`fiftyone.core.label.Label`
            elements are either replaced (when ``overwrite`` is True) or kept
            (when ``overwrite`` is False) when their ``id`` matches a label
            from the provided samples
        overwrite (True): whether to overwrite (True) or skip (False) existing
            fields and label elements
        expand_schema (True): whether to dynamically add new fields encountered
            to the dataset schema. If False, an error is raised if a sample's
            schema is not a subset of the dataset schema
        add_info (True): whether to add dataset info from the importer (if any)
            to the dataset
    """
    if etau.is_str(tags):
        tags = [tags]
    elif tags is not None:
        tags = list(tags)

    dataset_importer = _handle_legacy_formats(dataset_importer)

    #
    # Batch imports
    #

    if isinstance(dataset_importer, BatchDatasetImporter):
        tmp = fod.Dataset()
        with dataset_importer:
            dataset_importer.import_samples(tmp, tags=tags)

        dataset.merge_samples(
            tmp,
            key_field=key_field,
            key_fcn=key_fcn,
            skip_existing=skip_existing,
            insert_new=insert_new,
            fields=fields,
            omit_fields=omit_fields,
            merge_lists=merge_lists,
            overwrite=overwrite,
            expand_schema=expand_schema,
            include_info=add_info,
            overwrite_info=True,
        )

        tmp.delete()

        return

    #
    # Non-batch imports
    #

    with dataset_importer:
        parse_sample, expand_schema = _build_parse_sample_fcn(
            dataset, dataset_importer, label_field, tags, expand_schema
        )

        try:
            num_samples = len(dataset_importer)
        except:
            num_samples = None

        samples = map(parse_sample, iter(dataset_importer))

        dataset.merge_samples(
            samples,
            key_field=key_field,
            key_fcn=key_fcn,
            skip_existing=skip_existing,
            insert_new=insert_new,
            fields=fields,
            omit_fields=omit_fields,
            merge_lists=merge_lists,
            overwrite=overwrite,
            expand_schema=expand_schema,
            num_samples=num_samples,
        )

        if add_info and dataset_importer.has_dataset_info:
            info = dataset_importer.get_dataset_info()
            if info:
                parse_dataset_info(dataset, info)

        if isinstance(dataset_importer, LegacyFiftyOneDatasetImporter):
            dataset_importer.import_run_results(dataset)


def _handle_legacy_formats(dataset_importer):
    if (
        isinstance(dataset_importer, FiftyOneDatasetImporter)
        and dataset_importer._is_legacy_format_data()
    ):
        logger.debug(
            "Found data in LegacyFiftyOneDataset format; converting to legacy "
            "importer now"
        )
        return dataset_importer._to_legacy_importer()

    return dataset_importer


def _build_parse_sample_fcn(
    dataset, dataset_importer, label_field, tags, expand_schema
):
    if isinstance(dataset_importer, GenericSampleDatasetImporter):
        # Generic sample dataset

        #
        # If the importer provides a sample field schema, apply it now
        #
        # This is more efficient than adding samples with
        # `expand_schema == True`. Also, ensures that all fields exist with
        # the appropriate types, even if all of the imported samples have
        # `None` values
        #
        if expand_schema and dataset_importer.has_sample_field_schema:
            dataset._apply_field_schema(
                dataset_importer.get_sample_field_schema()
            )
            expand_schema = False

        def parse_sample(sample):
            if tags:
                sample.tags.extend(tags)

            return sample

    elif isinstance(dataset_importer, UnlabeledImageDatasetImporter):
        # Unlabeled image dataset

        # The schema never needs expanding when importing unlabeled samples
        expand_schema = False

        def parse_sample(sample):
            image_path, image_metadata = sample
            return Sample(
                filepath=image_path, metadata=image_metadata, tags=tags,
            )

    elif isinstance(dataset_importer, UnlabeledVideoDatasetImporter):
        # Unlabeled video dataset

        # The schema never needs expanding when importing unlabeled samples
        expand_schema = False

        def parse_sample(sample):
            video_path, video_metadata = sample
            return Sample(
                filepath=video_path, metadata=video_metadata, tags=tags,
            )

    elif isinstance(dataset_importer, LabeledImageDatasetImporter):
        # Labeled image dataset

        if label_field:
            label_key = lambda k: label_field + "_" + k
        else:
            label_field = "ground_truth"
            label_key = lambda k: k

        def parse_sample(sample):
            image_path, image_metadata, label = sample
            sample = Sample(
                filepath=image_path, metadata=image_metadata, tags=tags,
            )

            if isinstance(label, dict):
                sample.update_fields(
                    {label_key(k): v for k, v in label.items()}
                )
            elif label is not None:
                sample[label_field] = label

            return sample

        # Optimization: if we can deduce exactly what fields will be added
        # during import, we declare them now and set `expand_schema` to False
        try:
            can_expand_now = issubclass(dataset_importer.label_cls, fol.Label)
        except:
            can_expand_now = False

        if expand_schema and can_expand_now:
            dataset._ensure_label_field(
                label_field, dataset_importer.label_cls
            )
            expand_schema = False

    elif isinstance(dataset_importer, LabeledVideoDatasetImporter):
        # Labeled video dataset

        if label_field:
            label_key = lambda k: label_field + "_" + k
        else:
            label_field = "ground_truth"
            label_key = lambda k: k

        def parse_sample(sample):
            video_path, video_metadata, label, frames = sample

            sample = Sample(
                filepath=video_path, metadata=video_metadata, tags=tags,
            )

            if isinstance(label, dict):
                sample.update_fields(
                    {label_key(k): v for k, v in label.items()}
                )
            elif label is not None:
                sample[label_field] = label

            if frames is not None:
                frame_labels = {}

                for frame_number, _label in frames.items():
                    if isinstance(_label, dict):
                        frame_labels[frame_number] = {
                            label_key(field_name): label
                            for field_name, label in _label.items()
                        }
                    elif _label is not None:
                        frame_labels[frame_number] = {label_field: _label}

                sample.frames.merge(frame_labels)

            return sample

    else:
        raise ValueError(
            "Unsupported DatasetImporter type %s" % type(dataset_importer)
        )

    return parse_sample, expand_schema


def build_dataset_importer(
    dataset_type, strip_none=True, warn_unused=True, name=None, **kwargs
):
    """Builds the :class:`DatasetImporter` instance for the given parameters.

    Args:
        dataset_type: the :class:`fiftyone.types.dataset_types.Dataset` type
        strip_none (True): whether to exclude None-valued items from ``kwargs``
        warn_unused (True): whether to issue warnings for any non-None unused
            parameters encountered
        name (None): the name of the dataset being imported into, if known
        **kwargs: keyword arguments to pass to the dataset importer's
            constructor via ``DatasetImporter(**kwargs)``

    Returns:
        a tuple of:

        -   the :class:`DatasetImporter` instance
        -   a dict of unused keyword arguments
    """
    if dataset_type is None:
        raise ValueError(
            "You must provide a `dataset_type` in order to build a dataset "
            "importer"
        )

    if inspect.isclass(dataset_type):
        dataset_type = dataset_type()

    # If we're importing TFRecords, they must be unpacked into an `images_dir`
    # during import
    if (
        isinstance(
            dataset_type,
            (fot.TFImageClassificationDataset, fot.TFObjectDetectionDataset),
        )
        and "images_dir" not in kwargs
    ):
        if name is None:
            name = fod.get_default_dataset_name()

        images_dir = fod.get_default_dataset_dir(name)
        logger.info(
            "Unpacking images to '%s'. Pass the `images_dir` parameter to "
            "customize this",
            images_dir,
        )
        kwargs["images_dir"] = images_dir

    dataset_importer_cls = dataset_type.get_dataset_importer_cls()

    if strip_none:
        kwargs = {k: v for k, v in kwargs.items() if v is not None}

    kwargs, unused_kwargs = fou.extract_kwargs_for_class(
        dataset_importer_cls, kwargs
    )

    try:
        dataset_importer = dataset_importer_cls(**kwargs)
    except Exception as e:
        raise ValueError(
            "Failed to construct importer of type %s using the provided "
            "parameters. See above for the error. You may need to supply "
            "additional mandatory arguments. Please consult the documentation "
            "of %s to learn more"
            % (dataset_importer_cls, dataset_importer_cls)
        ) from e

    if warn_unused:
        for key, value in unused_kwargs.items():
            if value is not None:
                logger.warning(
                    "Ignoring unsupported parameter '%s' for importer type %s",
                    key,
                    dataset_importer_cls,
                )

    return dataset_importer, unused_kwargs


def parse_dataset_info(dataset, info, overwrite=True):
    """Parses the info returned by :meth:`DatasetImporter.get_dataset_info` and
    stores it on the relevant properties of the dataset.

    Args:
        dataset: a :class:`fiftyone.core.dataset.Dataset`
        info: an info dict
        overwrite (True): whether to overwrite existing dataset info fields
    """
    classes = info.pop("classes", None)
    if isinstance(classes, dict):
        if overwrite:
            dataset.classes.update(classes)
        else:
            _update_no_overwrite(dataset.classes, classes)
    elif isinstance(classes, list):
        if overwrite or not dataset.default_classes:
            dataset.default_classes = classes

    default_classes = info.pop("default_classes", None)
    if default_classes is not None:
        if overwrite or not dataset.default_classes:
            dataset.default_classes = default_classes

    mask_targets = info.pop("mask_targets", None)
    if mask_targets is not None:
        mask_targets = dataset._parse_mask_targets(mask_targets)
        if overwrite:
            dataset.mask_targets.update(mask_targets)
        else:
            _update_no_overwrite(dataset.mask_targets, mask_targets)

    default_mask_targets = info.pop("default_mask_targets", None)
    if default_mask_targets is not None:
        if overwrite or not dataset.default_mask_targets:
            dataset.default_mask_targets = dataset._parse_default_mask_targets(
                default_mask_targets
            )

    skeletons = info.pop("skeletons", None)
    if skeletons is not None:
        skeletons = dataset._parse_skeletons(skeletons)
        if overwrite:
            dataset.skeletons.update(skeletons)
        else:
            _update_no_overwrite(dataset.skeletons, skeletons)

    default_skeleton = info.pop("default_skeleton", None)
    if default_skeleton is not None:
        if overwrite or not dataset.default_skeleton:
            dataset.default_skeleton = dataset._parse_default_skeleton(
                default_skeleton
            )

    if overwrite:
        dataset.info.update(info)
    else:
        _update_no_overwrite(dataset.info, info)

    dataset.save()


def _update_no_overwrite(d, dnew):
    d.update({k: v for k, v in dnew.items() if k not in d})


class ImportPathsMixin(object):
    """Mixin for :class:`DatasetImporter` classes that provides convenience
    methods for parsing the ``data_path`` and ``labels_path`` parameters
    supported by many importers.
    """

    @staticmethod
    def _parse_data_path(dataset_dir=None, data_path=None, default=None):
        """Helper function that computes default values for the ``data_path``
        parameter supported by many importers.
        """
        if data_path is None:
            if dataset_dir is not None:
                data_path = default

        if isinstance(data_path, dict):
            return data_path

        if data_path is not None:
            data_path = os.path.expanduser(data_path)

            if not fos.isabs(data_path) and dataset_dir is not None:
                dataset_dir = fos.normalize_path(dataset_dir)
                data_path = fos.join(dataset_dir, data_path)
            else:
                data_path = fos.normalize_path(data_path)

            if not fos.exists(data_path):
                if fos.isfile(data_path + ".json"):
                    data_path += ".json"

        return data_path

    @staticmethod
    def _parse_labels_path(dataset_dir=None, labels_path=None, default=None):
        """Helper function that computes default values for the ``labels_path``
        parameter supported by many importers.
        """
        if labels_path is None:
            if dataset_dir is not None:
                labels_path = default

        if labels_path is not None:
            labels_path = os.path.expanduser(labels_path)

            if not fos.isabs(labels_path) and dataset_dir is not None:
                dataset_dir = fos.normalize_path(dataset_dir)
                labels_path = fos.join(dataset_dir, labels_path)
            else:
                labels_path = fos.normalize_path(labels_path)

        return labels_path

    @staticmethod
    def _load_data_map(data_path, ignore_exts=False, recursive=False):
        """Helper function that parses either a data directory or a data
        manifest file into a UUID -> filepath map.
        """
        if ignore_exts:
            to_uuid = lambda p: fou.normpath(os.path.splitext(p)[0])
        else:
            to_uuid = lambda p: fou.normpath(p)

        if isinstance(data_path, dict):
            return {to_uuid(k): fou.normpath(v) for k, v in data_path.items()}

        if not data_path:
            return {}

        if data_path.endswith(".json"):
            if not fos.isfile(data_path):
                raise ValueError(
                    "Data manifest '%s' does not exist" % data_path
                )

            data_map = fos.read_json(data_path)
            data_root = os.path.dirname(data_path)
            return {
<<<<<<< HEAD
                to_uuid(k): fos.join(data_root, v) for k, v in data_map.items()
=======
                to_uuid(k): fou.normpath(os.path.join(data_root, v))
                for k, v in data_map.items()
>>>>>>> f4a03e84
            }

        if not fos.isdir(data_path):
            raise ValueError("Data directory '%s' does not exist" % data_path)

        return {
<<<<<<< HEAD
            to_uuid(p): fos.join(data_path, p)
            for p in fos.list_files(data_path, recursive=recursive)
=======
            to_uuid(p): fou.normpath(os.path.join(data_path, p))
            for p in etau.list_files(data_path, recursive=recursive)
>>>>>>> f4a03e84
        }


class DatasetImporter(object):
    """Base interface for importing datasets stored on disk into FiftyOne.

    Typically, dataset importers should implement the parameters documented on
    this class, although this is not mandatory.

    See :ref:`this page <writing-a-custom-dataset-importer>` for information
    about implementing/using dataset importers.

    .. automethod:: __len__
    .. automethod:: __next__

    Args:
        dataset_dir (None): the dataset directory. This may be optional for
            some importers
        shuffle (False): whether to randomly shuffle the order in which the
            samples are imported
        seed (None): a random seed to use when shuffling
        max_samples (None): a maximum number of samples to import. By default,
            all samples are imported
    """

    def __init__(
        self, dataset_dir=None, shuffle=False, seed=None, max_samples=None
    ):
        if dataset_dir is not None:
            dataset_dir = fos.normalize_path(dataset_dir)

        self.dataset_dir = dataset_dir
        self.shuffle = shuffle
        self.seed = seed
        self.max_samples = max_samples

    def __enter__(self):
        self.setup()
        return self

    def __exit__(self, *args):
        self.close(*args)

    def __iter__(self):
        return self

    def __len__(self):
        """The total number of samples that will be imported.

        Raises:
            TypeError: if the total number is not known
        """
        raise TypeError(
            "The number of samples in this %s is not known a priori"
            % type(self)
        )

    def __next__(self):
        """Returns information about the next sample in the dataset.

        Returns:
            subclass-specific information for the sample

        Raises:
            StopIteration: if there are no more samples to import
        """
        raise NotImplementedError("subclass must implement __next__()")

    @property
    def has_dataset_info(self):
        """Whether this importer produces a dataset info dictionary."""
        raise NotImplementedError("subclass must implement has_dataset_info")

    def setup(self):
        """Performs any necessary setup before importing the first sample in
        the dataset.

        This method is called when the importer's context manager interface is
        entered, :func:`DatasetImporter.__enter__`.
        """
        pass

    def get_dataset_info(self):
        """Returns the dataset info for the dataset.

        By convention, this method should be called after all samples in the
        dataset have been imported.

        Returns:
            a dict of dataset info
        """
        if not self.has_dataset_info:
            raise ValueError(
                "This %s does not provide dataset info" % type(self)
            )

        raise NotImplementedError("subclass must implement get_dataset_info()")

    def close(self, *args):
        """Performs any necessary actions after the last sample has been
        imported.

        This method is called when the importer's context manager interface is
        exited, :func:`DatasetImporter.__exit__`.

        Args:
            *args: the arguments to :func:`DatasetImporter.__exit__`
        """
        pass

    def _preprocess_list(self, l):
        """Internal utility that preprocesses the given list---which is
        presumed to be a list defining the samples that should be imported---by
        applying the values of the ``shuffle``, ``seed``, and ``max_samples``
        parameters of the importer.

        Args:
            l: a list

        Returns:
            a processed copy of the list
        """
        if self.shuffle:
            if self.seed is not None:
                random.seed(self.seed)

            l = copy(l)
            random.shuffle(l)

        if self.max_samples is not None:
            l = l[: self.max_samples]

        return l

    def _get_remote_metadata(self, filepaths, keys=None):
        """Internal utility that efficiently pre-computes metadata for any
        remote paths among the provided paths.

        Args:
            filepaths: a list of filepaths or dict mapping keys to filepaths
            keys (None): an optional subset of keys for which to get metadata.
                Only applicable when ``filepaths`` is a dict

        Returns:
            a dict mapping filepaths (or keys, if ``filepaths`` was a dict) to
            :class:`fiftyone.core.metadata.Metadata` instances for remote files
        """
        if isinstance(filepaths, dict):
            if keys is not None:
                filepaths = {k: filepaths[k] for k in keys}

            keys_map = {
                p: k for k, p in filepaths.items() if not fos.is_local(p)
            }
            remote_paths = list(keys_map.keys())
        else:
            keys_map = None
            remote_paths = [p for p in filepaths is not fos.is_local(p)]

        if not remote_paths:
            return {}

        logger.info("Computing metadata...")
        metadata = fom.get_metadata(remote_paths, skip_failures=False)

        if keys_map is not None:
            metadata = {keys_map[p]: m for p, m in metadata.items()}

        return metadata


class BatchDatasetImporter(DatasetImporter):
    """Base interface for importers that load all of their samples in a single
    call to :meth:`import_samples`.

    This interface allows for greater efficiency for import formats that
    handle aggregating over the samples themselves.

    Typically, dataset importers should implement the parameters documented on
    this class, although this is not mandatory.

    Args:
        dataset_dir (None): the dataset directory. This may be optional for
            some importers
        shuffle (False): whether to randomly shuffle the order in which the
            samples are imported
        seed (None): a random seed to use when shuffling
        max_samples (None): a maximum number of samples to import. By default,
            all samples are imported
    """

    def __next__(self):
        raise ValueError(
            "%s instances cannot be iterated over. Use import_samples() "
            "instead" % type(self)
        )

    @property
    def has_dataset_info(self):
        return False

    def import_samples(self, dataset, tags=None):
        """Imports the samples into the given dataset.

        Args:
            dataset: a :class:`fiftyone.core.dataset.Dataset`
            tags (None): an optional list of tags to attach to each sample

        Returns:
            a list of IDs of the samples that were added to the dataset
        """
        raise NotImplementedError("subclass must implement import_samples()")


class GenericSampleDatasetImporter(DatasetImporter):
    """Interface for importing datasets that contain arbitrary
    :class:`fiftyone.core.sample.Sample` instances.

    Typically, dataset importers should implement the parameters documented on
    this class, although this is not mandatory.

    See :ref:`this page <writing-a-custom-dataset-importer>` for information
    about implementing/using dataset importers.

    .. automethod:: __len__
    .. automethod:: __next__

    Args:
        dataset_dir (None): the dataset directory. This may be optional for
            some importers
        shuffle (False): whether to randomly shuffle the order in which the
            samples are imported
        seed (None): a random seed to use when shuffling
        max_samples (None): a maximum number of samples to import. By default,
            all samples are imported
    """

    def __next__(self):
        """Returns information about the next sample in the dataset.

        Returns:
            a :class:`fiftyone.core.sample.Sample` instance

        Raises:
            StopIteration: if there are no more samples to import
        """
        raise NotImplementedError("subclass must implement __next__()")

    @property
    def has_sample_field_schema(self):
        """Whether this importer produces a sample field schema."""
        raise NotImplementedError("subclass must implement has_dataset_info")

    def get_sample_field_schema(self):
        """Returns dictionary describing the field schema of the samples loaded
        by this importer.

        The returned dictionary should map field names to to string
        representations of :class:`fiftyone.core.fields.Field` instances
        generated by ``str(field)``.

        Returns:
            a dict
        """
        if not self.has_sample_field_schema:
            raise ValueError(
                "This '%s' does not provide a sample field schema"
                % etau.get_class_name(self)
            )

        raise NotImplementedError(
            "subclass must implement get_sample_field_schema()"
        )


class UnlabeledImageDatasetImporter(DatasetImporter):
    """Interface for importing datasets of unlabeled image samples.

    Typically, dataset importers should implement the parameters documented on
    this class, although this is not mandatory.

    See :ref:`this page <writing-a-custom-dataset-importer>` for information
    about implementing/using dataset importers.

    .. automethod:: __len__
    .. automethod:: __next__

    Args:
        dataset_dir (None): the dataset directory. This may be optional for
            some importers
        shuffle (False): whether to randomly shuffle the order in which the
            samples are imported
        seed (None): a random seed to use when shuffling
        max_samples (None): a maximum number of samples to import. By default,
            all samples are imported
    """

    def __next__(self):
        """Returns information about the next sample in the dataset.

        Returns:
            an ``(image_path, image_metadata)`` tuple, where

            -   ``image_path``: the path to the image on disk
            -   ``image_metadata``: an
                :class:`fiftyone.core.metadata.ImageMetadata` instances for the
                image, or ``None`` if :meth:`has_image_metadata` is ``False``

        Raises:
            StopIteration: if there are no more samples to import
        """
        raise NotImplementedError("subclass must implement __next__()")

    @property
    def has_image_metadata(self):
        """Whether this importer produces
        :class:`fiftyone.core.metadata.ImageMetadata` instances for each image.
        """
        raise NotImplementedError("subclass must implement has_image_metadata")


class UnlabeledVideoDatasetImporter(DatasetImporter):
    """Interface for importing datasets of unlabeled video samples.

    Typically, dataset importers should implement the parameters documented on
    this class, although this is not mandatory.

    See :ref:`this page <writing-a-custom-dataset-importer>` for information
    about implementing/using dataset importers.

    .. automethod:: __len__
    .. automethod:: __next__

    Args:
        dataset_dir (None): the dataset directory. This may be optional for
            some importers
        shuffle (False): whether to randomly shuffle the order in which the
            samples are imported
        seed (None): a random seed to use when shuffling
        max_samples (None): a maximum number of samples to import. By default,
            all samples are imported
    """

    def __next__(self):
        """Returns information about the next sample in the dataset.

        Returns:
            an ``(video_path, video_metadata)`` tuple, where

            -   ``video_path``: the path to the video on disk
            -   ``video_metadata``: an
                :class:`fiftyone.core.metadata.VideoMetadata` instances for the
                video, or ``None`` if :meth:`has_video_metadata` is ``False``

        Raises:
            StopIteration: if there are no more samples to import
        """
        raise NotImplementedError("subclass must implement __next__()")

    @property
    def has_video_metadata(self):
        """Whether this importer produces
        :class:`fiftyone.core.metadata.VideoMetadata` instances for each video.
        """
        raise NotImplementedError("subclass must implement has_video_metadata")


class LabeledImageDatasetImporter(DatasetImporter):
    """Interface for importing datasets of labeled image samples.

    Typically, dataset importers should implement the parameters documented on
    this class, although this is not mandatory.

    See :ref:`this page <writing-a-custom-dataset-importer>` for information
    about implementing/using dataset importers.

    .. automethod:: __len__
    .. automethod:: __next__

    Args:
        dataset_dir (None): the dataset directory. This may be optional for
            some importers
        shuffle (False): whether to randomly shuffle the order in which the
            samples are imported
        seed (None): a random seed to use when shuffling
        max_samples (None): a maximum number of samples to import. By default,
            all samples are imported
    """

    def __next__(self):
        """Returns information about the next sample in the dataset.

        Returns:
            an  ``(image_path, image_metadata, label)`` tuple, where

            -   ``image_path``: the path to the image on disk
            -   ``image_metadata``: an
                :class:`fiftyone.core.metadata.ImageMetadata` instances for the
                image, or ``None`` if :meth:`has_image_metadata` is ``False``
            -   ``label``: an instance of :meth:`label_cls`, or a dictionary
                mapping field names to :class:`fiftyone.core.labels.Label`
                instances, or ``None`` if the sample is unlabeled

        Raises:
            StopIteration: if there are no more samples to import
        """
        raise NotImplementedError("subclass must implement __next__()")

    @property
    def has_image_metadata(self):
        """Whether this importer produces
        :class:`fiftyone.core.metadata.ImageMetadata` instances for each image.
        """
        raise NotImplementedError("subclass must implement has_image_metadata")

    @property
    def label_cls(self):
        """The :class:`fiftyone.core.labels.Label` class(es) returned by this
        importer.

        This can be any of the following:

        -   a :class:`fiftyone.core.labels.Label` class. In this case, the
            importer is guaranteed to return labels of this type
        -   a list or tuple of :class:`fiftyone.core.labels.Label` classes. In
            this case, the importer can produce a single label field of any of
            these types
        -   a dict mapping keys to :class:`fiftyone.core.labels.Label` classes.
            In this case, the importer will return label dictionaries with keys
            and value-types specified by this dictionary. Not all keys need be
            present in the imported labels
        -   ``None``. In this case, the importer makes no guarantees about the
            labels that it may return
        """
        raise NotImplementedError("subclass must implement label_cls")


class LabeledVideoDatasetImporter(DatasetImporter):
    """Interface for importing datasets of labeled video samples.

    Typically, dataset importers should implement the parameters documented on
    this class, although this is not mandatory.

    See :ref:`this page <writing-a-custom-dataset-importer>` for information
    about implementing/using dataset importers.

    .. automethod:: __len__
    .. automethod:: __next__

    Args:
        dataset_dir (None): the dataset directory. This may be optional for
            some importers
        shuffle (False): whether to randomly shuffle the order in which the
            samples are imported
        seed (None): a random seed to use when shuffling
        max_samples (None): a maximum number of samples to import. By default,
            all samples are imported
    """

    def __next__(self):
        """Returns information about the next sample in the dataset.

        Returns:
            an  ``(video_path, video_metadata, labels, frames)`` tuple, where

            -   ``video_path``: the path to the video on disk
            -   ``video_metadata``: an
                :class:`fiftyone.core.metadata.VideoMetadata` instances for the
                video, or ``None`` if :meth:`has_video_metadata` is ``False``
            -   ``labels``: sample-level labels for the video, which can be any
                of the following:

                -   a :class:`fiftyone.core.labels.Label` instance
                -   a dictionary mapping label fields to
                    :class:`fiftyone.core.labels.Label` instances
                -   ``None`` if the sample has no sample-level labels

            -   ``frames``: frame-level labels for the video, which can
                be any of the following:

                -   a dictionary mapping frame numbers to dictionaries that
                    map label fields to :class:`fiftyone.core.labels.Label`
                    instances for each video frame
                -   ``None`` if the sample has no frame-level labels

        Raises:
            StopIteration: if there are no more samples to import
        """
        raise NotImplementedError("subclass must implement __next__()")

    @property
    def has_video_metadata(self):
        """Whether this importer produces
        :class:`fiftyone.core.metadata.VideoMetadata` instances for each video.
        """
        raise NotImplementedError("subclass must implement has_video_metadata")

    @property
    def label_cls(self):
        """The :class:`fiftyone.core.labels.Label` class(es) returned by this
        importer within the sample-level labels that it produces.

        This can be any of the following:

        -   a :class:`fiftyone.core.labels.Label` class. In this case, the
            importer is guaranteed to return sample-level labels of this type
        -   a list or tuple of :class:`fiftyone.core.labels.Label` classes. In
            this case, the importer can produce a single sample-level label
            field of any of these types
        -   a dict mapping keys to :class:`fiftyone.core.labels.Label` classes.
            In this case, the importer will return sample-level label
            dictionaries with keys and value-types specified by this
            dictionary. Not all keys need be present in the imported labels
        -   ``None``. In this case, the importer makes no guarantees about the
            sample-level labels that it may return
        """
        raise NotImplementedError("subclass must implement label_cls")

    @property
    def frame_labels_cls(self):
        """The :class:`fiftyone.core.labels.Label` class(es) returned by this
        importer within the frame labels that it produces.

        This can be any of the following:

        -   a :class:`fiftyone.core.labels.Label` class. In this case, the
            importer is guaranteed to return frame labels of this type
        -   a list or tuple of :class:`fiftyone.core.labels.Label` classes. In
            this case, the importer can produce a single frame label field of
            any of these types
        -   a dict mapping keys to :class:`fiftyone.core.labels.Label` classes.
            In this case, the importer will return frame label dictionaries
            with keys and value-types specified by this dictionary. Not all
            keys need be present in each frame
        -   ``None``. In this case, the importer makes no guarantees about the
            frame labels that it may return
        """
        raise NotImplementedError("subclass must implement frame_labels_cls")


class LegacyFiftyOneDatasetImporter(GenericSampleDatasetImporter):
    """Legacy importer for FiftyOne datasets stored on disk in a serialized
    JSON format.

    .. warning::

        The :class:`fiftyone.types.dataset_types.FiftyOneDataset` format was
        upgraded in ``fiftyone==0.8`` and this importer is now deprecated.

        However, to maintain backwards compatibility,
        :class:`FiftyOneDatasetImporter` will check for instances of datasets
        of this type at runtime and defer to this class to load them.

    Args:
        dataset_dir: the dataset directory
        shuffle (False): whether to randomly shuffle the order in which the
            samples are imported
        seed (None): a random seed to use when shuffling
        max_samples (None): a maximum number of samples to import. By default,
            all samples are imported
    """

    def __init__(
        self, dataset_dir, shuffle=False, seed=None, max_samples=None
    ):
        super().__init__(
            dataset_dir=dataset_dir,
            shuffle=shuffle,
            seed=seed,
            max_samples=max_samples,
        )

        self._metadata = None
        self._anno_dir = None
        self._brain_dir = None
        self._eval_dir = None
        self._frame_labels_dir = None
        self._samples = None
        self._iter_samples = None
        self._num_samples = None
        self._is_video_dataset = False

    def __iter__(self):
        self._iter_samples = iter(self._samples)
        return self

    def __len__(self):
        return self._num_samples

    def __next__(self):
        d = next(self._iter_samples)

        # Convert filepath to absolute path
        d["filepath"] = fos.join(self.dataset_dir, d["filepath"])

        if self._is_video_dataset:
            labels_relpath = d.pop("frames")
            labels_path = fos.join(self.dataset_dir, labels_relpath)

            sample = Sample.from_dict(d)
            self._import_frame_labels(sample, labels_path)
        else:
            sample = Sample.from_dict(d)

        return sample

    @property
    def has_sample_field_schema(self):
        if self._is_video_dataset:
            return False

        return "sample_fields" in self._metadata

    @property
    def has_dataset_info(self):
        return "info" in self._metadata

    def setup(self):
        metadata_path = fos.join(self.dataset_dir, "metadata.json")
        if fos.isfile(metadata_path):
            metadata = fos.read_json(metadata_path)
            media_type = metadata.get("media_type", fomm.IMAGE)
            self._metadata = metadata
            self._is_video_dataset = media_type == fomm.VIDEO
        else:
            self._metadata = {}

        self._anno_dir = fos.join(self.dataset_dir, "annotations")
        self._brain_dir = fos.join(self.dataset_dir, "brain")
        self._eval_dir = fos.join(self.dataset_dir, "evaluations")
        self._frame_labels_dir = fos.join(self.dataset_dir, "frames")

        samples_path = fos.join(self.dataset_dir, "samples.json")
        samples = fos.read_json(samples_path).get("samples", [])

        self._samples = self._preprocess_list(samples)
        self._num_samples = len(self._samples)

    def get_sample_field_schema(self):
        return self._metadata.get("sample_fields", {})

    def get_dataset_info(self):
        return self._metadata.get("info", {})

    def import_run_results(self, sample_collection):
        dataset = sample_collection._dataset

        #
        # Import annotation runs
        #

        annotation_runs = self._metadata.get("annotation_runs", None)
        if annotation_runs:
            d = {k: json_util.loads(v) for k, v in annotation_runs.items()}
            d = dataset._doc.field_to_python("annotation_runs", d)
            for anno_key, run_doc in d.items():
                # Results are stored in GridFS, which we import separately next
                run_doc["results"] = None

                if dataset.has_annotation_run(anno_key):
                    logger.warning(
                        "Overwriting existing annotation run '%s'", anno_key
                    )
                    dataset.delete_annotation_run(anno_key)

            dataset._doc.annotation_runs.update(d)
            _import_run_results(
                dataset,
                self._anno_dir,
                foa.AnnotationMethod,
                keys=list(d.keys()),
            )
            dataset._doc.save()

        #
        # Import brain method runs
        #

        brain_methods = self._metadata.get("brain_methods", None)
        if brain_methods:
            d = {k: json_util.loads(v) for k, v in brain_methods.items()}
            d = dataset._doc.field_to_python("brain_methods", d)
            for brain_key, run_doc in d.items():
                # Results are stored in GridFS, which we import separately next
                run_doc["results"] = None

                if dataset.has_brain_run(brain_key):
                    logger.warning(
                        "Overwriting existing brain run '%s'", brain_key
                    )
                    dataset.delete_brain_run(brain_key)

            dataset._doc.brain_methods.update(d)
            _import_run_results(
                dataset, self._brain_dir, fob.BrainMethod, keys=list(d.keys())
            )
            dataset._doc.save()

        #
        # Import evaluations
        #

        evaluations = self._metadata.get("evaluations", None)
        if evaluations:
            d = {k: json_util.loads(v) for k, v in evaluations.items()}
            d = dataset._doc.field_to_python("evaluations", d)
            for eval_key, run_doc in d.items():
                # Results are stored in GridFS, which we import separately next
                run_doc["results"] = None

                if dataset.has_evaluation(eval_key):
                    logger.warning(
                        "Overwriting existing evaluation '%s'", eval_key
                    )
                    dataset.delete_evaluation(eval_key)

            dataset._doc.evaluations.update(d)
            _import_run_results(
                dataset,
                self._eval_dir,
                foe.EvaluationMethod,
                keys=list(d.keys()),
            )
            dataset._doc.save()

    @staticmethod
    def _get_classes(dataset_dir):
        # Used only by dataset zoo
        metadata_path = fos.join(dataset_dir, "metadata.json")
        if not fos.isfile(metadata_path):
            return None

        metadata = fos.read_json(metadata_path)

        classes = metadata.get("default_classes", None)
        if classes:
            return classes

        classes = metadata.get("classes", {})
        if classes:
            return next(iter(classes.values()))

        return metadata.get("info", {}).get("classes", None)

    @staticmethod
    def _get_num_samples(dataset_dir):
        # Used only by dataset zoo
        return len(fos.list_files(fos.join(dataset_dir, "data")))

    def _import_frame_labels(self, sample, labels_path):
        # @todo pre-download all labels files
        frames_map = fos.read_json(labels_path).get("frames", {})
        for key, value in frames_map.items():
            sample.frames[int(key)] = fof.Frame.from_dict(value)


class FiftyOneDatasetImporter(BatchDatasetImporter):
    """Importer for FiftyOne datasets stored on disk in serialized JSON format.

    See :ref:`this page <FiftyOneDataset-import>` for format details.

    Args:
        dataset_dir: the dataset directory
        rel_dir (None): a relative directory to prepend to the ``filepath``
            of each sample if the filepath is not absolute. This path is
            converted to an absolute path (if necessary) via
            :func:`fiftyone.core.storage.normalize_path`
        shuffle (False): whether to randomly shuffle the order in which the
            samples are imported
        seed (None): a random seed to use when shuffling
        max_samples (None): a maximum number of samples to import. By default,
            all samples are imported
    """

    def __init__(
        self,
        dataset_dir,
        rel_dir=None,
        shuffle=False,
        seed=None,
        max_samples=None,
    ):
        super().__init__(
            dataset_dir=dataset_dir,
            shuffle=shuffle,
            seed=seed,
            max_samples=max_samples,
        )

        self.rel_dir = rel_dir

        self._data_dir = None
        self._anno_dir = None
        self._brain_dir = None
        self._eval_dir = None
        self._metadata_path = None
        self._samples_path = None
        self._frames_path = None

    def setup(self):
        self._data_dir = fos.join(self.dataset_dir, "data")
        self._anno_dir = fos.join(self.dataset_dir, "annotations")
        self._brain_dir = fos.join(self.dataset_dir, "brain")
        self._eval_dir = fos.join(self.dataset_dir, "evaluations")
        self._metadata_path = fos.join(self.dataset_dir, "metadata.json")
        self._samples_path = fos.join(self.dataset_dir, "samples.json")
        self._frames_path = fos.join(self.dataset_dir, "frames.json")

    def import_samples(self, dataset, tags=None):
        dataset_dict = foo.import_document(self._metadata_path)

        if len(dataset) > 0 and fomi.needs_migration(
            head=dataset_dict["version"]
        ):
            # A migration is required in order to load this dataset, and the
            # dataset we're loading into is non-empty, so we must first load
            # into a temporary dataset, perform the migration, and then merge
            # into the destination dataset
            tmp_dataset = fod.Dataset()
            sample_ids = self._import_samples(
                tmp_dataset, dataset_dict, tags=tags
            )
            dataset.add_collection(tmp_dataset)
            tmp_dataset.delete()
            return sample_ids

        return self._import_samples(dataset, dataset_dict, tags=tags)

    def _import_samples(self, dataset, dataset_dict, tags=None):
        name = dataset.name
        empty_import = not bool(dataset)

        #
        # Import DatasetDocument
        #
        # This method handles two cases:
        #   - `dataset` is empty, and a migration may or may not be required
        #   - `dataset` is non-empty but no migration is required
        #

        if empty_import:
            #
            # The `dataset` we're importing into is empty, so we replace its
            # backing document with `dataset_dict`, except for the
            # metadata-related fields listed below, which we keep in `dataset`
            #
            # Note that we must work with dicts instead of `DatasetDocument`s
            # here because the import may need migration
            #
            doc = dataset._doc
            dataset_dict.update(
                dict(
                    _id=doc.id,
                    name=doc.name,
                    persistent=doc.persistent,
                    created_at=doc.created_at,
                    last_loaded_at=doc.last_loaded_at,
                    sample_collection_name=doc.sample_collection_name,
                    frame_collection_name=doc.frame_collection_name,
                )
            )

            # Run results are imported separately

            for run_doc in dataset_dict.get("evaluations", {}).values():
                run_doc["results"] = None

            for run_doc in dataset_dict.get("brain_methods", {}).values():
                run_doc["results"] = None

            conn = foo.get_db_conn()
            conn.datasets.replace_one({"name": name}, dataset_dict)

            dataset._reload(hard=True)
        else:
            #
            # The dataset we're merging into is non-empty, but it is safe to
            # use `DatasetDocument` here to perform the merge because no
            # migration should be required
            #
            new_doc = foo.DatasetDocument.from_dict(dataset_dict)
            dataset._merge_doc(new_doc)

        #
        # Import samples
        #

        logger.info("Importing samples...")
        samples = foo.import_collection(self._samples_path).get("samples", [])

        samples = self._preprocess_list(samples)

        if self.rel_dir is not None:
            # Prepend `rel_dir` to all relative paths
            rel_dir = fos.normalize_path(self.rel_dir)
        else:
            # Prepend `dataset_dir` to all relative paths
            rel_dir = self.dataset_dir

        for sample in samples:
            filepath = sample["filepath"]
            if not fos.isabs(filepath):
                sample["filepath"] = fos.join(rel_dir, filepath)

        if tags is not None:
            for sample in samples:
                sample["tags"].extend(tags)

        foo.insert_documents(samples, dataset._sample_collection, ordered=True)

        sample_ids = [s["_id"] for s in samples]

        #
        # Import frames
        #

        if fos.isfile(self._frames_path):
            logger.info("Importing frames...")
            frames = foo.import_collection(self._frames_path).get("frames", [])

            if self.max_samples is not None:
                frames = [
                    f for f in frames if f["_sample_id"] in set(sample_ids)
                ]

            foo.insert_documents(
                frames, dataset._frame_collection, ordered=True
            )

        #
        # Import Run results
        #

        if empty_import:
            if fos.isdir(self._anno_dir):
                _import_run_results(
                    dataset, self._anno_dir, foa.AnnotationMethod
                )

            if fos.isdir(self._brain_dir):
                _import_run_results(dataset, self._brain_dir, fob.BrainMethod)

            if fos.isdir(self._eval_dir):
                _import_run_results(
                    dataset, self._eval_dir, foe.EvaluationMethod
                )

        #
        # Migrate dataset if necessary
        #

        fomi.migrate_dataset_if_necessary(name)
        dataset._reload(hard=True)

        logger.info("Import complete")

        return sample_ids

    @staticmethod
    def _get_classes(dataset_dir):
        # Used only by dataset zoo
        metadata_path = fos.join(dataset_dir, "metadata.json")
        metadata = fos.read_json(metadata_path)

        classes = metadata.get("default_classes", None)
        if classes:
            return classes

        classes = metadata.get("classes", {})
        if classes:
            return next(iter(classes.values()))

        return metadata.get("info", {}).get("classes", None)

    @staticmethod
    def _get_num_samples(dataset_dir):
        # Used only by dataset zoo
        samples_path = fos.join(dataset_dir, "samples.json")
        samples = fos.read_json(samples_path).get("samples", [])
        return len(samples)

    def _is_legacy_format_data(self):
        metadata_path = fos.join(self.dataset_dir, "metadata.json")
        if fos.exists(metadata_path):
            metadata = fos.read_json(metadata_path)
        else:
            metadata = {}

        return "version" not in metadata

    def _to_legacy_importer(self):
        return LegacyFiftyOneDatasetImporter(
            self.dataset_dir,
            shuffle=self.shuffle,
            seed=self.seed,
            max_samples=self.max_samples,
        )


def _import_run_results(dataset, run_dir, run_cls, keys=None):
    if keys is None:
        keys = [os.path.splitext(f)[0] for f in fos.list_files(run_dir)]

    for key in keys:
        json_path = fos.join(run_dir, key + ".json")
        if fos.isfile(json_path):
            view = run_cls.load_run_view(dataset, key)
            run_info = run_cls.get_run_info(dataset, key)
            config = run_info.config
            d = fos.read_json(json_path)
            results = fors.RunResults.from_dict(d, view, config)
            run_cls.save_run_results(dataset, key, results, cache=False)


class ImageDirectoryImporter(UnlabeledImageDatasetImporter):
    """Importer for a directory of images stored on disk.

    See :ref:`this page <ImageDirectory-import>` for format details.

    Args:
        dataset_dir: the dataset directory
        recursive (True): whether to recursively traverse subdirectories
        compute_metadata (False): whether to produce
            :class:`fiftyone.core.metadata.ImageMetadata` instances for each
            image when importing
        shuffle (False): whether to randomly shuffle the order in which the
            samples are imported
        seed (None): a random seed to use when shuffling
        max_samples (None): a maximum number of samples to import. By default,
            all samples are imported
    """

    def __init__(
        self,
        dataset_dir,
        recursive=True,
        compute_metadata=False,
        shuffle=False,
        seed=None,
        max_samples=None,
    ):
        super().__init__(
            dataset_dir=dataset_dir,
            shuffle=shuffle,
            seed=seed,
            max_samples=max_samples,
        )

        self.recursive = recursive
        self.compute_metadata = compute_metadata

        self._filepaths = None
        self._metadata_map = None
        self._iter_filepaths = None
        self._num_samples = None

    def __iter__(self):
        self._iter_filepaths = iter(self._filepaths)
        return self

    def __len__(self):
        return self._num_samples

    def __next__(self):
        image_path = next(self._iter_filepaths)

        image_metadata = self._metadata_map.get(image_path, None)

        if self.compute_metadata and image_metadata is None:
            image_metadata = fom.ImageMetadata.build_for(image_path)

        return image_path, image_metadata

    @property
    def has_dataset_info(self):
        return False

    @property
    def has_image_metadata(self):
        return self.compute_metadata

    def setup(self):
        filepaths = fos.list_files(
            self.dataset_dir, abs_paths=True, recursive=self.recursive
        )
        filepaths = [p for p in filepaths if etai.is_image_mime_type(p)]
        filepaths = self._preprocess_list(filepaths)

        if self.compute_metadata:
            metadata_map = self._get_remote_metadata(filepaths)
        else:
            metadata_map = {}

        self._filepaths = filepaths
        self._metadata_map = metadata_map
        self._num_samples = len(filepaths)

    @staticmethod
    def _get_num_samples(dataset_dir):
        # Used only by dataset zoo
        filepaths = fos.list_files(dataset_dir, recursive=True)
        filepaths = [p for p in filepaths if etai.is_image_mime_type(p)]
        return len(filepaths)


class VideoDirectoryImporter(UnlabeledVideoDatasetImporter):
    """Importer for a directory of videos stored on disk.

    See :ref:`this page <VideoDirectory-import>` for format details.

    Args:
        dataset_dir: the dataset directory
        recursive (True): whether to recursively traverse subdirectories
        compute_metadata (False): whether to produce
            :class:`fiftyone.core.metadata.VideoMetadata` instances for each
            video when importing
        shuffle (False): whether to randomly shuffle the order in which the
            samples are imported
        seed (None): a random seed to use when shuffling
        max_samples (None): a maximum number of samples to import. By default,
            all samples are imported
    """

    def __init__(
        self,
        dataset_dir,
        recursive=True,
        compute_metadata=False,
        shuffle=False,
        seed=None,
        max_samples=None,
    ):
        super().__init__(
            dataset_dir=dataset_dir,
            shuffle=shuffle,
            seed=seed,
            max_samples=max_samples,
        )

        self.recursive = recursive
        self.compute_metadata = compute_metadata

        self._filepaths = None
        self._metadata_map = None
        self._iter_filepaths = None
        self._num_samples = None

    def __iter__(self):
        self._iter_filepaths = iter(self._filepaths)
        return self

    def __len__(self):
        return self._num_samples

    def __next__(self):
        video_path = next(self._iter_filepaths)

        video_metadata = self._metadata_map.get(video_path, None)

        if self.compute_metadata and video_metadata is None:
            video_metadata = fom.VideoMetadata.build_for(video_path)

        return video_path, video_metadata

    @property
    def has_dataset_info(self):
        return False

    @property
    def has_video_metadata(self):
        return self.compute_metadata

    def setup(self):
        filepaths = fos.list_files(
            self.dataset_dir, abs_paths=True, recursive=self.recursive
        )
        filepaths = [p for p in filepaths if etav.is_video_mime_type(p)]
        filepaths = self._preprocess_list(filepaths)

        if self.compute_metadata:
            metadata_map = self._get_remote_metadata(filepaths)
        else:
            metadata_map = {}

        self._filepaths = filepaths
        self._metadata_map = metadata_map
        self._num_samples = len(filepaths)

    @staticmethod
    def _get_num_samples(dataset_dir):
        # Used only by dataset zoo
        filepaths = fos.list_files(dataset_dir, recursive=True)
        filepaths = [p for p in filepaths if etav.is_video_mime_type(p)]
        return len(filepaths)


class FiftyOneImageClassificationDatasetImporter(
    LabeledImageDatasetImporter, ImportPathsMixin
):
    """Importer for image classification datasets stored on disk in a simple
    JSON format.

    See :ref:`this page <FiftyOneImageClassificationDataset-import>` for format
    details.

    Args:
        dataset_dir (None): the dataset directory. If omitted, ``data_path``
            and/or ``labels_path`` must be provided
        data_path (None): an optional parameter that enables explicit control
            over the location of the media. Can be any of the following:

            -   a folder name like ``"data"`` or ``"data"/`` specifying a
                subfolder of ``dataset_dir`` where the media files reside
            -   an absolute directory path where the media files reside. In
                this case, the ``dataset_dir`` has no effect on the location of
                the data
            -   a filename like ``"data.json"`` specifying the filename of the
                JSON data manifest file in ``dataset_dir``
            -   an absolute filepath specifying the location of the JSON data
                manifest. In this case, ``dataset_dir`` has no effect on the
                location of the data
            -   a dict mapping filenames to absolute filepaths

            If None, this parameter will default to whichever of ``data/`` or
            ``data.json`` exists in the dataset directory
        labels_path (None): an optional parameter that enables explicit control
            over the location of the labels. Can be any of the following:

            -   a filename like ``"labels.json"`` specifying the location of
                the labels in ``dataset_dir``
            -   an absolute filepath to the labels. In this case,
                ``dataset_dir`` has no effect on the location of the labels

            If None, the parameter will default to ``labels.json``
        compute_metadata (False): whether to produce
            :class:`fiftyone.core.metadata.ImageMetadata` instances for each
            image when importing
        shuffle (False): whether to randomly shuffle the order in which the
            samples are imported
        seed (None): a random seed to use when shuffling
        max_samples (None): a maximum number of samples to import. By default,
            all samples are imported
    """

    def __init__(
        self,
        dataset_dir=None,
        data_path=None,
        labels_path=None,
        compute_metadata=False,
        shuffle=False,
        seed=None,
        max_samples=None,
    ):
        if dataset_dir is None and data_path is None and labels_path is None:
            raise ValueError(
                "At least one of `dataset_dir`, `data_path`, and "
                "`labels_path` must be provided"
            )

        data_path = self._parse_data_path(
            dataset_dir=dataset_dir, data_path=data_path, default="data/",
        )

        labels_path = self._parse_labels_path(
            dataset_dir=dataset_dir,
            labels_path=labels_path,
            default="labels.json",
        )

        super().__init__(
            dataset_dir=dataset_dir,
            shuffle=shuffle,
            seed=seed,
            max_samples=max_samples,
        )

        self.data_path = data_path
        self.labels_path = labels_path
        self.compute_metadata = compute_metadata

        self._classes = None
        self._sample_parser = None
        self._image_paths_map = None
        self._metadata_map = None
        self._labels_map = None
        self._uuids = None
        self._iter_uuids = None
        self._num_samples = None

    def __iter__(self):
        self._iter_uuids = iter(self._uuids)
        return self

    def __len__(self):
        return self._num_samples

    def __next__(self):
        uuid = next(self._iter_uuids)

        image_path = self._image_paths_map[uuid]
        image_metadata = self._metadata_map.get(uuid, None)
        target = self._labels_map[uuid]

        if self.compute_metadata and image_metadata is None:
            image_metadata = fom.ImageMetadata.build_for(image_path)

        self._sample_parser.with_sample((image_path, target))
        label = self._sample_parser.get_label()

        return image_path, image_metadata, label

    @property
    def has_dataset_info(self):
        return self._classes is not None

    @property
    def has_image_metadata(self):
        return self.compute_metadata

    @property
    def label_cls(self):
        return (fol.Classification, fol.Classifications)

    def setup(self):
        image_paths_map = self._load_data_map(
            self.data_path, ignore_exts=True, recursive=True
        )

<<<<<<< HEAD
        if self.labels_path is not None and fos.isfile(self.labels_path):
            labels = fos.read_json(self.labels_path)
=======
        if self.labels_path is not None and os.path.isfile(self.labels_path):
            labels = etas.read_json(self.labels_path)
            labels = {fou.normpath(k): v for k, v in labels.items()}
>>>>>>> f4a03e84
        else:
            labels = {}

        labels_map = labels.get("labels", {})
        classes = labels.get("classes", None)
        uuids = self._preprocess_list(sorted(labels_map.keys()))

        self._classes = classes

        self._sample_parser = FiftyOneImageClassificationSampleParser()
        self._sample_parser.classes = self._classes

        if self.compute_metadata:
            metadata_map = self._get_remote_metadata(
                image_paths_map, keys=uuids
            )
        else:
            metadata_map = {}

        self._uuids = uuids
        self._image_paths_map = image_paths_map
        self._metadata_map = metadata_map
        self._labels_map = labels_map
        self._num_samples = len(uuids)

    def get_dataset_info(self):
        return {"classes": self._classes}

    @staticmethod
    def _get_classes(dataset_dir):
        # Used only by dataset zoo
        labels_path = fos.join(dataset_dir, "labels.json")
        labels = fos.read_json(labels_path)
        return labels.get("classes", None)

    @staticmethod
    def _get_num_samples(dataset_dir):
        # Used only by dataset zoo
        labels_path = fos.join(dataset_dir, "labels.json")
        labels = fos.read_json(labels_path)
        return len(labels.get("labels", {}))


class ImageClassificationDirectoryTreeImporter(LabeledImageDatasetImporter):
    """Importer for an image classification directory tree stored on disk.

    See :ref:`this page <ImageClassificationDirectoryTree-import>` for format
    details.

    Args:
        dataset_dir: the dataset directory
        compute_metadata (False): whether to produce
            :class:`fiftyone.core.metadata.ImageMetadata` instances for each
            image when importing
        classes (None): an optional string or list of strings specifying a
            subset of classes to load
        unlabeled ("_unlabeled"): the name of the subdirectory containing
            unlabeled images
        shuffle (False): whether to randomly shuffle the order in which the
            samples are imported
        seed (None): a random seed to use when shuffling
        max_samples (None): a maximum number of samples to import. By default,
            all samples are imported
    """

    def __init__(
        self,
        dataset_dir,
        compute_metadata=False,
        classes=None,
        unlabeled="_unlabeled",
        shuffle=False,
        seed=None,
        max_samples=None,
    ):
        classes = _to_list(classes)

        super().__init__(
            dataset_dir=dataset_dir,
            shuffle=shuffle,
            seed=seed,
            max_samples=max_samples,
        )

        self.compute_metadata = compute_metadata
        self.classes = classes
        self.unlabeled = unlabeled

        self._classes = None
        self._samples = None
        self._metadata_map = None
        self._iter_samples = None
        self._num_samples = None

    def __iter__(self):
        self._iter_samples = iter(self._samples)
        return self

    def __len__(self):
        return self._num_samples

    def __next__(self):
        image_path, label = next(self._iter_samples)

        image_metadata = self._metadata_map.get(image_path, None)

        if self.compute_metadata and image_metadata is None:
            image_metadata = fom.ImageMetadata.build_for(image_path)

        if label is not None:
            label = fol.Classification(label=label)

        return image_path, image_metadata, label

    @property
    def has_image_metadata(self):
        return self.compute_metadata

    @property
    def has_dataset_info(self):
        return True

    @property
    def label_cls(self):
        return fol.Classification

    def setup(self):
        samples = []
        classes = set()
        whitelist = set(self.classes) if self.classes is not None else None
        sep = fos.sep(self.dataset_dir)

        for relpath in fos.list_files(self.dataset_dir, recursive=True):
            chunks = relpath.split(sep, 1)
            if len(chunks) == 1:
                continue

            label = chunks[0]
            if label.startswith("."):
                continue

            if whitelist is not None and label not in whitelist:
                continue

            if label == self.unlabeled:
                label = None
            else:
                classes.add(label)

            path = fos.join(self.dataset_dir, relpath)
            samples.append((path, label))

        samples = self._preprocess_list(samples)

        if self.compute_metadata:
            metadata_map = self._get_remote_metadata([s[0] for s in samples])
        else:
            metadata_map = {}

        if whitelist is not None:
            classes = self.classes
        else:
            classes = sorted(classes)

        self._samples = samples
        self._metadata_map = metadata_map
        self._num_samples = len(samples)
        self._classes = classes

    def get_dataset_info(self):
        return {"classes": self._classes}

    @staticmethod
    def _get_classes(dataset_dir):
        # Used only by dataset zoo
        return sorted(fos.list_subdirs(dataset_dir))

    @staticmethod
    def _get_num_samples(dataset_dir):
        # Used only by dataset zoo
        return len(fos.list_files(dataset_dir, recursive=True))


def _to_list(arg):
    if arg is None:
        return None

    if etau.is_container(arg):
        return list(arg)

    return [arg]


class VideoClassificationDirectoryTreeImporter(LabeledVideoDatasetImporter):
    """Importer for a viideo classification directory tree stored on disk.

    See :ref:`this page <VideoClassificationDirectoryTree-import>` for format
    details.

    Args:
        dataset_dir: the dataset directory
        compute_metadata (False): whether to produce
            :class:`fiftyone.core.metadata.VideoMetadata` instances for each
            video when importing
        classes (None): an optional string or list of strings specifying a
            subset of classes to load
        unlabeled ("_unlabeled"): the name of the subdirectory containing
            unlabeled images
        shuffle (False): whether to randomly shuffle the order in which the
            samples are imported
        seed (None): a random seed to use when shuffling
        max_samples (None): a maximum number of samples to import. By default,
            all samples are imported
    """

    def __init__(
        self,
        dataset_dir,
        compute_metadata=False,
        classes=None,
        unlabeled="_unlabeled",
        shuffle=False,
        seed=None,
        max_samples=None,
    ):
        classes = _to_list(classes)

        super().__init__(
            dataset_dir=dataset_dir,
            shuffle=shuffle,
            seed=seed,
            max_samples=max_samples,
        )

        self.compute_metadata = compute_metadata
        self.classes = classes
        self.unlabeled = unlabeled

        self._classes = None
        self._samples = None
        self._metadata_map = None
        self._iter_samples = None
        self._num_samples = None

    def __iter__(self):
        self._iter_samples = iter(self._samples)
        return self

    def __len__(self):
        return self._num_samples

    def __next__(self):
        video_path, label = next(self._iter_samples)

        video_metadata = self._metadata_map.get(video_path, None)

        if self.compute_metadata and video_metadata is None:
            video_metadata = fom.VideoMetadata.build_for(video_path)

        if label is not None:
            label = fol.Classification(label=label)

        return video_path, video_metadata, label, None

    @property
    def has_video_metadata(self):
        return self.compute_metadata

    @property
    def has_dataset_info(self):
        return True

    @property
    def label_cls(self):
        return fol.Classification

    @property
    def frame_labels_cls(self):
        return None

    def setup(self):
        samples = []
        classes = set()
        whitelist = set(self.classes) if self.classes is not None else None
        sep = fos.sep(self.dataset_dir)

        for relpath in fos.list_files(self.dataset_dir, recursive=True):
            chunks = relpath.split(sep, 1)
            if len(chunks) == 1:
                continue

            label = chunks[0]
            if label.startswith("."):
                continue

            if whitelist is not None and label not in whitelist:
                continue

            if label == self.unlabeled:
                label = None
            else:
                classes.add(label)

            path = fos.join(self.dataset_dir, relpath)
            samples.append((path, label))

        samples = self._preprocess_list(samples)

        if self.compute_metadata:
            metadata_map = self._get_remote_metadata([s[0] for s in samples])
        else:
            metadata_map = {}

        if whitelist is not None:
            classes = self.classes
        else:
            classes = sorted(classes)

        self._samples = samples
        self._metadata_map = metadata_map
        self._num_samples = len(samples)
        self._classes = classes

    def get_dataset_info(self):
        return {"classes": self._classes}

    @staticmethod
    def _get_classes(dataset_dir):
        # Used only by dataset zoo
        return sorted(fos.list_subdirs(dataset_dir))

    @staticmethod
    def _get_num_samples(dataset_dir):
        # Used only by dataset zoo
        return len(fos.list_files(dataset_dir, recursive=True))


class FiftyOneImageDetectionDatasetImporter(
    LabeledImageDatasetImporter, ImportPathsMixin
):
    """Importer for image detection datasets stored on disk in a simple JSON
    format.

    See :ref:`this page <FiftyOneImageDetectionDataset-import>` for format
    details.

    Args:
        dataset_dir (None): the dataset directory. If omitted, ``data_path``
            and/or ``labels_path`` must be provided
        data_path (None): an optional parameter that enables explicit control
            over the location of the media. Can be any of the following:

            -   a folder name like ``"data"`` or ``"data"/`` specifying a
                subfolder of ``dataset_dir`` where the media files reside
            -   an absolute directory path where the media files reside. In
                this case, the ``dataset_dir`` has no effect on the location of
                the data
            -   a filename like ``"data.json"`` specifying the filename of the
                JSON data manifest file in ``dataset_dir``
            -   an absolute filepath specifying the location of the JSON data
                manifest. In this case, ``dataset_dir`` has no effect on the
                location of the data
            -   a dict mapping filenames to absolute filepaths

            If None, this parameter will default to whichever of ``data/`` or
            ``data.json`` exists in the dataset directory
        labels_path (None): an optional parameter that enables explicit control
            over the location of the labels. Can be any of the following:

            -   a filename like ``"labels.json"`` specifying the location of
                the labels in ``dataset_dir``
            -   an absolute filepath to the labels. In this case,
                ``dataset_dir`` has no effect on the location of the labels

            If None, the parameter will default to ``labels.json``
        compute_metadata (False): whether to produce
            :class:`fiftyone.core.metadata.ImageMetadata` instances for each
            image when importing
        shuffle (False): whether to randomly shuffle the order in which the
            samples are imported
        seed (None): a random seed to use when shuffling
        max_samples (None): a maximum number of samples to import. By default,
            all samples are imported
    """

    def __init__(
        self,
        dataset_dir=None,
        data_path=None,
        labels_path=None,
        compute_metadata=False,
        shuffle=False,
        seed=None,
        max_samples=None,
    ):
        if dataset_dir is None and data_path is None and labels_path is None:
            raise ValueError(
                "At least one of `dataset_dir`, `data_path`, and "
                "`labels_path` must be provided"
            )

        data_path = self._parse_data_path(
            dataset_dir=dataset_dir, data_path=data_path, default="data/",
        )

        labels_path = self._parse_labels_path(
            dataset_dir=dataset_dir,
            labels_path=labels_path,
            default="labels.json",
        )

        super().__init__(
            dataset_dir=dataset_dir,
            shuffle=shuffle,
            seed=seed,
            max_samples=max_samples,
        )

        self.data_path = data_path
        self.labels_path = labels_path
        self.compute_metadata = compute_metadata

        self._classes = None
        self._sample_parser = None
        self._image_paths_map = None
        self._metadata_map = None
        self._labels_map = None
        self._uuids = None
        self._iter_uuids = None
        self._num_samples = None
        self._has_labels = False

    def __iter__(self):
        self._iter_uuids = iter(self._uuids)
        return self

    def __len__(self):
        return self._num_samples

    def __next__(self):
        uuid = next(self._iter_uuids)

        image_path = self._image_paths_map[uuid]
        image_metadata = self._metadata_map.get(uuid, None)
        target = self._labels_map[uuid]

        if self.compute_metadata and image_metadata is None:
            image_metadata = fom.ImageMetadata.build_for(image_path)

        if self._has_labels:
            self._sample_parser.with_sample((image_path, target))
            label = self._sample_parser.get_label()
        else:
            label = None

        return image_path, image_metadata, label

    @property
    def has_dataset_info(self):
        return self._classes is not None

    @property
    def has_image_metadata(self):
        return self.compute_metadata

    @property
    def label_cls(self):
        return fol.Detections

    def setup(self):
        image_paths_map = self._load_data_map(
            self.data_path, ignore_exts=True, recursive=True
        )

<<<<<<< HEAD
        if self.labels_path is not None and fos.isfile(self.labels_path):
            labels = fos.read_json(self.labels_path)
=======
        if self.labels_path is not None and os.path.isfile(self.labels_path):
            labels = etas.read_json(self.labels_path)
            labels = {fou.normpath(k): v for k, v in labels.items()}
>>>>>>> f4a03e84
        else:
            labels = {}

        classes = labels.get("classes", None)
        labels_map = labels.get("labels", {})

        uuids = self._preprocess_list(sorted(labels_map.keys()))
        has_labels = any(labels_map.values())

        if self.compute_metadata:
            metadata_map = self._get_remote_metadata(
                image_paths_map, keys=uuids
            )
        else:
            metadata_map = {}

        self._classes = classes
        self._has_labels = has_labels

        self._sample_parser = FiftyOneImageDetectionSampleParser()
        self._sample_parser.classes = classes

        self._image_paths_map = image_paths_map
        self._metadata_map = metadata_map
        self._labels_map = labels_map
        self._uuids = uuids
        self._num_samples = len(uuids)

    def get_dataset_info(self):
        return {"classes": self._classes}

    @staticmethod
    def _get_classes(dataset_dir):
        # Used only by dataset zoo
        labels_path = fos.join(dataset_dir, "labels.json")
        labels = fos.read_json(labels_path)
        return labels.get("classes", None)

    @staticmethod
    def _get_num_samples(dataset_dir):
        # Used only by dataset zoo
        labels_path = fos.join(dataset_dir, "labels.json")
        labels = fos.read_json(labels_path)
        return len(labels.get("labels", {}))


class FiftyOneTemporalDetectionDatasetImporter(
    LabeledVideoDatasetImporter, ImportPathsMixin
):
    """Importer for temporal video detection datasets stored on disk in a
    simple JSON format.

    See :ref:`this page <FiftyOneTemporalDetectionDataset-import>` for format
    details.

    Args:
        dataset_dir (None): the dataset directory. If omitted, ``data_path``
            and/or ``labels_path`` must be provided
        data_path (None): an optional parameter that enables explicit control
            over the location of the media. Can be any of the following:

            -   a folder name like ``"data"`` or ``"data"/`` specifying a
                subfolder of ``dataset_dir`` where the media files reside
            -   an absolute directory path where the media files reside. In
                this case, the ``dataset_dir`` has no effect on the location of
                the data
            -   a filename like ``"data.json"`` specifying the filename of the
                JSON data manifest file in ``dataset_dir``
            -   an absolute filepath specifying the location of the JSON data
                manifest. In this case, ``dataset_dir`` has no effect on the
                location of the data
            -   a dict mapping filenames to absolute filepaths

            If None, this parameter will default to whichever of ``data/`` or
            ``data.json`` exists in the dataset directory
        labels_path (None): an optional parameter that enables explicit control
            over the location of the labels. Can be any of the following:

            -   a filename like ``"labels.json"`` specifying the location of
                the labels in ``dataset_dir``
            -   an absolute filepath to the labels. In this case,
                ``dataset_dir`` has no effect on the location of the labels

            If None, the parameter will default to ``labels.json``
        compute_metadata (False): whether to produce
            :class:`fiftyone.core.metadata.VideoMetadata` instances for each
            video when importing
        shuffle (False): whether to randomly shuffle the order in which the
            samples are imported
        seed (None): a random seed to use when shuffling
        max_samples (None): a maximum number of samples to import. By default,
            all samples are imported
    """

    def __init__(
        self,
        dataset_dir=None,
        data_path=None,
        labels_path=None,
        compute_metadata=False,
        shuffle=False,
        seed=None,
        max_samples=None,
    ):
        if dataset_dir is None and data_path is None and labels_path is None:
            raise ValueError(
                "At least one of `dataset_dir`, `data_path`, and "
                "`labels_path` must be provided"
            )

        data_path = self._parse_data_path(
            dataset_dir=dataset_dir, data_path=data_path, default="data/",
        )

        labels_path = self._parse_labels_path(
            dataset_dir=dataset_dir,
            labels_path=labels_path,
            default="labels.json",
        )

        super().__init__(
            dataset_dir=dataset_dir,
            shuffle=shuffle,
            seed=seed,
            max_samples=max_samples,
        )

        self.data_path = data_path
        self.labels_path = labels_path
        self.compute_metadata = compute_metadata

        self._video_paths_map = None
        self._metadata_map = None
        self._labels_map = None
        self._uuids = None
        self._iter_uuids = None
        self._sample_parser = None
        self._classes = None
        self._num_samples = None
        self._has_labels = False

    def __iter__(self):
        self._iter_uuids = iter(self._uuids)
        return self

    def __len__(self):
        return self._num_samples

    def __next__(self):
        uuid = next(self._iter_uuids)

        video_path = self._video_paths_map[uuid]
        video_metadata = self._metadata_map.get(uuid, None)
        labels = self._labels_map[uuid]

        if self.compute_metadata and video_metadata is None:
            video_metadata = fom.VideoMetadata.build_for(video_path)

        if self._has_labels:
            sample = (video_path, labels)
            self._sample_parser.with_sample(sample, metadata=video_metadata)
            label = self._sample_parser.get_label()
        else:
            label = None

        return video_path, video_metadata, label, None

    @property
    def has_dataset_info(self):
        return self._classes is not None

    @property
    def has_video_metadata(self):
        return self.compute_metadata

    @property
    def label_cls(self):
        return fol.TemporalDetections

    @property
    def frame_labels_cls(self):
        return None

    def setup(self):
        video_paths_map = self._load_data_map(
            self.data_path, ignore_exts=True, recursive=True
        )

<<<<<<< HEAD
        if self.labels_path is not None and fos.isfile(self.labels_path):
            labels = fos.read_json(self.labels_path)
=======
        if self.labels_path is not None and os.path.isfile(self.labels_path):
            labels = etas.read_json(self.labels_path)
            labels = {fou.normpath(k): v for k, v in labels.items()}
>>>>>>> f4a03e84
        else:
            labels = {}

        classes = labels.get("classes", None)
        labels_map = labels.get("labels", {})
        has_labels = any(labels_map.values())

        uuids = sorted(labels_map.keys())
        uuids = self._preprocess_list(uuids)

        if self.compute_metadata:
            metadata_map = self._get_remote_metadata(
                video_paths_map, keys=uuids
            )
        else:
            metadata_map = {}

        self._sample_parser = FiftyOneTemporalDetectionSampleParser()
        self._sample_parser.classes = classes

        self._classes = classes
        self._video_paths_map = video_paths_map
        self._metadata_map = metadata_map
        self._labels_map = labels_map
        self._has_labels = has_labels
        self._uuids = uuids
        self._num_samples = len(uuids)

    def get_dataset_info(self):
        return {"classes": self._classes}

    @staticmethod
    def _get_classes(dataset_dir):
        # Used only by dataset zoo
        labels_path = fos.join(dataset_dir, "labels.json")
        labels = fos.read_json(labels_path)
        return labels.get("classes", None)

    @staticmethod
    def _get_num_samples(dataset_dir):
        # Used only by dataset zoo
        labels_path = fos.join(dataset_dir, "labels.json")
        labels = fos.read_json(labels_path)
        return len(labels.get("labels", {}))


class ImageSegmentationDirectoryImporter(
    LabeledImageDatasetImporter, ImportPathsMixin
):
    """Importer for image segmentation datasets stored on disk.

    See :ref:`this page <ImageSegmentationDirectory-import>` for format
    details.

    Args:
        dataset_dir (None): the dataset directory. If omitted, ``data_path``
            and/or ``labels_path`` must be provided
        data_path (None): an optional parameter that enables explicit control
            over the location of the media. Can be any of the following:

            -   a folder name like ``"data"`` or ``"data"/`` specifying a
                subfolder of ``dataset_dir`` where the media files reside
            -   an absolute directory path where the media files reside. In
                this case, the ``dataset_dir`` has no effect on the location of
                the data
            -   a filename like ``"data.json"`` specifying the filename of the
                JSON data manifest file in ``dataset_dir``
            -   an absolute filepath specifying the location of the JSON data
                manifest. In this case, ``dataset_dir`` has no effect on the
                location of the data
            -   a dict mapping filenames to absolute filepaths

            If None, this parameter will default to whichever of ``data/`` or
            ``data.json`` exists in the dataset directory
        labels_path (None): an optional parameter that enables explicit control
            over the location of the labels. Can be any of the following:

            -   a folder name like ``"labels"`` or ``"labels/"`` specifying the
                location of the labels in ``dataset_dir``
            -   an absolute filepath to the labels. In this case,
                ``dataset_dir`` has no effect on the location of the labels

            If None, the parameter will default to ``labels/``
        force_grayscale (False): whether to load RGB masks as grayscale by
            storing only the first channel
        compute_metadata (False): whether to produce
            :class:`fiftyone.core.metadata.ImageMetadata` instances for each
            image when importing
        include_all_data (False): whether to generate samples for all images in
            the data directory (True) rather than only creating samples for
            images with masks (False)
        shuffle (False): whether to randomly shuffle the order in which the
            samples are imported
        seed (None): a random seed to use when shuffling
        max_samples (None): a maximum number of samples to import. By default,
            all samples are imported
    """

    def __init__(
        self,
        dataset_dir=None,
        data_path=None,
        labels_path=None,
        compute_metadata=False,
        force_grayscale=False,
        include_all_data=False,
        shuffle=False,
        seed=None,
        max_samples=None,
    ):
        if dataset_dir is None and data_path is None and labels_path is None:
            raise ValueError(
                "At least one of `dataset_dir`, `data_path`, and "
                "`labels_path` must be provided"
            )

        data_path = self._parse_data_path(
            dataset_dir=dataset_dir, data_path=data_path, default="data/",
        )

        labels_path = self._parse_labels_path(
            dataset_dir=dataset_dir,
            labels_path=labels_path,
            default="labels/",
        )

        super().__init__(
            dataset_dir=dataset_dir,
            shuffle=shuffle,
            seed=seed,
            max_samples=max_samples,
        )

        self.data_path = data_path
        self.labels_path = labels_path
        self.force_grayscale = force_grayscale
        self.compute_metadata = compute_metadata
        self.include_all_data = include_all_data

        self._local_files = None
        self._image_paths_map = None
        self._metadata_map = None
        self._labels_paths_map = None
        self._uuids = None
        self._iter_uuids = None
        self._num_samples = None

    def __iter__(self):
        self._iter_uuids = iter(self._uuids)
        return self

    def __len__(self):
        return self._num_samples

    def __next__(self):
        uuid = next(self._iter_uuids)

        image_path = self._image_paths_map[uuid]
        image_metadata = self._metadata_map.get(uuid, None)
        mask_path = self._labels_paths_map.get(uuid, None)

        if self.compute_metadata and image_metadata is None:
            image_metadata = fom.ImageMetadata.build_for(image_path)

        if mask_path is not None:
            mask = _read_mask(mask_path, force_grayscale=self.force_grayscale)
            label = fol.Segmentation(mask=mask)
        else:
            label = None

        return image_path, image_metadata, label

    @property
    def has_dataset_info(self):
        return False

    @property
    def has_image_metadata(self):
        return self.compute_metadata

    @property
    def label_cls(self):
        return fol.Segmentation

    def setup(self):
        image_paths_map = self._load_data_map(
            self.data_path, ignore_exts=True, recursive=True
        )

        labels_path = fou.normpath(self.labels_path)
        labels_paths_map = {
<<<<<<< HEAD
            os.path.splitext(p)[0]: fos.join(self.labels_path, p)
            for p in fos.list_files(self.labels_path, recursive=True)
=======
            os.path.splitext(p)[0]: os.path.join(labels_path, p)
            for p in etau.list_files(labels_path, recursive=True)
>>>>>>> f4a03e84
        }

        uuids = set(labels_paths_map.keys())

        if self.include_all_data:
            uuids.update(image_paths_map.keys())

        uuids = self._preprocess_list(sorted(uuids))

        if self.compute_metadata:
            metadata_map = self._get_remote_metadata(
                image_paths_map, keys=uuids
            )
        else:
            metadata_map = {}

        if self.max_samples is not None:
            _uuids = set(uuids)
            labels_paths_map = {
                uuid: path
                for uuid, path in labels_paths_map.items()
                if uuid in _uuids
            }

        local_files = fos.LocalFiles(labels_paths_map, "r", type_str="masks")
        labels_paths_map = local_files.__enter__()

        self._image_paths_map = image_paths_map
        self._metadata_map = metadata_map
        self._labels_paths_map = labels_paths_map
        self._local_files = local_files
        self._uuids = uuids
        self._num_samples = len(uuids)

    def close(self, *args):
        self._local_files.__exit__(*args)

    @staticmethod
    def _get_num_samples(dataset_dir):
        # Used only by dataset zoo
        return len(fos.list_files(fos.join(dataset_dir, "data")))


def _read_mask(mask_path, force_grayscale=False):
    # pylint: disable=no-member
    mask = etai.read(mask_path, cv2.IMREAD_UNCHANGED)
    if force_grayscale and mask.ndim > 1:
        mask = mask[:, :, 0]

    return mask


class FiftyOneImageLabelsDatasetImporter(LabeledImageDatasetImporter):
    """Importer for labeled image datasets whose labels are stored in
    `ETA ImageLabels format <https://github.com/voxel51/eta/blob/develop/docs/image_labels_guide.md>`_.

    See :ref:`this page <FiftyOneImageLabelsDataset-import>` for format
    details.

    Args:
        dataset_dir: the dataset directory
        compute_metadata (False): whether to produce
            :class:`fiftyone.core.metadata.ImageMetadata` instances for each
            image when importing
        prefix (None): a string prefix to prepend to each label name in the
            expanded label dictionary
        labels_dict (None): a dictionary mapping names of attributes/objects
            in the image labels to field names into which to expand them
        multilabel (False): whether to store frame attributes in a single
            :class:`fiftyone.core.labels.Classifications` instance
        skip_non_categorical (False): whether to skip non-categorical frame
            attributes (True) or cast them to strings (False)
        shuffle (False): whether to randomly shuffle the order in which the
            samples are imported
        seed (None): a random seed to use when shuffling
        max_samples (None): a maximum number of samples to import. By default,
            all samples are imported
    """

    def __init__(
        self,
        dataset_dir,
        compute_metadata=False,
        prefix=None,
        labels_dict=None,
        multilabel=False,
        skip_non_categorical=False,
        shuffle=False,
        seed=None,
        max_samples=None,
    ):
        super().__init__(
            dataset_dir=dataset_dir,
            shuffle=shuffle,
            seed=seed,
            max_samples=max_samples,
        )

        self.compute_metadata = compute_metadata
        self.prefix = prefix
        self.labels_dict = labels_dict
        self.multilabel = multilabel
        self.skip_non_categorical = skip_non_categorical

        self._description = None
        self._sample_parser = None
        self._local_files = None
        self._samples = None
        self._metadata_map = None
        self._iter_samples = None
        self._num_samples = None

    def __iter__(self):
        self._iter_samples = iter(self._samples)
        return self

    def __len__(self):
        return self._num_samples

    def __next__(self):
        sample = next(self._iter_samples)

        self._sample_parser.with_sample(sample)
        image_path = self._sample_parser.get_image_path()
        image_metadata = self._metadata_map.get(image_path, None)
        label = self._sample_parser.get_label()

        if self.compute_metadata and image_metadata is None:
            image_metadata = fom.ImageMetadata.build_for(image_path)

        return image_path, image_metadata, label

    @property
    def has_dataset_info(self):
        return bool(self._description)

    @property
    def has_image_metadata(self):
        return self.compute_metadata

    @property
    def label_cls(self):
        return {
            "attributes": fol.Classifications,
            "detections": fol.Detections,
            "polylines": fol.Polylines,
            "keypoints": fol.Keypoints,
        }

    def setup(self):
        sample_parser = FiftyOneImageLabelsSampleParser(
            prefix=self.prefix,
            labels_dict=self.labels_dict,
            multilabel=self.multilabel,
            skip_non_categorical=self.skip_non_categorical,
        )

        index = _load_labeled_dataset_index(self.dataset_dir)

        description = index.description
        inds = self._preprocess_list(list(range(len(index))))

        image_paths = []
        label_paths = []
        for idx in inds:
            record = index[idx]
<<<<<<< HEAD
            image_paths.append(fos.join(self.dataset_dir, record.data))
            label_paths.append(fos.join(self.dataset_dir, record.labels))

        local_files = fos.LocalFiles(label_paths, "r", type_str="labels")
        label_paths = local_files.__enter__()
=======
            image_paths.append(
                fou.normpath(os.path.join(self.dataset_dir, record.data))
            )
            label_paths.append(
                fou.normpath(os.path.join(self.dataset_dir, record.labels))
            )
>>>>>>> f4a03e84

        samples = list(zip(image_paths, label_paths))

        if self.compute_metadata:
            metadata_map = self._get_remote_metadata(image_paths)
        else:
            metadata_map = {}

        self._sample_parser = sample_parser
        self._metadata_map = metadata_map
        self._local_files = local_files
        self._samples = samples
        self._num_samples = len(samples)
        self._description = description

    def get_dataset_info(self):
        return {"description": self._description}

    def close(self, *args):
        self._local_files.__exit__(*args)

    @staticmethod
    def _get_num_samples(dataset_dir):
        # Used only by dataset zoo
        return len(_load_labeled_dataset_index(dataset_dir))


class FiftyOneVideoLabelsDatasetImporter(LabeledVideoDatasetImporter):
    """Importer for labeled video datasets whose labels are stored in
    `ETA VideoLabels format <https://github.com/voxel51/eta/blob/develop/docs/video_labels_guide.md>`_.

    See :ref:`this page <FiftyOneVideoLabelsDataset-import>` for format
    details.

    Args:
        dataset_dir: the dataset directory
        compute_metadata (False): whether to produce
            :class:`fiftyone.core.metadata.VideoMetadata` instances for each
            video when importing
        prefix (None): a string prefix to prepend to each label name in the
            expanded sample/frame label dictionaries
        labels_dict (None): a dictionary mapping names of attributes/objects
            in the sample labels to field names into which to expand them. By
            default, all sample labels are loaded
        frame_labels_dict (None): a dictionary mapping names of
            attributes/objects in the frame labels to field names into which to
            expand them. By default, all frame labels are loaded
        multilabel (False): whether to store frame attributes in a single
            :class:`fiftyone.core.labels.Classifications` instance
        skip_non_categorical (False): whether to skip non-categorical frame
            attributes (True) or cast them to strings (False)
        shuffle (False): whether to randomly shuffle the order in which the
            samples are imported
        seed (None): a random seed to use when shuffling
        max_samples (None): a maximum number of samples to import. By default,
            all samples are imported
    """

    def __init__(
        self,
        dataset_dir,
        compute_metadata=False,
        prefix=None,
        labels_dict=None,
        frame_labels_dict=None,
        multilabel=False,
        skip_non_categorical=False,
        shuffle=False,
        seed=None,
        max_samples=None,
    ):
        super().__init__(
            dataset_dir=dataset_dir,
            shuffle=shuffle,
            seed=seed,
            max_samples=max_samples,
        )

        self.compute_metadata = compute_metadata
        self.prefix = prefix
        self.labels_dict = labels_dict
        self.frame_labels_dict = frame_labels_dict
        self.multilabel = multilabel
        self.skip_non_categorical = skip_non_categorical

        self._description = None
        self._metadata_map = None
        self._local_files = None
        self._sample_parser = None
        self._samples = None
        self._iter_samples = None
        self._num_samples = None

    def __iter__(self):
        self._iter_samples = iter(self._samples)
        return self

    def __len__(self):
        return self._num_samples

    def __next__(self):
        sample = next(self._iter_samples)

        self._sample_parser.with_sample(sample)
        video_path = self._sample_parser.get_video_path()
        video_metadata = self._metadata_map.get(video_path, None)
        label = self._sample_parser.get_label()
        frames = self._sample_parser.get_frame_labels()

        if self.compute_metadata and video_metadata is None:
            video_metadata = fom.VideoMetadata.build_for(video_path)

        return video_path, video_metadata, label, frames

    @property
    def has_dataset_info(self):
        return bool(self._description)

    @property
    def has_video_metadata(self):
        return self.compute_metadata

    @property
    def label_cls(self):
        return None

    @property
    def frame_labels_cls(self):
        return None

    def setup(self):
        sample_parser = FiftyOneVideoLabelsSampleParser(
            prefix=self.prefix,
            labels_dict=self.labels_dict,
            frame_labels_dict=self.frame_labels_dict,
            multilabel=self.multilabel,
            skip_non_categorical=self.skip_non_categorical,
        )

        index = _load_labeled_dataset_index(self.dataset_dir)

        description = index.description
        inds = self._preprocess_list(list(range(len(index))))

        video_paths = []
        label_paths = []
        for idx in inds:
            record = index[idx]
<<<<<<< HEAD
            video_paths.append(fos.join(self.dataset_dir, record.data))
            label_paths.append(fos.join(self.dataset_dir, record.labels))

        local_files = fos.LocalFiles(label_paths, "r", type_str="labels")
        label_paths = local_files.__enter__()
=======
            video_paths.append(
                fou.normpath(os.path.join(self.dataset_dir, record.data))
            )
            label_paths.append(
                fou.normpath(os.path.join(self.dataset_dir, record.labels))
            )
>>>>>>> f4a03e84

        samples = list(zip(video_paths, label_paths))

        if self.compute_metadata:
            metadata_map = self._get_remote_metadata(video_paths)
        else:
            metadata_map = {}

        self._metadata_map = metadata_map
        self._local_files = local_files
        self._samples = samples
        self._sample_parser = sample_parser
        self._num_samples = len(samples)
        self._description = description

    def get_dataset_info(self):
        return {"description": self._description}

    def close(self, *args):
        self._local_files.__exit__(*args)

    @staticmethod
    def _get_num_samples(dataset_dir):
        # Used only by dataset zoo
        return len(_load_labeled_dataset_index(dataset_dir))


def _load_labeled_dataset_index(dataset_dir):
    index_path = fos.join(dataset_dir, "manifest.json")
    d = fos.read_json(index_path)
    return etad.LabeledDatasetIndex.from_dict(d)<|MERGE_RESOLUTION|>--- conflicted
+++ resolved
@@ -674,12 +674,12 @@
         manifest file into a UUID -> filepath map.
         """
         if ignore_exts:
-            to_uuid = lambda p: fou.normpath(os.path.splitext(p)[0])
+            to_uuid = lambda p: os.path.splitext(p)[0]
         else:
-            to_uuid = lambda p: fou.normpath(p)
+            to_uuid = lambda p: p
 
         if isinstance(data_path, dict):
-            return {to_uuid(k): fou.normpath(v) for k, v in data_path.items()}
+            return {to_uuid(k): v for k, v in data_path.items()}
 
         if not data_path:
             return {}
@@ -693,25 +693,15 @@
             data_map = fos.read_json(data_path)
             data_root = os.path.dirname(data_path)
             return {
-<<<<<<< HEAD
                 to_uuid(k): fos.join(data_root, v) for k, v in data_map.items()
-=======
-                to_uuid(k): fou.normpath(os.path.join(data_root, v))
-                for k, v in data_map.items()
->>>>>>> f4a03e84
             }
 
         if not fos.isdir(data_path):
             raise ValueError("Data directory '%s' does not exist" % data_path)
 
         return {
-<<<<<<< HEAD
             to_uuid(p): fos.join(data_path, p)
             for p in fos.list_files(data_path, recursive=recursive)
-=======
-            to_uuid(p): fou.normpath(os.path.join(data_path, p))
-            for p in etau.list_files(data_path, recursive=recursive)
->>>>>>> f4a03e84
         }
 
 
@@ -2041,14 +2031,8 @@
             self.data_path, ignore_exts=True, recursive=True
         )
 
-<<<<<<< HEAD
         if self.labels_path is not None and fos.isfile(self.labels_path):
             labels = fos.read_json(self.labels_path)
-=======
-        if self.labels_path is not None and os.path.isfile(self.labels_path):
-            labels = etas.read_json(self.labels_path)
-            labels = {fou.normpath(k): v for k, v in labels.items()}
->>>>>>> f4a03e84
         else:
             labels = {}
 
@@ -2523,14 +2507,8 @@
             self.data_path, ignore_exts=True, recursive=True
         )
 
-<<<<<<< HEAD
         if self.labels_path is not None and fos.isfile(self.labels_path):
             labels = fos.read_json(self.labels_path)
-=======
-        if self.labels_path is not None and os.path.isfile(self.labels_path):
-            labels = etas.read_json(self.labels_path)
-            labels = {fou.normpath(k): v for k, v in labels.items()}
->>>>>>> f4a03e84
         else:
             labels = {}
 
@@ -2719,14 +2697,8 @@
             self.data_path, ignore_exts=True, recursive=True
         )
 
-<<<<<<< HEAD
         if self.labels_path is not None and fos.isfile(self.labels_path):
             labels = fos.read_json(self.labels_path)
-=======
-        if self.labels_path is not None and os.path.isfile(self.labels_path):
-            labels = etas.read_json(self.labels_path)
-            labels = {fou.normpath(k): v for k, v in labels.items()}
->>>>>>> f4a03e84
         else:
             labels = {}
 
@@ -2916,15 +2888,9 @@
             self.data_path, ignore_exts=True, recursive=True
         )
 
-        labels_path = fou.normpath(self.labels_path)
         labels_paths_map = {
-<<<<<<< HEAD
             os.path.splitext(p)[0]: fos.join(self.labels_path, p)
             for p in fos.list_files(self.labels_path, recursive=True)
-=======
-            os.path.splitext(p)[0]: os.path.join(labels_path, p)
-            for p in etau.list_files(labels_path, recursive=True)
->>>>>>> f4a03e84
         }
 
         uuids = set(labels_paths_map.keys())
@@ -3091,20 +3057,11 @@
         label_paths = []
         for idx in inds:
             record = index[idx]
-<<<<<<< HEAD
             image_paths.append(fos.join(self.dataset_dir, record.data))
             label_paths.append(fos.join(self.dataset_dir, record.labels))
 
         local_files = fos.LocalFiles(label_paths, "r", type_str="labels")
         label_paths = local_files.__enter__()
-=======
-            image_paths.append(
-                fou.normpath(os.path.join(self.dataset_dir, record.data))
-            )
-            label_paths.append(
-                fou.normpath(os.path.join(self.dataset_dir, record.labels))
-            )
->>>>>>> f4a03e84
 
         samples = list(zip(image_paths, label_paths))
 
@@ -3253,20 +3210,11 @@
         label_paths = []
         for idx in inds:
             record = index[idx]
-<<<<<<< HEAD
             video_paths.append(fos.join(self.dataset_dir, record.data))
             label_paths.append(fos.join(self.dataset_dir, record.labels))
 
         local_files = fos.LocalFiles(label_paths, "r", type_str="labels")
         label_paths = local_files.__enter__()
-=======
-            video_paths.append(
-                fou.normpath(os.path.join(self.dataset_dir, record.data))
-            )
-            label_paths.append(
-                fou.normpath(os.path.join(self.dataset_dir, record.labels))
-            )
->>>>>>> f4a03e84
 
         samples = list(zip(video_paths, label_paths))
 
