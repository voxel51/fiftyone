"""
Data utilities.

| Copyright 2017-2023, Voxel51, Inc.
| `voxel51.com <https://voxel51.com/>`_
|
"""
import logging
import multiprocessing.dummy
import requests
import os
import pathlib
import urllib

import eta.core.image as etai
import eta.core.serial as etas
import eta.core.utils as etau
import eta.core.video as etav

import fiftyone.core.fields as fof
import fiftyone.core.labels as fol
import fiftyone.core.storage as fos
import fiftyone.core.utils as fou


logger = logging.getLogger(__name__)


def parse_images_dir(dataset_dir, recursive=True):
    """Parses the contents of the given directory of images.

    Args:
        dataset_dir: the dataset directory
        recursive (True): whether to recursively traverse subdirectories

    Returns:
        a list of image paths
    """
    filepaths = fos.list_files(
        dataset_dir, abs_paths=True, recursive=recursive
    )
    return [p for p in filepaths if etai.is_image_mime_type(p)]


def parse_videos_dir(dataset_dir, recursive=True):
    """Parses the contents of the given directory of videos.

    Args:
        dataset_dir: the dataset directory
        recursive (True): whether to recursively traverse subdirectories

    Returns:
        a list of video paths
    """
    filepaths = fos.list_files(
        dataset_dir, abs_paths=True, recursive=recursive
    )
    return [p for p in filepaths if etav.is_video_mime_type(p)]


def parse_image_classification_dir_tree(dataset_dir):
    """Parses the contents of the given image classification dataset directory
    tree, which should have the following format::

        <dataset_dir>/
            <classA>/
                <image1>.<ext>
                <image2>.<ext>
                ...
            <classB>/
                <image1>.<ext>
                <image2>.<ext>
                ...

    Args:
        dataset_dir: the dataset directory

    Returns:
        samples: a list of ``(image_path, target)`` pairs
        classes: a list of class label strings
    """
    samples = []
    for filepath in fos.list_files(dataset_dir, recursive=True):
        chunks = pathlib.PurePath(filepath).parts

        if any(c.startswith(".") for c in chunks):
            continue

        samples.append((filepath, chunks[0]))

    classes = sorted(set(s[1] for s in samples))
    labels_map_rev = {c: i for i, c in enumerate(classes)}

    samples = [
        (fos.join(dataset_dir, f), labels_map_rev[c]) for f, c in samples
    ]

    return samples, classes


def download_image_classification_dataset(
    csv_path, dataset_dir, classes=None, num_workers=None
):
    """Downloads the classification dataset specified by the given CSV file,
    which should have the following format::

        <label1>,<image_url1>
        <label2>,<image_url2>
        ...

    The image filenames are the basenames of the URLs, which are assumed to be
    unique.

    The dataset is written to disk in
    :class:`fiftyone.types.FiftyOneImageClassificationDataset` format.

    Args:
        csv_path: a CSV file containing the labels and image URLs
        dataset_dir: the directory to write the dataset
        classes (None): an optional list of classes. By default, this will be
            inferred from the contents of ``csv_path``
        num_workers (None): a suggested number of threads to use to download
            images
    """
    fos.ensure_local(dataset_dir)

    labels, image_urls = zip(
        *[
            tuple(line.split(",", 1))
            for line in fos.read_file(csv_path).splitlines()
        ]
    )

    if classes is None:
        classes = sorted(set(labels))

    labels_map_rev = {label: idx for idx, label in enumerate(classes)}

    images_dir = os.path.join(dataset_dir, "data")
    labels_path = os.path.join(dataset_dir, "labels.json")

    logger.info("Downloading images to '%s'...", images_dir)
    image_paths = download_images(
        image_urls, images_dir, num_workers=num_workers
    )

    labels_dict = {}
    for image_path, label in zip(image_paths, labels):
        uuid = os.path.splitext(os.path.basename(image_path))[0]
        labels_dict[uuid] = labels_map_rev[label]

    _labels = {"classes": classes, "labels": labels_dict}

    logger.info("Writing labels to '%s'", labels_path)
    etas.write_json(_labels, labels_path)


def download_images(image_urls, output_dir, num_workers=None):
    """Downloads the images from the given URLs.

    The filenames in ``output_dir`` are the basenames of the URLs, which are
    assumed to be unique.

    Args:
        image_urls: a list of image URLs to download
        output_dir: the directory to write the images
        num_workers (None): a suggested number of threads to use

    Returns:
        the list of downloaded image paths
    """
<<<<<<< HEAD
    fos.ensure_local(output_dir)

=======
>>>>>>> 32caeea4
    num_workers = fou.recommend_thread_pool_workers(num_workers)

    inputs = []
    for url in image_urls:
        filename = os.path.basename(urllib.parse.urlparse(url).path)
        outpath = os.path.join(output_dir, filename)
        inputs.append((url, outpath))

    if num_workers <= 1:
        _download_images(inputs)
    else:
        _download_images_multi(inputs, num_workers)

    return tuple(zip(*inputs))[1]


def _download_images(inputs):
    with fou.ProgressBar() as pb:
        for args in pb(inputs):
            _download_image(args)


def _download_images_multi(inputs, num_workers):
    with fou.ProgressBar(inputs) as pb:
        with multiprocessing.dummy.Pool(processes=num_workers) as pool:
            for _ in pb(pool.imap_unordered(_download_image, inputs)):
                pass


def _download_image(args):
    url, outpath = args
    img_bytes = requests.get(url).content
    etau.write_file(img_bytes, outpath)<|MERGE_RESOLUTION|>--- conflicted
+++ resolved
@@ -169,11 +169,6 @@
     Returns:
         the list of downloaded image paths
     """
-<<<<<<< HEAD
-    fos.ensure_local(output_dir)
-
-=======
->>>>>>> 32caeea4
     num_workers = fou.recommend_thread_pool_workers(num_workers)
 
     inputs = []
