"""
Sample parsers.

| Copyright 2017-2022, Voxel51, Inc.
| `voxel51.com <https://voxel51.com/>`_
|
"""
import os

import numpy as np

import eta.core.utils as etau

import fiftyone as fo
import fiftyone.core.clips as foc
import fiftyone.core.labels as fol
import fiftyone.core.metadata as fom
from fiftyone.core.sample import Sample
<<<<<<< HEAD
=======
import fiftyone.core.storage as fos
>>>>>>> decdb99d
import fiftyone.core.utils as fou
import fiftyone.core.validation as fov
import fiftyone.utils.eta as foue

foui = fou.lazy_import("fiftyone.utils.image")
fouv = fou.lazy_import("fiftyone.utils.video")


def add_images(dataset, samples, sample_parser, tags=None):
    """Adds the given images to the dataset.

    This operation does not read the images.

    See :ref:`this guide <custom-sample-parser>` for more details about
    adding images to a dataset by defining your own
    :class:`UnlabeledImageSampleParser`.

    Args:
        dataset: a :class:`fiftyone.core.dataset.Dataset`
        samples: an iterable of samples that can be parsed by ``sample_parser``
        sample_parser: a :class:`UnlabeledImageSampleParser` instance to use to
            parse the samples
        tags (None): an optional tag or iterable of tags to attach to each
            sample

    Returns:
        a list of IDs of the samples that were added to the dataset
    """
    if not sample_parser.has_image_path:
        raise ValueError(
            "Sample parser must have `has_image_path == True` to add its "
            "samples to the dataset"
        )

    if not isinstance(sample_parser, UnlabeledImageSampleParser):
        raise ValueError(
            "`sample_parser` must be a subclass of %s; found %s"
            % (
                etau.get_class_name(UnlabeledImageSampleParser),
                etau.get_class_name(sample_parser),
            )
        )

    if etau.is_str(tags):
        tags = [tags]
    elif tags is not None:
        tags = list(tags)

    def parse_sample(sample):
        sample_parser.with_sample(sample)

        image_path = sample_parser.get_image_path()

        if sample_parser.has_image_metadata:
            metadata = sample_parser.get_image_metadata()
        else:
            metadata = None

        return Sample(filepath=image_path, metadata=metadata, tags=tags)

    try:
        num_samples = len(samples)
    except:
        num_samples = None

    _samples = map(parse_sample, samples)
    return dataset.add_samples(
        _samples, num_samples=num_samples, expand_schema=False
    )


def add_labeled_images(
    dataset,
    samples,
    sample_parser,
    label_field=None,
    tags=None,
    expand_schema=True,
):
    """Adds the given labeled images to the dataset.

    This operation will iterate over all provided samples, but the images will
    not be read (unless the sample parser requires it in order to compute image
    metadata).

    See :ref:`this guide <custom-sample-parser>` for more details about
    adding labeled images to a dataset by defining your own
    :class:`LabeledImageSampleParser`.

    Args:
        dataset: a :class:`fiftyone.core.dataset.Dataset`
        samples: an iterable of samples that can be parsed by ``sample_parser``
        sample_parser: a :class:`LabeledImageSampleParser` instance to use to
            parse the samples
        label_field (None): controls the field(s) in which imported labels are
            stored. If the parser produces a single
            :class:`fiftyone.core.labels.Label` instance per sample, this
            argument specifies the name of the field to use; the default is
            ``"ground_truth"``. If the parser produces a dictionary of labels
            per sample, this argument specifies a string prefix to prepend to
            each label key; the default in this case is to directly use the
            keys of the imported label dictionaries as field names
        tags (None): an optional tag or iterable of tags to attach to each
            sample
        expand_schema (True): whether to dynamically add new sample fields
            encountered to the dataset schema. If False, an error is raised
            if a sample's schema is not a subset of the dataset schema

    Returns:
        a list of IDs of the samples that were added to the dataset
    """
    if not sample_parser.has_image_path:
        raise ValueError(
            "Sample parser must have `has_image_path == True` to add its "
            "samples to the dataset"
        )

    if not isinstance(sample_parser, LabeledImageSampleParser):
        raise ValueError(
            "`sample_parser` must be a subclass of %s; found %s"
            % (
                etau.get_class_name(LabeledImageSampleParser),
                etau.get_class_name(sample_parser),
            )
        )

    if label_field:
        label_key = lambda k: label_field + "_" + k
    else:
        label_field = "ground_truth"
        label_key = lambda k: k

    if etau.is_str(tags):
        tags = [tags]
    elif tags is not None:
        tags = list(tags)

    def parse_sample(sample):
        sample_parser.with_sample(sample)

        image_path = sample_parser.get_image_path()

        if sample_parser.has_image_metadata:
            metadata = sample_parser.get_image_metadata()
        else:
            metadata = None

        label = sample_parser.get_label()

        sample = Sample(filepath=image_path, metadata=metadata, tags=tags)

        if isinstance(label, dict):
            sample.update_fields({label_key(k): v for k, v in label.items()})
        elif label is not None:
            sample[label_field] = label

        return sample

    # Optimization: if we can deduce exactly what fields will be added during
    # import, we declare them now and set `expand_schema` to False
    try:
        can_expand_now = issubclass(sample_parser.label_cls, fol.Label)
    except:
        can_expand_now = False

    if expand_schema and can_expand_now:
        dataset._ensure_label_field(label_field, sample_parser.label_cls)
        expand_schema = False

    try:
        num_samples = len(samples)
    except:
        num_samples = None

    _samples = map(parse_sample, samples)
    return dataset.add_samples(
        _samples, expand_schema=expand_schema, num_samples=num_samples
    )


def add_videos(dataset, samples, sample_parser, tags=None):
    """Adds the given videos to the dataset.

    This operation does not read the videos.

    See :ref:`this guide <custom-sample-parser>` for more details about
    adding videos to a dataset by defining your own
    :class:`UnlabeledVideoSampleParser`.

    Args:
        dataset: a :class:`fiftyone.core.dataset.Dataset`
        samples: an iterable of samples that can be parsed by ``sample_parser``
        sample_parser: a :class:`UnlabeledVideoSampleParser` instance to use to
            parse the samples
        tags (None): an optional tag or iterable of tags to attach to each
            sample

    Returns:
        a list of IDs of the samples that were added to the dataset
    """
    if not isinstance(sample_parser, UnlabeledVideoSampleParser):
        raise ValueError(
            "`sample_parser` must be a subclass of %s; found %s"
            % (
                etau.get_class_name(UnlabeledVideoSampleParser),
                etau.get_class_name(sample_parser),
            )
        )

    if etau.is_str(tags):
        tags = [tags]
    elif tags is not None:
        tags = list(tags)

    def parse_sample(sample):
        sample_parser.with_sample(sample)

        video_path = sample_parser.get_video_path()

        if sample_parser.has_video_metadata:
            metadata = sample_parser.get_video_metadata()
        else:
            metadata = None

        return Sample(filepath=video_path, metadata=metadata, tags=tags)

    try:
        num_samples = len(samples)
    except:
        num_samples = None

    _samples = map(parse_sample, samples)

    # @todo: skip schema expansion and set media type before adding samples
    return dataset.add_samples(
        _samples, num_samples=num_samples, expand_schema=True
    )


def add_labeled_videos(
    dataset,
    samples,
    sample_parser,
    label_field=None,
    tags=None,
    expand_schema=True,
):
    """Adds the given labeled videos to the dataset.

    This operation will iterate over all provided samples, but the videos will
    not be read/decoded/etc.

    See :ref:`this guide <custom-sample-parser>` for more details about
    adding labeled videos to a dataset by defining your own
    :class:`LabeledVideoSampleParser`.

    Args:
        dataset: a :class:`fiftyone.core.dataset.Dataset`
        samples: an iterable of samples that can be parsed by ``sample_parser``
        sample_parser: a :class:`LabeledVideoSampleParser` instance to use to
            parse the samples
        label_field (None): controls the field(s) in which imported labels are
            stored. If the parser produces a single
            :class:`fiftyone.core.labels.Label` instance per sample/frame, this
            argument specifies the name of the field to use; the default is
            ``"ground_truth"``. If the parser produces a dictionary of labels
            per sample/frame, this argument specifies a string prefix to
            prepend to each label key; the default in this case is to directly
            use the keys of the imported label dictionaries as field names
        tags (None): an optional tag or iterable of tags to attach to each
            sample
        expand_schema (True): whether to dynamically add new sample fields
            encountered to the dataset schema. If False, an error is raised
            if a sample's schema is not a subset of the dataset schema

    Returns:
        a list of IDs of the samples that were added to the dataset
    """
    if not isinstance(sample_parser, LabeledVideoSampleParser):
        raise ValueError(
            "`sample_parser` must be a subclass of %s; found %s"
            % (
                etau.get_class_name(LabeledVideoSampleParser),
                etau.get_class_name(sample_parser),
            )
        )

    if label_field:
        label_key = lambda k: label_field + "_" + k
    else:
        label_field = "ground_truth"
        label_key = lambda k: k

    if etau.is_str(tags):
        tags = [tags]
    elif tags is not None:
        tags = list(tags)

    def parse_sample(sample):
        sample_parser.with_sample(sample)

        video_path = sample_parser.get_video_path()

        if sample_parser.has_video_metadata:
            metadata = sample_parser.get_video_metadata()
        else:
            metadata = None

        label = sample_parser.get_label()
        frames = sample_parser.get_frame_labels()

        sample = Sample(filepath=video_path, metadata=metadata, tags=tags)

        if isinstance(label, dict):
            sample.update_fields({label_key(k): v for k, v in label.items()})
        elif label is not None:
            sample[label_field] = label

        if frames is not None:
            frame_labels = {}

            for frame_number, _label in frames.items():
                if isinstance(_label, dict):
                    frame_labels[frame_number] = {
                        label_key(field_name): label
                        for field_name, label in _label.items()
                    }
                elif _label is not None:
                    frame_labels[frame_number] = {label_field: _label}

            sample.frames.merge(frame_labels)

        return sample

    try:
        num_samples = len(samples)
    except:
        num_samples = None

    _samples = map(parse_sample, samples)
    return dataset.add_samples(
        _samples, expand_schema=expand_schema, num_samples=num_samples
    )


class SampleParser(object):
    """Base interface for sample parsers.

    :class:`SampleParser` instances are used to parse samples emitted by
    dataset iterators when ingesting them into
    :class:`fiftyone.core.dataset.Dataset` instances.

    The general recipe for using :class:`SampleParser` instances is as
    follows::

        sample_parser = SampleParser(...)

        for sample in samples:
            sample_parser.with_sample(sample)
            field = sample_parser.get_<field>()

    where ``field`` is a subclass specific field to parse from the sample.
    """

    def __init__(self):
        self._current_sample = None

    @property
    def current_sample(self):
        """The current sample.

        Raises:
            ValueError: if there is no current sample
        """
        if self._current_sample is None:
            raise ValueError(
                "No current sample. You must call `with_sample()` before "
                "trying to get information about a sample"
            )

        return self._current_sample

    def with_sample(self, sample):
        """Sets the current sample so that subsequent calls to methods of this
        parser will return information from the given sample.

        Guaranteed to call :meth:`clear_sample` before setting the current
        sample.

        Args:
            sample: a sample
        """
        self.clear_sample()
        self._current_sample = sample

    def clear_sample(self):
        """Clears the current sample.

        Also clears any cached sample information stored by the parser.
        """
        self._current_sample = None


class UnlabeledImageSampleParser(SampleParser):
    """Interface for :class:`SampleParser` instances that parse unlabeled image
    samples.

    Instances of this class must return images in ``numpy`` format.

    The general recipe for using :class:`UnlabeledImageSampleParser` instances
    is as follows::

        sample_parser = UnlabeledImageSampleParser(...)

        for sample in samples:
            sample_parser.with_sample(sample)
            img = sample_parser.get_image()
            if sample_parser.has_image_path:
                image_path = sample_parser.get_image_path()

            if sample_parser.has_image_metadata:
                image_metadata = sample_parser.get_image_metadata()
    """

    @property
    def has_image_path(self):
        """Whether this parser produces paths to images on disk for samples
        that it parses.
        """
        raise NotImplementedError("subclass must implement has_image_path")

    @property
    def has_image_metadata(self):
        """Whether this parser produces
        :class:`fiftyone.core.metadata.ImageMetadata` instances for samples
        that it parses.
        """
        raise NotImplementedError("subclass must implement has_image_metadata")

    def get_image(self):
        """Returns the image from the current sample.

        Returns:
            a numpy image
        """
        raise NotImplementedError("subclass must implement get_image()")

    def get_image_path(self):
        """Returns the image path for the current sample.

        Returns:
            the path to the image on disk
        """
        if not self.has_image_path:
            raise ValueError(
                "This '%s' does not provide image paths"
                % etau.get_class_name(self)
            )

        raise NotImplementedError("subclass must implement get_image_path()")

    def get_image_metadata(self):
        """Returns the image metadata for the current sample.

        Returns:
            a :class:`fiftyone.core.metadata.ImageMetadata` instance
        """
        if not self.has_image_metadata:
            raise ValueError(
                "This '%s' does not provide image metadata"
                % etau.get_class_name(self)
            )

        raise NotImplementedError(
            "subclass must implement get_image_metadata()"
        )


class UnlabeledVideoSampleParser(SampleParser):
    """Interface for :class:`SampleParser` instances that parse unlabeled video
    samples.

    The general recipe for using :class:`UnlabeledVideoSampleParser` instances
    is as follows::

        sample_parser = UnlabeledVideoSampleParser(...)

        for sample in samples:
            sample_parser.with_sample(sample)
            video_path = sample_parser.get_video_path()
            video_metadata = sample_parser.get_video_metadata()
    """

    @property
    def has_video_metadata(self):
        """Whether this parser produces
        :class:`fiftyone.core.metadata.VideoMetadata` instances for samples
        that it parses.
        """
        raise NotImplementedError("subclass must implement has_video_metadata")

    def get_video_path(self):
        """Returns the video path for the current sample.

        Returns:
            the path to the video on disk
        """
        raise NotImplementedError("subclass must implement get_video_path()")

    def get_video_metadata(self):
        """Returns the video metadata for the current sample.

        Returns:
            a :class:`fiftyone.core.metadata.VideoMetadata` instance
        """
        if not self.has_video_metadata:
            raise ValueError(
                "This '%s' does not provide video metadata"
                % etau.get_class_name(self)
            )

        raise NotImplementedError(
            "subclass must implement get_video_metadata()"
        )


class ImageSampleParser(UnlabeledImageSampleParser):
    """Sample parser that parses unlabeled image samples.

    This implementation assumes that the provided sample is either an image
    that can be converted to numpy format via ``np.asarray()`` or the path
    to an image on disk.
    """

    @property
    def has_image_path(self):
        return True

    @property
    def has_image_metadata(self):
        return False

    def get_image(self):
        image_or_path = self.current_sample
        if etau.is_str(image_or_path):
            return foui.read(image_or_path)

        return np.asarray(image_or_path)

    def get_image_path(self):
        image_or_path = self.current_sample
        if etau.is_str(image_or_path):
            return image_or_path

        raise ValueError(
            "Cannot extract image path from samples that contain images"
        )


class VideoSampleParser(UnlabeledVideoSampleParser):
    """Sample parser that parses unlabeled video samples.

    This implementation assumes that the provided sample is a path to a video
    on disk.
    """

    @property
    def has_video_metadata(self):
        return False

    def get_video_path(self):
        return self.current_sample


class LabeledImageSampleParser(SampleParser):
    """Interface for :class:`SampleParser` instances that parse labeled image
    samples.

    Instances of this class must return images in ``numpy`` format and labels
    as :class:`fiftyone.core.labels.Label` instances.

    The general recipe for using :class:`LabeledImageSampleParser` instances
    is as follows::

        sample_parser = LabeledImageSampleParser(...)

        for sample in samples:
            sample_parser.with_sample(sample)
            img = sample_parser.get_image()
            label = sample_parser.get_label()

            if sample_parser.has_image_path:
                image_path = sample_parser.get_image_path()

            if sample_parser.has_image_metadata:
                image_metadata = sample_parser.get_image_metadata()
    """

    @property
    def has_image_path(self):
        """Whether this parser produces paths to images on disk for samples
        that it parses.
        """
        raise NotImplementedError("subclass must implement has_image_path")

    @property
    def has_image_metadata(self):
        """Whether this parser produces
        :class:`fiftyone.core.metadata.ImageMetadata` instances for samples
        that it parses.
        """
        raise NotImplementedError("subclass must implement has_image_metadata")

    @property
    def label_cls(self):
        """The :class:`fiftyone.core.labels.Label` class(es) returned by this
        parser.

        This can be any of the following:

        -   a :class:`fiftyone.core.labels.Label` class. In this case, the
            parser is guaranteed to return labels of this type
        -   a list or tuple of :class:`fiftyone.core.labels.Label` classes. In
            this case, the parser can produce a single label field of any of
            these types
        -   a dict mapping keys to :class:`fiftyone.core.labels.Label` classes.
            In this case, the parser will return label dictionaries with keys
            and value-types specified by this dictionary. Not all keys need be
            present in the imported labels
        -   ``None``. In this case, the parser makes no guarantees about the
            labels that it may return
        """
        raise NotImplementedError("subclass must implement label_cls")

    def get_image(self):
        """Returns the image from the current sample.

        Returns:
            a numpy image
        """
        raise NotImplementedError("subclass must implement get_image()")

    def get_image_path(self):
        """Returns the image path for the current sample.

        Returns:
            the path to the image on disk
        """
        if not self.has_image_path:
            raise ValueError(
                "This '%s' does not provide image paths"
                % etau.get_class_name(self)
            )

        raise NotImplementedError("subclass must implement get_image_path()")

    def get_image_metadata(self):
        """Returns the image metadata for the current sample.

        Returns:
            a :class:`fiftyone.core.metadata.ImageMetadata` instance
        """
        if not self.has_image_metadata:
            raise ValueError(
                "This '%s' does not provide image metadata"
                % etau.get_class_name(self)
            )

        raise NotImplementedError(
            "subclass must implement get_image_metadata()"
        )

    def get_label(self):
        """Returns the label for the current sample.

        Returns:
            a :class:`fiftyone.core.labels.Label` instance, or a dictionary
            mapping field names to :class:`fiftyone.core.labels.Label`
            instances, or ``None`` if the sample is unlabeled
        """
        raise NotImplementedError("subclass must implement get_label()")


class LabeledVideoSampleParser(SampleParser):
    """Interface for :class:`SampleParser` instances that parse labeled video
    samples.

    The general recipe for using :class:`LabeledVideoSampleParser` instances
    is as follows::

        sample_parser = LabeledVideoSampleParser(...)

        for sample in samples:
            sample_parser.with_sample(sample)
            video_path = sample_parser.get_video_path()
            label = sample_parser.get_label()
            frames = sample_parser.get_frame_labels()

            if sample_parser.has_video_metadata:
                video_metadata = sample_parser.get_video_metadata()
    """

    @property
    def has_video_metadata(self):
        """Whether this parser produces
        :class:`fiftyone.core.metadata.VideoMetadata` instances for samples
        that it parses.
        """
        raise NotImplementedError("subclass must implement has_video_metadata")

    @property
    def label_cls(self):
        """The :class:`fiftyone.core.labels.Label` class(es) returned by this
        parser within the sample-level labels that it produces.

        This can be any of the following:

        -   a :class:`fiftyone.core.labels.Label` class. In this case, the
            parser is guaranteed to return sample-level labels of this type
        -   a list or tuple of :class:`fiftyone.core.labels.Label` classes. In
            this case, the parser can produce a single sample-level label field
            of any of these types
        -   a dict mapping keys to :class:`fiftyone.core.labels.Label` classes.
            In this case, the parser will return sample-level label
            dictionaries with keys and value-types specified by this
            dictionary. Not all keys need be present in the imported labels
        -   ``None``. In this case, the parser makes no guarantees about the
            sample-level labels that it may return
        """
        raise NotImplementedError("subclass must implement label_cls")

    @property
    def frame_labels_cls(self):
        """The :class:`fiftyone.core.labels.Label` class(es) returned by this
        parser within the frame labels that it produces.

        This can be any of the following:

        -   a :class:`fiftyone.core.labels.Label` class. In this case, the
            parser is guaranteed to return frame labels of this type
        -   a list or tuple of :class:`fiftyone.core.labels.Label` classes. In
            this case, the parser can produce a single frame label field of any
            of these types
        -   a dict mapping keys to :class:`fiftyone.core.labels.Label` classes.
            In this case, the parser will return frame label dictionaries with
            keys and value-types specified by this dictionary. Not all keys
            need be present in each frame
        -   ``None``. In this case, the parser makes no guarantees about the
            frame labels that it may return
        """
        raise NotImplementedError("subclass must implement frame_labels_cls")

    def get_video_path(self):
        """Returns the video path for the current sample.

        Returns:
            the path to the video on disk
        """
        raise NotImplementedError("subclass must implement get_video_path()")

    def get_video_metadata(self):
        """Returns the video metadata for the current sample.

        Returns:
            a :class:`fiftyone.core.metadata.ImageMetadata` instance
        """
        if not self.has_video_metadata:
            raise ValueError(
                "This '%s' does not provide video metadata"
                % etau.get_class_name(self)
            )

        raise NotImplementedError(
            "subclass must implement get_video_metadata()"
        )

    def get_label(self):
        """Returns the sample-level labels for the current sample.

        Returns:
            a :class:`fiftyone.core.labels.Label` instance, or a dictionary
            mapping field names to :class:`fiftyone.core.labels.Label`
            instances, or ``None`` if the sample has no sample-level labels
        """
        raise NotImplementedError("subclass must implement get_label()")

    def get_frame_labels(self):
        """Returns the frame labels for the current sample.

        Returns:
            a dictionary mapping frame numbers to dictionaries that map label
            fields to :class:`fiftyone.core.labels.Label` instances for each
            video frame, or ``None`` if the sample has no frame labels
        """
        raise NotImplementedError("subclass must implement get_frame_labels()")


class LabeledImageTupleSampleParser(LabeledImageSampleParser):
    """Generic sample parser that parses samples that are
    ``(image_or_path, label)`` tuples, where:

        - ``image_or_path`` is either an image that can be converted to numpy
          format via ``np.asarray()`` or the path to an image on disk

        - ``label`` is a :class:`fiftyone.core.labels.Label` instance

    This implementation provides a :meth:`_current_image` property that
    caches the image for the current sample, for efficiency in case multiple
    getters require access to the image (e.g., to normalize coordinates,
    compute metadata, etc).

    See the following subclasses of this parser for implementations that parse
    labels for common tasks:

        - Image classification: :class:`ImageClassificationSampleParser`
        - Object detection: :class:`ImageDetectionSampleParser`
        - Multitask image prediction: :class:`ImageLabelsSampleParser`
    """

    def __init__(self):
        super().__init__()
        self._current_image_cache = None

    @property
    def has_image_path(self):
        return True

    @property
    def has_image_metadata(self):
        return False

    @property
    def label_cls(self):
        return None

    def get_image(self):
        return self._current_image

    def get_image_path(self):
        image_or_path = self.current_sample[0]
        if etau.is_str(image_or_path):
            return image_or_path

        raise ValueError(
            "Cannot extract image path from samples that contain images"
        )

    def get_label(self):
        return self.current_sample[1]

    def clear_sample(self):
        super().clear_sample()
        self._current_image_cache = None

    @property
    def _current_image(self):
        if self._current_image_cache is None:
            self._current_image_cache = self._get_image()

        return self._current_image_cache

    def _get_image(self):
        image_or_path = self.current_sample[0]
        return self._parse_image(image_or_path)

    def _parse_image(self, image_or_path):
        if etau.is_str(image_or_path):
            return foui.read(image_or_path)

        return np.asarray(image_or_path)


class ImageClassificationSampleParser(LabeledImageTupleSampleParser):
    """Generic parser for image classification(s) samples whose labels are
    represented as :class:`fiftyone.core.labels.Classification` instances.

    This implementation supports samples that are ``(image_or_path, target)``
    tuples, where:

        -   ``image_or_path`` is either an image that can be converted to numpy
            format via ``np.asarray()`` or the path to an image on disk

        -   ``target`` can be any of the following:

            -   None, for unlabeled images
            -   a label string or list of label strings
            -   a class ID or list of class IDs, if ``classes`` is provided
            -   a dict or list of dicts of the following form::

                    {
                        "label": <label-or-target>,
                        "confidence": <confidence>,
                    }

    Args:
        classes (None): an optional list of class label strings. If provided,
            it is assumed that ``target`` contains class ID that should be
            mapped to label strings via ``classes[target]``
    """

    def __init__(self, classes=None):
        super().__init__()
        self.classes = classes

    @property
    def label_cls(self):
        return (fol.Classification, fol.Classifications)

    def get_label(self):
        """Returns the label for the current sample.

        Args:
            sample: the sample

        Returns:
            a :class:`fiftyone.core.labels.Classification` instance
        """
        target = self.current_sample[1]
        return self._parse_label(target)

    def _parse_label(self, target):
        if target is None:
            return None

        is_list = isinstance(target, (list, tuple))

        if not is_list:
            target = [target]

        classifications = []
        for _target in target:
            if isinstance(_target, dict):
                label = _target.get("label", None)
                confidence = _target.get("confidence", None)
                attributes = _target.get("attributes", {})
            else:
                label = _target
                confidence = None
                attributes = {}

            try:
                label = self.classes[label]
            except:
                label = str(label)

            classification = fol.Classification(
                label=label, confidence=confidence, **attributes
            )
            classifications.append(classification)

        if is_list:
            return fol.Classifications(classifications=classifications)

        return classifications[0]


class ImageDetectionSampleParser(LabeledImageTupleSampleParser):
    """Generic parser for image detection samples whose labels are represented
    as :class:`fiftyone.core.labels.Detections` instances.

    This implementation supports samples that are
    ``(image_or_path, detections_or_path)`` tuples, where:

        - ``image_or_path`` is either an image that can be converted to numpy
          format via ``np.asarray()`` or the path to an image on disk

        - ``detections_or_path`` is either a list of detections in the
          following format::

            [
                {
                    "<label_field>": <label-or-target>,
                    "<bounding_box_field>": [
                        <top-left-x>, <top-left-y>, <width>, <height>
                    ],
                    "<confidence_field>": <optional-confidence>,
                    "<attributes_field>": {
                        <optional-name>: <optional-value>,
                        ...
                    }
                },
                ...
            ]

          or the path to such a file on disk. For unlabeled images,
          ``detections_or_path`` can be ``None``.

          In the above, ``label-or-target`` is either a class ID
          (if ``classes`` is provided) or a label string, and the bounding box
          coordinates can either be relative coordinates in ``[0, 1]``
          (if ``normalized == True``) or absolute pixels coordinates
          (if ``normalized == False``). The confidence and attributes fields
          are optional for each sample.

          The input field names can be configured as necessary when
          instantiating the parser.

    Args:
        label_field ("label"): the name of the object label field in the
            target dicts
        bounding_box_field ("bounding_box"): the name of the bounding box field
            in the target dicts
        confidence_field (None): the name of the optional confidence field in
            the target dicts
        attributes_field (None): the name of the optional attributes field in
            the target dicts
        classes (None): an optional list of class label strings. If provided,
            it is assumed that the ``target`` values are class IDs that should
            be mapped to label strings via ``classes[target]``
        normalized (True): whether the bounding box coordinates are absolute
            pixel coordinates (``False``) or relative coordinates in [0, 1]
            (``True``)
    """

    def __init__(
        self,
        label_field="label",
        bounding_box_field="bounding_box",
        confidence_field=None,
        attributes_field=None,
        classes=None,
        normalized=True,
    ):
        super().__init__()
        self.label_field = label_field
        self.bounding_box_field = bounding_box_field
        self.confidence_field = confidence_field
        self.attributes_field = attributes_field
        self.classes = classes
        self.normalized = normalized

    @property
    def label_cls(self):
        return fol.Detections

    def get_label(self):
        """Returns the label for the current sample.

        Returns:
            a :class:`fiftyone.core.labels.Detections` instance
        """
        target = self.current_sample[1]

        if not self.normalized:
            # Absolute bounding box coordinates were provided, so we must have
            # the image to convert to relative coordinates
            img = self._current_image
        else:
            img = None

        return self._parse_label(target, img=img)

    def _parse_label(self, target, img=None):
        if target is None:
            return None

        if etau.is_str(target):
<<<<<<< HEAD
            target = etas.read_json(target)
=======
            target = fos.read_json(target)
>>>>>>> decdb99d

        return fol.Detections(
            detections=[self._parse_detection(obj, img=img) for obj in target]
        )

    def _parse_detection(self, obj, img=None):
        label = obj[self.label_field]

        try:
            label = self.classes[label]
        except:
            label = str(label)

        tlx, tly, w, h = self._parse_bbox(obj)

        if not self.normalized:
            height, width = img.shape[:2]
            tlx /= width
            tly /= height
            w /= width
            h /= height

        bounding_box = [tlx, tly, w, h]

        if self.confidence_field:
            confidence = obj.get(self.confidence_field, None)
        else:
            confidence = None

        if self.attributes_field:
            attributes = obj.get(self.attributes_field, {})
        else:
            attributes = {}

        return fol.Detection(
            label=label,
            bounding_box=bounding_box,
            confidence=confidence,
            **attributes,
        )

    def _parse_bbox(self, obj):
        return obj[self.bounding_box_field]


class ImageLabelsSampleParser(LabeledImageTupleSampleParser):
    """Generic parser for multitask image prediction samples whose labels are
    stored in ``eta.core.image.ImageLabels`` format.

    This implementation provided by this class supports samples that are
    ``(image_or_path, image_labels_or_path)`` tuples, where:

        - ``image_or_path`` is either an image that can be converted to numpy
          format via ``np.asarray()`` or the path to an image on disk

        - ``image_labels_or_path`` is an ``eta.core.image.ImageLabels``
          instance, an ``eta.core.frames.FrameLabels`` instance, a serialized
          dict representation of either, or the path to either on disk

    Args:
        prefix (None): a string prefix to prepend to each label name in the
            expanded label dictionary
        labels_dict (None): a dictionary mapping names of attributes/objects
            in the image labels to field names into which to expand them
        multilabel (False): whether to store attributes in a single
            :class:`fiftyone.core.labels.Classifications` instance
        skip_non_categorical (False): whether to skip non-categorical
            attributes (True) or cast them to strings (False)
    """

    def __init__(
        self,
        prefix=None,
        labels_dict=None,
        multilabel=False,
        skip_non_categorical=False,
    ):
        super().__init__()
        self.prefix = prefix
        self.labels_dict = labels_dict
        self.multilabel = multilabel
        self.skip_non_categorical = skip_non_categorical

    @property
    def label_cls(self):
        return None

    def get_label(self):
        """Returns the label for the current sample.

        Returns:
            a labels dictionary
        """
        labels = self.current_sample[1]
        return self._parse_label(labels)

    def _parse_label(self, labels):
        return foue.from_image_labels(
            labels,
            prefix=self.prefix,
            labels_dict=self.labels_dict,
            multilabel=self.multilabel,
            skip_non_categorical=self.skip_non_categorical,
        )


class FiftyOneImageClassificationSampleParser(ImageClassificationSampleParser):
    """Parser for samples in FiftyOne image classification datasets.

    See :ref:`this page <FiftyOneImageClassificationDataset-import>` for format
    details.

    Args:
        classes (None): an optional list of class label strings. If provided,
            it is assumed that ``target`` is a class ID that should be mapped
            to a label string via ``classes[target]``
    """

    def __init__(self, classes=None):
        super().__init__(classes=classes)


class FiftyOneTemporalDetectionSampleParser(LabeledVideoSampleParser):
    """Parser for samples in FiftyOne temporal detection datasets.

    See :ref:`this page <FiftyOneTemporalDetectionDataset-import>` for format
    details.

    Args:
        classes (None): an optional list of class label strings. If provided,
            it is assumed that ``target`` is a class ID that should be mapped
            to a label string via ``classes[target]``
        compute_metadata (False): whether to compute
            :class:`fiftyone.core.metadata.VideoMetadata` instances on-the-fly
            if :meth:`get_video_metadata` is called and no metadata is
            available
    """

    def __init__(self, classes=None, compute_metadata=False):
        super().__init__()
        self.classes = classes
        self.compute_metadata = compute_metadata
        self._current_metadata = None

    @property
    def has_video_metadata(self):
        return self.compute_metadata

    @property
    def label_cls(self):
        return fol.TemporalDetections

    @property
    def frame_labels_cls(self):
        return None

    def with_sample(self, sample, metadata=None):
        super().with_sample(sample)
        self._current_metadata = metadata

    def get_video_path(self):
        return self.current_sample[0]

    def get_video_metadata(self):
        if self._current_metadata is None and self.compute_metadata:
            video_path = self.current_sample[0]
            self._current_metadata = fom.VideoMetadata.build_for(video_path)

        return self._current_metadata

    def get_label(self):
        video_path, labels = self.current_sample

        if labels is None:
            return None

        detections = []
        for label_dict in labels:
            label = label_dict["label"]

            try:
                label = self.classes[label]
            except:
                label = str(label)

            confidence = label_dict.get("confidence", None)
            attributes = label_dict.get("attributes", {})

            if "support" in label_dict:
                detection = fol.TemporalDetection(
                    label=label,
                    support=label_dict["support"],
                    confidence=confidence,
                    **attributes,
                )
            elif "timestamps" in label_dict:
                if self._current_metadata is not None:
                    metadata = self._current_metadata
                else:
                    metadata = fom.VideoMetadata.build_for(video_path)
                    self._current_metadata = metadata

                detection = fol.TemporalDetection.from_timestamps(
                    label_dict["timestamps"],
                    metadata=metadata,
                    label=label,
                    confidence=confidence,
                    **attributes,
                )
            else:
                raise ValueError(
                    "All temporal detection label dicts must have either "
                    "`support` or `timestamps` populated"
                )

            detections.append(detection)

        return fol.TemporalDetections(detections=detections)

    def get_frame_labels(self):
        return None

    def clear_sample(self):
        super().clear_sample()
        self._current_metadata = None


class FiftyOneImageDetectionSampleParser(ImageDetectionSampleParser):
    """Parser for samples in FiftyOne image detection datasets.

    See :ref:`this page <FiftyOneImageDetectionDataset-import>` for format
    details.

    Args:
        classes (None): an optional list of class label strings. If provided,
            it is assumed that the ``target`` values are class IDs that should
            be mapped to label strings via ``classes[target]``
    """

    def __init__(self, classes=None):
        super().__init__(
            label_field="label",
            bounding_box_field="bounding_box",
            confidence_field="confidence",
            attributes_field="attributes",
            classes=classes,
            normalized=True,
        )


class FiftyOneImageLabelsSampleParser(ImageLabelsSampleParser):
    """Parser for samples in FiftyOne image labels datasets.

    See :ref:`this page <FiftyOneImageLabelsDataset-import>` for format
    details.

    Args:
        prefix (None): a string prefix to prepend to each label name in the
            expanded label dictionary
        labels_dict (None): a dictionary mapping names of attributes/objects
            in the image labels to field names into which to expand them
        multilabel (False): whether to store attributes in a single
            :class:`fiftyone.core.labels.Classifications` instance
        skip_non_categorical (False): whether to skip non-categorical
            attributes (True) or cast them to strings (False)
    """

    pass


class VideoLabelsSampleParser(LabeledVideoSampleParser):
    """Generic parser for labeled video samples whose labels are represented in
    ``eta.core.video.VideoLabels`` format.

    This implementation provided by this class supports samples that are
    ``(video_path, video_labels_or_path)`` tuples, where:

        - ``video_path`` is the path to a video on disk

        - ``video_labels_or_path`` is an ``eta.core.video.VideoLabels``
          instance, a serialized dict representation of one, or the path to one
          on disk

    Args:
        prefix (None): a string prefix to prepend to each label name in the
            expanded sample/frame label dictionaries
        labels_dict (None): a dictionary mapping names of attributes/objects
            in the sample labels to field names into which to expand them. By
            default, all sample labels are loaded
        frame_labels_dict (None): a dictionary mapping names of
            attributes/objects in the frame labels to field names into which to
            expand them. By default, all frame labels are loaded
        multilabel (False): whether to store attributes in a single
            :class:`fiftyone.core.labels.Classifications` instance
        skip_non_categorical (False): whether to skip non-categorical
            attributes (True) or cast them to strings (False)
    """

    def __init__(
        self,
        prefix=None,
        labels_dict=None,
        frame_labels_dict=None,
        multilabel=False,
        skip_non_categorical=False,
    ):
        super().__init__()
        self.prefix = prefix
        self.labels_dict = labels_dict
        self.frame_labels_dict = frame_labels_dict
        self.multilabel = multilabel
        self.skip_non_categorical = skip_non_categorical

        self._curr_label = None
        self._curr_frames = None

    @property
    def has_video_metadata(self):
        return False

    @property
    def label_cls(self):
        return None

    @property
    def frame_labels_cls(self):
        return None

    def get_video_path(self):
        return self.current_sample[0]

    def get_label(self):
        self._parse_labels()
        return self._curr_label

    def get_frame_labels(self):
        self._parse_labels()
        return self._curr_frames

    def clear_sample(self):
        super().clear_sample()
        self._curr_label = None
        self._curr_frames = None

    def _parse_labels(self):
        if self._curr_label is not None or self._curr_frames is not None:
            return

        label, frames = foue.from_video_labels(
            self.current_sample[1],
            prefix=self.prefix,
            labels_dict=self.labels_dict,
            frame_labels_dict=self.frame_labels_dict,
            multilabel=self.multilabel,
            skip_non_categorical=self.skip_non_categorical,
        )

        self._curr_label = label
        self._curr_frames = frames


class FiftyOneVideoLabelsSampleParser(VideoLabelsSampleParser):
    """Parser for samples in FiftyOne video labels datasets.

    See :ref:`this page <FiftyOneVideoLabelsDataset-import>` for format
    details.

    Args:
        expand (True): whether to expand the labels for each frame into
            separate :class:`fiftyone.core.labels.Label` instances
        prefix (None): a string prefix to prepend to each label name in the
            expanded frame label dictionaries
        labels_dict (None): a dictionary mapping names of attributes/objects
            in the frame labels to field names into which to expand them
        multilabel (False): whether to store attributes in a single
            :class:`fiftyone.core.labels.Classifications` instance
        skip_non_categorical (False): whether to skip non-categorical
            attributes (True) or cast them to strings (False)
    """

    pass


class FiftyOneUnlabeledImageSampleParser(UnlabeledImageSampleParser):
    """Parser for :class:`fiftyone.core.sample.Sample` instances that contain
    images.

    Args:
        compute_metadata (False): whether to compute
            :class:`fiftyone.core.metadata.ImageMetadata` instances on-the-fly
            if :meth:`get_image_metadata` is called and no metadata is
            available
    """

    def __init__(self, compute_metadata=False):
        super().__init__()
        self.compute_metadata = compute_metadata

    @property
    def has_image_path(self):
        return True

    @property
    def has_image_metadata(self):
        return True

    def get_image(self):
        fov.validate_image_sample(self.current_sample)
        return foui.read(self.current_sample.local_path)

    def get_image_path(self):
        fov.validate_image_sample(self.current_sample)
        return self.current_sample.local_path

    def get_image_metadata(self):
        fov.validate_image_sample(self.current_sample)
        metadata = self.current_sample.metadata
        if metadata is None and self.compute_metadata:
            metadata = fom.ImageMetadata.build_for(
                self.current_sample.local_path
            )

        return metadata


class FiftyOneLabeledImageSampleParser(LabeledImageSampleParser):
    """Parser for :class:`fiftyone.core.sample.Sample` instances that contain
    labeled images.

    Args:
        label_field: the name of the label field to parse, or a dictionary
            mapping label field names to keys for the return label dictionaries
        label_fcn (None): an optional function or dictionary mapping label
            field names to functions (must match ``label_field``) to apply to
            each label before returning it
        compute_metadata (False): whether to compute
            :class:`fiftyone.core.metadata.ImageMetadata` instances on-the-fly
            if :meth:`get_image_metadata` is called and no metadata is
            available
    """

    def __init__(self, label_field, label_fcn=None, compute_metadata=False):
        super().__init__()
        self.label_field = label_field
        self.label_fcn = label_fcn
        self.compute_metadata = compute_metadata

    @property
    def has_image_path(self):
        return True

    @property
    def has_image_metadata(self):
        return True

    @property
    def label_cls(self):
        return None

    def get_image(self):
        fov.validate_image_sample(self.current_sample)
        return foui.read(self.current_sample.local_path)

    def get_image_path(self):
        fov.validate_image_sample(self.current_sample)
        return self.current_sample.local_path

    def get_image_metadata(self):
        fov.validate_image_sample(self.current_sample)
        metadata = self.current_sample.metadata
        if metadata is None and self.compute_metadata:
            metadata = fom.ImageMetadata.build_for(
                self.current_sample.local_path
            )

        return metadata

    def get_label(self):
        sample = self.current_sample
        label_field = self.label_field
        label_fcn = self.label_fcn

        if isinstance(label_field, dict):
            if label_fcn is not None:
                label = {}
                for k, v in label_field.items():
                    f = label_fcn.get(k, None)
                    if f is not None:
                        label[v] = f(sample[k])
                    else:
                        label[v] = sample[k]
            else:
                label = {v: sample[k] for k, v in label_field.items()}
        else:
            label = sample[label_field]
            if label_fcn is not None:
                label = label_fcn(label)

        return label


class ExtractClipsMixin(object):
    """Mixin for sample parsers that extract clips from
    :class:`fiftyone.core.clips.ClipView` instances.

    Args:
        compute_metadata (False): whether to compute
            :class:`fiftyone.core.metadata.VideoMetadata` instances on-the-fly
            when no pre-computed metadata is available
        export_media (True): whether to actually write clips when their paths
            are requested
        clip_dir (None): a directory to write clips. Only applicable when
            parsing :class:`fiftyone.core.clips.ClipView` instances
        video_format (None): the video format to use when writing video clips
            to disk. By default, ``fiftyone.config.default_video_ext`` is used
    """

    def __init__(
        self,
        compute_metadata=False,
        export_media=True,
        clip_dir=None,
        video_format=None,
    ):
        if video_format is None:
            video_format = fo.config.default_video_ext

        self.compute_metadata = compute_metadata
        self.export_media = export_media
        self.clip_dir = clip_dir
        self.video_format = video_format

        self._curr_clip_path = None

    def _get_clip_path(self, sample):
        video_path = sample.local_path
        basename, ext = os.path.splitext(os.path.basename(video_path))

        if self.export_media:
            if self.clip_dir is None:
                # @todo need to clean this up?
                self.clip_dir = etau.make_temp_dir()

            dirname = self.clip_dir
            ext = self.video_format
        else:
            dirname = os.path.dirname(video_path)

        clip_name = "%s-clip-%d-%d%s" % (
            basename,
            sample.support[0],
            sample.support[1],
            ext,
        )
        clip_path = os.path.join(dirname, clip_name)

        if self.export_media:
            self._curr_clip_path = clip_path
            fouv.extract_clip(
                video_path,
                clip_path,
                support=sample.support,
                metadata=sample.metadata,
            )
        else:
            self._curr_clip_path = None

        return clip_path

    def _get_clip_metadata(self, sample):
        if not self.compute_metadata or self._curr_clip_path is None:
            return None

        return fom.VideoMetadata.build_for(self._curr_clip_path)


class FiftyOneUnlabeledVideoSampleParser(
    ExtractClipsMixin, UnlabeledVideoSampleParser
):
    """Parser for :class:`fiftyone.core.sample.Sample` instances that contain
    videos.

    This class also supports :class:`fiftyone.core.clips.ClipView` instances.

    Args:
        compute_metadata (False): whether to compute
            :class:`fiftyone.core.metadata.VideoMetadata` instances on-the-fly
            if :meth:`get_video_metadata` is called and no metadata is
            available
        export_media (True): whether to write clips when :meth:`get_video_path`
            is called
        clip_dir (None): a directory to write clips. Only applicable when
            parsing :class:`fiftyone.core.clips.ClipView` instances
        video_format (None): the video format to use when writing video clips
            to disk. By default, ``fiftyone.config.default_video_ext`` is used
    """

    def __init__(
        self,
        compute_metadata=False,
        export_media=True,
        clip_dir=None,
        video_format=None,
    ):
        ExtractClipsMixin.__init__(
            self,
            compute_metadata=compute_metadata,
            export_media=export_media,
            clip_dir=clip_dir,
            video_format=video_format,
        )
        UnlabeledVideoSampleParser.__init__(self)

    @property
    def has_video_metadata(self):
        return True

    def get_video_path(self):
        if isinstance(self.current_sample, foc.ClipView):
            return self._get_clip_path(self.current_sample)

        return self.current_sample.local_path

    def get_video_metadata(self):
        if isinstance(self.current_sample, foc.ClipView):
            return self._get_clip_metadata(self.current_sample)

        metadata = self.current_sample.metadata
        if metadata is None and self.compute_metadata:
            metadata = fom.VideoMetadata.build_for(
                self.current_sample.local_path
            )

        return metadata


class FiftyOneLabeledVideoSampleParser(
    ExtractClipsMixin, LabeledVideoSampleParser
):
    """Parser for :class:`fiftyone.core.sample.Sample` instances that contain
    labeled videos.

    This class also supports :class:`fiftyone.core.clips.ClipView` instances.

    Args:
        label_field (None): the name of a label field to parse, or a dictionary
            mapping label field names to output keys to use in the returned
            sample-level labels dictionary
        frame_labels_field (None): the name of a frame label field to parse, or
            a dictionary mapping field names to output keys describing the
            frame label fields to export
        label_fcn (None): an optional function or dictionary mapping label
            field names to functions (must match ``label_field``) to apply to
            each sample label before returning it
        frame_labels_fcn (None): an optional function or dictionary mapping
            frame label field names to functions (must match
            ``frame_labels_field``) to apply to each frame label before
            returning it
        compute_metadata (False): whether to compute
            :class:`fiftyone.core.metadata.VideoMetadata` instances on-the-fly
            if :meth:`get_video_metadata` is called and no metadata is
            available
        export_media (True): whether to write clips when :meth:`get_video_path`
            is called
        clip_dir (None): a directory to write clips. Only applicable when
            parsing :class:`fiftyone.core.clips.ClipView` instances
        video_format (None): the video format to use when writing video clips
            to disk. By default, ``fiftyone.config.default_video_ext`` is used
    """

    def __init__(
        self,
        label_field=None,
        frame_labels_field=None,
        label_fcn=None,
        frame_labels_fcn=None,
        compute_metadata=False,
        export_media=True,
        clip_dir=None,
        video_format=None,
    ):
        frame_labels_dict, frame_fcn_dict = self._parse_frame_args(
            frame_labels_field, frame_labels_fcn
        )

        ExtractClipsMixin.__init__(
            self,
            compute_metadata=compute_metadata,
            export_media=export_media,
            clip_dir=clip_dir,
            video_format=video_format,
        )
        LabeledVideoSampleParser.__init__(self)

        self.label_field = label_field
        self.frame_labels_dict = frame_labels_dict
        self.label_fcn = label_fcn
        self.frame_fcn_dict = frame_fcn_dict

    @property
    def has_video_metadata(self):
        return True

    @property
    def label_cls(self):
        return None

    @property
    def frame_labels_cls(self):
        return None

    def get_video_path(self):
        if isinstance(self.current_sample, foc.ClipView):
            return self._get_clip_path(self.current_sample)

        return self.current_sample.local_path

    def get_video_metadata(self):
        if isinstance(self.current_sample, foc.ClipView):
            return self._get_clip_metadata(self.current_sample)

        metadata = self.current_sample.metadata
        if metadata is None and self.compute_metadata:
            metadata = fom.VideoMetadata.build_for(
                self.current_sample.local_path
            )

        return metadata

    def get_label(self):
        sample = self.current_sample
        label_field = self.label_field
        label_fcn = self.label_fcn

        if label_field is None:
            return None

        if isinstance(label_field, dict):
            if label_fcn is not None:
                label = {}
                for k, v in label_field.items():
                    f = label_fcn.get(k, None)
                    if f is not None:
                        label[v] = f(sample[k])
                    else:
                        label[v] = sample[k]
            else:
                label = {v: sample[k] for k, v in label_field.items()}
        else:
            label = sample[label_field]
            if label_fcn is not None:
                label = label_fcn(label)

        return label

    def get_frame_labels(self):
        if isinstance(self.current_sample, foc.ClipView):
            df = self.current_sample.support[0] - 1
        else:
            df = 0

        frames = self.current_sample.frames
        frame_labels_dict = self.frame_labels_dict
        frame_fcn_dict = self.frame_fcn_dict

        if frame_labels_dict is None:
            return None

        if frame_fcn_dict is not None:
            new_frames = {}
            for frame_number, frame in frames.items():
                new_frame = {}
                for k, v in frame_labels_dict.items():
                    f = frame_fcn_dict.get(k, None)
                    if f is not None:
                        new_frame[v] = f(frame[k])
                    else:
                        new_frame[v] = frame[k]

                new_frames[frame_number - df] = new_frame
        else:
            new_frames = {}
            for frame_number, frame in frames.items():
                new_frames[frame_number - df] = {
                    v: frame[k] for k, v in frame_labels_dict.items()
                }

        return new_frames

    @staticmethod
    def _parse_frame_args(frame_labels_field, frame_labels_fcn):
        if frame_labels_field is None:
            return None, None

        if not isinstance(frame_labels_field, dict):
            label_field = frame_labels_field
            frame_labels_dict = {label_field: label_field}
            if frame_labels_fcn is not None:
                frame_fcn_dict = {label_field: frame_labels_fcn}
            else:
                frame_fcn_dict = None
        else:
            frame_labels_dict = frame_labels_field
            frame_fcn_dict = frame_labels_fcn

        return frame_labels_dict, frame_fcn_dict<|MERGE_RESOLUTION|>--- conflicted
+++ resolved
@@ -16,10 +16,7 @@
 import fiftyone.core.labels as fol
 import fiftyone.core.metadata as fom
 from fiftyone.core.sample import Sample
-<<<<<<< HEAD
-=======
 import fiftyone.core.storage as fos
->>>>>>> decdb99d
 import fiftyone.core.utils as fou
 import fiftyone.core.validation as fov
 import fiftyone.utils.eta as foue
@@ -1077,11 +1074,7 @@
             return None
 
         if etau.is_str(target):
-<<<<<<< HEAD
-            target = etas.read_json(target)
-=======
             target = fos.read_json(target)
->>>>>>> decdb99d
 
         return fol.Detections(
             detections=[self._parse_detection(obj, img=img) for obj in target]
