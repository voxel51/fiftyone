"""
Sample parsers.

| Copyright 2017-2023, Voxel51, Inc.
| `voxel51.com <https://voxel51.com/>`_
|
"""
import os

import numpy as np

<<<<<<< HEAD
=======
import eta.core.serial as etas
>>>>>>> 74d71e33
import eta.core.utils as etau

import fiftyone as fo
import fiftyone.core.clips as foc
import fiftyone.core.labels as fol
import fiftyone.core.metadata as fom
from fiftyone.core.sample import Sample
import fiftyone.core.storage as fos
import fiftyone.core.utils as fou
import fiftyone.core.validation as fov
import fiftyone.utils.eta as foue
<<<<<<< HEAD

foui = fou.lazy_import("fiftyone.utils.image")
fouv = fou.lazy_import("fiftyone.utils.video")
=======
import fiftyone.utils.image as foui
import fiftyone.utils.video as fouv
>>>>>>> 74d71e33


def add_images(dataset, samples, sample_parser, tags=None):
    """Adds the given images to the dataset.

    This operation does not read the images.

    See :ref:`this guide <custom-sample-parser>` for more details about
    adding images to a dataset by defining your own
    :class:`UnlabeledImageSampleParser`.

    Args:
        dataset: a :class:`fiftyone.core.dataset.Dataset`
        samples: an iterable of samples that can be parsed by ``sample_parser``
        sample_parser: a :class:`UnlabeledImageSampleParser` instance to use to
            parse the samples
        tags (None): an optional tag or iterable of tags to attach to each
            sample

    Returns:
        a list of IDs of the samples that were added to the dataset
    """
    if not sample_parser.has_image_path:
        raise ValueError(
            "Sample parser must have `has_image_path == True` to add its "
            "samples to the dataset"
        )

    if not isinstance(sample_parser, UnlabeledImageSampleParser):
        raise ValueError(
            "`sample_parser` must be a subclass of %s; found %s"
            % (
                etau.get_class_name(UnlabeledImageSampleParser),
                etau.get_class_name(sample_parser),
            )
        )

    if etau.is_str(tags):
        tags = [tags]
    elif tags is not None:
        tags = list(tags)

    def parse_sample(sample):
        sample_parser.with_sample(sample)

        image_path = sample_parser.get_image_path()

        if sample_parser.has_image_metadata:
            metadata = sample_parser.get_image_metadata()
        else:
            metadata = None

        return Sample(filepath=image_path, metadata=metadata, tags=tags)

    try:
        num_samples = len(samples)
    except:
        num_samples = None

    _samples = map(parse_sample, samples)
    return dataset.add_samples(
        _samples, num_samples=num_samples, expand_schema=False
    )


def add_labeled_images(
    dataset,
    samples,
    sample_parser,
    label_field=None,
    tags=None,
    expand_schema=True,
    dynamic=False,
):
    """Adds the given labeled images to the dataset.

    This operation will iterate over all provided samples, but the images will
    not be read (unless the sample parser requires it in order to compute image
    metadata).

    See :ref:`this guide <custom-sample-parser>` for more details about
    adding labeled images to a dataset by defining your own
    :class:`LabeledImageSampleParser`.

    Args:
        dataset: a :class:`fiftyone.core.dataset.Dataset`
        samples: an iterable of samples that can be parsed by ``sample_parser``
        sample_parser: a :class:`LabeledImageSampleParser` instance to use to
            parse the samples
        label_field (None): controls the field(s) in which imported labels are
            stored. If the parser produces a single
            :class:`fiftyone.core.labels.Label` instance per sample, this
            argument specifies the name of the field to use; the default is
            ``"ground_truth"``. If the parser produces a dictionary of labels
            per sample, this argument can be either a string prefix to prepend
            to each label key or a dict mapping label keys to field names; the
            default in this case is to directly use the keys of the imported
            label dictionaries as field names
        tags (None): an optional tag or iterable of tags to attach to each
            sample
        expand_schema (True): whether to dynamically add new sample fields
            encountered to the dataset schema. If False, an error is raised
            if a sample's schema is not a subset of the dataset schema
        dynamic (False): whether to declare dynamic attributes of embedded
            document fields that are encountered

    Returns:
        a list of IDs of the samples that were added to the dataset
    """
    if not sample_parser.has_image_path:
        raise ValueError(
            "Sample parser must have `has_image_path == True` to add its "
            "samples to the dataset"
        )

    if not isinstance(sample_parser, LabeledImageSampleParser):
        raise ValueError(
            "`sample_parser` must be a subclass of %s; found %s"
            % (
                etau.get_class_name(LabeledImageSampleParser),
                etau.get_class_name(sample_parser),
            )
        )

    if isinstance(label_field, dict):
        label_key = lambda k: label_field.get(k, k)
    elif label_field is not None:
        label_key = lambda k: label_field + "_" + k
    else:
        label_field = "ground_truth"
        label_key = lambda k: k

    if etau.is_str(tags):
        tags = [tags]
    elif tags is not None:
        tags = list(tags)

    def parse_sample(sample):
        sample_parser.with_sample(sample)

        image_path = sample_parser.get_image_path()

        if sample_parser.has_image_metadata:
            metadata = sample_parser.get_image_metadata()
        else:
            metadata = None

        label = sample_parser.get_label()

        sample = Sample(filepath=image_path, metadata=metadata, tags=tags)

        if isinstance(label, dict):
            sample.update_fields({label_key(k): v for k, v in label.items()})
        elif label is not None:
            sample[label_field] = label

        return sample

    # Optimization: if we can deduce exactly what fields will be added during
    # import, we declare them now and set `expand_schema` to False
    try:
        can_expand_now = issubclass(sample_parser.label_cls, fol.Label)
    except:
        can_expand_now = False

    if expand_schema and can_expand_now:
        dataset._ensure_label_field(label_field, sample_parser.label_cls)
        expand_schema = False

    try:
        num_samples = len(samples)
    except:
        num_samples = None

    _samples = map(parse_sample, samples)
    return dataset.add_samples(
        _samples,
        expand_schema=expand_schema,
        dynamic=dynamic,
        num_samples=num_samples,
    )


def add_videos(dataset, samples, sample_parser, tags=None):
    """Adds the given videos to the dataset.

    This operation does not read the videos.

    See :ref:`this guide <custom-sample-parser>` for more details about
    adding videos to a dataset by defining your own
    :class:`UnlabeledVideoSampleParser`.

    Args:
        dataset: a :class:`fiftyone.core.dataset.Dataset`
        samples: an iterable of samples that can be parsed by ``sample_parser``
        sample_parser: a :class:`UnlabeledVideoSampleParser` instance to use to
            parse the samples
        tags (None): an optional tag or iterable of tags to attach to each
            sample

    Returns:
        a list of IDs of the samples that were added to the dataset
    """
    if not isinstance(sample_parser, UnlabeledVideoSampleParser):
        raise ValueError(
            "`sample_parser` must be a subclass of %s; found %s"
            % (
                etau.get_class_name(UnlabeledVideoSampleParser),
                etau.get_class_name(sample_parser),
            )
        )

    if etau.is_str(tags):
        tags = [tags]
    elif tags is not None:
        tags = list(tags)

    def parse_sample(sample):
        sample_parser.with_sample(sample)

        video_path = sample_parser.get_video_path()

        if sample_parser.has_video_metadata:
            metadata = sample_parser.get_video_metadata()
        else:
            metadata = None

        return Sample(filepath=video_path, metadata=metadata, tags=tags)

    try:
        num_samples = len(samples)
    except:
        num_samples = None

    _samples = map(parse_sample, samples)

    # @todo: skip schema expansion and set media type before adding samples
    return dataset.add_samples(
        _samples, num_samples=num_samples, expand_schema=True
    )


def add_labeled_videos(
    dataset,
    samples,
    sample_parser,
    label_field=None,
    tags=None,
    expand_schema=True,
    dynamic=False,
):
    """Adds the given labeled videos to the dataset.

    This operation will iterate over all provided samples, but the videos will
    not be read/decoded/etc.

    See :ref:`this guide <custom-sample-parser>` for more details about
    adding labeled videos to a dataset by defining your own
    :class:`LabeledVideoSampleParser`.

    Args:
        dataset: a :class:`fiftyone.core.dataset.Dataset`
        samples: an iterable of samples that can be parsed by ``sample_parser``
        sample_parser: a :class:`LabeledVideoSampleParser` instance to use to
            parse the samples
        label_field (None): controls the field(s) in which imported labels are
            stored. If the parser produces a single
            :class:`fiftyone.core.labels.Label` instance per sample/frame, this
            argument specifies the name of the field to use; the default is
            ``"ground_truth"``. If the parser produces a dictionary of labels
            per sample/frame, this argument can be either a string prefix to
            prepend to each label key or a dict mapping label keys to field
            names; the default in this case is to directly use the keys of the
            imported label dictionaries as field names
        tags (None): an optional tag or iterable of tags to attach to each
            sample
        expand_schema (True): whether to dynamically add new sample fields
            encountered to the dataset schema. If False, an error is raised
            if a sample's schema is not a subset of the dataset schema
        dynamic (False): whether to declare dynamic attributes of embedded
            document fields that are encountered

    Returns:
        a list of IDs of the samples that were added to the dataset
    """
    if not isinstance(sample_parser, LabeledVideoSampleParser):
        raise ValueError(
            "`sample_parser` must be a subclass of %s; found %s"
            % (
                etau.get_class_name(LabeledVideoSampleParser),
                etau.get_class_name(sample_parser),
            )
        )

    if isinstance(label_field, dict):
        label_key = lambda k: label_field.get(k, k)
    elif label_field is not None:
        label_key = lambda k: label_field + "_" + k
    else:
        label_field = "ground_truth"
        label_key = lambda k: k

    if etau.is_str(tags):
        tags = [tags]
    elif tags is not None:
        tags = list(tags)

    def parse_sample(sample):
        sample_parser.with_sample(sample)

        video_path = sample_parser.get_video_path()

        if sample_parser.has_video_metadata:
            metadata = sample_parser.get_video_metadata()
        else:
            metadata = None

        label = sample_parser.get_label()
        frames = sample_parser.get_frame_labels()

        sample = Sample(filepath=video_path, metadata=metadata, tags=tags)

        if isinstance(label, dict):
            sample.update_fields({label_key(k): v for k, v in label.items()})
        elif label is not None:
            sample[label_field] = label

        if frames is not None:
            frame_labels = {}

            for frame_number, _label in frames.items():
                if isinstance(_label, dict):
                    frame_labels[frame_number] = {
                        label_key(field_name): label
                        for field_name, label in _label.items()
                    }
                elif _label is not None:
                    frame_labels[frame_number] = {label_field: _label}

            sample.frames.merge(frame_labels)

        return sample

    try:
        num_samples = len(samples)
    except:
        num_samples = None

    _samples = map(parse_sample, samples)
    return dataset.add_samples(
        _samples,
        expand_schema=expand_schema,
        dynamic=dynamic,
        num_samples=num_samples,
    )


class SampleParser(object):
    """Base interface for sample parsers.

    :class:`SampleParser` instances are used to parse samples emitted by
    dataset iterators when ingesting them into
    :class:`fiftyone.core.dataset.Dataset` instances.

    The general recipe for using :class:`SampleParser` instances is as
    follows::

        sample_parser = SampleParser(...)

        for sample in samples:
            sample_parser.with_sample(sample)
            field = sample_parser.get_<field>()

    where ``field`` is a subclass specific field to parse from the sample.
    """

    def __init__(self):
        self._current_sample = None

    @property
    def current_sample(self):
        """The current sample.

        Raises:
            ValueError: if there is no current sample
        """
        if self._current_sample is None:
            raise ValueError(
                "No current sample. You must call `with_sample()` before "
                "trying to get information about a sample"
            )

        return self._current_sample

    def with_sample(self, sample):
        """Sets the current sample so that subsequent calls to methods of this
        parser will return information from the given sample.

        Guaranteed to call :meth:`clear_sample` before setting the current
        sample.

        Args:
            sample: a sample
        """
        self.clear_sample()
        self._current_sample = sample

    def clear_sample(self):
        """Clears the current sample.

        Also clears any cached sample information stored by the parser.
        """
        self._current_sample = None


class UnlabeledImageSampleParser(SampleParser):
    """Interface for :class:`SampleParser` instances that parse unlabeled image
    samples.

    Instances of this class must return images in ``numpy`` format.

    The general recipe for using :class:`UnlabeledImageSampleParser` instances
    is as follows::

        sample_parser = UnlabeledImageSampleParser(...)

        for sample in samples:
            sample_parser.with_sample(sample)
            img = sample_parser.get_image()
            if sample_parser.has_image_path:
                image_path = sample_parser.get_image_path()

            if sample_parser.has_image_metadata:
                image_metadata = sample_parser.get_image_metadata()
    """

    @property
    def has_image_path(self):
        """Whether this parser produces paths to images on disk for samples
        that it parses.
        """
        raise NotImplementedError("subclass must implement has_image_path")

    @property
    def has_image_metadata(self):
        """Whether this parser produces
        :class:`fiftyone.core.metadata.ImageMetadata` instances for samples
        that it parses.
        """
        raise NotImplementedError("subclass must implement has_image_metadata")

    def get_image(self):
        """Returns the image from the current sample.

        Returns:
            a numpy image
        """
        raise NotImplementedError("subclass must implement get_image()")

    def get_image_path(self):
        """Returns the image path for the current sample.

        Returns:
            the path to the image on disk
        """
        if not self.has_image_path:
            raise ValueError(
                "This '%s' does not provide image paths"
                % etau.get_class_name(self)
            )

        raise NotImplementedError("subclass must implement get_image_path()")

    def get_image_metadata(self):
        """Returns the image metadata for the current sample.

        Returns:
            a :class:`fiftyone.core.metadata.ImageMetadata` instance
        """
        if not self.has_image_metadata:
            raise ValueError(
                "This '%s' does not provide image metadata"
                % etau.get_class_name(self)
            )

        raise NotImplementedError(
            "subclass must implement get_image_metadata()"
        )


class UnlabeledVideoSampleParser(SampleParser):
    """Interface for :class:`SampleParser` instances that parse unlabeled video
    samples.

    The general recipe for using :class:`UnlabeledVideoSampleParser` instances
    is as follows::

        sample_parser = UnlabeledVideoSampleParser(...)

        for sample in samples:
            sample_parser.with_sample(sample)
            video_path = sample_parser.get_video_path()
            video_metadata = sample_parser.get_video_metadata()
    """

    @property
    def has_video_metadata(self):
        """Whether this parser produces
        :class:`fiftyone.core.metadata.VideoMetadata` instances for samples
        that it parses.
        """
        raise NotImplementedError("subclass must implement has_video_metadata")

    def get_video_path(self):
        """Returns the video path for the current sample.

        Returns:
            the path to the video on disk
        """
        raise NotImplementedError("subclass must implement get_video_path()")

    def get_video_metadata(self):
        """Returns the video metadata for the current sample.

        Returns:
            a :class:`fiftyone.core.metadata.VideoMetadata` instance
        """
        if not self.has_video_metadata:
            raise ValueError(
                "This '%s' does not provide video metadata"
                % etau.get_class_name(self)
            )

        raise NotImplementedError(
            "subclass must implement get_video_metadata()"
        )


class UnlabeledMediaSampleParser(SampleParser):
    """Interface for :class:`SampleParser` instances that parse unlabeled
    media samples.

    The general recipe for using :class:`UnlabeledMediaSampleParser` instances
    is as follows::

        sample_parser = UnlabeledMediaSampleParser(...)

        for sample in samples:
            sample_parser.with_sample(sample)
            filepath = sample_parser.get_media_path()
            metadata = sample_parser.get_metadata()
    """

    @property
    def has_metadata(self):
        """Whether this parser produces
        :class:`fiftyone.core.metadata.Metadata` instances for samples that it
        parses.
        """
        raise NotImplementedError("subclass must implement has_metadata")

    def get_media_path(self):
        """Returns the media path for the current sample.

        Returns:
            the path to the media on disk
        """
        raise NotImplementedError("subclass must implement get_media_path()")

    def get_metadata(self):
        """Returns the metadata for the current sample.

        Returns:
            a :class:`fiftyone.core.metadata.Metadata` instance
        """
        if not self.has_metadata:
            raise ValueError(
                "This '%s' does not provide metadata"
                % etau.get_class_name(self)
            )

        raise NotImplementedError("subclass must implement get_metadata()")


class ImageSampleParser(UnlabeledImageSampleParser):
    """Sample parser that parses unlabeled image samples.

    This implementation assumes that the provided sample is either an image
    that can be converted to numpy format via ``np.asarray()`` or the path
    to an image on disk.
    """

    @property
    def has_image_path(self):
        return True

    @property
    def has_image_metadata(self):
        return False

    def get_image(self):
        image_or_path = self.current_sample
        if etau.is_str(image_or_path):
            return foui.read(image_or_path)

        return np.asarray(image_or_path)

    def get_image_path(self):
        image_or_path = self.current_sample
        if etau.is_str(image_or_path):
            return image_or_path

        raise ValueError(
            "Cannot extract image path from samples that contain images"
        )


class VideoSampleParser(UnlabeledVideoSampleParser):
    """Sample parser that parses unlabeled video samples.

    This implementation assumes that the provided sample is a path to a video
    on disk.
    """

    @property
    def has_video_metadata(self):
        return False

    def get_video_path(self):
        return self.current_sample


class MediaSampleParser(UnlabeledMediaSampleParser):
    """Sample parser that parses unlabeled media samples.

    This implementation assumes that the provided sample is a path to a media
    file on disk.
    """

    @property
    def has_metadata(self):
        return False

    def get_media_path(self):
        return self.current_sample


class LabeledImageSampleParser(SampleParser):
    """Interface for :class:`SampleParser` instances that parse labeled image
    samples.

    Instances of this class must return images in ``numpy`` format and labels
    as :class:`fiftyone.core.labels.Label` instances.

    The general recipe for using :class:`LabeledImageSampleParser` instances
    is as follows::

        sample_parser = LabeledImageSampleParser(...)

        for sample in samples:
            sample_parser.with_sample(sample)
            img = sample_parser.get_image()
            label = sample_parser.get_label()

            if sample_parser.has_image_path:
                image_path = sample_parser.get_image_path()

            if sample_parser.has_image_metadata:
                image_metadata = sample_parser.get_image_metadata()
    """

    @property
    def has_image_path(self):
        """Whether this parser produces paths to images on disk for samples
        that it parses.
        """
        raise NotImplementedError("subclass must implement has_image_path")

    @property
    def has_image_metadata(self):
        """Whether this parser produces
        :class:`fiftyone.core.metadata.ImageMetadata` instances for samples
        that it parses.
        """
        raise NotImplementedError("subclass must implement has_image_metadata")

    @property
    def label_cls(self):
        """The :class:`fiftyone.core.labels.Label` class(es) returned by this
        parser.

        This can be any of the following:

        -   a :class:`fiftyone.core.labels.Label` class. In this case, the
            parser is guaranteed to return labels of this type
        -   a list or tuple of :class:`fiftyone.core.labels.Label` classes. In
            this case, the parser can produce a single label field of any of
            these types
        -   a dict mapping keys to :class:`fiftyone.core.labels.Label` classes.
            In this case, the parser will return label dictionaries with keys
            and value-types specified by this dictionary. Not all keys need be
            present in the imported labels
        -   ``None``. In this case, the parser makes no guarantees about the
            labels that it may return
        """
        raise NotImplementedError("subclass must implement label_cls")

    def get_image(self):
        """Returns the image from the current sample.

        Returns:
            a numpy image
        """
        raise NotImplementedError("subclass must implement get_image()")

    def get_image_path(self):
        """Returns the image path for the current sample.

        Returns:
            the path to the image on disk
        """
        if not self.has_image_path:
            raise ValueError(
                "This '%s' does not provide image paths"
                % etau.get_class_name(self)
            )

        raise NotImplementedError("subclass must implement get_image_path()")

    def get_image_metadata(self):
        """Returns the image metadata for the current sample.

        Returns:
            a :class:`fiftyone.core.metadata.ImageMetadata` instance
        """
        if not self.has_image_metadata:
            raise ValueError(
                "This '%s' does not provide image metadata"
                % etau.get_class_name(self)
            )

        raise NotImplementedError(
            "subclass must implement get_image_metadata()"
        )

    def get_label(self):
        """Returns the label for the current sample.

        Returns:
            a :class:`fiftyone.core.labels.Label` instance, or a dictionary
            mapping field names to :class:`fiftyone.core.labels.Label`
            instances, or ``None`` if the sample is unlabeled
        """
        raise NotImplementedError("subclass must implement get_label()")


class LabeledVideoSampleParser(SampleParser):
    """Interface for :class:`SampleParser` instances that parse labeled video
    samples.

    The general recipe for using :class:`LabeledVideoSampleParser` instances
    is as follows::

        sample_parser = LabeledVideoSampleParser(...)

        for sample in samples:
            sample_parser.with_sample(sample)
            video_path = sample_parser.get_video_path()
            label = sample_parser.get_label()
            frames = sample_parser.get_frame_labels()

            if sample_parser.has_video_metadata:
                video_metadata = sample_parser.get_video_metadata()
    """

    @property
    def has_video_metadata(self):
        """Whether this parser produces
        :class:`fiftyone.core.metadata.VideoMetadata` instances for samples
        that it parses.
        """
        raise NotImplementedError("subclass must implement has_video_metadata")

    @property
    def label_cls(self):
        """The :class:`fiftyone.core.labels.Label` class(es) returned by this
        parser within the sample-level labels that it produces.

        This can be any of the following:

        -   a :class:`fiftyone.core.labels.Label` class. In this case, the
            parser is guaranteed to return sample-level labels of this type
        -   a list or tuple of :class:`fiftyone.core.labels.Label` classes. In
            this case, the parser can produce a single sample-level label field
            of any of these types
        -   a dict mapping keys to :class:`fiftyone.core.labels.Label` classes.
            In this case, the parser will return sample-level label
            dictionaries with keys and value-types specified by this
            dictionary. Not all keys need be present in the imported labels
        -   ``None``. In this case, the parser makes no guarantees about the
            sample-level labels that it may return
        """
        raise NotImplementedError("subclass must implement label_cls")

    @property
    def frame_labels_cls(self):
        """The :class:`fiftyone.core.labels.Label` class(es) returned by this
        parser within the frame labels that it produces.

        This can be any of the following:

        -   a :class:`fiftyone.core.labels.Label` class. In this case, the
            parser is guaranteed to return frame labels of this type
        -   a list or tuple of :class:`fiftyone.core.labels.Label` classes. In
            this case, the parser can produce a single frame label field of any
            of these types
        -   a dict mapping keys to :class:`fiftyone.core.labels.Label` classes.
            In this case, the parser will return frame label dictionaries with
            keys and value-types specified by this dictionary. Not all keys
            need be present in each frame
        -   ``None``. In this case, the parser makes no guarantees about the
            frame labels that it may return
        """
        raise NotImplementedError("subclass must implement frame_labels_cls")

    def get_video_path(self):
        """Returns the video path for the current sample.

        Returns:
            the path to the video on disk
        """
        raise NotImplementedError("subclass must implement get_video_path()")

    def get_video_metadata(self):
        """Returns the video metadata for the current sample.

        Returns:
            a :class:`fiftyone.core.metadata.ImageMetadata` instance
        """
        if not self.has_video_metadata:
            raise ValueError(
                "This '%s' does not provide video metadata"
                % etau.get_class_name(self)
            )

        raise NotImplementedError(
            "subclass must implement get_video_metadata()"
        )

    def get_label(self):
        """Returns the sample-level labels for the current sample.

        Returns:
            a :class:`fiftyone.core.labels.Label` instance, or a dictionary
            mapping field names to :class:`fiftyone.core.labels.Label`
            instances, or ``None`` if the sample has no sample-level labels
        """
        raise NotImplementedError("subclass must implement get_label()")

    def get_frame_labels(self):
        """Returns the frame labels for the current sample.

        Returns:
            a dictionary mapping frame numbers to dictionaries that map label
            fields to :class:`fiftyone.core.labels.Label` instances for each
            video frame, or ``None`` if the sample has no frame labels
        """
        raise NotImplementedError("subclass must implement get_frame_labels()")


class LabeledImageTupleSampleParser(LabeledImageSampleParser):
    """Generic sample parser that parses samples that are
    ``(image_or_path, label)`` tuples, where:

        - ``image_or_path`` is either an image that can be converted to numpy
          format via ``np.asarray()`` or the path to an image on disk

        - ``label`` is a :class:`fiftyone.core.labels.Label` instance

    This implementation provides a :meth:`_current_image` property that
    caches the image for the current sample, for efficiency in case multiple
    getters require access to the image (e.g., to normalize coordinates,
    compute metadata, etc).

    See the following subclasses of this parser for implementations that parse
    labels for common tasks:

        - Image classification: :class:`ImageClassificationSampleParser`
        - Object detection: :class:`ImageDetectionSampleParser`
        - Multitask image prediction: :class:`ImageLabelsSampleParser`
    """

    def __init__(self):
        super().__init__()
        self._current_image_cache = None

    @property
    def has_image_path(self):
        return True

    @property
    def has_image_metadata(self):
        return False

    @property
    def label_cls(self):
        return None

    def get_image(self):
        return self._current_image

    def get_image_path(self):
        image_or_path = self.current_sample[0]
        if etau.is_str(image_or_path):
            return image_or_path

        raise ValueError(
            "Cannot extract image path from samples that contain images"
        )

    def get_label(self):
        return self.current_sample[1]

    def clear_sample(self):
        super().clear_sample()
        self._current_image_cache = None

    @property
    def _current_image(self):
        if self._current_image_cache is None:
            self._current_image_cache = self._get_image()

        return self._current_image_cache

    def _get_image(self):
        image_or_path = self.current_sample[0]
        return self._parse_image(image_or_path)

    def _parse_image(self, image_or_path):
        if etau.is_str(image_or_path):
            return foui.read(image_or_path)

        return np.asarray(image_or_path)


class ImageClassificationSampleParser(LabeledImageTupleSampleParser):
    """Generic parser for image classification(s) samples whose labels are
    represented as :class:`fiftyone.core.labels.Classification` instances.

    This implementation supports samples that are ``(image_or_path, target)``
    tuples, where:

        -   ``image_or_path`` is either an image that can be converted to numpy
            format via ``np.asarray()`` or the path to an image on disk

        -   ``target`` can be any of the following:

            -   None, for unlabeled images
            -   a label string or list of label strings
            -   a class ID or list of class IDs, if ``classes`` is provided
            -   a dict or list of dicts of the following form::

                    {
                        "label": <label-or-target>,
                        "confidence": <confidence>,
                        "attributes": <optional-attributes>,
                    }

            -   a :class:`fiftyone.core.labels.Classification` or
                :class:`fiftyone.core.labels.Classifications` instance

    Args:
        classes (None): an optional list of class label strings. If provided,
            it is assumed that ``target`` contains class ID that should be
            mapped to label strings via ``classes[target]``
    """

    def __init__(self, classes=None):
        super().__init__()
        self.classes = classes

    @property
    def label_cls(self):
        return (fol.Classification, fol.Classifications)

    def get_label(self):
        """Returns the label for the current sample.

        Args:
            sample: the sample

        Returns:
            a :class:`fiftyone.core.labels.Classification` instance
        """
        target = self.current_sample[1]
        return self._parse_label(target)

    def _parse_label(self, target):
        if target is None:
            return None

        if isinstance(target, (fol.Classification, fol.Classifications)):
            return target

        is_list = isinstance(target, (list, tuple))

        if not is_list:
            target = [target]

        classifications = []
        for _target in target:
            if isinstance(_target, dict):
                label = _target.get("label", None)
                confidence = _target.get("confidence", None)
                attributes = _target.get("attributes", {})
            else:
                label = _target
                confidence = None
                attributes = {}

            try:
                label = self.classes[label]
            except:
                label = str(label)

            classification = fol.Classification(
                label=label, confidence=confidence, **attributes
            )
            classifications.append(classification)

        if is_list:
            return fol.Classifications(classifications=classifications)

        return classifications[0]


class ImageDetectionSampleParser(LabeledImageTupleSampleParser):
    """Generic parser for image detection samples whose labels are represented
    as :class:`fiftyone.core.labels.Detections` instances.

    This implementation supports samples that are
    ``(image_or_path, detections_or_path)`` tuples, where:

        - ``image_or_path`` is either an image that can be converted to numpy
          format via ``np.asarray()`` or the path to an image on disk

        - ``detections_or_path`` can be any of the following:

            -   None, for unlabeled images
            -   a list of detections in the following format::

                    [
                        {
                            "<label_field>": <label-or-target>,
                            "<bounding_box_field>": [
                                <top-left-x>, <top-left-y>, <width>, <height>
                            ],
                            "<confidence_field>": <optional-confidence>,
                            "<attributes_field>": {
                                <optional-name>: <optional-value>,
                                ...
                            }
                        },
                        ...
                    ]

                In the above, ``label-or-target`` is either a class ID
                (if ``classes`` is provided) or a label string, and the bounding
                box coordinates can either be relative coordinates in ``[0, 1]``
                (if ``normalized == True``) or absolute pixels coordinates
                (if ``normalized == False``). The confidence and attributes
                fields are optional for each sample.

                The input field names can be configured as necessary when
                instantiating the parser.

            -   the path on disk to a file in the above format
            -   a :class:`fiftyone.core.labels.Detections` instance

    Args:
        label_field ("label"): the name of the object label field in the
            target dicts
        bounding_box_field ("bounding_box"): the name of the bounding box field
            in the target dicts
        confidence_field (None): the name of the optional confidence field in
            the target dicts
        attributes_field (None): the name of the optional attributes field in
            the target dicts
        classes (None): an optional list of class label strings. If provided,
            it is assumed that the ``target`` values are class IDs that should
            be mapped to label strings via ``classes[target]``
        normalized (True): whether the bounding box coordinates are absolute
            pixel coordinates (``False``) or relative coordinates in [0, 1]
            (``True``)
    """

    def __init__(
        self,
        label_field="label",
        bounding_box_field="bounding_box",
        confidence_field=None,
        attributes_field=None,
        classes=None,
        normalized=True,
    ):
        super().__init__()
        self.label_field = label_field
        self.bounding_box_field = bounding_box_field
        self.confidence_field = confidence_field
        self.attributes_field = attributes_field
        self.classes = classes
        self.normalized = normalized

    @property
    def label_cls(self):
        return fol.Detections

    def get_label(self):
        """Returns the label for the current sample.

        Returns:
            a :class:`fiftyone.core.labels.Detections` instance
        """
        target = self.current_sample[1]

        if not self.normalized:
            # Absolute bounding box coordinates were provided, so we must have
            # the image to convert to relative coordinates
            img = self._current_image
        else:
            img = None

        return self._parse_label(target, img=img)

    def _parse_label(self, target, img=None):
        if target is None:
            return None

        if isinstance(target, fol.Detections):
            return target

        if etau.is_str(target):
            target = fos.read_json(target)

        return fol.Detections(
            detections=[self._parse_detection(obj, img=img) for obj in target]
        )

    def _parse_detection(self, obj, img=None):
        label = obj[self.label_field]

        try:
            label = self.classes[label]
        except:
            label = str(label)

        tlx, tly, w, h = self._parse_bbox(obj)

        if not self.normalized:
            height, width = img.shape[:2]
            tlx /= width
            tly /= height
            w /= width
            h /= height

        bounding_box = [tlx, tly, w, h]

        if self.confidence_field:
            confidence = obj.get(self.confidence_field, None)
        else:
            confidence = None

        if self.attributes_field:
            attributes = obj.get(self.attributes_field, {})
        else:
            attributes = {}

        return fol.Detection(
            label=label,
            bounding_box=bounding_box,
            confidence=confidence,
            **attributes,
        )

    def _parse_bbox(self, obj):
        return obj[self.bounding_box_field]


class ImageLabelsSampleParser(LabeledImageTupleSampleParser):
    """Generic parser for multitask image prediction samples whose labels are
    stored in ``eta.core.image.ImageLabels`` format.

    This implementation provided by this class supports samples that are
    ``(image_or_path, image_labels_or_path)`` tuples, where:

        - ``image_or_path`` is either an image that can be converted to numpy
          format via ``np.asarray()`` or the path to an image on disk

        - ``image_labels_or_path`` is an ``eta.core.image.ImageLabels``
          instance, an ``eta.core.frames.FrameLabels`` instance, a serialized
          dict representation of either, or the path to either on disk

    Args:
        prefix (None): a string prefix to prepend to each label name in the
            expanded label dictionary
        labels_dict (None): a dictionary mapping names of attributes/objects
            in the image labels to field names into which to expand them
        multilabel (False): whether to store attributes in a single
            :class:`fiftyone.core.labels.Classifications` instance
        skip_non_categorical (False): whether to skip non-categorical
            attributes (True) or cast them to strings (False)
    """

    def __init__(
        self,
        prefix=None,
        labels_dict=None,
        multilabel=False,
        skip_non_categorical=False,
    ):
        super().__init__()
        self.prefix = prefix
        self.labels_dict = labels_dict
        self.multilabel = multilabel
        self.skip_non_categorical = skip_non_categorical

    @property
    def label_cls(self):
        return None

    def get_label(self):
        """Returns the label for the current sample.

        Returns:
            a labels dictionary
        """
        labels = self.current_sample[1]
        return self._parse_label(labels)

    def _parse_label(self, labels):
        return foue.from_image_labels(
            labels,
            prefix=self.prefix,
            labels_dict=self.labels_dict,
            multilabel=self.multilabel,
            skip_non_categorical=self.skip_non_categorical,
        )


class FiftyOneImageClassificationSampleParser(ImageClassificationSampleParser):
    """Parser for samples in FiftyOne image classification datasets.

    See :ref:`this page <FiftyOneImageClassificationDataset-import>` for format
    details.

    Args:
        classes (None): an optional list of class label strings. If provided,
            it is assumed that ``target`` is a class ID that should be mapped
            to a label string via ``classes[target]``
    """

    def __init__(self, classes=None):
        super().__init__(classes=classes)


class FiftyOneTemporalDetectionSampleParser(LabeledVideoSampleParser):
    """Parser for samples in FiftyOne temporal detection datasets.

    See :ref:`this page <FiftyOneTemporalDetectionDataset-import>` for format
    details.

    Args:
        classes (None): an optional list of class label strings. If provided,
            it is assumed that ``target`` is a class ID that should be mapped
            to a label string via ``classes[target]``
        compute_metadata (False): whether to compute
            :class:`fiftyone.core.metadata.VideoMetadata` instances on-the-fly
            if :meth:`get_video_metadata` is called and no metadata is
            available
    """

    def __init__(self, classes=None, compute_metadata=False):
        super().__init__()
        self.classes = classes
        self.compute_metadata = compute_metadata
        self._current_metadata = None

    @property
    def has_video_metadata(self):
        return self.compute_metadata

    @property
    def label_cls(self):
        return fol.TemporalDetections

    @property
    def frame_labels_cls(self):
        return None

    def with_sample(self, sample, metadata=None):
        super().with_sample(sample)
        self._current_metadata = metadata

    def get_video_path(self):
        return self.current_sample[0]

    def get_video_metadata(self):
        if self._current_metadata is None and self.compute_metadata:
            video_path = self.current_sample[0]
            self._current_metadata = fom.VideoMetadata.build_for(video_path)

        return self._current_metadata

    def get_label(self):
        video_path, labels = self.current_sample

        if labels is None:
            return None

        if isinstance(labels, fol.TemporalDetections):
            return labels

        detections = []
        for label_dict in labels:
            label = label_dict["label"]

            try:
                label = self.classes[label]
            except:
                label = str(label)

            confidence = label_dict.get("confidence", None)
            attributes = label_dict.get("attributes", {})

            if "support" in label_dict:
                detection = fol.TemporalDetection(
                    label=label,
                    support=label_dict["support"],
                    confidence=confidence,
                    **attributes,
                )
            elif "timestamps" in label_dict:
                if self._current_metadata is not None:
                    metadata = self._current_metadata
                else:
                    metadata = fom.VideoMetadata.build_for(video_path)
                    self._current_metadata = metadata

                detection = fol.TemporalDetection.from_timestamps(
                    label_dict["timestamps"],
                    metadata=metadata,
                    label=label,
                    confidence=confidence,
                    **attributes,
                )
            else:
                raise ValueError(
                    "All temporal detection label dicts must have either "
                    "`support` or `timestamps` populated"
                )

            detections.append(detection)

        return fol.TemporalDetections(detections=detections)

    def get_frame_labels(self):
        return None

    def clear_sample(self):
        super().clear_sample()
        self._current_metadata = None


class FiftyOneImageDetectionSampleParser(ImageDetectionSampleParser):
    """Parser for samples in FiftyOne image detection datasets.

    See :ref:`this page <FiftyOneImageDetectionDataset-import>` for format
    details.

    Args:
        classes (None): an optional list of class label strings. If provided,
            it is assumed that the ``target`` values are class IDs that should
            be mapped to label strings via ``classes[target]``
    """

    def __init__(self, classes=None):
        super().__init__(
            label_field="label",
            bounding_box_field="bounding_box",
            confidence_field="confidence",
            attributes_field="attributes",
            classes=classes,
            normalized=True,
        )


class FiftyOneImageLabelsSampleParser(ImageLabelsSampleParser):
    """Parser for samples in FiftyOne image labels datasets.

    See :ref:`this page <FiftyOneImageLabelsDataset-import>` for format
    details.

    Args:
        prefix (None): a string prefix to prepend to each label name in the
            expanded label dictionary
        labels_dict (None): a dictionary mapping names of attributes/objects
            in the image labels to field names into which to expand them
        multilabel (False): whether to store attributes in a single
            :class:`fiftyone.core.labels.Classifications` instance
        skip_non_categorical (False): whether to skip non-categorical
            attributes (True) or cast them to strings (False)
    """

    pass


class VideoLabelsSampleParser(LabeledVideoSampleParser):
    """Generic parser for labeled video samples whose labels are represented in
    ``eta.core.video.VideoLabels`` format.

    This implementation provided by this class supports samples that are
    ``(video_path, video_labels_or_path)`` tuples, where:

        - ``video_path`` is the path to a video on disk

        - ``video_labels_or_path`` is an ``eta.core.video.VideoLabels``
          instance, a serialized dict representation of one, or the path to one
          on disk

    Args:
        prefix (None): a string prefix to prepend to each label name in the
            expanded sample/frame label dictionaries
        labels_dict (None): a dictionary mapping names of attributes/objects
            in the sample labels to field names into which to expand them. By
            default, all sample labels are loaded
        frame_labels_dict (None): a dictionary mapping names of
            attributes/objects in the frame labels to field names into which to
            expand them. By default, all frame labels are loaded
        multilabel (False): whether to store attributes in a single
            :class:`fiftyone.core.labels.Classifications` instance
        skip_non_categorical (False): whether to skip non-categorical
            attributes (True) or cast them to strings (False)
    """

    def __init__(
        self,
        prefix=None,
        labels_dict=None,
        frame_labels_dict=None,
        multilabel=False,
        skip_non_categorical=False,
    ):
        super().__init__()
        self.prefix = prefix
        self.labels_dict = labels_dict
        self.frame_labels_dict = frame_labels_dict
        self.multilabel = multilabel
        self.skip_non_categorical = skip_non_categorical

        self._curr_label = None
        self._curr_frames = None

    @property
    def has_video_metadata(self):
        return False

    @property
    def label_cls(self):
        return None

    @property
    def frame_labels_cls(self):
        return None

    def get_video_path(self):
        return self.current_sample[0]

    def get_label(self):
        self._parse_labels()
        return self._curr_label

    def get_frame_labels(self):
        self._parse_labels()
        return self._curr_frames

    def clear_sample(self):
        super().clear_sample()
        self._curr_label = None
        self._curr_frames = None

    def _parse_labels(self):
        if self._curr_label is not None or self._curr_frames is not None:
            return

        label, frames = foue.from_video_labels(
            self.current_sample[1],
            prefix=self.prefix,
            labels_dict=self.labels_dict,
            frame_labels_dict=self.frame_labels_dict,
            multilabel=self.multilabel,
            skip_non_categorical=self.skip_non_categorical,
        )

        self._curr_label = label
        self._curr_frames = frames


class FiftyOneVideoLabelsSampleParser(VideoLabelsSampleParser):
    """Parser for samples in FiftyOne video labels datasets.

    See :ref:`this page <FiftyOneVideoLabelsDataset-import>` for format
    details.

    Args:
        expand (True): whether to expand the labels for each frame into
            separate :class:`fiftyone.core.labels.Label` instances
        prefix (None): a string prefix to prepend to each label name in the
            expanded frame label dictionaries
        labels_dict (None): a dictionary mapping names of attributes/objects
            in the frame labels to field names into which to expand them
        multilabel (False): whether to store attributes in a single
            :class:`fiftyone.core.labels.Classifications` instance
        skip_non_categorical (False): whether to skip non-categorical
            attributes (True) or cast them to strings (False)
    """

    pass


class FiftyOneUnlabeledImageSampleParser(UnlabeledImageSampleParser):
    """Parser for :class:`fiftyone.core.sample.Sample` instances that contain
    images.

    Args:
        compute_metadata (False): whether to compute
            :class:`fiftyone.core.metadata.ImageMetadata` instances on-the-fly
            if :meth:`get_image_metadata` is called and no metadata is
            available
        export_media (True): whether the caller wants to export media and thus
            local paths should be returned for cloud media
    """

    def __init__(self, compute_metadata=False, export_media=True):
        super().__init__()
        self.compute_metadata = compute_metadata
        self.export_media = export_media

    @property
    def has_image_path(self):
        return True

    @property
    def has_image_metadata(self):
        return True

    @property
    def _image_path(self):
        if self.export_media:
            return self.current_sample.local_path

        return self.current_sample.filepath

    def get_image(self):
        fov.validate_image_sample(self.current_sample)
<<<<<<< HEAD
        return foui.read(self.current_sample.local_path)
=======
        return foui.read(self.current_sample.filepath)
>>>>>>> 74d71e33

    def get_image_path(self):
        fov.validate_image_sample(self.current_sample)
        return self._image_path

    def get_image_metadata(self):
        fov.validate_image_sample(self.current_sample)
        metadata = self.current_sample.metadata
        if metadata is None and self.compute_metadata:
            metadata = fom.ImageMetadata.build_for(self._image_path)

        return metadata


class FiftyOneLabeledImageSampleParser(LabeledImageSampleParser):
    """Parser for :class:`fiftyone.core.sample.Sample` instances that contain
    labeled images.

    Args:
        label_field: the name of the label field to parse, or a dictionary
            mapping label field names to keys for the return label dictionaries
        label_fcn (None): an optional function or dictionary mapping label
            field names to functions (must match ``label_field``) to apply to
            each label before returning it
        compute_metadata (False): whether to compute
            :class:`fiftyone.core.metadata.ImageMetadata` instances on-the-fly
            if :meth:`get_image_metadata` is called and no metadata is
            available
        export_media (True): whether the caller wants to export media and thus
            local paths should be returned for cloud media
    """

    def __init__(
        self,
        label_field,
        label_fcn=None,
        compute_metadata=False,
        export_media=True,
    ):
        super().__init__()
        self.label_field = label_field
        self.label_fcn = label_fcn
        self.compute_metadata = compute_metadata
        self.export_media = export_media

    @property
    def has_image_path(self):
        return True

    @property
    def has_image_metadata(self):
        return True

    @property
    def label_cls(self):
        return None

    @property
    def _image_path(self):
        if self.export_media:
            return self.current_sample.local_path

        return self.current_sample.filepath

    def get_image(self):
        fov.validate_image_sample(self.current_sample)
<<<<<<< HEAD
        return foui.read(self.current_sample.local_path)
=======
        return foui.read(self.current_sample.filepath)
>>>>>>> 74d71e33

    def get_image_path(self):
        fov.validate_image_sample(self.current_sample)
        return self._image_path

    def get_image_metadata(self):
        fov.validate_image_sample(self.current_sample)
        metadata = self.current_sample.metadata
        if metadata is None and self.compute_metadata:
            metadata = fom.ImageMetadata.build_for(self._image_path)

        return metadata

    def get_label(self):
        sample = self.current_sample
        label_field = self.label_field
        label_fcn = self.label_fcn

        if isinstance(label_field, dict):
            if label_fcn is not None:
                label = {}
                for k, v in label_field.items():
                    f = label_fcn.get(k, None)
                    if f is not None:
                        label[v] = f(sample[k])
                    else:
                        label[v] = sample[k]
            else:
                label = {v: sample[k] for k, v in label_field.items()}
        else:
            label = sample[label_field]
            if label_fcn is not None:
                label = label_fcn(label)

        return label


class ExtractClipsMixin(object):
    """Mixin for sample parsers that extract clips from
    :class:`fiftyone.core.clips.ClipView` instances.

    Args:
        compute_metadata (False): whether to compute
            :class:`fiftyone.core.metadata.VideoMetadata` instances on-the-fly
            when no pre-computed metadata is available
        export_media (True): whether to actually write clips when their paths
            are requested
        clip_dir (None): a directory to write clips. Only applicable when
            parsing :class:`fiftyone.core.clips.ClipView` instances
        video_format (None): the video format to use when writing video clips
            to disk. By default, ``fiftyone.config.default_video_ext`` is used
    """

    def __init__(
        self,
        compute_metadata=False,
        export_media=True,
        clip_dir=None,
        video_format=None,
    ):
        if video_format is None:
            video_format = fo.config.default_video_ext

        self.compute_metadata = compute_metadata
        self.export_media = export_media
        self.clip_dir = clip_dir
        self.video_format = video_format

        self._curr_clip_path = None

    def _get_clip_path(self, sample):
        if self.export_media:
            video_path = sample.local_path
        else:
            video_path = sample.filepath

        basename, ext = os.path.splitext(os.path.basename(video_path))

        if self.export_media:
            if self.clip_dir is None:
                # @todo need to clean this up?
                self.clip_dir = etau.make_temp_dir()

            dirname = self.clip_dir
            ext = self.video_format
        else:
            dirname = os.path.dirname(video_path)

        clip_name = "%s-clip-%d-%d%s" % (
            basename,
            sample.support[0],
            sample.support[1],
            ext,
        )
        clip_path = fos.join(dirname, clip_name)

        if self.export_media:
            self._curr_clip_path = clip_path
            fouv.extract_clip(
                video_path,
                clip_path,
                support=sample.support,
                metadata=sample.metadata,
            )
        else:
            self._curr_clip_path = None

        return clip_path

    def _get_clip_metadata(self, sample):
        if not self.compute_metadata or self._curr_clip_path is None:
            return None

        return fom.VideoMetadata.build_for(self._curr_clip_path)


class FiftyOneUnlabeledVideoSampleParser(
    ExtractClipsMixin, UnlabeledVideoSampleParser
):
    """Parser for :class:`fiftyone.core.sample.Sample` instances that contain
    videos.

    This class also supports :class:`fiftyone.core.clips.ClipView` instances.

    Args:
        compute_metadata (False): whether to compute
            :class:`fiftyone.core.metadata.VideoMetadata` instances on-the-fly
            if :meth:`get_video_metadata` is called and no metadata is
            available
        export_media (True): whether the caller wants to export media and thus
            local paths should be returned for cloud media
        clip_dir (None): a directory to write clips. Only applicable when
            parsing :class:`fiftyone.core.clips.ClipView` instances
        video_format (None): the video format to use when writing video clips
            to disk. By default, ``fiftyone.config.default_video_ext`` is used
    """

    def __init__(
        self,
        compute_metadata=False,
        export_media=True,
        clip_dir=None,
        video_format=None,
    ):
        ExtractClipsMixin.__init__(
            self,
            compute_metadata=compute_metadata,
            export_media=export_media,
            clip_dir=clip_dir,
            video_format=video_format,
        )
        UnlabeledVideoSampleParser.__init__(self)

    @property
    def has_video_metadata(self):
        return True

    @property
    def _video_path(self):
        if self.export_media:
            return self.current_sample.local_path

        return self.current_sample.filepath

    def get_video_path(self):
        if isinstance(self.current_sample, foc.ClipView):
            return self._get_clip_path(self.current_sample)

        return self._video_path

    def get_video_metadata(self):
        if isinstance(self.current_sample, foc.ClipView):
            return self._get_clip_metadata(self.current_sample)

        metadata = self.current_sample.metadata
        if metadata is None and self.compute_metadata:
            metadata = fom.VideoMetadata.build_for(self._video_path)

        return metadata


class FiftyOneLabeledVideoSampleParser(
    ExtractClipsMixin, LabeledVideoSampleParser
):
    """Parser for :class:`fiftyone.core.sample.Sample` instances that contain
    labeled videos.

    This class also supports :class:`fiftyone.core.clips.ClipView` instances.

    Args:
        label_field (None): the name of a label field to parse, or a dictionary
            mapping label field names to output keys to use in the returned
            sample-level labels dictionary
        frame_labels_field (None): the name of a frame label field to parse, or
            a dictionary mapping field names to output keys describing the
            frame label fields to export
        label_fcn (None): an optional function or dictionary mapping label
            field names to functions (must match ``label_field``) to apply to
            each sample label before returning it
        frame_labels_fcn (None): an optional function or dictionary mapping
            frame label field names to functions (must match
            ``frame_labels_field``) to apply to each frame label before
            returning it
        compute_metadata (False): whether to compute
            :class:`fiftyone.core.metadata.VideoMetadata` instances on-the-fly
            if :meth:`get_video_metadata` is called and no metadata is
            available
        export_media (True): whether the caller wants to export media and thus
            local paths should be returned for cloud media
        clip_dir (None): a directory to write clips. Only applicable when
            parsing :class:`fiftyone.core.clips.ClipView` instances
        video_format (None): the video format to use when writing video clips
            to disk. By default, ``fiftyone.config.default_video_ext`` is used
    """

    def __init__(
        self,
        label_field=None,
        frame_labels_field=None,
        label_fcn=None,
        frame_labels_fcn=None,
        compute_metadata=False,
        export_media=True,
        clip_dir=None,
        video_format=None,
    ):
        frame_labels_dict, frame_fcn_dict = self._parse_frame_args(
            frame_labels_field, frame_labels_fcn
        )

        ExtractClipsMixin.__init__(
            self,
            compute_metadata=compute_metadata,
            export_media=export_media,
            clip_dir=clip_dir,
            video_format=video_format,
        )
        LabeledVideoSampleParser.__init__(self)

        self.label_field = label_field
        self.frame_labels_dict = frame_labels_dict
        self.label_fcn = label_fcn
        self.frame_fcn_dict = frame_fcn_dict

    @property
    def has_video_metadata(self):
        return True

    @property
    def label_cls(self):
        return None

    @property
    def frame_labels_cls(self):
        return None

    @property
    def _video_path(self):
        if self.export_media:
            return self.current_sample.local_path

        return self.current_sample.filepath

    def get_video_path(self):
        if isinstance(self.current_sample, foc.ClipView):
            return self._get_clip_path(self.current_sample)

        return self._video_path

    def get_video_metadata(self):
        if isinstance(self.current_sample, foc.ClipView):
            return self._get_clip_metadata(self.current_sample)

        metadata = self.current_sample.metadata
        if metadata is None and self.compute_metadata:
            metadata = fom.VideoMetadata.build_for(self._video_path)

        return metadata

    def get_label(self):
        sample = self.current_sample
        label_field = self.label_field
        label_fcn = self.label_fcn

        if label_field is None:
            return None

        if isinstance(label_field, dict):
            if label_fcn is not None:
                label = {}
                for k, v in label_field.items():
                    f = label_fcn.get(k, None)
                    if f is not None:
                        label[v] = f(sample[k])
                    else:
                        label[v] = sample[k]
            else:
                label = {v: sample[k] for k, v in label_field.items()}
        else:
            label = sample[label_field]
            if label_fcn is not None:
                label = label_fcn(label)

        return label

    def get_frame_labels(self):
        if isinstance(self.current_sample, foc.ClipView):
            df = self.current_sample.support[0] - 1
        else:
            df = 0

        frames = self.current_sample.frames
        frame_labels_dict = self.frame_labels_dict
        frame_fcn_dict = self.frame_fcn_dict

        if frame_labels_dict is None:
            return None

        if frame_fcn_dict is not None:
            new_frames = {}
            for frame_number, frame in frames.items():
                new_frame = {}
                for k, v in frame_labels_dict.items():
                    f = frame_fcn_dict.get(k, None)
                    if f is not None:
                        new_frame[v] = f(frame[k])
                    else:
                        new_frame[v] = frame[k]

                new_frames[frame_number - df] = new_frame
        else:
            new_frames = {}
            for frame_number, frame in frames.items():
                new_frames[frame_number - df] = {
                    v: frame[k] for k, v in frame_labels_dict.items()
                }

        return new_frames

    @staticmethod
    def _parse_frame_args(frame_labels_field, frame_labels_fcn):
        if frame_labels_field is None:
            return None, None

        if not isinstance(frame_labels_field, dict):
            label_field = frame_labels_field
            frame_labels_dict = {label_field: label_field}
            if frame_labels_fcn is not None:
                frame_fcn_dict = {label_field: frame_labels_fcn}
            else:
                frame_fcn_dict = None
        else:
            frame_labels_dict = frame_labels_field
            frame_fcn_dict = frame_labels_fcn

        return frame_labels_dict, frame_fcn_dict


class FiftyOneUnlabeledMediaSampleParser(MediaSampleParser):
    """Parser for :class:`fiftyone.core.sample.Sample` instances that contain
    unlabeled media.

    Args:
        compute_metadata (False): whether to compute
            :class:`fiftyone.core.metadata.Metadata` instances on-the-fly if
            :meth:`get_metadata` is called and no metadata is available
    """

    def __init__(self, compute_metadata=False):
        super().__init__()
        self.compute_metadata = compute_metadata

    @property
    def has_metadata(self):
        return True

    def get_media_path(self):
        return self.current_sample.filepath

    def get_metadata(self):
        metadata = self.current_sample.metadata
        if metadata is None and self.compute_metadata:
            metadata = fom.Metadata.build_for(self.current_sample.filepath)

        return metadata<|MERGE_RESOLUTION|>--- conflicted
+++ resolved
@@ -9,10 +9,6 @@
 
 import numpy as np
 
-<<<<<<< HEAD
-=======
-import eta.core.serial as etas
->>>>>>> 74d71e33
 import eta.core.utils as etau
 
 import fiftyone as fo
@@ -24,14 +20,8 @@
 import fiftyone.core.utils as fou
 import fiftyone.core.validation as fov
 import fiftyone.utils.eta as foue
-<<<<<<< HEAD
-
-foui = fou.lazy_import("fiftyone.utils.image")
-fouv = fou.lazy_import("fiftyone.utils.video")
-=======
 import fiftyone.utils.image as foui
 import fiftyone.utils.video as fouv
->>>>>>> 74d71e33
 
 
 def add_images(dataset, samples, sample_parser, tags=None):
@@ -1596,11 +1586,7 @@
 
     def get_image(self):
         fov.validate_image_sample(self.current_sample)
-<<<<<<< HEAD
         return foui.read(self.current_sample.local_path)
-=======
-        return foui.read(self.current_sample.filepath)
->>>>>>> 74d71e33
 
     def get_image_path(self):
         fov.validate_image_sample(self.current_sample)
@@ -1667,11 +1653,7 @@
 
     def get_image(self):
         fov.validate_image_sample(self.current_sample)
-<<<<<<< HEAD
         return foui.read(self.current_sample.local_path)
-=======
-        return foui.read(self.current_sample.filepath)
->>>>>>> 74d71e33
 
     def get_image_path(self):
         fov.validate_image_sample(self.current_sample)
