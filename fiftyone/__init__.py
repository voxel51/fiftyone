"""
FiftyOne: a powerful package for dataset curation, analysis, and visualization.

See https://github.com/voxel51/fiftyone for more information.

| Copyright 2017-2020, Voxel51, Inc.
| `voxel51.com <https://voxel51.com/>`_
|
"""
# pragma pylint: disable=redefined-builtin
# pragma pylint: disable=unused-wildcard-import
# pragma pylint: disable=wildcard-import
from __future__ import absolute_import
from __future__ import division
from __future__ import print_function
from __future__ import unicode_literals
from builtins import *

# pragma pylint: enable=redefined-builtin
# pragma pylint: enable=unused-wildcard-import
# pragma pylint: enable=wildcard-import

from pkgutil import extend_path

#
# This statement allows multiple `fiftyone.XXX` packages to be installed in the
# same environment and used simultaneously.
#
# https://docs.python.org/3/library/pkgutil.html#pkgutil.extend_path
#
__path__ = extend_path(__path__, __name__)

import fiftyone.core.config as foc
import fiftyone.core.service as fos

_database_service = fos.DatabaseService()
config = foc.load_config()

from .core.dataset import (
    Dataset,
    list_dataset_names,
    load_dataset,
)
from .core.labels import (
    Label,
    ImageLabel,
    Classification,
    Detection,
    Detections,
    ImageLabels,
)
from .core.metadata import (
    Metadata,
    ImageMetadata,
)
<<<<<<< HEAD
from .core.sample import Sample
from .core.session import (
    launch_dashboard,
    close_dashboard,
)
from .core.view import DatasetView
=======
from .core.session import close_dashboard, launch_dashboard, Session
>>>>>>> 2b063217
<|MERGE_RESOLUTION|>--- conflicted
+++ resolved
@@ -53,13 +53,10 @@
     Metadata,
     ImageMetadata,
 )
-<<<<<<< HEAD
 from .core.sample import Sample
 from .core.session import (
+    close_dashboard,
     launch_dashboard,
-    close_dashboard,
+    Session,
 )
-from .core.view import DatasetView
-=======
-from .core.session import close_dashboard, launch_dashboard, Session
->>>>>>> 2b063217
+from .core.view import DatasetView