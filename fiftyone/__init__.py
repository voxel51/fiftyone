--- conflicted
+++ resolved
@@ -53,13 +53,6 @@
     Metadata,
     ImageMetadata,
 )
-<<<<<<< HEAD
+from .core.sample import Sample
 from .core.session import launch_dashboard, Session
-=======
-from .core.sample import Sample
-from .core.session import (
-    launch_dashboard,
-    close_dashboard,
-)
-from .core.view import DatasetView
->>>>>>> f353b9bd
+from .core.view import DatasetView