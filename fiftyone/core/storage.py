--- conflicted
+++ resolved
@@ -6,10 +6,6 @@
 |
 """
 from collections import defaultdict
-<<<<<<< HEAD
-from contextlib import contextmanager
-=======
->>>>>>> 22b90719
 from datetime import datetime
 import io
 import itertools
@@ -55,10 +51,7 @@
 bucket_clients = {}
 path_clients = {}
 client_lock = threading.Lock()
-<<<<<<< HEAD
-=======
 init_lock = threading.Lock()
->>>>>>> 22b90719
 minio_prefixes = []
 azure_prefixes = []
 
@@ -73,30 +66,6 @@
 
     This method may be called at any time to reinitialize storage client usage.
     """
-<<<<<<< HEAD
-    global creds_manager
-    if fi.has_encryption_key():
-        from fiftyone.internal.credentials import CloudCredentialsManager
-
-        encryption_key = os.environ.get(fic.ENCRYPTION_KEY_ENV_VAR)
-        creds_manager = CloudCredentialsManager(encryption_key)
-    else:
-        creds_manager = None
-
-    global available_file_systems
-    available_file_systems = None
-
-    default_clients.clear()
-    bucket_regions.clear()
-    region_clients.clear()
-    bucket_clients.clear()
-    path_clients.clear()
-    minio_prefixes.clear()
-    azure_prefixes.clear()
-
-    _load_minio_prefixes()
-    _load_azure_prefixes()
-=======
     with init_lock:
         global creds_manager
         if fi.has_encryption_key():
@@ -120,7 +89,6 @@
 
         _load_minio_prefixes()
         _load_azure_prefixes()
->>>>>>> 22b90719
 
 
 def _load_minio_prefixes():
@@ -561,7 +529,6 @@
 
     return path.rstrip("/")
 
-<<<<<<< HEAD
 
 def get_client(fs=None, path=None):
     """Returns the storage client for the given file system or path.
@@ -654,100 +621,6 @@
     params = dict(method="PUT", content_type=etau.guess_mime_type(path))
     params.update(kwargs)
 
-=======
-
-def get_client(fs=None, path=None):
-    """Returns the storage client for the given file system or path.
-
-    If a ``path`` is provided, a region-specific client is returned, if
-    applicable. Otherwise, the client for the given file system is returned.
-
-    Args:
-        fs (None): a :class:`FileSystem` value
-        path (None): a path
-
-    Returns:
-        a :class:`eta.core.storage.StorageClient`
-
-    Raises:
-        ValueError: if no suitable client could be constructed
-    """
-    return _get_client(fs=fs, path=path)
-
-
-def get_url(path, **kwargs):
-    """Returns a public URL for the given file.
-
-    The provided path must either already be a URL or a path into a file system
-    that supports signed URLs.
-
-    Args:
-        path: a path
-        **kwargs: optional keyword arguments for the storage client's
-            ``generate_signed_url(path, **kwargs)`` method
-
-    Returns:
-        a URL
-    """
-    fs = get_file_system(path)
-
-    if fs == FileSystem.HTTP:
-        return path
-
-    client = get_client(path=path)
-
-    if not hasattr(client, "generate_signed_url"):
-        raise ValueError(
-            "Cannot get URL for '%s'; file system '%s' does not support "
-            "signed URLs" % (path, fs)
-        )
-
-    kwargs["hours"] = kwargs.get("hours", fo.config.signed_url_expiration)
-
-    return client.generate_signed_url(path, **kwargs)
-
-
-def to_readable(path, **kwargs):
-    """Returns a publicly readable path for the given file.
-
-    The provided path must either already be a URL or be a remote path into a
-    file system that supports signed URLs.
-
-    Args:
-        path: a path
-        **kwargs: optional keyword arguments for the storage client's
-            ``generate_signed_url(path, **kwargs)`` method
-
-    Returns:
-        a public path
-    """
-    if is_local(path):
-        return path
-
-    return get_url(path, method="GET", **kwargs)
-
-
-def to_writeable(path, **kwargs):
-    """Returns a publicly writable path for the given file.
-
-    The provided path must either already be a URL or be a remote path into a
-    file system that supports signed URLs.
-
-    Args:
-        path: a path
-        **kwargs: optional keyword arguments for the storage client's
-            ``generate_signed_url(path, **kwargs)`` method
-
-    Returns:
-        a public path
-    """
-    if is_local(path):
-        return path
-
-    params = dict(method="PUT", content_type=etau.guess_mime_type(path))
-    params.update(kwargs)
-
->>>>>>> 22b90719
     return get_url(path, **params)
 
 
@@ -1694,15 +1567,9 @@
             return ntpath.normpath(path)
 
         return posixpath.normpath(path.replace("\\", "/"))
-<<<<<<< HEAD
 
     prefix, path = split_prefix(path)
 
-=======
-
-    prefix, path = split_prefix(path)
-
->>>>>>> 22b90719
     return prefix + posixpath.normpath(path.replace("\\", "/"))
 
 
@@ -2008,7 +1875,6 @@
 
         if not return_metadata:
             return filepaths
-<<<<<<< HEAD
 
         metadata = []
         for filepath in filepaths:
@@ -2017,16 +1883,6 @@
             else:
                 fp = os.path.join(dirpath, filepath)
 
-=======
-
-        metadata = []
-        for filepath in filepaths:
-            if abs_paths:
-                fp = filepath
-            else:
-                fp = os.path.join(dirpath, filepath)
-
->>>>>>> 22b90719
             m = _get_local_metadata(fp)
             m["filepath"] = filepath
             metadata.append(m)
@@ -2061,7 +1917,6 @@
         filepath = prefix + m["bucket"] + "/" + m["object_name"]
         if not abs_paths:
             filepath = os.path.relpath(filepath, dirpath)
-<<<<<<< HEAD
 
         m["filepath"] = filepath
 
@@ -2072,18 +1927,6 @@
             if not os.path.basename(m["filepath"]).startswith(".")
         ]
 
-=======
-
-        m["filepath"] = filepath
-
-    if not include_hidden_files:
-        metadata = [
-            m
-            for m in metadata
-            if not os.path.basename(m["filepath"]).startswith(".")
-        ]
-
->>>>>>> 22b90719
     if sort:
         metadata = sorted(metadata, key=lambda m: m["filepath"])
 
@@ -2893,17 +2736,9 @@
 
 
 def _refresh_managed_credentials_if_necessary():
-<<<<<<< HEAD
-    if creds_manager is None:
-        return
-
-    if creds_manager.is_expired:
-        init_storage()
-=======
     if creds_manager is None or creds_manager.is_expired:
         if fi.has_encryption_key():
             init_storage()
->>>>>>> 22b90719
 
 
 def _get_buckets_with_managed_credentials(fs):
