"""
File storage utilities.

| Copyright 2017-2023, Voxel51, Inc.
| `voxel51.com <https://voxel51.com/>`_
|
"""
from contextlib import contextmanager
from datetime import datetime
import io
import itertools
import json
import logging
import multiprocessing.dummy
import os
import posixpath
import re
import six
import shutil
import tempfile
import threading
import urllib.parse as urlparse

import bson
import jsonlines
from wcmatch import glob
import yaml

import eta.core.serial as etase
import eta.core.storage as etast
import eta.core.utils as etau

import fiftyone as fo
import fiftyone.core.media as fom
import fiftyone.core.utils as fou
import fiftyone.internal as fi

foc = fou.lazy_import("fiftyone.core.cache")


logger = logging.getLogger(__name__)

creds_manager = None
available_file_systems = None
default_clients = {}
bucket_regions = {}
region_clients = {}
bucket_clients = {}
client_lock = threading.Lock()
minio_prefixes = []
azure_prefixes = []

S3_PREFIX = "s3://"
GCS_PREFIX = "gs://"
HTTP_PREFIX = "http://"
HTTPS_PREFIX = "https://"


def init_storage():
    """Initializes storage client use.

    This method may be called at any time to reinitialize storage client usage.
    """
    global creds_manager
    if fi.has_encryption_key():
        from fiftyone.internal.credentials import CloudCredentialsManager

        creds_manager = CloudCredentialsManager()
    else:
        creds_manager = None

    global available_file_systems
    available_file_systems = None

    default_clients.clear()
    bucket_regions.clear()
    region_clients.clear()
    bucket_clients.clear()
    minio_prefixes.clear()
    azure_prefixes.clear()

    _load_minio_prefixes()
    _load_azure_prefixes()


def _load_minio_prefixes():
    minio_creds = []

    # Check database for credentials
    if creds_manager is not None:
        creds_paths = creds_manager.get_all_credentials_for_file_system(
            FileSystem.MINIO
        )
        for creds_path in creds_paths:
            credentials, _ = MinIOStorageClient.load_credentials(
                credentials_path=creds_path
            )

            if credentials:
                minio_creds.append(credentials)

    # Check environment for credentials
    credentials_path = fo.media_cache_config.minio_config_file
    profile = fo.media_cache_config.minio_profile

    credentials, _ = MinIOStorageClient.load_credentials(
        credentials_path=credentials_path, profile=profile
    )
    if credentials:
        minio_creds.append(credentials)

    # Register prefixes
    for credentials in minio_creds:
        minio_alias_prefix = None
        minio_endpoint_prefix = None

        if "alias" in credentials:
            minio_alias_prefix = credentials["alias"] + "://"

        if "endpoint_url" in credentials:
            minio_endpoint_prefix = (
                credentials["endpoint_url"].rstrip("/") + "/"
            )

        # Maintain order so default credentials are first, if multiple
        prefixes = (minio_alias_prefix, minio_endpoint_prefix)
        if prefixes not in minio_prefixes:
            minio_prefixes.append(prefixes)


def _load_azure_prefixes():
    azure_creds = []

    # Check database for credentials
    if creds_manager is not None:
        creds_paths = creds_manager.get_all_credentials_for_file_system(
            FileSystem.AZURE
        )
        for creds_path in creds_paths:
            credentials, _ = AzureStorageClient.load_credentials(
                credentials_path=creds_path
            )

            if credentials:
                azure_creds.append(credentials)

    # Check environment for credentials
    credentials_path = fo.media_cache_config.azure_credentials_file
    azure_profile = fo.media_cache_config.azure_profile

    credentials, _ = AzureStorageClient.load_credentials(
        credentials_path=credentials_path, profile=azure_profile
    )
    if credentials:
        azure_creds.append(credentials)

    # Register prefixes
    for credentials in azure_creds:
        azure_alias_prefix = None
        azure_endpoint_prefix = None

        if "alias" in credentials:
            azure_alias_prefix = credentials["alias"] + "://"

        if "account_url" in credentials:
            azure_endpoint_prefix = (
                credentials["account_url"].rstrip("/") + "/"
            )
        elif "conn_str" in credentials or "account_name" in credentials:
            account_url = AzureStorageClient._to_account_url(
                conn_str=credentials.get("conn_str", None),
                account_name=credentials.get("account_name", None),
            )
            azure_endpoint_prefix = account_url.rstrip("/") + "/"

        # Maintain order so default credentials are first, if multiple
        prefixes = (azure_alias_prefix, azure_endpoint_prefix)
        if prefixes not in azure_prefixes:
            azure_prefixes.append(prefixes)


class FileSystem(object):
    """Enumeration of the available file systems."""

    S3 = "s3"
    GCS = "gcs"
    AZURE = "azure"
    MINIO = "minio"
    HTTP = "http"
    LOCAL = "local"


_FILE_SYSTEMS_WITH_BUCKETS = [
    FileSystem.S3,
    FileSystem.GCS,
    FileSystem.AZURE,
    FileSystem.MINIO,
]
_FILE_SYSTEMS_WITH_REGIONAL_CLIENTS = {FileSystem.S3, FileSystem.MINIO}
_UNKNOWN_REGION = "unknown"


class S3StorageClient(etast.S3StorageClient):
    """.. autoclass:: eta.core.storage.S3StorageClient"""

    def get_local_path(self, remote_path):
        return self._strip_prefix(remote_path)


class GoogleCloudStorageClient(etast.GoogleCloudStorageClient):
    """.. autoclass:: eta.core.storage.GoogleCloudStorageClient"""

    def get_local_path(self, remote_path):
        return self._strip_prefix(remote_path)


class AzureStorageClient(etast.AzureStorageClient):
    """.. autoclass:: eta.core.storage.AzureStorageClient"""

    def get_local_path(self, remote_path):
        return self._strip_prefix(remote_path)


class MinIOStorageClient(etast.MinIOStorageClient):
    """.. autoclass:: eta.core.storage.MinIOStorageClient"""

    def get_local_path(self, remote_path):
        return self._strip_prefix(remote_path)


class HTTPStorageClient(etast.HTTPStorageClient):
    """.. autoclass:: eta.core.storage.HTTPStorageClient"""

    def get_local_path(self, remote_path):
        p = urlparse.urlparse(remote_path)

        if p.port is not None:
            host = "%s:%d" % (p.hostname, p.port)
        else:
            host = p.hostname

        return os.path.join(host, *p.path.lstrip("/").split("/"))


def get_file_system(path):
    """Returns the file system enum for the given path.

    Args:
        path: a path

    Returns:
        a :class:`FileSystem` value
    """
    _refresh_managed_credentials_if_necessary()

    if not path:
        return FileSystem.LOCAL

    # Check MinIO and Azure first in case alias/endpoint clashes with another
    # file system

    for minio_alias_prefix, minio_endpoint_prefix in minio_prefixes:
        if (
            minio_alias_prefix is not None
            and path.startswith(minio_alias_prefix)
        ) or (
            minio_endpoint_prefix is not None
            and path.startswith(minio_endpoint_prefix)
        ):
            return FileSystem.MINIO

    for azure_alias_prefix, azure_endpoint_prefix in azure_prefixes:
        if (
            azure_alias_prefix is not None
            and path.startswith(azure_alias_prefix)
        ) or (
            azure_endpoint_prefix is not None
            and path.startswith(azure_endpoint_prefix)
        ):
            return FileSystem.AZURE

    if path.startswith(S3_PREFIX):
        return FileSystem.S3

    if path.startswith(GCS_PREFIX):
        return FileSystem.GCS

    if path.startswith((HTTP_PREFIX, HTTPS_PREFIX)):
        return FileSystem.HTTP

    return FileSystem.LOCAL


def list_available_file_systems():
    """Lists the file systems that are currently available for use with methods
    like :func:`list_files` and :func:`list_buckets`.

    Returns:
        a list of :class:`FileSystem` values
    """
    _refresh_managed_credentials_if_necessary()

    global available_file_systems

    if available_file_systems is None:
        available_file_systems = _get_available_file_systems()

    return available_file_systems


def _get_available_file_systems():
    file_systems = set()

    if not fi.is_internal_service():
        file_systems.add(FileSystem.LOCAL)

    managed_file_systems = _get_file_systems_with_managed_credentials()
    if managed_file_systems:
        file_systems.update(managed_file_systems)

    for fs in _FILE_SYSTEMS_WITH_BUCKETS:
        if fs in file_systems:
            continue

        try:
            _ = get_client(fs=fs)
            file_systems.add(fs)
        except:
            pass

    return sorted(file_systems)


def split_prefix(path):
    """Splits the file system prefix from the given path.

    The prefix for local paths is ``""``.

    Example usages::

        import fiftyone.core.storage as fos

        fos.split_prefix("s3://bucket/object")  # ('s3://', 'bucket/object')
        fos.split_prefix("gs://bucket/object")  # ('g3://', 'bucket/object')
        fos.split_prefix("/path/to/file")       # ('', '/path/to/file')
        fos.split_prefix("a/file")              # ('', 'a/file')

    Args:
        path: a path

    Returns:
        a ``(prefix, path)`` tuple
    """
    fs = get_file_system(path)

    prefix = None
    if fs == FileSystem.S3:
        prefix = S3_PREFIX
    elif fs == FileSystem.GCS:
        prefix = GCS_PREFIX
    elif fs == FileSystem.MINIO:
        for minio_alias_prefix, minio_endpoint_prefix in minio_prefixes:
            if minio_alias_prefix is not None and path.startswith(
                minio_alias_prefix
            ):
                prefix = minio_alias_prefix
            elif minio_endpoint_prefix is not None and path.startswith(
                minio_endpoint_prefix
            ):
                prefix = minio_endpoint_prefix

            if prefix is not None:
                break
    elif fs == FileSystem.AZURE:
        for azure_alias_prefix, azure_endpoint_prefix in azure_prefixes:
            if azure_alias_prefix is not None and path.startswith(
                azure_alias_prefix
            ):
                prefix = azure_alias_prefix
            elif azure_endpoint_prefix is not None and path.startswith(
                azure_endpoint_prefix
            ):
                prefix = azure_endpoint_prefix

            if prefix is not None:
                break
    elif path.startswith(HTTP_PREFIX):
        prefix = HTTP_PREFIX
    elif path.startswith(HTTPS_PREFIX):
        prefix = HTTPS_PREFIX

    if prefix is None:
        prefix = ""

    return prefix, path[len(prefix) :]


def get_bucket_name(path):
    """Gets the bucket name from the given path.

    The bucket name for local paths and http(s) paths is ``""``.

    Example usages::

        import fiftyone.core.storage as fos

        fos.get_bucket_name("s3://bucket/object")  # 'bucket'
        fos.get_bucket_name("gs://bucket/object")  # 'bucket'
        fos.get_bucket_name("/path/to/file")       # ''
        fos.get_bucket_name("a/file")              # ''

    Args:
        path: a path

    Returns:
        the bucket name string
    """
    fs = get_file_system(path)

    if fs not in _FILE_SYSTEMS_WITH_BUCKETS:
        return ""

    path = split_prefix(path)[1]
    return path.split("/")[0]


def is_local(path):
    """Determines whether the given path is local.

    Args:
        path: a path

    Returns:
        True/False
    """
    return get_file_system(path) == FileSystem.LOCAL


def ensure_local(path):
    """Ensures that the given path is local.

    Args:
        path: a path
    """
    if not is_local(path):
        raise ValueError(
            "The requested operation requires a local path, but found '%s'"
            % path
        )


def normalize_path(path):
    """Normalizes the given path.

    Local paths are sanitized via::

        os.path.abspath(os.path.expanduser(path))

    Remote paths are sanitized via::

        path.rstrip("/")

    Args:
        path: a path

    Returns:
        the normalized path
    """
    if is_local(path):
        return os.path.abspath(os.path.expanduser(path))

    return path.rstrip("/")


def get_client(fs=None, path=None):
    """Returns the storage client for the given file system or path.

    If a ``path`` is provided, a region-specific client is returned, if
    applicable. Otherwise, the client for the given file system is returned.

    Args:
        fs (None): a :class:`FileSystem` value
        path (None): a path

    Returns:
        a :class:`eta.core.storage.StorageClient`

    Raises:
        ValueError: if no suitable client could be constructed
    """
    # Client creation may not be thread-safe, so we lock for safety
    # https://stackoverflow.com/a/61943955/16823653
    with client_lock:
        return _get_client(fs=fs, path=path)


def get_url(path, **kwargs):
    """Returns a public URL for the given file.

    The provided path must either already be a URL or a path into a file system
    that supports signed URLs.

    Args:
        path: a path
        **kwargs: optional keyword arguments for the storage client's
            ``generate_signed_url(path, **kwargs)`` method

    Returns:
        a URL
    """
    fs = get_file_system(path)

    if fs == FileSystem.HTTP:
        return path

    client = get_client(path=path)

    if not hasattr(client, "generate_signed_url"):
        raise ValueError(
            "Cannot get URL for '%s'; file system '%s' does not support "
            "signed URLs" % (path, fs)
        )

    return client.generate_signed_url(path, **kwargs)


def to_readable(path, **kwargs):
    """Returns a publicly readable path for the given file.

    The provided path must either already be a URL or be a remote path into a
    file system that supports signed URLs.

    Args:
        path: a path
        **kwargs: optional keyword arguments for the storage client's
            ``generate_signed_url(path, **kwargs)`` method

    Returns:
        a public path
    """
    if is_local(path):
        return path

    return get_url(path, method="GET", **kwargs)


def to_writeable(path, **kwargs):
    """Returns a publicly writable path for the given file.

    The provided path must either already be a URL or be a remote path into a
    file system that supports signed URLs.

    Args:
        path: a path
        **kwargs: optional keyword arguments for the storage client's
            ``generate_signed_url(path, **kwargs)`` method

    Returns:
        a public path
    """
    if is_local(path):
        return path

    params = dict(method="PUT", content_type=etau.guess_mime_type(path))
    params.update(kwargs)

    return get_url(path, **params)


def make_temp_dir(basedir=None):
    """Makes a temporary directory.

    Args:
        basedir (None): an optional local or remote directory in which to
            create the new directory. The default is
            ``fiftyone.config.default_dataset_dir``

    Returns:
        the temporary directory path
    """
    if basedir is None:
        basedir = fo.config.default_dataset_dir

    if is_local(basedir):
        ensure_dir(basedir)
        return tempfile.mkdtemp(dir=basedir)

    return join(basedir, str(bson.ObjectId()))


class TempDir(object):
    """Context manager that creates and destroys a temporary directory.

    Args:
        basedir (None): an optional local or remote directory in which to
            create the new directory. The default is
            ``fiftyone.config.default_dataset_dir``
    """

    def __init__(self, basedir=None):
        self._basedir = basedir
        self._name = None

    def __enter__(self):
        self._name = make_temp_dir(basedir=self._basedir)
        return self._name

    def __exit__(self, *args):
        delete_dir(self._name)


class LocalDir(object):
    """Context manager that allows remote directory paths to be processed as
    local directory paths that can be passed to methods that don't natively
    support reading/writing remote locations.

    When a local directory is provided to this context manager, it is simply
    returned when the context is entered and no other operations are performed.

    When a remote directory is provided, a temporary local directory is
    returned when the context is entered, which is automatically deleted when
    the context exits. In addition:

    -   When ``mode == "r"``, the remote directory's contents is downloaded
        when the context is entered
    -   When ``mode == "w"``, the local directory's contents is uploaded to the
        remote directory when the context exits

    Example usage::

        import os

        import fiftyone.core.storage as fos

        with fos.LocalDir("s3://bucket/dir", "w") as local_dir:
            with open(os.path.join(local_dir, "file1.txt")) as f:
                f.write("Hello, world!")

            with open(os.path.join(local_dir, "file2.txt")) as f:
                f.write("Goodbye")

        with fos.LocalDir("s3://bucket/dir", "r") as local_dir:
            with open(os.path.join(local_dir, "file1.txt")) as f:
                print(f.read())

            with open(os.path.join(local_dir, "file2.txt")) as f:
                print(f.read())

    Args:
        path: a directory path
        mode ("r"): the mode. Supported values are ``("r", "w")``
        basedir (None): an optional directory in which to create temporary
            local directories
        skip_failures (False): whether to gracefully continue without raising
            an error if a remote upload/download fails
        type_str ("files"): the type of file being processed. Used only for
            log messages. If None/empty, nothing will be logged
        quiet (None): whether to display (False) or not display (True) a
            progress bar tracking the status of any uploads/downloads. By
            default, ``fiftyone.config.show_progress_bars`` is used to set this
    """

    def __init__(
        self,
        path,
        mode="r",
        basedir=None,
        skip_failures=False,
        type_str="files",
        quiet=None,
    ):
        if mode not in ("r", "w"):
            raise ValueError("Unsupported mode '%s'" % mode)

        if basedir is not None and not is_local(basedir):
            raise ValueError("basedir must be local; found '%s'" % basedir)

        self._path = path
        self._mode = mode
        self._basedir = basedir
        self._skip_failures = skip_failures
        self._type_str = type_str
        self._quiet = quiet
        self._tmpdir = None

    @property
    def quiet(self):
        """Whether this object will log the status of any uploads/downloads."""
        return _parse_quiet(self._quiet)

    def __enter__(self):
        if is_local(self._path):
            return self._path

        self._tmpdir = make_temp_dir(basedir=self._basedir)

        if self._mode == "r":
            progress = not self.quiet

            if progress and self._type_str:
                logger.info("Downloading %s...", self._type_str)

            copy_dir(
                self._path,
                self._tmpdir,
                overwrite=False,
                skip_failures=self._skip_failures,
                progress=progress,
            )

        return self._tmpdir

    def __exit__(self, *args):
        if self._tmpdir is None:
            return

        try:
            if self._mode == "w":
                progress = not self.quiet

                if progress and self._type_str:
                    logger.info("Uploading %s...", self._type_str)

                copy_dir(
                    self._tmpdir,
                    self._path,
                    overwrite=False,
                    skip_failures=self._skip_failures,
                    progress=progress,
                )
        finally:
            etau.delete_dir(self._tmpdir)


class LocalFile(object):
    """Context manager that allows remote filepaths to be processed as local
    filepaths that can be passed to methods that don't natively support
    reading/writing remote locations.

    When a local filepath is provided to this context manager, it is simply
    returned when the context is entered and no other operations are performed.

    When a remote filepath is provided, a temporary local filepath is returned
    when the context is entered, which is automatically deleted when the
    context exits. In addition:

    -   When ``mode == "r"``, the remote file is downloaded when the context is
        entered
    -   When ``mode == "w"``, the local file is uploaded to the remote filepath
        when the context exits

    Example usage::

        import fiftyone.core.storage as fos

        with fos.LocalFile("s3://bucket/file.txt", "w") as local_path:
            with open(local_path, "w") as f:
                f.write("Hello, world!")

        with fos.LocalFile("s3://bucket/file.txt", "r") as local_path:
            with open(local_path, "r") as f:
                print(r.read())

    Args:
        path: a filepath
        mode ("r"): the mode. Supported values are ``("r", "w")``
        basedir (None): an optional directory in which to create temporary
            local files
    """

    def __init__(self, path, mode="r", basedir=None):
        if mode not in ("r", "w"):
            raise ValueError("Unsupported mode '%s'" % mode)

        if basedir is not None and not is_local(basedir):
            raise ValueError("basedir must be local; found '%s'" % basedir)

        self._path = path
        self._mode = mode
        self._basedir = basedir
        self._local_path = None
        self._tmpdir = None

    def __enter__(self):
        if is_local(self._path):
            return self._path

        self._tmpdir = make_temp_dir(basedir=self._basedir)
        self._local_path = os.path.join(
            self._tmpdir, os.path.basename(self._path)
        )

        if self._mode == "r":
            copy_file(self._path, self._local_path)

        return self._local_path

    def __exit__(self, *args):
        if self._tmpdir is None:
            return

        try:
            if self._mode == "w":
                copy_file(self._local_path, self._path)
        finally:
            etau.delete_dir(self._tmpdir)


class LocalFiles(object):
    """Context manager that allows lists of remote filepaths to be processed as
    local filepaths that can be passed to methods that don't natively support
    reading/writing remote locations.

    When local filepaths are provided to this context manager, they are simply
    returned when the context is entered and no other operations are performed.

    When remote filepaths are provided, temporary local filepaths are returned
    when the context is entered, which are automatically deleted when the
    context exits. In addition:

    -   When ``mode == "r"``, remote files are downloaded when the context is
        entered
    -   When ``mode == "w"``, local files are uploaded to their corresponding
        remote filepaths when the context exits

    Example usage::

        import fiftyone.core.storage as fos

        remote_paths = [
            "s3://bucket/file1.txt",
            "s3://bucket/file2.txt",
        ]

        with fos.LocalFiles(remote_paths, "w") as local_paths:
            for local_path in local_paths:
                with open(local_path, "w") as f:
                    f.write("Hello, world!")

        with fos.LocalFiles(remote_paths, "r") as local_paths:
            for local_path in local_paths:
                with open(local_path, "r") as f:
                    print(r.read())

    Args:
        paths: a list of filepaths, or a dict mapping keys to filepaths
        mode ("r"): the mode. Supported values are ``("r", "w", "rw")``
        basedir (None): an optional directory in which to create temporary
            local files
        skip_failures (False): whether to gracefully continue without raising
            an error if a remote upload/download fails
        type_str ("files"): the type of file being processed. Used only for
            log messages. If None/empty, nothing will be logged
        quiet (None): whether to display (False) or not display (True) a
            progress bar tracking the status of any uploads/downloads. By
            default, ``fiftyone.config.show_progress_bars`` is used to set this
    """

    def __init__(
        self,
        paths,
        mode="r",
        basedir=None,
        skip_failures=False,
        type_str="files",
        quiet=None,
    ):
        if not set(mode).issubset("rw"):
            raise ValueError("Unsupported mode '%s'" % mode)

        if basedir is not None and not is_local(basedir):
            raise ValueError("basedir must be local; found '%s'" % basedir)

        self._paths = paths
        self._mode = mode
        self._basedir = basedir
        self._skip_failures = skip_failures
        self._type_str = type_str
        self._quiet = quiet
        self._tmpdir = None
        self._filename_maker = None
        self._local_paths = None
        self._remote_paths = None

    @property
    def quiet(self):
        """Whether this object will log the status of any uploads/downloads."""
        return _parse_quiet(self._quiet)

    def __enter__(self):
        local_paths = []
        remote_paths = []

        is_dict = isinstance(self._paths, dict)

        if is_dict:
            iter_paths = self._paths.items()
            _paths = {}
        else:
            iter_paths = self._paths
            _paths = []

        for path in iter_paths:
            if is_dict:
                key, path = path

            if not is_local(path):
                if self._tmpdir is None:
                    self._tmpdir = make_temp_dir(basedir=self._basedir)
                    self._filename_maker = fou.UniqueFilenameMaker()

                local_name = self._filename_maker.get_output_path(path)
                local_path = os.path.join(self._tmpdir, local_name)

                local_paths.append(local_path)
                remote_paths.append(path)
                path = local_path

            if is_dict:
                _paths[key] = path
            else:
                _paths.append(path)

        self._local_paths = local_paths
        self._remote_paths = remote_paths

        if "r" in self._mode and self._remote_paths:
            progress = not self.quiet

            if progress and self._type_str:
                logger.info("Downloading %s...", self._type_str)

            copy_files(
                self._remote_paths,
                self._local_paths,
                skip_failures=self._skip_failures,
                progress=progress,
            )

        return _paths

    def __exit__(self, *args):
        if self._tmpdir is None:
            return

        try:
            if "w" in self._mode and self._local_paths:
                progress = not self.quiet

                if progress and self._type_str:
                    logger.info("Uploading %s...", self._type_str)

                copy_files(
                    self._local_paths,
                    self._remote_paths,
                    skip_failures=self._skip_failures,
                    progress=progress,
                )
        finally:
            etau.delete_dir(self._tmpdir)


class DeleteFiles(object):
    """Context manager for efficiently deleting local or remote files.

    When local filepaths are provided to this context manager, they are
    immediately deleted.

    When remote filepaths are provided, they are efficiently deleted in a batch
    when the context exits.

    Example usage::

        import fiftyone.core.storage as fos

        remote_paths = [
            "s3://bucket/file1.txt",
            "s3://bucket/file2.txt",
        ]

        with fos.DeleteFiles() as df:
            for remote_path in remote_paths:
                df.delete(remote_path)

    Args:
        skip_failures (False): whether to gracefully continue without raising
            an error if a remote deletion fails
        type_str ("files"): the type of file being deleted. Used only for log
            messages. If None/empty, nothing will be logged
        quiet (None): whether to display (False) or not display (True) a
            progress bar tracking the status of any uploads. By default,
            ``fiftyone.config.show_progress_bars`` is used to set this
    """

    def __init__(self, skip_failures=False, type_str="files", quiet=None):
        self._skip_failures = skip_failures
        self._type_str = type_str
        self._quiet = quiet
        self._delpaths = None

    @property
    def quiet(self):
        """Whether this instance will log the status of any deletions."""
        return _parse_quiet(self._quiet)

    def delete(self, path):
        """Deletes the given file.

        Args:
            path: the filepath
        """
        if is_local(path):
            etau.delete_file(path)
        else:
            self._delpaths.append(path)

    def __enter__(self):
        self._delpaths = []
        return self

    def __exit__(self, *args):
        if self._delpaths:
            progress = not self.quiet

            if progress and self._type_str:
                logger.info("Uploading %s...", self._type_str)

            delete_files(
                self._delpaths,
                skip_failures=self._skip_failures,
                progress=progress,
            )


class FileWriter(object):
    """Context manager that allows writing remote files to disk locally first
    so that they can be efficiently uploaded to the remote destination in a
    batch.

    When local filepaths are provided to this context manager, they are simply
    returned verbatim.

    When remote filepaths are provided, temporary local filepaths are returned,
    which are then uploaded to their corresponding remote filepaths and then
    cleaned up when the context exits.

    Example usage::

        import fiftyone.core.storage as fos

        remote_paths = [
            "s3://bucket/file1.txt",
            "s3://bucket/file2.txt",
        ]

        with fos.FileWriter() as writer:
            for remote_path in remote_paths:
                local_path = writer.get_local_path(remote_path)
                with open(local_path, "w") as f:
                    f.write("Hello, world!")

    Args:
        basedir (None): an optional directory in which to create temporary
            local files
        skip_failures (False): whether to gracefully continue without raising
            an error if a remote upload fails
        type_str ("files"): the type of file being processed. Used only for
            log messages. If None/empty, nothing will be logged
        quiet (None): whether to display (False) or not display (True) a
            progress bar tracking the status of any uploads. By default,
            ``fiftyone.config.show_progress_bars`` is used to set this
    """

    def __init__(
        self, basedir=None, skip_failures=False, type_str="files", quiet=None
    ):
        if basedir is not None and not is_local(basedir):
            raise ValueError("basedir must be local; found '%s'" % basedir)

        self._basedir = basedir
        self._skip_failures = skip_failures
        self._type_str = type_str
        self._quiet = quiet
        self._tmpdir = None
        self._filename_maker = None
        self._inpaths = None
        self._outpaths = None

    @property
    def quiet(self):
        """Whether this writer will log the status of any uploads."""
        return _parse_quiet(self._quiet)

    def __enter__(self):
        self._tmpdir = None
        self._filename_maker = None
        self._inpaths = []
        self._outpaths = []
        return self

    def __exit__(self, *args):
        try:
            if self._inpaths:
                progress = not self.quiet

                if progress and self._type_str:
                    logger.info("Uploading %s...", self._type_str)

                copy_files(
                    self._inpaths,
                    self._outpaths,
                    skip_failures=self._skip_failures,
                    progress=progress,
                )
        finally:
            if self._tmpdir is not None:
                etau.delete_dir(self._tmpdir)

    def get_local_path(self, filepath):
        """Returns a local path on disk to write the given file.

        If the provided path is local, it is directly returned. If the path is
        remote, a temporary local path is returned.

        Args:
            filepath: a filepath

        Returns:
            the local filepath
        """
        if is_local(filepath):
            return filepath

        if self._tmpdir is None:
            self._tmpdir = make_temp_dir(basedir=self._basedir)
            self._filename_maker = fou.UniqueFilenameMaker()

        local_name = self._filename_maker.get_output_path(filepath)
        local_path = os.path.join(self._tmpdir, local_name)

        self._inpaths.append(local_path)
        self._outpaths.append(filepath)

        return local_path

    def get_local_paths(self, filepaths):
        """Returns local paths on disk for a list of filepaths.

        See :meth:`get_local_path` for details.

        Args:
            filepaths: a list of filepaths

        Returns:
            a list of local paths
        """
        return [self.get_local_path(p) for p in filepaths]

    def register_local_path(self, filepath, local_path):
        """Registers the local path for the given filepath.

        If the provided ``filepath`` is remote, it will be populated from the
        ``local_path`` you provide in the exit context's upload.

        If the provided ``filepath`` is local, this method has no effect.

        Args:
            filepath: a filepath
            local_path: a corresponding local path
        """
        if is_local(filepath):
            return

        self._inpaths.append(local_path)
        self._outpaths.append(filepath)

    def register_local_paths(self, filepaths, local_paths):
        """Registers the local paths for the given filepaths.

        Any remote paths in ``filepaths`` will be populated from the
        corresponding ``local_paths`` in the exit context's upload.

        Any local filepaths in ``filepaths`` are skipped.

        Args:
            filepaths: a list of filepaths
            local_paths: a list of corresponding local paths
        """
        for filepath, local_path in zip(filepaths, local_paths):
            self.register_local_path(filepath, local_path)


@contextmanager
def open_file(path, mode="r"):
    """Opens the given file for reading or writing.

    This function *must* be used as a context manager, and it assumes that any
    cloud files being read/written can fit into RAM.

    Example usage::

        import fiftyone.core.storage as fos

        with fos.open_file("/tmp/file.txt", "w") as f:
            f.write("Hello, world!")

        with fos.open_file("s3://tmp/file.txt", "w") as f:
            f.write("Hello, world!")

        with fos.open_file("/tmp/file.txt", "r") as f:
            print(f.read())

        with fos.open_file("s3://tmp/file.txt", "r") as f:
            print(f.read())

    Args:
        path: the path
        mode ("r"): the mode. Supported values are ``("r", "rb", "w", "wb")``
    """
    if is_local(path):
        f = open(path, mode)

        try:
            yield f
        finally:
            f.close()

        return

    client = get_client(path=path)
    is_writing = mode in ("w", "wb")

    if mode == "r":
        b = client.download_bytes(path)
        f = io.StringIO(b.decode())
    elif mode == "rb":
        f = io.BytesIO()
        client.download_stream(path, f)
    elif is_writing:
        f = _BytesIO()
    else:
        raise ValueError("Unsupported mode '%s'" % mode)

    f.seek(0)

    try:
        yield f
    finally:
        if not is_writing:
            f.close()

    if not is_writing:
        return

    f.seek(0)
    content_type = etau.guess_mime_type(path)

    try:
        client.upload_stream(f, path, content_type=content_type)
    finally:
        f.close()


def read_file(path, binary=False):
    """Reads the file.

    Args:
        path: the filepath
        binary (False): whether to read the file in binary mode

    Returns:
        the file contents
    """
    mode = "rb" if binary else "r"
    with open_file(path, mode) as f:
        return f.read()


def write_file(str_or_bytes, path):
    """Writes the given string/bytes to a file.

    If a string is provided, it is encoded via ``.encode()``.

    Args:
        str_or_bytes: the string or bytes
        path: the filepath
    """
    ensure_basedir(path)
    with open_file(path, "wb") as f:
        f.write(_to_bytes(str_or_bytes))


def sep(path):
    """Returns the path separator for the given path.

    For local paths, ``os.path.sep`` is returned.

    For remote paths, ``"/"`` is returned.

    Args:
        path: the filepath

    Returns:
        the path separator
    """
    if is_local(path):
        return os.path.sep

    return "/"


def join(a, *p):
    """Joins the given path components into a single path.

    Args:
        a: the root
        *p: additional path components

    Returns:
        the joined path
    """
    if is_local(a):
        return os.path.join(a, *p)

    return posixpath.join(a, *p)


def isabs(path):
    """Determines whether the given path is absolute.

    Remote paths are always considered absolute.

    Args:
        path: the filepath

    Returns:
        True/False
    """
    if is_local(path):
        return os.path.isabs(path)

    return True


def abspath(path):
    """Converts the given path to an absolute path.

    Remote paths are returned unchanged.

    Args:
        path: the filepath

    Returns:
        the absolute path
    """
    if is_local(path):
        return os.path.abspath(path)

    return path


def normpath(path):
    """Normalizes the given filepath.

    Args:
        path: the filepath

    Returns:
        the normalized path
    """
    if is_local(path):
        return os.path.normpath(path)

    prefix, path = split_prefix(path)

    return prefix + posixpath.normpath(path.replace("\\", "/"))


def exists(path):
    """Determines whether the given file or directory exists.

    Args:
        path: the file or directory path

    Returns:
        True/False
    """
    if is_local(path):
        return os.path.exists(path)

    client = get_client(path=path)

    if os.path.splitext(path)[1]:
        return client.is_file(path)

    return client.is_folder(path)


def isfile(path):
    """Determines whether the given file exists.

    Args:
        path: the filepath

    Returns:
        True/False
    """
    if is_local(path):
        return os.path.isfile(path)

    client = get_client(path=path)
    return client.is_file(path)


def isdir(dirpath):
    """Determines whether the given directory exists.

    Cloud "folders" are deemed to exist only if they are non-empty.

    Args:
        dirpath: the directory path

    Returns:
        True/False
    """
    if is_local(dirpath):
        return os.path.isdir(dirpath)

    client = get_client(path=dirpath)
    return client.is_folder(dirpath)


def make_archive(dirpath, archive_path, cleanup=False):
    """Makes an archive containing the given directory.

    Supported formats include ``.zip``, ``.tar``, ``.tar.gz``, ``.tgz``,
    ``.tar.bz`` and ``.tbz``.

    Args:
        dirpath: the directory to archive
        archive_path: the archive path to write
        cleanup (False): whether to delete the directory after archiving it
    """
    with LocalDir(dirpath, "r", type_str=None) as local_dir:
        with LocalFile(archive_path, "w") as local_path:
            logger.info("Making archive...")
            etau.make_archive(local_dir, local_path)

    if cleanup:
        delete_dir(dirpath)


def extract_archive(archive_path, outdir=None, cleanup=False):
    """Extracts the contents of an archive.

    The following formats are guaranteed to work:
    ``.zip``, ``.tar``, ``.tar.gz``, ``.tgz``, ``.tar.bz``, ``.tbz``.

    If an archive *not* in the above list is found, extraction will be
    attempted via the ``patool`` package, which supports many formats but may
    require that additional system packages be installed.

    Args:
        archive_path: the archive path
        outdir (None): the directory into which to extract the archive. By
            default, the directory containing the archive is used
        cleanup (False): whether to delete the archive after extraction
    """
    if outdir is None:
        outdir = os.path.dirname(archive_path) or "."

    with LocalFile(archive_path, "r") as local_path:
        with LocalDir(outdir, "w", type_str=None) as local_dir:
            logger.info("Extracting archive...")
            etau.extract_archive(local_path, outdir=local_dir)

    if cleanup:
        delete_file(archive_path)


def ensure_empty_dir(dirpath, cleanup=False):
    """Ensures that the given directory exists and is empty.

    Args:
        dirpath: the directory path
        cleanup (False): whether to delete any existing directory contents

    Raises:
        ValueError: if the directory is not empty and ``cleanup`` is False
    """
    if is_local(dirpath):
        etau.ensure_empty_dir(dirpath, cleanup=cleanup)
        return

    client = get_client(path=dirpath)

    if cleanup:
        client.delete_folder(dirpath)
    elif client.list_files_in_folder(dirpath):
        raise ValueError("'%s' is not empty" % dirpath)


def ensure_basedir(path):
    """Makes the base directory of the given path, if necessary.

    Args:
        path: the filepath
    """
    if is_local(path):
        etau.ensure_basedir(path)


def ensure_dir(dirpath):
    """Makes the given directory, if necessary.

    Args:
        dirpath: the directory path
    """
    if is_local(dirpath):
        etau.ensure_dir(dirpath)


def load_json(path_or_str):
    """Loads JSON from the input argument.

    Args:
        path_or_str: the filepath or JSON string

    Returns:
        the loaded JSON
    """
    try:
        return json.loads(path_or_str)
    except ValueError:
        pass

    if isfile(path_or_str):
        return read_json(path_or_str)

    raise ValueError("Unable to load JSON from '%s'" % path_or_str)


def read_json(path):
    """Reads a JSON file.

    Args:
        path: the filepath

    Returns:
        the JSON data
    """
    try:
        with open_file(path, "r") as f:
            return json.load(f)
    except ValueError:
        raise ValueError("Unable to parse JSON file '%s'" % path)


def write_json(d, path, pretty_print=False):
    """Writes JSON object to file.

    Args:
        d: JSON data
        path: the filepath
        pretty_print (False): whether to render the JSON in human readable
            format with newlines and indentations
    """
    s = etase.json_to_str(d, pretty_print=pretty_print)
    write_file(s, path)


def load_ndjson(path_or_str):
    """Loads NDJSON from the input argument.

    Args:
        path_or_str: the filepath or NDJSON string

    Returns:
        a list of JSON dicts
    """
    try:
        return etase.load_ndjson(path_or_str)
    except ValueError:
        pass

    if isfile(path_or_str):
        return read_ndjson(path_or_str)

    raise ValueError("Unable to load NDJSON from '%s'" % path_or_str)


def read_ndjson(path):
    """Reads an NDJSON file.

    Args:
        path: the filepath

    Returns:
        a list of JSON dicts
    """
    with open_file(path, "r") as f:
        with jsonlines.Reader(f) as r:
            return list(r.iter(skip_empty=True))


def write_ndjson(obj, path):
    """Writes the list of JSON dicts in NDJSON format.

    Args:
        obj: a list of JSON dicts
        path: the filepath
    """
    with open_file(path, "w") as f:
        with jsonlines.Writer(f) as w:
            w.write_all(obj)


def read_yaml(path):
    """Reads a YAML file.

    Args:
        path: the filepath

    Returns:
        a list of JSON dicts
    """
    with open_file(path, "r") as f:
        return yaml.safe_load(f)


def write_yaml(obj, path, **kwargs):
    """Writes the object to a YAML file.

    Args:
        obj: a Python object
        path: the filepath
        **kwargs: optional arguments for ``yaml.dump(..., **kwargs)``
    """
    with open_file(path, "w") as f:
        return yaml.dump(obj, stream=f, **kwargs)


def list_files(
    dirpath,
    abs_paths=False,
    recursive=False,
    include_hidden_files=False,
    return_metadata=False,
    sort=True,
):
    """Lists the files in the given directory.

    If the directory does not exist, an empty list is returned.

    Args:
        dirpath: the path to the directory to list
        abs_paths (False): whether to return the absolute paths to the files
        recursive (False): whether to recursively traverse subdirectories
        include_hidden_files (False): whether to include dot files
        return_metadata (False): whether to return metadata dicts for each file
            instead of filepaths
        sort (True): whether to sort the list of files

    Returns:
        a list of filepaths or metadata dicts
    """
    if is_local(dirpath):
        if not os.path.isdir(dirpath):
            return []

        filepaths = etau.list_files(
            dirpath,
            abs_paths=abs_paths,
            recursive=recursive,
            include_hidden_files=include_hidden_files,
            sort=sort,
        )

        if not return_metadata:
            return filepaths

        metadata = []
        for filepath in filepaths:
            if abs_paths:
                fp = filepath
            else:
                fp = os.path.join(dirpath, filepath)

            m = _get_local_metadata(fp)
            m["filepath"] = filepath
            metadata.append(m)

        return metadata

    client = get_client(path=dirpath)

    filepaths = client.list_files_in_folder(
        dirpath,
        recursive=recursive,
        return_metadata=return_metadata,
    )

    if not return_metadata:
        if not abs_paths:
            filepaths = [os.path.relpath(f, dirpath) for f in filepaths]

        if not include_hidden_files:
            filepaths = [
                f for f in filepaths if not os.path.basename(f).startswith(".")
            ]

        if sort:
            filepaths = sorted(filepaths)

        return filepaths

    prefix = split_prefix(dirpath)[0]
    metadata = filepaths
    for m in metadata:
        filepath = prefix + m["bucket"] + "/" + m["object_name"]
        if not abs_paths:
            filepath = os.path.relpath(filepath, dirpath)

        m["filepath"] = filepath

    if not include_hidden_files:
        metadata = [
            m
            for m in metadata
            if not os.path.basename(m["filepath"]).startswith(".")
        ]

    if sort:
        metadata = sorted(metadata, key=lambda m: m["filepath"])

    return metadata


def _get_local_metadata(filepath):
    s = os.stat(filepath)
    return {
        "name": os.path.basename(filepath),
        "size": s.st_size,
        "last_modified": datetime.fromtimestamp(s.st_mtime),
    }


def list_subdirs(dirpath, abs_paths=False, recursive=False):
    """Lists the subdirectories in the given directory, sorted alphabetically
    and excluding hidden directories.

    Args:
        dirpath: the path to the directory to list
        abs_paths (False): whether to return absolute paths
        recursive (False): whether to recursively traverse subdirectories

    Returns:
        a list of subdirectories
    """
    if is_local(dirpath):
        return etau.list_subdirs(
            dirpath, abs_paths=abs_paths, recursive=recursive
        )

    if _is_root(dirpath):
        fs = get_file_system(dirpath)
        buckets = list_buckets(fs, abs_paths=True)
        buckets = sorted(buckets)

        if recursive:
            dirs = list(
                itertools.chain.from_iterable(
                    list_subdirs(b, abs_paths=True, recursive=True)
                    for b in buckets
                )
            )
        else:
            dirs = buckets

        if not abs_paths:
            n = len(dirpath)
            dirs = [d[n:] for d in dirs]

        return dirs

    if recursive:
        filepaths = list_files(dirpath, recursive=True)
        dirs = {os.path.dirname(p) for p in filepaths}
    else:
        client = get_client(path=dirpath)
        dirs = client.list_subfolders(dirpath)
        dirs = [os.path.relpath(d, dirpath) for d in dirs]

    dirs = sorted(d for d in dirs if d and not d.startswith("."))

    if abs_paths:
        dirs = [join(dirpath, d) for d in dirs]

    return dirs


def _is_root(path):
    fs = get_file_system(path)

    if fs == FileSystem.LOCAL:
        return path == os.path.abspath(os.sep)

    if fs == FileSystem.S3:
        return path == S3_PREFIX

    if fs == FileSystem.GCS:
        return path == GCS_PREFIX

    if fs == FileSystem.AZURE:
        return any(path in prefixes for prefixes in azure_prefixes)

    if fs == FileSystem.MINIO:
        return any(path in prefixes for prefixes in minio_prefixes)

    return False


def list_buckets(fs, abs_paths=False):
    """Lists the available buckets in the given file system.

    For local file systems, this method returns subdirectories of ``/``(or the
    current drive on Windows).

    Args:
        fs: a :class:`FileSystem` value
        abs_paths (False): whether to return absolute paths

    Returns:
        a list of buckets
    """
    _refresh_managed_credentials_if_necessary()

    if fs == FileSystem.LOCAL:
        root = os.path.abspath(os.sep)
        return etau.list_subdirs(root, abs_paths=abs_paths, recursive=False)

    if fs not in _FILE_SYSTEMS_WITH_BUCKETS:
        raise ValueError("Unsupported file system '%s'" % fs)

    # @todo when `abs_paths=True`, this needs to be updated to prepend the
    # correct MinIO/Azure prefix for each bucket, in case there are multiple
    # different prefixes
    buckets = set()

    # Always include buckets with specific credentials
    managed_buckets = _get_buckets_with_managed_credentials(fs)
    if managed_buckets:
        buckets.update(managed_buckets)

    # Also include any buckets accessible by default credentials
    try:
        client = get_client(fs=fs)
    except:
        client = None

    prefix = None

    if fs == FileSystem.S3:
        if client is not None:
            resp = client._client.list_buckets()
            buckets.update(r["Name"] for r in resp.get("Buckets", []))

        prefix = S3_PREFIX
    elif fs == FileSystem.GCS:
        if client is not None:
            buckets.update(b.name for b in client._client.list_buckets())

        prefix = GCS_PREFIX
    elif fs == FileSystem.AZURE:
        if client is not None:
            buckets.update(c["name"] for c in client._client.list_containers())

        if azure_prefixes:
            alias_prefix, endpoint_prefix = sorted(azure_prefixes)[0]
            prefix = alias_prefix or endpoint_prefix
    elif fs == FileSystem.MINIO:
        if client is not None:
            resp = client._client.list_buckets()
            buckets.update(r["Name"] for r in resp.get("Buckets", []))

        if minio_prefixes:
            alias_prefix, endpoint_prefix = sorted(minio_prefixes)[0]
            prefix = alias_prefix or endpoint_prefix

    buckets = sorted(buckets)
    if abs_paths and prefix:
        buckets = [prefix + b for b in buckets]

    return buckets


def get_glob_matches(glob_patt):
    """Returns a list of file paths matching the given glob pattern.

    The matches are returned in sorted order.

    Args:
        glob_patt: a glob pattern like ``/path/to/files-*.jpg`` or
            ``s3://path/to/files-*-*.jpg``

    Returns:
        a list of file paths
    """
    if is_local(glob_patt):
        return etau.get_glob_matches(glob_patt)

    root, found_special = get_glob_root(glob_patt)

    if not found_special:
        return [glob_patt]

    client = get_client(path=root)

    filepaths = client.list_files_in_folder(root, recursive=True)
    return sorted(
        glob.globfilter(
            filepaths, glob_patt, flags=glob.GLOBSTAR | glob.FORCEUNIX
        )
    )


def get_glob_root(glob_patt):
    """Finds the root directory of the given glob pattern, i.e., the deepest
    subdirectory that contains no glob characters.

    Args:
        glob_patt: a glob pattern like ``/path/to/files-*.jpg`` or
            ``s3://path/to/files-*-*.jpg``

    Returns:
        a tuple of:

        -   the root
        -   True/False whether the pattern contains any special characters
    """
    special_chars = "*?[]"

    # Remove escapes around special characters
    replacers = [("[%s]" % s, s) for s in special_chars]
    glob_patt = etau.replace_strings(glob_patt, replacers)

    # @todo optimization: don't split on specials that were previously escaped,
    # as this could cause much more recursive listing than necessary
    split_patt = "|".join(map(re.escape, special_chars))
    root = re.split(split_patt, glob_patt, 1)[0]

    found_special = root != glob_patt
    root = os.path.dirname(root)

    return root, found_special


def copy_file(inpath, outpath):
    """Copies the input file to the output location.

    Args:
        inpath: the input path
        outpath: the output path
    """
    _copy_file(inpath, outpath, cleanup=False)


def copy_files(inpaths, outpaths, skip_failures=False, progress=None):
    """Copies the files to the given locations.

    Args:
        inpaths: a list of input paths
        outpaths: a list of output paths
        skip_failures (False): whether to gracefully continue without raising
<<<<<<< HEAD
            an error if a remote operation fails
        progress (False): whether to render a progress bar tracking the status
            of the operation
=======
            an error if an operation fails
        progress (None): whether to render a progress bar (True/False), use the
            default value ``fiftyone.config.show_progress_bars`` (None), or a
            progress callback function to invoke instead
>>>>>>> 9fe0f7f2
    """
    _copy_files(inpaths, outpaths, skip_failures, False, progress)


def copy_dir(
    indir, outdir, overwrite=True, skip_failures=False, progress=None
):
    """Copies the input directory to the output directory.

    Args:
        indir: the input directory
        outdir: the output directory
        overwrite (True): whether to delete an existing output directory (True)
            or merge its contents (False)
        skip_failures (False): whether to gracefully continue without raising
<<<<<<< HEAD
            an error if a remote operation fails
        progress (False): whether to render a progress bar tracking the status
            of the operation
=======
            an error if an operation fails
        progress (None): whether to render a progress bar (True/False), use the
            default value ``fiftyone.config.show_progress_bars`` (None), or a
            progress callback function to invoke instead
>>>>>>> 9fe0f7f2
    """
    if overwrite and isdir(outdir):
        delete_dir(outdir)

    files = list_files(
        indir, include_hidden_files=True, recursive=True, sort=False
    )
    inpaths = [join(indir, f) for f in files]
    outpaths = [join(outdir, f) for f in files]
    copy_files(
        inpaths, outpaths, skip_failures=skip_failures, progress=progress
    )


def move_file(inpath, outpath):
    """Moves the given file to a new location.

    Args:
        inpath: the input path
        outpath: the output path
    """
    _copy_file(inpath, outpath, cleanup=True)


def move_files(inpaths, outpaths, skip_failures=False, progress=None):
    """Moves the files to the given locations.

    Args:
        inpaths: a list of input paths
        outpaths: a list of output paths
        skip_failures (False): whether to gracefully continue without raising
<<<<<<< HEAD
            an error if a remote operation fails
        progress (False): whether to render a progress bar tracking the status
            of the operation
=======
            an error if an operation fails
        progress (None): whether to render a progress bar (True/False), use the
            default value ``fiftyone.config.show_progress_bars`` (None), or a
            progress callback function to invoke instead
>>>>>>> 9fe0f7f2
    """
    tasks = [(i, o, skip_failures) for i, o in zip(inpaths, outpaths)]
    if tasks:
        _run(_do_move_file, tasks, progress=progress)


def move_dir(
    indir, outdir, overwrite=True, skip_failures=False, progress=None
):
    """Moves the contents of the given directory into the given output
    directory.

    Args:
        indir: the input directory
        outdir: the output directory
        overwrite (True): whether to delete an existing output directory (True)
            or merge its contents (False)
        skip_failures (False): whether to gracefully continue without raising
<<<<<<< HEAD
            an error if a remote operation fails
        progress (False): whether to render a progress bar tracking the status
            of the operation
=======
            an error if an operation fails
        progress (None): whether to render a progress bar (True/False), use the
            default value ``fiftyone.config.show_progress_bars`` (None), or a
            progress callback function to invoke instead
>>>>>>> 9fe0f7f2
    """
    if overwrite and isdir(outdir):
        delete_dir(outdir)

    if overwrite and is_local(indir) and is_local(outdir):
        etau.ensure_basedir(outdir)
        shutil.move(indir, outdir)
        return

    files = list_files(
        indir, include_hidden_files=True, recursive=True, sort=False
    )
    inpaths = [join(indir, f) for f in files]
    outpaths = [join(outdir, f) for f in files]
    move_files(
        inpaths, outpaths, skip_failures=skip_failures, progress=progress
    )


def delete_file(path):
    """Deletes the file at the given path.

    For local paths, any empty directories are also recursively deleted from
    the resulting directory tree.

    Args:
        path: the filepath
    """
    _delete_file(path)


def delete_files(paths, skip_failures=False, progress=None):
    """Deletes the files from the given locations.

    For local paths, any empty directories are also recursively deleted from
    the resulting directory tree.

    Args:
        paths: a list of paths
        skip_failures (False): whether to gracefully continue without raising
<<<<<<< HEAD
            an error if a remote operation fails
        progress (False): whether to render a progress bar tracking the status
            of the operation
=======
            an error if an operation fails
        progress (None): whether to render a progress bar (True/False), use the
            default value ``fiftyone.config.show_progress_bars`` (None), or a
            progress callback function to invoke instead
>>>>>>> 9fe0f7f2
    """
    tasks = [(p, skip_failures) for p in paths]
    if tasks:
        _run(_do_delete_file, tasks, progress=progress)


def delete_dir(dirpath):
    """Deletes the given directory and recursively deletes any empty
    directories from the resulting directory tree.

    Args:
        dirpath: the directory path
    """
    if is_local(dirpath):
        etau.delete_dir(dirpath)
        return

    client = get_client(path=dirpath)
    client.delete_folder(dirpath)


def upload_media(
    sample_collection,
    remote_dir,
    rel_dir=None,
    media_field="filepath",
    update_filepaths=False,
    cache=False,
    overwrite=False,
    skip_failures=False,
    progress=False,
):
    """Uploads the source media files for the given collection to the given
    remote directory.

    Providing a ``rel_dir`` enables writing nested subfolders within
    ``remote_dir`` matching the structure of the input collection's media. By
    default, the files are written directly to ``remote_dir`` using their
    basenames.

    Args:
        sample_collection: a
            :class:`fiftyone.core.collections.SampleCollection`
        remote_dir: a remote "folder" into which to upload
        rel_dir (None): an optional relative directory to strip from each
            filepath when constructing the corresponding remote path
        media_field ("filepath"): the field containing the media paths
        update_filepaths (False): whether to update the ``media_field`` of each
            sample in the collection to its remote path
        cache (False): whether to store the uploaded media in your local media
            cache. The supported values are:

            -   ``False`` (default): do not cache the media
            -   ``True`` or ``"copy"``: copy the media into your local cache
            -   ``"move"``: move the media into your local cache
        overwrite (False): whether to overwrite (True) or skip (False) existing
            remote files
        skip_failures (False): whether to gracefully continue without raising
            an error if a remote operation fails
        progress (False): whether to render a progress bar tracking the status
            of the upload

    Returns:
        the list of remote paths
    """
    if sample_collection.media_type == fom.GROUP:
        sample_collection = sample_collection.select_group_slices(
            _allow_mixed=True
        )

    filepaths = sample_collection.values(media_field)

    filename_maker = fou.UniqueFilenameMaker(
        output_dir=remote_dir,
        rel_dir=rel_dir,
        ignore_existing=True,
    )

    paths_map = {}
    for filepath in filepaths:
        if filepath not in paths_map:
            paths_map[filepath] = filename_maker.get_output_path(filepath)

    remote_paths = [paths_map[f] for f in filepaths]

    if not overwrite:
        client = get_client(path=remote_dir)
        existing = set(client.list_files_in_folder(remote_dir, recursive=True))
        paths_map = {f: r for f, r in paths_map.items() if r not in existing}

    if paths_map:
        inpaths, outpaths = zip(*paths_map.items())
        _copy_files(inpaths, outpaths, skip_failures, cache, progress)

    if update_filepaths:
        sample_collection.set_values(media_field, remote_paths)

    return remote_paths


def run(fcn, tasks, num_workers=None, progress=None):
    """Applies the given function to each element of the given tasks.

    Args:
        fcn: a function that accepts a single argument
        tasks: an iterable of function aguments
        num_workers (None): a suggested number of threads to use
        progress (None): whether to render a progress bar (True/False), use the
            default value ``fiftyone.config.show_progress_bars`` (None), or a
            progress callback function to invoke instead

    Returns:
        the list of function outputs
    """
    num_workers = fou.recommend_thread_pool_workers(num_workers)

    try:
        num_tasks = len(tasks)
    except:
        num_tasks = None

    kwargs = dict(total=num_tasks, iters_str="files", progress=progress)

    if num_workers <= 1:
        with fou.ProgressBar(**kwargs) as pb:
            results = [fcn(task) for task in pb(tasks)]
    else:
        with multiprocessing.dummy.Pool(processes=num_workers) as pool:
            with fou.ProgressBar(**kwargs) as pb:
                results = list(pb(pool.imap(fcn, tasks)))

    return results


def _get_client(fs=None, path=None):
    _refresh_managed_credentials_if_necessary()

    if path is not None:
        fs = get_file_system(path)
    elif fs is None:
        raise ValueError("You must provide either a file system or a path")

    if path is not None:
        bucket = get_bucket_name(path)
    else:
        bucket = None

    if not bucket:
        return _get_default_client(fs)

    if _has_managed_credentials(fs, bucket):
        return _get_bucket_client(fs, bucket)

    if fs in _FILE_SYSTEMS_WITH_REGIONAL_CLIENTS:
        return _get_regional_client(fs, bucket)

    return _get_default_client(fs)


def _get_bucket_client(fs, bucket):
    if fs not in bucket_clients:
        bucket_clients[fs] = {}

    client = bucket_clients[fs].get(bucket, None)
    if client is None:
        if fs in _FILE_SYSTEMS_WITH_REGIONAL_CLIENTS:
            region = _get_region(fs, bucket)
        else:
            region = None

        try:
            client = _make_client(fs, bucket=bucket, region=region)
        except Exception as e:
            client = e

        bucket_clients[fs][bucket] = client

    if isinstance(client, Exception):
        raise client

    return client


def _get_regional_client(fs, bucket):
    region = _get_region(fs, bucket)

    if region == _UNKNOWN_REGION:
        return _get_default_client(fs)

    if fs not in region_clients:
        region_clients[fs] = {}

    client = region_clients[fs].get(region, None)
    if client is None:
        try:
            client = _make_client(fs, bucket=bucket, region=region)
        except Exception as e:
            client = e

        region_clients[fs][region] = client

    if isinstance(client, Exception):
        raise client

    return client


def _get_default_client(fs):
    client = default_clients.get(fs, None)
    if client is None:
        try:
            client = _make_client(fs)
        except Exception as e:
            client = e

        default_clients[fs] = client

    if isinstance(client, Exception):
        raise client

    return client


def _get_region(fs, bucket):
    if fs not in bucket_regions:
        bucket_regions[fs] = {}

    region = bucket_regions[fs].get(bucket, None)
    if region is None:
        region = _do_get_region(fs, bucket)

        bucket_regions[fs][bucket] = region

    return region


def _do_get_region(fs, bucket):
    if _has_managed_credentials(fs, bucket):
        # We make a new client here and *don't* cache it because the cached
        # client will need to have region information stored on it, which we
        # don't have yet
        client = _make_client(fs, bucket=bucket)
    else:
        client = _get_default_client(fs)

    try:
        # HeadBucket is the AWS recommended way to determine a bucket's region
        # It requires `s3:ListBucket` permsision
        resp = client._client.head_bucket(Bucket=bucket)
        headers = resp["ResponseMetadata"]["HTTPHeaders"]
        return headers.get("x-amz-bucket-region", "us-east-1")
    except Exception as e1:
        try:
            # Fallback to GetBucketLocation, which requires
            # `s3:GetBucketLocation` permission but does not support
            # multi-account credentials
            resp = client._client.get_bucket_location(Bucket=bucket)
            return resp["LocationConstraint"] or "us-east-1"
        except Exception as e2:
            logger.warning(
                "Failed to determine file system '%s' bucket '%s' location. "
                "HeadBucket: %s. GetBucketLocation: %s",
                fs,
                bucket,
                e1,
                e2,
            )

            return _UNKNOWN_REGION


def _make_client(fs, bucket=None, region=None, num_workers=None):
    if region is not None and fs not in _FILE_SYSTEMS_WITH_REGIONAL_CLIENTS:
        region = None
        logger.debug("Ignoring region for non-regional file system '%s'", fs)

    if num_workers is None:
        num_workers = fo.media_cache_config.num_workers

    kwargs = {}

    if num_workers is not None and num_workers > 10:
        kwargs["max_pool_connections"] = num_workers

    if fs == FileSystem.S3:
        credentials = _load_s3_credentials(bucket=bucket)
        if region is not None:
            if credentials is None:
                credentials = {}

            credentials["region"] = region

        return S3StorageClient(credentials=credentials, **kwargs)

    if fs == FileSystem.GCS:
        credentials = _load_gcs_credentials(bucket=bucket)
        return GoogleCloudStorageClient(credentials=credentials, **kwargs)

    if fs == FileSystem.AZURE:
        credentials = _load_azure_credentials(bucket=bucket)
        return AzureStorageClient(credentials=credentials, **kwargs)

    if fs == FileSystem.MINIO:
        credentials = _load_minio_credentials(bucket=bucket)
        if region is not None:
            if credentials is None:
                credentials = {}

            credentials["region"] = region

        return MinIOStorageClient(credentials=credentials, **kwargs)

    if fs == FileSystem.HTTP:
        return HTTPStorageClient(**kwargs)

    raise ValueError("Unsupported file system '%s'" % fs)


def _refresh_managed_credentials_if_necessary():
    if creds_manager is None:
        return

    if creds_manager.is_expired:
        init_storage()


def _get_buckets_with_managed_credentials(fs):
    if creds_manager is None:
        return None

    return creds_manager.get_buckets_with_credentials(fs)


def _get_file_systems_with_managed_credentials():
    if creds_manager is None:
        return None

    return creds_manager.get_file_systems_with_credentials()


def _has_managed_credentials(fs, bucket):
    if creds_manager is None:
        return False

    return creds_manager.has_bucket_credentials(fs, bucket)


def _get_managed_credentials(fs, bucket=None):
    if creds_manager is None:
        return None

    return creds_manager.get_credentials(fs, bucket=bucket)


def _load_s3_credentials(bucket=None):
    credentials_path = _get_managed_credentials(FileSystem.S3, bucket=bucket)
    profile = None

    if credentials_path:
        logger.debug("Loaded S3 credentials from database")
    else:
        credentials_path = fo.media_cache_config.aws_config_file
        profile = fo.media_cache_config.aws_profile
        logger.debug("Loaded S3 credentials from environment")

    credentials, _ = S3StorageClient.load_credentials(
        credentials_path=credentials_path, profile=profile
    )

    return credentials


def _load_gcs_credentials(bucket=None):
    credentials_path = _get_managed_credentials(FileSystem.GCS, bucket=bucket)

    if credentials_path:
        logger.debug("Loaded GCP credentials from database")
    else:
        credentials_path = fo.media_cache_config.google_application_credentials
        logger.debug("Loaded GCP credentials from environment")

    credentials, _ = GoogleCloudStorageClient.load_credentials(
        credentials_path=credentials_path
    )

    return credentials


def _load_azure_credentials(bucket=None):
    credentials_path = _get_managed_credentials(
        FileSystem.AZURE, bucket=bucket
    )
    profile = None

    if credentials_path:
        logger.debug("Loaded Azure credentials from database")
    else:
        credentials_path = fo.media_cache_config.azure_credentials_file
        profile = fo.media_cache_config.azure_profile
        logger.debug("Loaded Azure credentials from environment")

    credentials, _ = AzureStorageClient.load_credentials(
        credentials_path=credentials_path, profile=profile
    )

    return credentials


def _load_minio_credentials(bucket=None):
    credentials_path = _get_managed_credentials(
        FileSystem.MINIO, bucket=bucket
    )
    profile = None

    if credentials_path:
        logger.debug("Loaded MinIO credentials from database")
    else:
        credentials_path = fo.media_cache_config.minio_config_file
        profile = fo.media_cache_config.minio_profile
        logger.debug("Loaded MinIO credentials from environment")

    credentials, _ = MinIOStorageClient.load_credentials(
        credentials_path=credentials_path, profile=profile
    )

    return credentials


def _copy_files(inpaths, outpaths, skip_failures, cache, progress):
    supported_cache_values = ("copy", "move", True, False)
    if cache not in supported_cache_values:
        raise ValueError(
            "Unsupported cache parameter '%s'. The supported values are %s"
            % (cache, supported_cache_values)
        )

    if cache is True:
        cache = "copy"

    tasks = [(i, o, skip_failures, cache) for i, o in zip(inpaths, outpaths)]
    if tasks:
        _run(_do_copy_file, tasks, progress=progress)


def _run(fcn, tasks, num_workers=None, progress=None):
    num_workers = fou.recommend_thread_pool_workers(num_workers)

    try:
        num_tasks = len(tasks)
    except:
        num_tasks = None

    kwargs = dict(total=num_tasks, iters_str="files", progress=progress)

    if num_workers <= 1:
        with fou.ProgressBar(**kwargs) as pb:
            for task in pb(tasks):
                fcn(task)
    else:
        with multiprocessing.dummy.Pool(processes=num_workers) as pool:
            with fou.ProgressBar(**kwargs) as pb:
                for _ in pb(pool.imap_unordered(fcn, tasks)):
                    pass


def _do_copy_file(arg):
    inpath, outpath, skip_failures, cache = arg

    try:
        _copy_file(inpath, outpath, cleanup=False)
        if cache:
            # Implicitly assumes outpath is the remote path
            foc.media_cache.add(
                [inpath], [outpath], method=cache, overwrite=True
            )
    except Exception as e:
        if not skip_failures:
            raise

        if skip_failures != "ignore":
            logger.warning(e)


def _do_move_file(arg):
    inpath, outpath, skip_failures = arg

    try:
        _copy_file(inpath, outpath, cleanup=True)
    except Exception as e:
        if not skip_failures:
            raise

        if skip_failures != "ignore":
            logger.warning(e)


def _do_delete_file(arg):
    filepath, skip_failures = arg

    try:
        _delete_file(filepath)
    except Exception as e:
        if not skip_failures:
            raise

        if skip_failures != "ignore":
            logger.warning(e)


def _copy_file(inpath, outpath, cleanup=False):
    fsi = get_file_system(inpath)
    fso = get_file_system(outpath)

    if fsi == FileSystem.LOCAL:
        if fso == FileSystem.LOCAL:
            # Local -> local
            etau.ensure_basedir(outpath)
            if cleanup:
                shutil.move(inpath, outpath)
            else:
                shutil.copy(inpath, outpath)
        else:
            # Local -> remote
            client = get_client(path=outpath)
            client.upload(inpath, outpath)
            if cleanup:
                os.remove(inpath)
    elif fso == FileSystem.LOCAL:
        # Remote -> local
        client = get_client(path=inpath)
        client.download(inpath, outpath)
        if cleanup:
            client.delete(inpath)
    else:
        # Remote -> remote
        clienti = get_client(path=inpath)
        b = clienti.download_bytes(inpath)
        cliento = get_client(path=outpath)
        cliento.upload_bytes(b, outpath)
        if cleanup:
            clienti.delete(inpath)


def _delete_file(filepath):
    if is_local(filepath):
        etau.delete_file(filepath)
        return

    client = get_client(path=filepath)
    client.delete(filepath)


class _BytesIO(io.BytesIO):
    def write(self, str_or_bytes):
        super().write(_to_bytes(str_or_bytes))


def _to_bytes(val, encoding="utf-8"):
    b = val.encode(encoding) if isinstance(val, six.text_type) else val
    if not isinstance(b, six.binary_type):
        raise TypeError("Failed to convert %s to bytes" % type(b))

    return b


def _parse_quiet(quiet):
    if quiet is None:
        return not fo.config.show_progress_bars

    return quiet<|MERGE_RESOLUTION|>--- conflicted
+++ resolved
@@ -1972,16 +1972,10 @@
         inpaths: a list of input paths
         outpaths: a list of output paths
         skip_failures (False): whether to gracefully continue without raising
-<<<<<<< HEAD
             an error if a remote operation fails
-        progress (False): whether to render a progress bar tracking the status
-            of the operation
-=======
-            an error if an operation fails
         progress (None): whether to render a progress bar (True/False), use the
             default value ``fiftyone.config.show_progress_bars`` (None), or a
             progress callback function to invoke instead
->>>>>>> 9fe0f7f2
     """
     _copy_files(inpaths, outpaths, skip_failures, False, progress)
 
@@ -1997,16 +1991,10 @@
         overwrite (True): whether to delete an existing output directory (True)
             or merge its contents (False)
         skip_failures (False): whether to gracefully continue without raising
-<<<<<<< HEAD
             an error if a remote operation fails
-        progress (False): whether to render a progress bar tracking the status
-            of the operation
-=======
-            an error if an operation fails
         progress (None): whether to render a progress bar (True/False), use the
             default value ``fiftyone.config.show_progress_bars`` (None), or a
             progress callback function to invoke instead
->>>>>>> 9fe0f7f2
     """
     if overwrite and isdir(outdir):
         delete_dir(outdir)
@@ -2038,16 +2026,10 @@
         inpaths: a list of input paths
         outpaths: a list of output paths
         skip_failures (False): whether to gracefully continue without raising
-<<<<<<< HEAD
             an error if a remote operation fails
-        progress (False): whether to render a progress bar tracking the status
-            of the operation
-=======
-            an error if an operation fails
         progress (None): whether to render a progress bar (True/False), use the
             default value ``fiftyone.config.show_progress_bars`` (None), or a
             progress callback function to invoke instead
->>>>>>> 9fe0f7f2
     """
     tasks = [(i, o, skip_failures) for i, o in zip(inpaths, outpaths)]
     if tasks:
@@ -2066,16 +2048,10 @@
         overwrite (True): whether to delete an existing output directory (True)
             or merge its contents (False)
         skip_failures (False): whether to gracefully continue without raising
-<<<<<<< HEAD
             an error if a remote operation fails
-        progress (False): whether to render a progress bar tracking the status
-            of the operation
-=======
-            an error if an operation fails
         progress (None): whether to render a progress bar (True/False), use the
             default value ``fiftyone.config.show_progress_bars`` (None), or a
             progress callback function to invoke instead
->>>>>>> 9fe0f7f2
     """
     if overwrite and isdir(outdir):
         delete_dir(outdir)
@@ -2116,16 +2092,10 @@
     Args:
         paths: a list of paths
         skip_failures (False): whether to gracefully continue without raising
-<<<<<<< HEAD
             an error if a remote operation fails
-        progress (False): whether to render a progress bar tracking the status
-            of the operation
-=======
-            an error if an operation fails
         progress (None): whether to render a progress bar (True/False), use the
             default value ``fiftyone.config.show_progress_bars`` (None), or a
             progress callback function to invoke instead
->>>>>>> 9fe0f7f2
     """
     tasks = [(p, skip_failures) for p in paths]
     if tasks:
