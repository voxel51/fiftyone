--- conflicted
+++ resolved
@@ -130,25 +130,17 @@
             dataset = fod.load_dataset(dataset)
 
         stages = d.get("view", None)
-<<<<<<< HEAD
         view = None
-=======
-        if dataset is not None and stages:
-            try:
-                view = fov.DatasetView._build(dataset, stages)
-            except:
-                dataset.reload()
-                view = fov.DatasetView._build(dataset, stages)
-        else:
-            view = None
-
->>>>>>> fee827b8
         view_name = d.get("view_name", None)
         if dataset is not None:
             if view_name:
                 view = dataset.load_saved_view(view_name)
             elif stages:
-                view = fov.DatasetView._build(dataset, stages)
+                try:
+                    view = fov.DatasetView._build(dataset, stages)
+                except:
+                    dataset.reload()
+                    view = fov.DatasetView._build(dataset, stages)
 
         group_slice = d.get("group_slice", None)
         if group_slice:
