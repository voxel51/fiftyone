--- conflicted
+++ resolved
@@ -5,6 +5,7 @@
 | `voxel51.com <https://voxel51.com/>`_
 |
 """
+
 from collections import defaultdict, OrderedDict
 import contextlib
 from copy import copy, deepcopy
@@ -624,9 +625,6 @@
 
         return make_sample
 
-<<<<<<< HEAD
-    @requires_can_edit(condition_param="autosave")
-=======
     def _init_make_frame(self):
         frame_cls = self._frame_cls
         selected_fields, excluded_fields = self._get_selected_excluded_fields(
@@ -653,7 +651,7 @@
 
         return make_frame
 
->>>>>>> 12aec6e9
+    @requires_can_edit(condition_param="autosave")
     def iter_groups(
         self,
         group_slices=None,
