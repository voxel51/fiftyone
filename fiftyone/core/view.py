--- conflicted
+++ resolved
@@ -503,17 +503,13 @@
 
         return make_sample
 
-<<<<<<< HEAD
-    def iter_groups(self, progress=None, autosave=False, batch_size=None):
-=======
     def iter_groups(
         self,
         group_slices=None,
-        progress=False,
+        progress=None,
         autosave=False,
         batch_size=None,
     ):
->>>>>>> bb5636e4
         """Returns an iterator over the groups in the view.
 
         Examples::
@@ -551,12 +547,8 @@
                     sample["test"] = make_label()
 
         Args:
-<<<<<<< HEAD
+            group_slices (None): an optional subset of group slices to load
             progress (None): whether to render a progress bar tracking the
-=======
-            group_slices (None): an optional subset of group slices to load
-            progress (False): whether to render a progress bar tracking the
->>>>>>> bb5636e4
                 iterator's progress
             autosave (False): whether to automatically save changes to samples
                 emitted by this iterator
