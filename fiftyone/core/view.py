--- conflicted
+++ resolved
@@ -1303,15 +1303,9 @@
             rel_dir (None): a relative directory to remove from the
                 ``filepath`` of each sample, if possible. The path is converted
                 to an absolute path (if necessary) via
-<<<<<<< HEAD
-                :func:`fiftyone.core.storage.normalize_path`. The typical
-                use case for this argument is that your source data lives in
-                a single directory and you wish to serialize relative, rather
-=======
                 :func:`fiftyone.core.storage.normalize_path`. The typical use
                 case for this argument is that your source data lives in a
                 single directory and you wish to serialize relative, rather
->>>>>>> 9ff834d5
                 than absolute, paths to the data within that directory
             include_private (False): whether to include private fields
             include_frames (False): whether to include the frame labels for
