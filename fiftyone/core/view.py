--- conflicted
+++ resolved
@@ -1982,13 +1982,9 @@
             match the order of the provided IDs
         groups (False): whether the IDs are group IDs, not sample IDs
         flatten (False): whether to flatten group datasets before selecting
-<<<<<<< HEAD
-            sample ids
+            sample IDs
         optimize_frames (False): optimize the pipeline for a direct frame
             collection call, when possible
-=======
-            sample IDs
->>>>>>> b13e6882
 
     Returns:
         a :class:`DatasetView`
