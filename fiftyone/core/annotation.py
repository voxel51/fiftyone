"""
Annotation runs framework.

| Copyright 2017-2025, Voxel51, Inc.
| `voxel51.com <https://voxel51.com/>`_
|
"""

import fiftyone.core.fields as fof
import fiftyone.core.labels as fol
from fiftyone.core.runs import (
    BaseRun,
    BaseRunConfig,
    BaseRunInfo,
    BaseRunResults,
)
from fiftyone.core.odm import patch_annotation_runs


class AnnotationInfo(BaseRunInfo):
    """Information about an annotation run on a dataset.

    Args:
        key: the annotation key
        timestamp (None): the UTC ``datetime`` when the annotation run was
            initiated
        config (None): the :class:`AnnotationMethodConfig` for the run
    """

    @classmethod
    def config_cls(cls):
        return AnnotationMethodConfig


class AnnotationMethodConfig(BaseRunConfig):
    """Base class for configuring :class:`AnnotationMethod` instances.

    Args:
        **kwargs: any leftover keyword arguments after subclasses have done
            their parsing
    """

    @property
    def type(self):
        return "annotation"

    @property
    def method(self):
        return None


class AnnotationMethod(BaseRun):
    """Base class for annotation methods.

    Args:
        config: an :class:`AnnotationMethodConfig`
    """

    @classmethod
    def run_info_cls(cls):
        return AnnotationInfo

    @classmethod
    def _runs_field(cls):
        return "annotation_runs"

    @classmethod
    def _run_str(cls):
        return "annotation run"

    @classmethod
    def _results_cache_field(cls):
        return "_annotation_cache"

    @classmethod
    def _patch_function(cls):
        return patch_annotation_runs


class AnnotationResults(BaseRunResults):
    """Base class for annotation run results."""

    pass


def compute_annotation_schema(collection, field_name, scan_samples=True):
    """Compute the annotation schema for a collection's field

    An annotation schema is defined by a type. A field type and an annotation
    type informs the form type and allowed values

    Annotation types are:
        - checkbox
        - input
        - select
        - radio
        - text
        - tags

    Args:
        collection: a :class:`fiftyone.core.collections.SampleCollection`
        field_name: a field name or ``embedded.field.name`` to process

    Raises:
        ValueError: if the field does not exists or annotation for its
        field type is not supported

    Returns:
        an annotation schema dictionary
    """
    if field_name is None:
        raise ValueError("field_name is required")

    field = collection.get_field(field_name)
    if field is None:
        raise ValueError(f"field '{field_name}' does not exist")
    is_list = isinstance(field, fof.ListField)
    if is_list:
        field = field.field

    if isinstance(field, fof.StringField):
        try:
            return {
                "default": [] if is_list else None,
                "type": "tags" if is_list else "select",
                "values": (
                    collection.distinct(field_name) if scan_samples else []
                ),
            }
        except:
            # too many distinct values
            return {"default": None, "type": "input"}

    if is_list:
        raise ValueError(
            f"unsupported annotation field {field}; only StringField lists are supported"
        )

    if isinstance(field, fof.BooleanField):
        return {
            "default": None,
            "type": "radio",
<<<<<<< HEAD
            "values": [True, False, None],
=======
            "values": [True, False],
>>>>>>> ab7c4f14
        }

    if isinstance(
        field,
        (
            fof.DateField,
            fof.DateTimeField,
            fof.ObjectIdField,
            fof.FloatField,
            fof.IntField,
        ),
    ):
        return {"type": "input", "default": None}

    if not isinstance(field, fof.EmbeddedDocumentField):
        raise ValueError(f"unsupported annotation field {field}")

    if issubclass(field.document_type, fol._HasLabelList):
        field_name = f"{field_name}.{field.document_type._LABEL_LIST_FIELD}"
        field = collection.get_field(field_name).field

    attributes = {}
    classes = []
    for f in field.fields:
        if f.name == "id":
            continue

        if f.name == "label":
            classes = (
                collection.distinct(f"{field_name}.label")
                if scan_samples
                else []
            )
            continue

        if f.name == "bounding_box" and field.document_type == fol.Detection:
            # bounding_box is a list of floats field, but really a 4-tuple of
            # [0, 1] floats, omit for special handling by the App
            continue

        try:
            attributes[f.name] = compute_annotation_schema(
                collection, f"{field_name}.{f.name}"
            )
        except:
            pass

    return {
        "attributes": attributes,
        "classes": classes,
    }<|MERGE_RESOLUTION|>--- conflicted
+++ resolved
@@ -140,11 +140,7 @@
         return {
             "default": None,
             "type": "radio",
-<<<<<<< HEAD
-            "values": [True, False, None],
-=======
             "values": [True, False],
->>>>>>> ab7c4f14
         }
 
     if isinstance(
