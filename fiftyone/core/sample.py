--- conflicted
+++ resolved
@@ -7,12 +7,9 @@
 """
 import os
 
-<<<<<<< HEAD
+from bson import ObjectId
+
 import fiftyone.core.cache as foc
-=======
-from bson import ObjectId
-
->>>>>>> a818bd35
 from fiftyone.core.document import Document, DocumentView
 import fiftyone.core.frame as fofr
 import fiftyone.core.frame_utils as fofu
