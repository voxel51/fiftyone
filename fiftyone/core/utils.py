--- conflicted
+++ resolved
@@ -1804,14 +1804,9 @@
         r"^#(?:[0-9a-fA-F]{3}){1,2}$", value
     ):
         raise ValueError(
-<<<<<<< HEAD
             "%s is not a valid hex color string (eg: '#FF6D04')" % value
         )
-=======
-            "%s is not a valid hex color string (ex: '#FF6D04')" % value
-        )
 
 
 fos = lazy_import("fiftyone.core.storage")
-foca = lazy_import("fiftyone.core.cache")
->>>>>>> 3894b52f
+foca = lazy_import("fiftyone.core.cache")