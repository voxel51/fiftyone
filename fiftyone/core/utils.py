--- conflicted
+++ resolved
@@ -16,6 +16,7 @@
 from contextlib import contextmanager, suppress
 from copy import deepcopy
 from datetime import date, datetime
+from functools import partial
 from functools import partial
 import glob
 import hashlib
@@ -1778,11 +1779,7 @@
         a :class:`Batcher` instance
     """
     if batcher is False:
-<<<<<<< HEAD
-        batcher = partial(StaticBatcher, batch_size=-1)
-=======
         batcher = partial(StaticBatcher, batch_size=100000)
->>>>>>> cdd3338e
 
     if batcher is not None:
         return batcher(
@@ -2068,18 +2065,11 @@
 
         self._idx = len(filenames)
         for filename in filenames:
-<<<<<<< HEAD
-            if self.ignore_exts:
-                key, _ = os.path.splitext(filename)
-            else:
-                key = filename
-=======
             key = filename
 
             # Adding ignore extension to filename counts
             if self.ignore_exts:
                 key, _ = os.path.splitext(filename)
->>>>>>> cdd3338e
 
             self._filename_counts[key] += 1
 
@@ -2475,9 +2465,6 @@
     default value if the given path if it does not lie within the given
     relative start.
 
-    When dealing with cloud paths, the provided paths may be any mix of cloud
-    paths and corresponding local cache paths.
-
     Args:
         path: a path
         start (None): the relative prefix to strip from ``path``
@@ -2487,14 +2474,7 @@
     Returns:
         the relative path
     """
-    _path = foca.media_cache.get_local_path(path, download=False)
-
-    if start:
-        _start = foca.media_cache.get_local_path(start, download=False)
-    else:
-        _start = start
-
-    relpath = os.path.relpath(_path, _start)
+    relpath = os.path.relpath(path, start)
     if relpath.startswith(".."):
         if default is not None:
             return default
@@ -2524,14 +2504,14 @@
         the hash
     """
     if method is None:
-        with fos.open_file(filepath, "rb") as f:
+        with open(filepath, "rb") as f:
             return hash(f.read())
 
     if chunk_size is None:
         chunk_size = 65536
 
     hasher = getattr(hashlib, method)()
-    with fos.open_file(filepath, "rb") as f:
+    with open(filepath, "rb") as f:
         while True:
             data = f.read(chunk_size)
             if not data:
@@ -2922,11 +2902,7 @@
         the function's return value(s)
     """
     loop = asyncio.get_running_loop()
-    # Run sync function in threadpool with current `contextvars.Context`
-    context = contextvars.copy_context()
-    return await loop.run_in_executor(
-        _get_sync_task_executor(), context.run, func, *args
-    )
+    return await loop.run_in_executor(_get_sync_task_executor(), func, *args)
 
 
 def datetime_to_timestamp(dt):
