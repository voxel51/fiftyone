--- conflicted
+++ resolved
@@ -26,10 +26,7 @@
 import numbers
 import os
 from packaging.version import Version
-<<<<<<< HEAD
-=======
 import psutil
->>>>>>> 71198135
 import platform
 import re
 import signal
@@ -2836,12 +2833,6 @@
         # subsequent usage of things like `multiprocessing.Queue()` will not
         # cause the default start method to switch to 'spawn'
         multiprocessing.set_start_method("fork", force=True)
-<<<<<<< HEAD
-    elif sys.platform == "win32":
-        # Windows typically does not support 'fork'
-        multiprocessing.set_start_method("spawn", force=True)
-=======
->>>>>>> 71198135
 
     return multiprocessing.get_context()
 
