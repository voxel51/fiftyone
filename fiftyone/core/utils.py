"""
Core utilities.

| Copyright 2017-2023, Voxel51, Inc.
| `voxel51.com <https://voxel51.com/>`_
|
"""
import abc
import atexit
from bson import json_util
from base64 import b64encode, b64decode
from collections import defaultdict
from contextlib import contextmanager
from copy import deepcopy
from datetime import date, datetime
import glob
import hashlib
import importlib
import inspect
import io
import itertools
import logging
import multiprocessing
import numbers
import os
import platform
import re
import signal
import string
import struct
import subprocess
import sys
import timeit
import types
from xml.parsers.expat import ExpatError
import zlib

from bson import ObjectId
from bson.errors import InvalidId
from matplotlib import colors as mcolors
from concurrent.futures import ThreadPoolExecutor

import asyncio


try:
    import pprintpp as _pprint
    from mongoengine.base.datastructures import BaseDict, BaseList

    # Monkey patch to prevent sorting keys
    # https://stackoverflow.com/a/25688431
    _pprint._sorted = lambda x: x

    try:
        # Monkey patch to render `BaseList` as `list` and `BaseDict` as `dict`
        _d = _pprint.PrettyPrinter._open_close_empty
        _d[BaseList] = (BaseList, "list", "[", "]", "[]")
        _d[BaseDict] = (BaseDict, "dict", "{", "}", "{}")
    except:
        pass
except:
    import pprint as _pprint

import numpy as np
import pytz
import xmltodict

import eta
import eta.core.utils as etau

import fiftyone as fo
import fiftyone.core.context as foc


logger = logging.getLogger(__name__)


_REQUIREMENT_ERROR_SUFFIX = (
    "If you think this error is inaccurate, you can set "
    "`fiftyone.config.requirement_error_level` to 1 (warning) or 2 (ignore).\n"
    "See https://docs.voxel51.com/user_guide/config.html for details."
)


def extract_kwargs_for_class(cls, kwargs):
    """Extracts keyword arguments for the given class's constructor from the
    given kwargs.

    Args:
        cls: a class
        kwargs: a dictionary of keyword arguments

    Returns:
        a tuple of

        -   **class_kwargs**: a dictionary of keyword arguments for ``cls``
        -   **other_kwargs**: a dictionary containing the remaining ``kwargs``
    """
    return _extract_kwargs(cls, kwargs)


def extract_kwargs_for_function(fcn, kwargs):
    """Extracts keyword arguments for the given function from the given kwargs.

    Args:
        fcn: a function
        kwargs: a dictionary of keyword arguments

    Returns:
        a tuple of

        -   **fcn_kwargs**: a dictionary of keyword arguments for ``fcn``
        -   **other_kwargs**: a dictionary containing the remaining ``kwargs``
    """
    return _extract_kwargs(fcn, kwargs)


def _extract_kwargs(cls_or_fcn, kwargs):
    this_kwargs = {}
    other_kwargs = {}
    spec = inspect.getfullargspec(cls_or_fcn)
    for k, v in kwargs.items():
        if k in spec.args:
            this_kwargs[k] = v
        else:
            other_kwargs[k] = v

    return this_kwargs, other_kwargs


def pprint(obj, stream=None, indent=4, width=80, depth=None):
    """Pretty-prints the Python object.

    Args:
        obj: the Python object
        stream (None): the stream to write to. The default is ``sys.stdout``
        indent (4): the number of spaces to use when indenting
        width (80): the max width of each line in the pretty representation
        depth (None): the maximum depth at which to pretty render nested dicts
    """
    return _pprint.pprint(
        obj, stream=stream, indent=indent, width=width, depth=depth
    )


def pformat(obj, indent=4, width=80, depth=None):
    """Returns a pretty string representation of the Python object.

    Args:
        obj: the Python object
        indent (4): the number of spaces to use when indenting
        width (80): the max width of each line in the pretty representation
        depth (None): the maximum depth at which to pretty render nested dicts

    Returns:
        the pretty-formatted string
    """
    return _pprint.pformat(obj, indent=indent, width=width, depth=depth)


def split_frame_fields(fields):
    """Splits the given fields into sample and frame fields.

    Frame fields are those prefixed by ``"frames."``, and this prefix is
    removed from the returned frame fields.

    Args:
        fields: a field, iterable of fields, or dict mapping field names to new
            field names

    Returns:
        a tuple of

        -   **sample_fields**: a list or dict of sample fields
        -   **frame_fields**: a list or dict of frame fields
    """
    if isinstance(fields, dict):
        return _split_frame_fields_dict(fields)

    if etau.is_str(fields):
        fields = [fields]

    frames_prefix = "frames."
    n = len(frames_prefix)

    sample_fields = []
    frame_fields = []
    for field in fields:
        if field.startswith(frames_prefix):
            frame_fields.append(field[n:])
        else:
            sample_fields.append(field)

    return sample_fields, frame_fields


def _split_frame_fields_dict(fields):
    frames_prefix = "frames."
    n = len(frames_prefix)

    sample_fields = {}
    frame_fields = {}
    for src_field, dst_field in fields.items():
        if src_field.startswith(frames_prefix):
            frame_fields[src_field[n:]] = dst_field[n:]
        else:
            sample_fields[src_field] = dst_field

    return sample_fields, frame_fields


def stream_objects(objects):
    """Streams the iterable of objects to stdout via ``less``.

    The output can be interactively traversed via scrolling and can be
    terminated via keyboard interrupt.

    Args:
        objects: an iterable of objects that can be printed via ``str(obj)``
    """
    # @todo support Windows and other environments without `less`
    # Look at pydoc.pager() for inspiration?
    p = subprocess.Popen(
        ["less", "-F", "-R", "-S", "-X", "-K"],
        shell=True,
        stdin=subprocess.PIPE,
    )

    try:
        with io.TextIOWrapper(p.stdin, errors="backslashreplace") as pipe:
            for obj in objects:
                pipe.write(str(obj) + "\n")

        p.wait()
    except (KeyboardInterrupt, OSError):
        pass


def indent_lines(s, indent=4, skip=0):
    """Indents the lines in the given string.

    Args:
        s: the string
        indent (4): the number of spaces to indent
        skip (0): the number of lines to skip before indenting

    Returns:
        the indented string
    """
    lines = s.split("\n")

    skipped_lines = lines[:skip]
    if skipped_lines:
        skipped = "\n".join(skipped_lines)
    else:
        skipped = None

    indent_lines = lines[skip:]
    if indent_lines:
        indented = "\n".join((" " * indent) + l for l in indent_lines)
    else:
        indented = None

    if skipped is not None and indented is not None:
        return skipped + "\n" + indented

    if skipped is not None:
        return skipped

    if indented is not None:
        return indented

    return s


def justify_headings(elements, width=None):
    """Justifies the headings in a list of ``(heading, content)`` string tuples
    by appending whitespace as necessary to each ``heading``.

    Args:
        elements: a list of ``(heading, content)`` tuples
        width (None): an optional justification width. By default, the maximum
            heading length is used

    Returns:
        a list of justified ``(heading, content)`` tuples
    """
    if width is None:
        width = max(len(e[0]) for e in elements)

    fmt = "%%-%ds" % width
    return [(fmt % e[0], e[1]) for e in elements]


def available_patterns():
    """Returns the available patterns that can be used by
    :meth:`fill_patterns`.

    Returns:
        a dict mapping patterns to their replacements
    """
    return deepcopy(eta.config.patterns)


def fill_patterns(string):
    """Fills the patterns in in the given string.

    Use :meth:`available_patterns` to see the available patterns that can be
    used.

    Args:
        string: a string

    Returns:
        a copy of string with any patterns replaced
    """
    return etau.fill_patterns(string, available_patterns())


def find_files(root_dir, patt, max_depth=1):
    """Finds all files in the given root directory whose filename matches the
    given glob pattern(s).

    Both ``root_dir`` and ``patt`` may contain glob patterns.

    Exammples::

        import fiftyone.core.utils as fou

        # Find .txt files in `/tmp`
        fou.find_files("/tmp", "*.txt")

        # Find .txt files in subdirectories of `/tmp` that begin with `foo-`
        fou.find_files("/tmp/foo-*", "*.txt")

        # Find .txt files in `/tmp` or its subdirectories
        fou.find_files("/tmp", "*.txt", max_depth=2)

    Args:
        root_dir: the root directory
        patt: a glob pattern or list of patterns
        max_depth (1): a maximum depth to search. 1 means ``root_dir`` only,
            2 means ``root_dir`` and its immediate subdirectories, etc

    Returns:
        a list of matching paths
    """
    fos.ensure_local(root_dir)

    if etau.is_str(patt):
        patt = [patt]

    paths = []
    for i in range(max_depth):
        root = os.path.join(root_dir, *list("*" * i))
        for p in patt:
            paths += glob.glob(os.path.join(root, p))

    return paths


def install_package(requirement_str, error_level=None, error_msg=None):
    """Installs the given package via ``pip``.

    Installation is performed via::

        python -m pip install <requirement_str>

    Args:
        requirement_str: a PEP 440 compliant package requirement, like
            "tensorflow", "tensorflow<2", "tensorflow==2.3.0", or
            "tensorflow>=1.13,<1.15"
        error_level (None): the error level to use, defined as:

            -   0: raise error if the install fails
            -   1: log warning if the install fails
            -   2: ignore install fails

        error_msg (None): an optional custom error message to use
    """
    if error_level is None:
        error_level = fo.config.requirement_error_level

    return etau.install_package(
        requirement_str,
        error_level=error_level,
        error_msg=error_msg,
    )


def ensure_package(
    requirement_str, error_level=None, error_msg=None, log_success=False
):
    """Verifies that the given package is installed.

    This function uses ``importlib.metadata`` to locate the package
    by its pip name and does not actually import the module.

    Therefore, unlike :meth:`ensure_import`, ``requirement_str`` should refer
    to the package name (e.g., "tensorflow-gpu"), not the module name
    (e.g., "tensorflow").

    Args:
        requirement_str: a PEP 440 compliant package requirement, like
            "tensorflow", "tensorflow<2", "tensorflow==2.3.0", or
            "tensorflow>=1.13,<1.15". This can also be an iterable of multiple
            requirements, all of which must be installed, or this can be a
            single "|"-delimited string specifying multiple requirements, at
            least one of which must be installed
        error_level (None): the error level to use, defined as:

            -   0: raise error if requirement is not satisfied
            -   1: log warning if requirement is not satisifed
            -   2: ignore unsatisifed requirements

            By default, ``fiftyone.config.requirement_error_level`` is used
        error_msg (None): an optional custom error message to use
        log_success (False): whether to generate a log message if the
            requirement is satisifed

    Returns:
        True/False whether the requirement is satisifed
    """
    if error_level is None:
        error_level = fo.config.requirement_error_level

    return etau.ensure_package(
        requirement_str,
        error_level=error_level,
        error_msg=error_msg,
        error_suffix=_REQUIREMENT_ERROR_SUFFIX,
        log_success=log_success,
    )


def load_requirements(requirements_path):
    """Loads the package requirements from a ``requirements.txt`` file on disk.

    Comments and extra whitespace are automatically stripped.

    Args:
        requirements_path: the path to a requirements file

    Returns:
        a list of requirement strings
    """
    requirements = []
    with open(requirements_path, "rt") as f:
        for line in f:
            line = _strip_comments(line)
            if line:
                requirements.append(line)

    return requirements


def _strip_comments(requirement_str):
    chunks = []
    for chunk in requirement_str.strip().split():
        if chunk.startswith("#"):
            break

        chunks.append(chunk)

    return " ".join(chunks)


def install_requirements(requirements_path, error_level=None):
    """Installs the package requirements from a ``requirements.txt`` file on
    disk.

    Args:
        requirements_path: the path to a requirements file
        error_level (None): the error level to use, defined as:

            -   0: raise error if the install fails
            -   1: log warning if the install fails
            -   2: ignore install fails

            By default, ``fiftyone.config.requirement_error_level`` is used
    """
    for req_str in load_requirements(requirements_path):
        install_package(req_str, error_level=error_level)


def ensure_requirements(
    requirements_path, error_level=None, log_success=False
):
    """Verifies that the package requirements from a ``requirements.txt`` file
    on disk are installed.

    Args:
        requirements_path: the path to a requirements file
        error_level (None): the error level to use, defined as:

            -   0: raise error if requirement is not satisfied
            -   1: log warning if requirement is not satisifed
            -   2: ignore unsatisifed requirements

            By default, ``fiftyone.config.requirement_error_level`` is used
        log_success (False): whether to generate a log message if a requirement
            is satisifed
    """
    for req_str in load_requirements(requirements_path):
        ensure_package(
            req_str, error_level=error_level, log_success=log_success
        )


def ensure_import(
    requirement_str, error_level=None, error_msg=None, log_success=False
):
    """Verifies that the given requirement is installed and importable.

    This function imports the specified module and optionally enforces any
    version requirements included in ``requirement_str``.

    Therefore, unlike :meth:`ensure_package`, ``requirement_str`` should refer
    to the module name (e.g., "tensorflow"), not the package name (e.g.,
    "tensorflow-gpu").

    Args:
        requirement_str: a PEP 440-like module requirement, like "tensorflow",
            "tensorflow<2", "tensorflow==2.3.0", or "tensorflow>=1.13,<1.15".
            This can also be an iterable of multiple requirements, all of which
            must be installed, or this can be a single "|"-delimited string
            specifying multiple requirements, at least one of which must be
            installed
        error_level (None): the error level to use, defined as:

            -   0: raise error if requirement is not satisfied
            -   1: log warning if requirement is not satisifed
            -   2: ignore unsatisifed requirements

            By default, ``fiftyone.config.requirement_error_level`` is used
        error_msg (None): an optional custom error message to use
        log_success (False): whether to generate a log message if the
            requirement is satisifed

    Returns:
        True/False whether the requirement is satisifed
    """
    if error_level is None:
        error_level = fo.config.requirement_error_level

    return etau.ensure_import(
        requirement_str,
        error_level=error_level,
        error_msg=error_msg,
        error_suffix=_REQUIREMENT_ERROR_SUFFIX,
        log_success=log_success,
    )


def ensure_tf(eager=False, error_level=None, error_msg=None):
    """Verifies that ``tensorflow`` is installed and importable.

    Args:
        eager (False): whether to require that TF is executing eagerly. If
            True and TF is not currently executing eagerly, this method will
            attempt to enable it
        error_level (None): the error level to use, defined as:

            -   0: raise error if requirement is not satisfied
            -   1: log warning if requirement is not satisifed
            -   2: ignore unsatisifed requirements

            By default, ``fiftyone.config.requirement_error_level`` is used
        error_msg (None): an optional custom error message to print

    Returns:
        True/False whether the requirement is satisifed
    """
    if error_level is None:
        error_level = fo.config.requirement_error_level

    success = ensure_import(
        "tensorflow", error_level=error_level, error_msg=error_msg
    )

    if not success or not eager:
        return success

    try:
        import tensorflow as tf

        if not tf.executing_eagerly():
            try:
                # pylint: disable=no-member
                tf.compat.v1.enable_eager_execution()
            except AttributeError:
                # pylint: disable=no-member
                tf.enable_eager_execution()
    except Exception as e:
        if error_msg is None:
            error_msg = (
                "The requested operation requires that TensorFlow's eager "
                "execution mode is activated. We tried to enable it but "
                "encountered an error."
            )

        error_msg += "\n\n" + _REQUIREMENT_ERROR_SUFFIX

        handle_error(ValueError(error_msg), error_level, base_error=e)

        return False

    return True


def ensure_tfds(error_level=None, error_msg=None):
    """Verifies that ``tensorflow_datasets`` is installed and importable.

    Args:
        error_level (None): the error level to use, defined as:

            -   0: raise error if requirement is not satisfied
            -   1: log warning if requirement is not satisifed
            -   2: ignore unsatisifed requirements

            By default, ``fiftyone.config.requirement_error_level`` is used
        error_msg (None): an optional custom error message to print

    Returns:
        True/False whether the requirement is satisifed
    """
    if error_level is None:
        error_level = fo.config.requirement_error_level

    success1 = ensure_import(
        "tensorflow>=1.15", error_level=error_level, error_msg=error_msg
    )
    success2 = ensure_import(
        "tensorflow_datasets", error_level=error_level, error_msg=error_msg
    )

    return success1 & success2


def ensure_torch(error_level=None, error_msg=None):
    """Verifies that ``torch`` and ``torchvision`` are installed and
    importable.

    Args:
        error_level (None): the error level to use, defined as:

            -   0: raise error if requirement is not satisfied
            -   1: log warning if requirement is not satisifed
            -   2: ignore unsatisifed requirements

            By default, ``fiftyone.config.requirement_error_level`` is used
        error_msg (None): an optional custom error message to print

    Returns:
        True/False whether the requirement is satisifed
    """
    if error_level is None:
        error_level = fo.config.requirement_error_level

    success1 = ensure_import(
        "torch", error_level=error_level, error_msg=error_msg
    )
    success2 = ensure_import(
        "torchvision", error_level=error_level, error_msg=error_msg
    )

    return success1 & success2


def handle_error(error, error_level, base_error=None):
    """Handles the error at the specified error level.

    Args:
        error: an Exception instance
        error_level: the error level to use, defined as:

        -   0: raise the error
        -   1: log the error as a warning
        -   2: ignore the error

        base_error: (optional) a base Exception from which to raise ``error``
    """
    etau.handle_error(error, error_level, base_error=base_error)


class LoggingLevel(object):
    """Context manager that allows for a temporary change to the level of a
    ``logging.Logger``.

    Example::

        import logging
        import fiftyone.core.utils as fou

        with fou.LoggingLevel(logging.CRITICAL):
            # do things with all logging at CRITICAL

        with fou.LoggingLevel(logging.ERROR, logger="fiftyone"):
            # do things with FiftyOne logging at ERROR

     Args:
        level: the logging level to use, e.g., ``logging.ERROR``
        logger (None): a ``logging.Logger`` or the name of a logger. By
            default, the root logger is used
    """

    def __init__(self, level, logger=None):
        if logger is None or etau.is_str(logger):
            logger = logging.getLogger(logger)

        if level is None:
            level = logging.NOTSET

        self._logger = logger
        self._level = level
        self._level_orig = None

    def __enter__(self):
        self._level_orig = self._logger.level
        self._logger.setLevel(self._level)
        return self

    def __exit__(self, *args):
        self._logger.setLevel(self._level_orig)


def lazy_import(module_name, callback=None):
    """Returns a proxy module object that will lazily import the given module
    the first time it is used.

    Example usage::

        # Lazy version of `import tensorflow as tf`
        tf = lazy_import("tensorflow")

        # Other commands

        # Now the module is loaded
        tf.__version__

    Args:
        module_name: the fully-qualified module name to import
        callback (None): a callback function to call before importing the
            module

    Returns:
        a proxy module object that will be lazily imported when first used
    """
    return LazyModule(module_name, callback=callback)


class LazyModule(types.ModuleType):
    """Proxy module that lazily imports the underlying module the first time it
    is actually used.

    Args:
        module_name: the fully-qualified module name to import
        callback (None): a callback function to call before importing the
            module
    """

    def __init__(self, module_name, callback=None):
        super().__init__(module_name)
        self._module = None
        self._callback = callback

    def __getattr__(self, item):
        if self._module is None:
            self._import_module()

        return getattr(self._module, item)

    def __dir__(self):
        if self._module is None:
            self._import_module()

        return dir(self._module)

    def _import_module(self):
        # Execute callback, if any
        if self._callback is not None:
            self._callback()

        # Actually import the module
        module = importlib.import_module(self.__name__)
        self._module = module

        # Update this object's dict so that attribute references are efficient
        # (__getattr__ is only called on lookups that fail)
        self.__dict__.update(module.__dict__)


def load_xml_as_json_dict(xml_path):
    """Loads the XML file as a JSON dictionary.

    Args:
        xml_path: the path to the XML file

    Returns:
        a JSON dict
    """
    try:
        with fos.open_file(xml_path, "rb") as f:
            return xmltodict.parse(f.read())
    except ExpatError as ex:
        raise ExpatError(f"Failed to read {xml_path}: {ex}")


def parse_serializable(obj, cls):
    """Parses the given object as an instance of the given
    ``eta.core.serial.Serializable`` class.

    Args:
        obj: an instance of ``cls``, or a serialized string or dictionary
            representation of one
        cls: a ``eta.core.serial.Serializable`` class

    Returns:
        an instance of ``cls``
    """
    if isinstance(obj, cls):
        return obj

    if etau.is_str(obj):
        return cls.from_str(obj)

    if isinstance(obj, dict):
        return cls.from_dict(obj)

    raise ValueError(
        "Unable to load '%s' as an instance of '%s'"
        % (obj, etau.get_class_name(cls))
    )


def set_resource_limit(limit, soft=None, hard=None, warn_on_failure=False):
    """Uses the ``resource`` package to change a resource limit for the current
    process.

    If the ``resource`` package cannot be imported, this command does nothing.

    Args:
        limit: the name of the resource to limit. Must be the name of a
            constant in the ``resource`` module starting with ``RLIMIT``. See
            the documentation of the ``resource`` module for supported values
        soft (None): a new soft limit to apply, which cannot exceed the hard
            limit. If omitted, the current soft limit is maintained
        hard (None): a new hard limit to apply. If omitted, the current hard
            limit is maintained
        warn_on_failure (False): whether to issue a warning rather than an
            error if the resource limit change is not successful
    """
    try:
        import resource
    except ImportError as e:
        if warn_on_failure:
            logger.warning(e)
        else:
            return

    try:
        _limit = getattr(resource, limit)
        soft_orig, hard_orig = resource.getrlimit(_limit)
        soft = soft or soft_orig
        hard = hard or hard_orig
        resource.setrlimit(_limit, (soft, hard))
    except ValueError as e:
        if warn_on_failure:
            logger.warning(e)
        else:
            raise


class ResourceLimit(object):
    """Context manager that allows for a temporary change to a resource limit
    exposed by the ``resource`` package.

    Example::

        import resource
        import fiftyone.core.utils as fou

        with fou.ResourceLimit(resource.RLIMIT_NOFILE, soft=4096):
            # temporarily do things with up to 4096 open files

     Args:
        limit: the name of the resource to limit. Must be the name of a
            constant in the ``resource`` module starting with ``RLIMIT``. See
            the documentation of the ``resource`` module for supported values
        soft (None): a new soft limit to apply, which cannot exceed the hard
            limit. If omitted, the current soft limit is maintained
        hard (None): a new hard limit to apply. If omitted, the current hard
            limit is maintained
        warn_on_failure (False): whether to issue a warning rather than an
            error if the resource limit change is not successful
    """

    def __init__(self, limit, soft=None, hard=None, warn_on_failure=False):
        try:
            import resource  # pylint: disable=unused-import

            self._supported_platform = True
        except ImportError as e:
            self._supported_platform = False
            if warn_on_failure:
                logger.warning(e)

        self._limit = limit
        self._soft = soft
        self._hard = hard
        self._soft_orig = None
        self._hard_orig = None
        self._warn_on_failure = warn_on_failure

    def __enter__(self):
        if not self._supported_platform:
            return

        import resource

        limit = getattr(resource, self._limit)
        self._soft_orig, self._hard_orig = resource.getrlimit(limit)

        set_resource_limit(
            self._limit,
            soft=(self._soft or self._soft_orig),
            hard=(self._hard or self._hard_orig),
            warn_on_failure=self._warn_on_failure,
        )

        return self

    def __exit__(self, *args):
        if not self._supported_platform:
            return

        set_resource_limit(
            self._limit,
            soft=self._soft_orig,
            hard=self._hard_orig,
            warn_on_failure=self._warn_on_failure,
        )


class ProgressBar(etau.ProgressBar):
    """.. autoclass:: eta.core.utils.ProgressBar"""

    def __init__(self, total=None, progress=None, quiet=None, **kwargs):
        if progress is None:
            progress = fo.config.show_progress_bars

        if quiet is not None:
            progress = not quiet

        if callable(progress):
            callback = progress
            progress = False
        else:
            callback = None

        kwargs["total"] = total
        if isinstance(progress, bool):
            kwargs["quiet"] = not progress

        if "iters_str" not in kwargs:
            kwargs["iters_str"] = "samples"

        # For progress bars in notebooks, use a fixed size so that they will
        # read well across browsers, in HTML format, etc
        if foc.is_notebook_context() and "max_width" not in kwargs:
            kwargs["max_width"] = 90

        super().__init__(**kwargs)

        self._progress = progress
        self._callback = callback

    def __call__(self, iterable):
        # Ensure that `len(iterable)` is not computed unnecessarily
        no_len = self._quiet and self._total is None
        if no_len:
            self._total = -1

        super().__call__(iterable)

        if no_len:
            self._total = None

        return self

    def set_iteration(self, *args, **kwargs):
        super().set_iteration(*args, **kwargs)

        if self._callback is not None:
            self._callback(self)


def report_progress(progress, n=None, dt=None):
    """Wraps the provided progress function such that it will only be called
    at the specified increments or time intervals.

    Example usage::

        import fiftyone as fo
        import fiftyone.zoo as foz

        def print_progress(pb):
            if pb.complete:
                print("COMPLETE")
            else:
                print("PROGRESS: %0.3f" % pb.progress)

        dataset = foz.load_zoo_dataset("cifar10", split="test")

        # Print progress at 10 equally-spaced increments
        progress = fo.report_progress(print_progress, n=10)
        dataset.compute_metadata(progress=progress)

        # Print progress every 0.5 seconds
        progress = fo.report_progress(print_progress, dt=0.5)
        dataset.compute_metadata(progress=progress, overwrite=True)

    Args:
        progress: a function that accepts a :class:`ProgressBar` as input
        n (None): a number of equally-spaced increments to invoke ``progress``
        dt (None): a number of seconds between ``progress`` calls

    Returns:
        a function that accepts a :class:`ProgressBar` as input
    """
    if n is not None:
        return _report_progress_n(progress, n)

    if dt is not None:
        return _report_progress_dt(progress, dt)

    return progress


def _report_progress_n(progress, n):
    def progress_n(pb):
        if not hasattr(pb, "_next_idx"):
            if pb.has_total and n > 0:
                next_iters = [
                    int(np.round(i))
                    for i in np.linspace(0, pb.total, min(n, pb.total) + 1)
                ][1:]

                pb._next_idx = 0
                pb._next_iters = next_iters
            else:
                pb._next_idx = None
                pb._next_iters = None

        if (
            pb._next_idx is not None
            and pb.iteration >= pb._next_iters[pb._next_idx]
        ):
            progress(pb)

            pb._next_idx += 1
            if pb._next_idx >= len(pb._next_iters):
                pb._next_idx = None

    return progress_n


def _report_progress_dt(progress, dt):
    def progress_dt(pb):
        if not hasattr(pb, "_next_dt"):
            pb._next_dt = dt

        if pb._next_dt is not None and (
            pb.elapsed_time >= pb._next_dt or pb.complete
        ):
            progress(pb)

            if not pb.complete:
                pb._next_dt += dt
            else:
                pb._next_dt = None

    return progress_dt


class Batcher(abc.ABC):
    """Base class for iterating over the elements of an iterable in batches."""

    manual_backpressure = False

    def __init__(
        self,
        iterable,
        return_views=False,
        progress=False,
        total=None,
    ):
        import fiftyone.core.collections as foc

        if not isinstance(iterable, foc.SampleCollection):
            return_views = False

        if progress is None:
            progress = fo.config.show_progress_bars

        self.iterable = iterable
        self.return_views = return_views
        self.progress = progress
        self.total = total

        self._iter = None
        self._last_batch_size = None
        self._pb = None
        self._in_context = False
        self._render_progress = bool(progress)  # callback function: True
        self._last_offset = None
        self._num_samples = None
        self._manually_applied_backpressure = True

    def __enter__(self):
        self._in_context = True
        return self

    def __exit__(self, *args):
        self._in_context = False

        if self._render_progress:
            if self._last_batch_size is not None:
                self._pb.update(count=self._last_batch_size)

            self._pb.__exit__(*args)

    def __iter__(self):
        if self.iterable is not None:
            if self.return_views:
                self._last_offset = 0
                self._num_samples = len(self.iterable)
            else:
                self._iter = iter(self.iterable)

        if self._render_progress:
            if self._in_context:
                total = self.total
                if total is None:
                    total = self.iterable

                self._pb = ProgressBar(total=total, progress=self.progress)
                self._pb.__enter__()
            else:
                logger.warning(
                    "Batcher must be invoked as a context manager in order to "
                    "print progress"
                )
                self._render_progress = False

        return self

    def __next__(self):
        if (
            self.manual_backpressure
            and not self._manually_applied_backpressure
        ):
            raise ValueError(
                "Backpressure value not registered for this batcher"
            )

        self._manually_applied_backpressure = False

        if self._render_progress and self._last_batch_size is not None:
            self._pb.update(count=self._last_batch_size)

        batch_size = self._compute_batch_size()
        self._last_batch_size = batch_size

        if self.iterable is None:
            return batch_size

        if self.return_views:
            if self._last_offset >= self._num_samples:
                raise StopIteration

            offset = self._last_offset
            self._last_offset += batch_size

            return self.iterable[offset : (offset + batch_size)]

        batch = []
        idx = 0

        try:
            while idx < batch_size:
                batch.append(next(self._iter))
                idx += 1

        except StopIteration:
            if not batch:
                raise StopIteration

<<<<<<< HEAD
            self._last_batch_size = len(batch)

=======
>>>>>>> 69d1353d
        return batch

    def apply_backpressure(self, *args, **kwargs):
        """Apply backpressure needed to rightsize the next batch.

        Required to be implemented and called every iteration, if
        ``self.manual_backpressure == True``.

        Subclass defines arguments and behavior of this method.
        """

    @abc.abstractmethod
    def _compute_batch_size(self):
        """Return next batch size. Concrete classes must implement."""


class BaseDynamicBatcher(Batcher):
    """Class for iterating over the elements of an iterable with a dynamic
    batch size to achieve a desired target measurement.

    The batch sizes emitted when iterating over this object are dynamically
    scaled such that the measurement between ``next()`` calls is as close as
    possible to a specified target.

    Concrete base classes define the target measurement and method of
    calculation.
    """

    def __init__(
        self,
        iterable,
        target_measurement,
        init_batch_size=1,
        min_batch_size=1,
        max_batch_size=None,
        max_batch_beta=None,
        return_views=False,
        progress=False,
        total=None,
    ):
        super().__init__(
            iterable, return_views=return_views, progress=progress, total=total
        )

        self.target_measurement = target_measurement
        self.init_batch_size = init_batch_size
        self.min_batch_size = min_batch_size
        self.max_batch_size = max_batch_size
        self.max_batch_beta = max_batch_beta

    def _compute_batch_size(self):
        current_measurement = self._get_measurement()

        if self._last_batch_size is None:
            batch_size = self.init_batch_size
        else:
            # Compute optimal batch size
            try:
                beta = self.target_measurement / current_measurement
            except ZeroDivisionError:
                beta = 1e6

            if self.max_batch_beta is not None:
                if beta >= 1:
                    beta = min(beta, self.max_batch_beta)
                else:
                    beta = max(beta, 1 / self.max_batch_beta)

            batch_size = int(round(beta * self._last_batch_size))

            if self.min_batch_size is not None:
                batch_size = max(batch_size, self.min_batch_size)

            if self.max_batch_size is not None:
                batch_size = min(batch_size, self.max_batch_size)

        self._last_batch_size = batch_size

        return batch_size

    @abc.abstractmethod
    def _get_measurement(self):
        """Get backpressure measurement for current batch."""


class LatencyDynamicBatcher(BaseDynamicBatcher):
    """Class for iterating over the elements of an iterable with a dynamic
    batch size to achieve a desired latency.

    The batch sizes emitted when iterating over this object are dynamically
    scaled such that the latency between ``next()`` calls is as close as
    possible to a specified target latency.

    This class is often used in conjunction with a :class:`ProgressBar` to keep
    the user appraised on the status of a long-running task.

    Example usage::

        import fiftyone.core.utils as fou

        elements = range(int(1e7))

        batcher = fou.LatencyDynamicBatcher(
            elements, target_latency=0.1, max_batch_beta=2.0
        )

        for batch in batcher:
            print("batch size: %d" % len(batch))

        batcher = fou.LatencyDynamicBatcher(
            elements,
            target_latency=0.1,
            max_batch_beta=2.0,
            progress=True,
        )

        with batcher:
            for batch in batcher:
                print("batch size: %d" % len(batch))

    Args:
        iterable: an iterable to batch over. If ``None``, the result of
<<<<<<< HEAD
            ``next()`` will be a batch size instead of a batch
=======
            ``next()`` will be a batch size instead of a batch, and is an
            infinite iterator.
>>>>>>> 69d1353d
        target_latency (0.2): the target latency between ``next()``
            calls, in seconds
        init_batch_size (1): the initial batch size to use
        min_batch_size (1): the minimum allowed batch size
        max_batch_size (None): an optional maximum allowed batch size
        max_batch_beta (None): an optional lower/upper bound on the ratio
            between successive batch sizes
        return_views (False): whether to return each batch as a
            :class:`fiftyone.core.view.DatasetView`. Only applicable when the
            iterable is a :class:`fiftyone.core.collections.SampleCollection`
        progress (False): whether to render a progress bar tracking the
            consumption of the batches (True/False), use the default value
            ``fiftyone.config.show_progress_bars`` (None), or a progress
            callback function to invoke instead
        total (None): the length of ``iterable``. Only applicable when
            ``progress=True``. If not provided, it is computed via
            ``len(iterable)``, if possible
    """

    def __init__(
        self,
        iterable,
        target_latency=0.2,
        init_batch_size=1,
        min_batch_size=1,
        max_batch_size=None,
        max_batch_beta=None,
        return_views=False,
        progress=False,
        total=None,
    ):
        super().__init__(
            iterable,
            target_latency,
            init_batch_size=init_batch_size,
            min_batch_size=min_batch_size,
            max_batch_size=max_batch_size,
            max_batch_beta=max_batch_beta,
            return_views=return_views,
            progress=progress,
            total=total,
        )

        self._last_time = None

    def _get_measurement(self):
        current_time = timeit.default_timer()
        time_delta = 0
        if self._last_time is not None:
            time_delta = current_time - self._last_time

        self._last_time = current_time
        return time_delta


# Define this for backwards compatibility in case someone was using this
# batcher directly
DynamicBatcher = LatencyDynamicBatcher


class ContentSizeDynamicBatcher(BaseDynamicBatcher):
    """Class for iterating over the elements of an iterable with a dynamic
    batch size to achieve a desired content size.

    The batch sizes emitted when iterating over this object are dynamically
    scaled such that the total content size of the batch is as close as
    possible to a specified target size.

    This batcher requires that backpressure feedback be provided, either by
    providing a BSON-able batch from which the content size can be computed,
    or by manaully providing the content size.

    This class is often used in conjunction with a :class:`ProgressBar` to keep
    the user appraised on the status of a long-running task.

    Example usage::

        import fiftyone.core.utils as fou

        elements = range(int(1e7))

        batcher = fou.ContentSizeDynamicBatcher(
            elements, target_size=2**20, max_batch_beta=2.0
        )

        # Raises ValueError after first batch, we forgot to apply backpressure
        for batch in batcher:
            print("batch size: %d" % len(batch))

        # Now it works
        for batch in batcher:
            print("batch size: %d" % len(batch))
            batcher.apply_backpressure(batch)

        batcher = fou.ContentSizeDynamicBatcher(
            elements,
            target_size=2**20,
            max_batch_beta=2.0,
            progress=True
        )

        with batcher:
            for batch in batcher:
                print("batch size: %d" % len(batch))
                batcher.apply_backpressure(batch)

    Args:
        iterable: an iterable to batch over. If ``None``, the result of
<<<<<<< HEAD
            ``next()`` will be a batch size instead of a batch
=======
            ``next()`` will be a batch size instead of a batch, and is an
            infinite iterator.
>>>>>>> 69d1353d
        target_size (1048576): the target batch bson content size, in bytes
        init_batch_size (1): the initial batch size to use
        min_batch_size (1): the minimum allowed batch size
        max_batch_size (None): an optional maximum allowed batch size
        max_batch_beta (None): an optional lower/upper bound on the ratio
            between successive batch sizes
        return_views (False): whether to return each batch as a
            :class:`fiftyone.core.view.DatasetView`. Only applicable when the
            iterable is a :class:`fiftyone.core.collections.SampleCollection`
        progress (False): whether to render a progress bar tracking the
            consumption of the batches (True/False), use the default value
            ``fiftyone.config.show_progress_bars`` (None), or a progress
            callback function to invoke instead
        total (None): the length of ``iterable``. Only applicable when
            ``progress=True``. If not provided, it is computed via
            ``len(iterable)``, if possible
    """

    manual_backpressure = True

    def __init__(
        self,
        iterable,
        target_size=2**20,
        init_batch_size=1,
        min_batch_size=1,
        max_batch_size=None,
        max_batch_beta=None,
        return_views=False,
        progress=False,
        total=None,
    ):
        super().__init__(
            iterable,
            target_size,
            init_batch_size=init_batch_size,
            min_batch_size=min_batch_size,
            max_batch_size=max_batch_size,
            max_batch_beta=max_batch_beta,
            return_views=return_views,
            progress=progress,
            total=total,
        )
        self._last_batch_content_size = 0

    def apply_backpressure(self, batch_or_size):
        if isinstance(batch_or_size, numbers.Number):
            batch_content_size = batch_or_size
        else:
            batch_content_size = sum(
                len(json_util.dumps(obj)) for obj in batch_or_size
            )

        self._last_batch_content_size = batch_content_size
        self._manually_applied_backpressure = True

    def _get_measurement(self):
        return self._last_batch_content_size


class StaticBatcher(Batcher):
    """Class for iterating over the elements of an iterable with a static
    batch size.

    This class is often used in conjunction with a :class:`ProgressBar` to keep
    the user appraised on the status of a long-running task.

    Example usage::

        import fiftyone.core.utils as fou

        elements = range(int(1e7))

        batcher = fou.StaticBatcher(elements, batch_size=10000)

        for batch in batcher:
            print("batch size: %d" % len(batch))

        batcher = fou.StaticBatcher(elements, batch_size=10000, progress=True)

        with batcher:
            for batch in batcher:
                print("batch size: %d" % len(batch))

    Args:
        iterable: an iterable to batch over. If ``None``, the result of
<<<<<<< HEAD
            ``next()`` will be a batch size instead of a batch
=======
            ``next()`` will be a batch size instead of a batch, and is an
            infinite iterator.
>>>>>>> 69d1353d
        batch_size: size of batches to generate
        return_views (False): whether to return each batch as a
            :class:`fiftyone.core.view.DatasetView`. Only applicable when the
            iterable is a :class:`fiftyone.core.collections.SampleCollection`
        progress (False): whether to render a progress bar tracking the
            consumption of the batches (True/False), use the default value
            ``fiftyone.config.show_progress_bars`` (None), or a progress
            callback function to invoke instead
        total (None): the length of ``iterable``. Only applicable when
            ``progress=True``. If not provided, it is computed via
            ``len(iterable)``, if possible
    """

    def __init__(
        self,
        iterable,
        batch_size,
        return_views=False,
        progress=False,
        total=None,
    ):
        super().__init__(
            iterable, return_views=return_views, progress=progress, total=total
        )

        self.batch_size = batch_size

    def _compute_batch_size(self):
        return self.batch_size


def get_default_batcher(iterable, progress=False, total=None):
    """Returns a :class:`Batcher` over ``iterable`` using defaults from your
    FiftyOne config.

    Uses ``fiftyone.config.default_batcher`` to determine the implementation
    to use, and related configuration values as needed for each.

    Args:
        iterable: an iterable to batch over. If ``None``, the result of
<<<<<<< HEAD
            ``next()`` will be a batch size instead of a batch
=======
            ``next()`` will be a batch size instead of a batch, and is an
            infinite iterator.
>>>>>>> 69d1353d
        progress (False): whether to render a progress bar tracking the
            consumption of the batches (True/False), use the default value
            ``fiftyone.config.show_progress_bars`` (None), or a progress
            callback function to invoke instead
        total (None): the length of ``iterable``. Only applicable when
            ``progress=True``. If not provided, it is computed via
            ``len(iterable)``, if possible

    Returns:
        a :class:`Batcher`
    """
    default_batcher = fo.config.default_batcher
    if default_batcher == "latency":
        target_latency = fo.config.batcher_target_latency
        return LatencyDynamicBatcher(
            iterable,
            target_latency=target_latency,
            init_batch_size=1,
            max_batch_beta=8.0,
            max_batch_size=100000,
            progress=progress,
            total=total,
        )
    elif default_batcher == "size":
        target_content_size = fo.config.batcher_target_size_bytes
        return ContentSizeDynamicBatcher(
            iterable,
            target_size=target_content_size,
            init_batch_size=1,
            max_batch_beta=8.0,
            max_batch_size=100000,
            progress=progress,
            total=total,
        )
    elif default_batcher == "static":
        batch_size = fo.config.batcher_static_size
        return StaticBatcher(
            iterable, batch_size=batch_size, progress=progress, total=total
        )
    else:
        raise ValueError(
            f"Invalid fo.config.default_batcher: '{default_batcher}'"
        )


def recommend_batch_size_for_value(value, alpha=0.9, max_size=None):
    """Computes a recommended batch size for the given value type such that a
    request involving a list of values of this size will be less than
    ``alpha * fo.config.batcher_target_size_bytes`` bytes.

    Args:
        value: a value
        alpha (0.9): a safety factor
        max_size (None): an optional max batch size

    Returns:
         a recommended batch size
    """
    # Even if ``fo.config.default_batcher != "size"``, it's still reasonable to
    # use the size threshold to limit the size of individual requests
    target_size = fo.config.batcher_target_size_bytes
    value_bytes = sys.getsizeof(value, 40)  # 40 is size of an ObjectId
    batch_size = int(alpha * target_size / max(value_bytes, 1))
    if max_size is not None:
        batch_size = min(batch_size, max_size)

    return batch_size


@contextmanager
def disable_progress_bars():
    """Context manager that temporarily disables all progress bars.

    Example usage::

        import fiftyone as fo
        import fiftyone.zoo as foz

        with fo.disable_progress_bars():
            dataset = foz.load_zoo_dataset("quickstart")
    """
    prev_show_progress_bars = fo.config.show_progress_bars
    try:
        fo.config.show_progress_bars = False
        yield
    finally:
        fo.config.show_progress_bars = prev_show_progress_bars


class UniqueFilenameMaker(object):
    """A class that generates unique output paths in a directory.

    This class provides a :meth:`get_output_path` method that generates unique
    filenames in the specified output directory.

    If an input path is provided, its filename is maintained, unless a name
    conflict in ``output_dir`` would occur, in which case an index of the form
    ``"-%d" % count`` is appended to the filename.

    If no input filename is provided, an output filename of the form
    ``<output_dir>/<count><default_ext>`` is generated, where ``count`` is the
    number of files in ``output_dir``.

    If no ``output_dir`` is provided, then unique filenames with no base
    directory are generated.

    If a ``rel_dir`` is provided, then this path will be stripped from each
    input path to generate the identifier of each file (rather than just its
    basename). This argument allows for populating nested subdirectories in
    ``output_dir`` that match the shape of the input paths.

    If ``alt_dir`` is provided, you can use :meth:`get_alt_path` to retrieve
    the equivalent path rooted in this directory rather than ``output_dir``.

    Args:
        output_dir (None): a directory in which to generate output paths
        rel_dir (None): an optional relative directory to strip from each path.
            The path is converted to an absolute path (if necessary) via
            :func:`fiftyone.core.storage.normalize_path`
        alt_dir (None): an optional alternate directory in which to generate
            paths when :meth:`get_alt_path` is called
        default_ext (None): the file extension to use when generating default
            output paths
        ignore_exts (False): whether to omit file extensions when checking for
            duplicate filenames
        ignore_existing (False): whether to ignore existing files in
            ``output_dir`` for output filename generation purposes
        idempotent (True): whether to return the same output path when the same
            input path is provided multiple times (True) or to generate new
            output paths (False)
    """

    def __init__(
        self,
        output_dir=None,
        rel_dir=None,
        alt_dir=None,
        default_ext=None,
        ignore_exts=False,
        ignore_existing=False,
        idempotent=True,
    ):
        if rel_dir is not None:
            rel_dir = fos.normalize_path(rel_dir)

        self.output_dir = output_dir
        self.rel_dir = rel_dir
        self.alt_dir = alt_dir
        self.default_ext = default_ext
        self.ignore_exts = ignore_exts
        self.ignore_existing = ignore_existing
        self.idempotent = idempotent

        self._filepath_map = {}
        self._filename_counts = defaultdict(int)
        self._default_filename_patt = fo.config.default_sequence_idx + (
            default_ext or ""
        )
        self._idx = 0

        self._setup()

    def _setup(self):
        if not self.output_dir:
            return

        fos.ensure_dir(self.output_dir)

        if self.ignore_existing:
            return

        recursive = self.rel_dir is not None
        filenames = fos.list_files(self.output_dir, recursive=recursive)

        self._idx = len(filenames)
        for filename in filenames:
            self._filename_counts[filename] += 1

    def seen_input_path(self, input_path):
        """Checks whether we've already seen the given input path.

        Args:
            input_path: an input path

        Returns:
            True/False
        """
        return fos.normalize_path(input_path) in self._filepath_map

    def get_output_path(self, input_path=None, output_ext=None):
        """Returns a unique output path.

        Args:
            input_path (None): an input path
            output_ext (None): an optional output extension to use

        Returns:
            the output path
        """
        found_input = bool(input_path)

        if found_input:
            input_path = fos.normalize_path(input_path)

            if self.idempotent and input_path in self._filepath_map:
                return self._filepath_map[input_path]

        self._idx += 1

        if not found_input:
            filename = self._default_filename_patt % self._idx
        elif self.rel_dir is not None:
            filename = safe_relpath(input_path, self.rel_dir)
        else:
            filename = os.path.basename(input_path)

        name, ext = os.path.splitext(filename)

        # URL handling
        # @todo improve this, while still maintaining Unix/Windows path support
        name = name.replace("%", "-")
        ext = ext.split("?")[0]

        if output_ext is not None:
            ext = output_ext

        filename = name + ext

        key = name if self.ignore_exts else filename
        self._filename_counts[key] += 1

        count = self._filename_counts[key]
        if count > 1:
            filename = name + ("-%d" % count) + ext

        if self.output_dir:
            output_path = fos.join(self.output_dir, filename)
        else:
            output_path = filename

        if found_input:
            self._filepath_map[input_path] = output_path

        return output_path

    def get_alt_path(self, output_path, alt_dir=None):
        """Returns the alternate path for the given output path generated by
        :meth:`get_output_path`.

        Args:
            output_path: an output path
            alt_dir (None): a directory in which to return the alternate path.
                If not provided, :attr:`alt_dir` is used

        Returns:
            the corresponding alternate path
        """
        root_dir = alt_dir or self.alt_dir or self.output_dir
        rel_path = os.path.relpath(output_path, self.output_dir)
        return fos.join(root_dir, rel_path)


def safe_relpath(path, start=None, default=None):
    """A safe version of ``os.path.relpath`` that returns a configurable
    default value if the given path if it does not lie within the given
    relative start.

    When dealing with cloud paths, the provided paths may be any mix of cloud
    paths and corresponding local cache paths.

    Args:
        path: a path
        start (None): the relative prefix to strip from ``path``
        default (None): a default value to return if ``path`` does not lie
            within ``start``. By default, the basename of the path is returned

    Returns:
        the relative path
    """
    _path = foca.media_cache.get_local_path(path, download=False)

    if start:
        _start = foca.media_cache.get_local_path(start, download=False)
    else:
        _start = start

    relpath = os.path.relpath(_path, _start)
    if relpath.startswith(".."):
        if default is not None:
            return default

        logger.warning(
            "Path '%s' is not in '%s'. Using filename as unique identifier",
            path,
            start,
        )
        relpath = os.path.basename(path)

    return relpath


def compute_filehash(filepath, method=None, chunk_size=None):
    """Computes the hash of the given file.

    Args:
        filepath: the path to the file
        method (None): an optional ``hashlib`` method to use. If not specified,
            the builtin ``str.__hash__`` will be used
        chunk_size (None): an optional chunk size to use to read the file, in
            bytes. Only applicable when a ``method`` is provided. The default
            is 64kB. If negative, the entire file is read at once

    Returns:
        the hash
    """
    if method is None:
        with fos.open_file(filepath, "rb") as f:
            return hash(f.read())

    if chunk_size is None:
        chunk_size = 65536

    hasher = getattr(hashlib, method)()
    with fos.open_file(filepath, "rb") as f:
        while True:
            data = f.read(chunk_size)
            if not data:
                break

            hasher.update(data)

    return hasher.hexdigest()


def serialize_numpy_array(array, ascii=False):
    """Serializes a numpy array.

    Args:
        array: a numpy array-like
        ascii (False): whether to return a base64-encoded ASCII string instead
            of raw bytes

    Returns:
        the serialized bytes
    """
    with io.BytesIO() as f:
        np.save(f, np.asarray(array), allow_pickle=False)
        bytes_str = zlib.compress(f.getvalue())

    if ascii:
        bytes_str = b64encode(bytes_str).decode("ascii")

    return bytes_str


def deserialize_numpy_array(numpy_bytes, ascii=False):
    """Loads a serialized numpy array generated by
    :func:`serialize_numpy_array`.

    Args:
        numpy_bytes: the serialized numpy array bytes
        ascii (False): whether the bytes were generated with the
            ``ascii == True`` parameter of :func:`serialize_numpy_array`

    Returns:
        the numpy array
    """
    if ascii:
        numpy_bytes = b64decode(numpy_bytes.encode("ascii"))

    with io.BytesIO(zlib.decompress(numpy_bytes)) as f:
        return np.load(f)


def iter_batches(iterable, batch_size):
    """Iterates over the given iterable in batches.

    Args:
        iterable: an iterable
        batch_size: the desired batch size, or None to return the contents in
            a single batch

    Returns:
        a generator that emits tuples of elements of the requested batch size
        from the input
    """
    it = iter(iterable)
    while True:
        chunk = tuple(itertools.islice(it, batch_size))
        if not chunk:
            return

        yield chunk


def iter_slices(sliceable, batch_size):
    """Iterates over batches of the given object via slicing.

    Args:
        sliceable: an object that supports slicing
        batch_size: the desired batch size, or None to return the contents in
            a single batch

    Returns:
        a generator that emits batches of elements of the requested batch size
        from the input
    """
    if batch_size is None:
        yield sliceable
        return

    start = 0
    while True:
        chunk = sliceable[start : (start + batch_size)]
        if len(chunk) == 0:  # works for numpy arrays, Torch tensors, etc
            return

        start += batch_size
        yield chunk


def call_on_exit(callback):
    """Registers the given callback function so that it will be called when the
    process exits for (almost) any reason

    Note that this should only be used from non-interactive scripts because it
    intercepts ctrl + c.

    Covers the following cases:
    -   normal program termination
    -   a Python exception is raised
    -   a SIGTERM signal is received

    Args:
        callback: the function to execute upon termination
    """
    atexit.register(callback)
    signal.signal(signal.SIGTERM, lambda *args: callback())


class MonkeyPatchFunction(object):
    """Context manager that temporarily monkey patches the given function.

    If a ``namespace`` is provided, all functions with same name as the
    function you are monkey patching that are imported (recursively) by the
    ``module_or_fcn`` module are also monkey patched.

    Args:
        module_or_fcn: a module or function
        monkey_fcn: the function to monkey patch in
        fcn_name (None): the name of the funciton to monkey patch. Required iff
            ``module_or_fcn`` is a module
        namespace (None): an optional package namespace
    """

    def __init__(
        self, module_or_fcn, monkey_fcn, fcn_name=None, namespace=None
    ):
        if inspect.isfunction(module_or_fcn):
            module = inspect.getmodule(module_or_fcn)
            fcn_name = module_or_fcn.__name__
        else:
            module = module_or_fcn

        self.module = module
        self.fcn_name = fcn_name
        self.monkey_fcn = monkey_fcn
        self.namespace = namespace
        self._orig = None
        self._replace_modules = None

    def __enter__(self):
        self._orig = getattr(self.module, self.fcn_name)
        self._replace_modules = []
        self._find(self.module)
        self._set(self.monkey_fcn)
        return self

    def __exit__(self, *args):
        self._set(self._orig)

    def _set(self, fcn):
        for mod in self._replace_modules:
            setattr(mod, self.fcn_name, fcn)

    def _find(self, module):
        dir_module = dir(module)
        if self.fcn_name in dir_module:
            self._replace_modules.append(module)

        if self.namespace is not None:
            for attr in dir_module:
                mod = getattr(module, attr)
                if inspect.ismodule(mod) and mod.__package__.startswith(
                    self.namespace.__package__
                ):
                    self._find(mod)


class SetAttributes(object):
    """Context manager that temporarily sets the attributes of a class to new
    values.

    Args:
        obj: the object
        **kwargs: the attribute key-values to set while the context is active
    """

    def __init__(self, obj, **kwargs):
        self._obj = obj
        self._kwargs = kwargs
        self._orig_kwargs = None

    def __enter__(self):
        self._orig_kwargs = {}
        for k, v in self._kwargs.items():
            self._orig_kwargs[k] = getattr(self._obj, k)
            setattr(self._obj, k, v)

        return self

    def __exit__(self, *args):
        for k, v in self._orig_kwargs.items():
            setattr(self._obj, k, v)


class SuppressLogging(object):
    """Context manager that temporarily disables system-wide logging.

    Args:
        level (logging.CRITICAL): the ``logging`` level at or below which to
            suppress all messages
    """

    def __init__(self, level=logging.CRITICAL):
        self.level = level

    def __enter__(self):
        logging.disable(self.level)
        return self

    def __exit__(self, *args):
        logging.disable(logging.NOTSET)


class add_sys_path(object):
    """Context manager that temporarily inserts a path to ``sys.path``."""

    def __init__(self, path, index=0):
        self.path = path
        self.index = index

    def __enter__(self):
        sys.path.insert(self.index, self.path)

    def __exit__(self, *args):
        try:
            sys.path.remove(self.path)
        except:
            pass


def is_arm_mac():
    """Determines whether the system is an ARM-based Mac (Apple Silicon).

    Returns:
        True/False
    """
    plat = platform.platform()
    return platform.system() == "Darwin" and any(
        proc in plat for proc in {"aarch64", "arm64"}
    )


def is_32_bit():
    """Determines whether the system is 32-bit.

    Returns:
        True/False
    """
    return struct.calcsize("P") * 8 == 32


def is_container():
    """Determines if we're currently running as a container.

    Returns:
        True/False
    """
    return _is_docker() or _is_podman()


def _is_docker():
    path = "/proc/self/cgroup"
    return (
        os.path.exists("/.dockerenv")
        or os.path.isfile(path)
        and any("docker" in line for line in open(path))
    )


def _is_podman():
    return os.path.exists("/run/.containerenv")


def get_multiprocessing_context():
    """Returns the preferred ``multiprocessing`` context for the current OS.

    Returns:
        a ``multiprocessing`` context
    """
    if (
        sys.platform == "darwin"
        and multiprocessing.get_start_method(allow_none=True) is None
    ):
        #
        # If we're running on macOS and the user didn't manually configure the
        # default multiprocessing context, force 'fork' to be used
        #
        # Background: on macOS, multiprocessing's default context was changed
        # from 'fork' to 'spawn' in Python 3.8, but we prefer 'fork' because
        # the startup time is much shorter. Also, this is not fully proven, but
        # @brimoor believes he's seen cases where 'spawn' causes some of our
        # `multiprocessing.Pool.imap_unordered()` calls to run twice...
        #
        return multiprocessing.get_context("fork")

    # Use the default context
    return multiprocessing.get_context()


def recommend_thread_pool_workers(num_workers=None):
    """Recommends a number of workers for a thread pool.

    If a ``fo.config.max_thread_pool_workers`` is set, this limit is applied.

    Args:
        num_workers (None): a suggested number of workers

    Returns:
        a number of workers
    """
    if num_workers is None:
        num_workers = multiprocessing.cpu_count()

    if fo.config.max_thread_pool_workers is not None:
        num_workers = min(num_workers, fo.config.max_thread_pool_workers)

    return num_workers


def recommend_process_pool_workers(num_workers=None):
    """Recommends a number of workers for a process pool.

    If a ``fo.config.max_process_pool_workers`` is set, this limit is applied.

    Args:
        num_workers (None): a suggested number of workers

    Returns:
        a number of workers
    """
    if num_workers is None:
        if sys.platform.startswith("win"):
            # Windows tends to have multiprocessing issues
            num_workers = 1
        else:
            num_workers = multiprocessing.cpu_count()

    if fo.config.max_process_pool_workers is not None:
        num_workers = min(num_workers, fo.config.max_process_pool_workers)

    return num_workers


sync_task_executor = None


def _get_sync_task_executor():
    global sync_task_executor

    max_workers = fo.config.max_thread_pool_workers
    if sync_task_executor is None and max_workers is not None:
        sync_task_executor = ThreadPoolExecutor(max_workers=max_workers)

    return sync_task_executor


async def run_sync_task(func, *args):
    """Run a synchronous function as an async background task.

    Args:
        func: a synchronous callable
        *args: function arguments

    Returns:
        the function's return value(s)
    """
    loop = asyncio.get_running_loop()
    return await loop.run_in_executor(_get_sync_task_executor(), func, *args)


def datetime_to_timestamp(dt):
    """Converts a `datetime.date` or `datetime.datetime` to milliseconds since
    epoch.

    Args:
        dt: a `datetime.date` or `datetime.datetime`

    Returns:
        the float number of milliseconds since epoch
    """
    if type(dt) is date:
        dt = datetime(dt.year, dt.month, dt.day)

    if dt.tzinfo is None:
        dt = dt.replace(tzinfo=pytz.utc)

    return 1000.0 * dt.timestamp()


def timestamp_to_datetime(ts):
    """Converts a timestamp (number of milliseconds since epoch) to a
    `datetime.datetime`.

    Args:
        ts: a number of milliseconds since epoch

    Returns:
        a `datetime.datetime`
    """
    dt = datetime.utcfromtimestamp(ts / 1000.0)

    if fo.config.timezone is None:
        return dt

    timezone = pytz.timezone(fo.config.timezone)
    return dt.replace(tzinfo=pytz.utc).astimezone(timezone)


def timedelta_to_ms(td):
    """Converts a `datetime.timedelta` to milliseconds.

    Args:
        td: a `datetime.timedelta`

    Returns:
        the float number of milliseconds
    """
    return (
        86400000.0 * td.days + 1000.0 * td.seconds + td.microseconds / 1000.0
    )


class ResponseStream(object):
    """Wrapper around a ``requests.Response`` that provides a file-like object
    interface with ``read()``, ``seek()``, and ``tell()`` methods.

    Source:
        https://gist.github.com/obskyr/b9d4b4223e7eaf4eedcd9defabb34f13

    Args:
        response: a ``requests.Response``
        chunk_size (64): the chunk size to use to read the response's content
    """

    def __init__(self, response, chunk_size=64):
        self._response = response
        self._iterator = response.iter_content(chunk_size)
        self._bytes = io.BytesIO()

    def read(self, size=None):
        left_off_at = self._bytes.tell()
        if size is None:
            self._load_all()
        else:
            goal_position = left_off_at + size
            self._load_until(goal_position)

        self._bytes.seek(left_off_at)
        return self._bytes.read(size)

    def seek(self, position, whence=io.SEEK_SET):
        if whence == io.SEEK_END:
            self._load_all()
        else:
            self._bytes.seek(position, whence)

    def tell(self):
        return self._bytes.tell()

    def _load_all(self):
        self._bytes.seek(0, io.SEEK_END)
        for chunk in self._iterator:
            self._bytes.write(chunk)

    def _load_until(self, goal_position):
        current_position = self._bytes.seek(0, io.SEEK_END)
        while current_position < goal_position:
            try:
                current_position += self._bytes.write(next(self._iterator))
            except StopIteration:
                break


_SAFE_CHARS = set(string.ascii_letters) | set(string.digits)
_HYPHEN_CHARS = set(string.whitespace) | set("+_.-")
_NAME_LENGTH_RANGE = (1, 100)


def _sanitize_char(c):
    if c in _SAFE_CHARS:
        return c

    if c in _HYPHEN_CHARS:
        return "-"

    return ""


def to_slug(name):
    """Returns the URL-friendly slug for the given string.

    The following strategy is used to generate slugs:

        -   The characters ``A-Za-z0-9`` are converted to lowercase
        -   Whitespace and ``+_.-`` are converted to ``-``
        -   All other characters are omitted
        -   All consecutive ``-`` characters are reduced to a single ``-``
        -   All leading and trailing ``-`` are stripped
        -   Both the input name and the resulting string must be ``[1, 100]``
            characters in length

    Examples::

        name                             | slug
        ---------------------------------+-----------------------
        coco_2017                        | coco-2017
        c+o+c+o 2-0-1-7                  | c-o-c-o-2-0-1-7
        cat.DOG                          | cat-dog
        ---name----                      | name
        Brian's #$&@ (Awesome?) Dataset! | brians-awesome-dataset
        sPaM     aNd  EgGs               | spam-and-eggs

    Args:
        name: a string

    Returns:
        the slug string

    Raises:
        ValueError: if the name is invalid
    """
    if not etau.is_str(name):
        raise ValueError("Expected string; found %s: %s" % (type(name), name))

    if len(name) > _NAME_LENGTH_RANGE[1]:
        raise ValueError(
            "'%s' is too long; length %d > %d"
            % (name, len(name), _NAME_LENGTH_RANGE[1])
        )

    safe = []
    last = ""
    for c in name:
        s = _sanitize_char(c)
        if s and (s != "-" or last != "-"):
            safe.append(s)
            last = s

    slug = "".join(safe).strip("-").lower()

    if len(slug) < _NAME_LENGTH_RANGE[0]:
        raise ValueError(
            "'%s' has invalid slug-friendly name '%s'; length %d < %d"
            % (name, slug, len(slug), _NAME_LENGTH_RANGE[0])
        )

    if len(slug) > _NAME_LENGTH_RANGE[1]:
        raise ValueError(
            "'%s' has invalid slug-friendly name '%s'; length %d > %d"
            % (name, slug, len(slug), _NAME_LENGTH_RANGE[1])
        )

    return slug


def validate_color(value):
    """Validates that the given value is a valid css color name.

    Args:
        value: a value

    Raises:
        ValueError: if ``value`` is not a valid css color name.
    """

    if not etau.is_str(value) or not (
        value in mcolors.CSS4_COLORS
        or re.search(r"^#(?:[0-9a-fA-F]{3}){1,2}$", value)
    ):
        raise ValueError(
            """%s is neither a valid CSS color name in all lowercase \n"""
            """(eg: 'yellowgreen') nor a hex color(eg. '#00ff00')""" % value
        )


def validate_hex_color(value):
    """Validates that the given value is a hex color string or css name.

    Args:
        value: a value

    Raises:
        ValueError: if ``value`` is not a hex color string
    """
    if not etau.is_str(value) or not re.search(
        r"^#(?:[0-9a-fA-F]{3}){1,2}$", value
    ):
        raise ValueError(
            "%s is not a valid hex color string (eg: '#FF6D04')" % value
        )


fos = lazy_import("fiftyone.core.storage")
foca = lazy_import("fiftyone.core.cache")<|MERGE_RESOLUTION|>--- conflicted
+++ resolved
@@ -1196,11 +1196,6 @@
             if not batch:
                 raise StopIteration
 
-<<<<<<< HEAD
-            self._last_batch_size = len(batch)
-
-=======
->>>>>>> 69d1353d
         return batch
 
     def apply_backpressure(self, *args, **kwargs):
@@ -1323,12 +1318,8 @@
 
     Args:
         iterable: an iterable to batch over. If ``None``, the result of
-<<<<<<< HEAD
-            ``next()`` will be a batch size instead of a batch
-=======
             ``next()`` will be a batch size instead of a batch, and is an
             infinite iterator.
->>>>>>> 69d1353d
         target_latency (0.2): the target latency between ``next()``
             calls, in seconds
         init_batch_size (1): the initial batch size to use
@@ -1437,12 +1428,8 @@
 
     Args:
         iterable: an iterable to batch over. If ``None``, the result of
-<<<<<<< HEAD
-            ``next()`` will be a batch size instead of a batch
-=======
             ``next()`` will be a batch size instead of a batch, and is an
             infinite iterator.
->>>>>>> 69d1353d
         target_size (1048576): the target batch bson content size, in bytes
         init_batch_size (1): the initial batch size to use
         min_batch_size (1): the minimum allowed batch size
@@ -1529,12 +1516,8 @@
 
     Args:
         iterable: an iterable to batch over. If ``None``, the result of
-<<<<<<< HEAD
-            ``next()`` will be a batch size instead of a batch
-=======
             ``next()`` will be a batch size instead of a batch, and is an
             infinite iterator.
->>>>>>> 69d1353d
         batch_size: size of batches to generate
         return_views (False): whether to return each batch as a
             :class:`fiftyone.core.view.DatasetView`. Only applicable when the
@@ -1575,12 +1558,8 @@
 
     Args:
         iterable: an iterable to batch over. If ``None``, the result of
-<<<<<<< HEAD
-            ``next()`` will be a batch size instead of a batch
-=======
             ``next()`` will be a batch size instead of a batch, and is an
             infinite iterator.
->>>>>>> 69d1353d
         progress (False): whether to render a progress bar tracking the
             consumption of the batches (True/False), use the default value
             ``fiftyone.config.show_progress_bars`` (None), or a progress
