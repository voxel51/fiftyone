"""
View stages.

| Copyright 2017-2023, Voxel51, Inc.
| `voxel51.com <https://voxel51.com/>`_
|
"""
from collections import defaultdict, OrderedDict
import contextlib
from copy import deepcopy
import itertools
import random
import reprlib
import uuid
import warnings

from bson import ObjectId
import numpy as np

import eta.core.utils as etau

import fiftyone.core.expressions as foe
from fiftyone.core.expressions import ViewField as F
from fiftyone.core.expressions import VALUE
import fiftyone.core.frame as fofr
import fiftyone.core.groups as fog
import fiftyone.core.labels as fol
import fiftyone.core.media as fom
from fiftyone.core.odm.document import MongoEngineBaseDocument
import fiftyone.core.sample as fos
import fiftyone.core.utils as fou
import fiftyone.core.validation as fova
from fiftyone.core.fields import EmbeddedDocumentField, ListField

fob = fou.lazy_import("fiftyone.brain")
focl = fou.lazy_import("fiftyone.core.clips")
foc = fou.lazy_import("fiftyone.core.collections")
fod = fou.lazy_import("fiftyone.core.dataset")
fop = fou.lazy_import("fiftyone.core.patches")
fov = fou.lazy_import("fiftyone.core.view")
fovi = fou.lazy_import("fiftyone.core.video")
foug = fou.lazy_import("fiftyone.utils.geojson")


class ViewStage(object):
    """Abstract base class for all view stages.

    :class:`ViewStage` instances represent logical operations to apply to
    :class:`fiftyone.core.collections.SampleCollection` instances, which may
    decide what subset of samples in the collection should pass though the
    stage, and also what subset of the contents of each
    :class:`fiftyone.core.sample.Sample` should be passed. The output of
    view stages are represented by a :class:`fiftyone.core.view.DatasetView`.
    """

    # tricky: this becomes shadowed by an instance attribute when _serialize()
    # is called
    _uuid = None

    def __str__(self):
        return repr(self)

    def __repr__(self):
        kwargs_list = []
        for k, v in self._kwargs():
            if k.startswith("_"):
                continue

            v_repr = _repr.repr(v)
            # v_repr = etau.summarize_long_str(v_repr, 30)
            kwargs_list.append("%s=%s" % (k, v_repr))

        kwargs_str = ", ".join(kwargs_list)
        return "%s(%s)" % (self.__class__.__name__, kwargs_str)

    def __eq__(self, other):
        return type(self) == type(other) and self._kwargs() == other._kwargs()

    @property
    def has_view(self):
        """Whether this stage's output view should be loaded via
        :meth:`load_view` rather than appending stages to an aggregation
        pipeline via :meth:`to_mongo`.
        """
        return False

    @property
    def outputs_dynamic_groups(self):
        """Whether this stage outputs or flattens dynamic groups.

        The possible return values are:

        -   ``True``: this stage *dynamically groups* the input collection
        -   ``False``: this stage *flattens* dynamic groups
        -   ``None``: this stage does not change group status
        """
        return None

    def get_filtered_fields(self, sample_collection, frames=False):
        """Returns a list of names of fields or embedded fields that contain
        **arrays** have been filtered by the stage, if any.

        For example, if a stage filters a
        :class:`fiftyone.core.labels.Detections` field called
        ``"predictions"``, it should include ``"predictions.detections"`` in
        the returned list.

        The ``"frames."`` prefix should be omitted when ``frames`` is True.

        Args:
            sample_collection: the
                :class:`fiftyone.core.collections.SampleCollection` to which
                the stage is being applied
            frames (False): whether to return sample-level (False) or
                frame-level (True) fields

        Returns:
            a list of fields, or ``None`` if no fields have been filtered
        """
        return None

    def get_selected_fields(self, sample_collection, frames=False):
        """Returns a list of fields that have been selected by the stage, if
        any.

        View stages only need to report selected fields if they insist that
        non-selected fields not appear in the schema of the returned view.

        Args:
            sample_collection: the
                :class:`fiftyone.core.collections.SampleCollection` to which
                the stage is being applied
            frames (False): whether to return sample-level (False) or
                frame-level (True) fields

        Returns:
            a list of fields, or ``None`` if no fields have been selected
        """
        return None

    def get_excluded_fields(self, sample_collection, frames=False):
        """Returns a list of fields that have been excluded by the stage, if
        any.

        View stages only need to report excluded fields if they insist that
        excluded fields not appear in the schema of the returned view.

        Args:
            sample_collection: the
                :class:`fiftyone.core.collections.SampleCollection` to which
                the stage is being applied
            frames (False): whether to return sample-level (False) or
                frame-level (True) fields

        Returns:
            a list of fields, or ``None`` if no fields have been selected
        """
        return None

    def get_media_type(self, sample_collection):
        """Returns the media type outputted by this stage when applied to the
        given collection, if and only if it is different from the input type.

        Args:
            sample_collection: the
                :class:`fiftyone.core.collections.SampleCollection` to which
                the stage is being applied

        Returns:
            the media type, or ``None`` if the stage does not change the type
        """
        return None

    def get_group_expr(self, sample_collection):
        """Returns the dynamic group expression for the given stage, if any.

        Only usable if :meth:`outputs_dynamic_groups` is ``True``.

        Args:
            sample_collection: the
                :class:`fiftyone.core.collections.SampleCollection` to which
                the stage is being applied

        Returns:
            a tuple of

            -   the group expression, or ``None`` if the stage does not
                generate dynamic groups
            -   whether the group expression is an ObjectId field, or ``None``
        """
        return None, None

    def load_view(self, sample_collection):
        """Loads the :class:`fiftyone.core.view.DatasetView` containing the
        output of the stage.

        Only usable if :meth:`has_view` is ``True``.

        Args:
            sample_collection: the
                :class:`fiftyone.core.collections.SampleCollection` to which
                the stage is being applied

        Returns:
            a :class:`fiftyone.core.view.DatasetView`
        """
        if not self.has_view:
            raise ValueError(
                "%s stages use `to_mongo()`, not `load_view()`" % type(self)
            )

        raise NotImplementedError("subclasses must implement `load_view()`")

    def to_mongo(self, sample_collection):
        """Returns the MongoDB aggregation pipeline for the stage.

        Only usable if :meth:`has_view` is ``False``.

        Args:
            sample_collection: the
                :class:`fiftyone.core.collections.SampleCollection` to which
                the stage is being applied

        Returns:
            a MongoDB aggregation pipeline (list of dicts)
        """
        if not self.has_view:
            raise ValueError(
                "%s stages use `load_view()`, not `to_mongo()`" % type(self)
            )

        raise NotImplementedError("subclasses must implement `to_mongo()`")

    def validate(self, sample_collection):
        """Validates that the stage can be applied to the given collection.

        Args:
            sample_collection: a
                :class:`fiftyone.core.collections.SampleCollection`

        Raises:
            :class:`ViewStageError`: if the stage cannot be applied to the
                collection
        """
        pass

    def _needs_frames(self, sample_collection):
        """Whether the stage requires frame labels of video samples to be
        attached.

        Args:
            sample_collection: the
                :class:`fiftyone.core.collections.SampleCollection` to which
                the stage is being applied

        Returns:
            True/False
        """
        return False

    def _needs_group_slices(self, sample_collection):
        """Whether the stage requires group slice(s) to be attached.

        Args:
            sample_collection: the
                :class:`fiftyone.core.collections.SampleCollection` to which
                the stage is being applied

        Returns:
            None, or a list of group slices
        """
        return None

    def _serialize(self, include_uuid=True):
        """Returns a JSON dict representation of the :class:`ViewStage`.

        Args:
            include_uuid (True): whether to include the stage's UUID in the
                JSON representation

        Returns:
            a JSON dict
        """
        d = {
            "_cls": etau.get_class_name(self),
            "kwargs": self._kwargs(),
        }

        if include_uuid:
            if self._uuid is None:
                self._uuid = str(uuid.uuid4())

            d["_uuid"] = self._uuid

        return d

    def _kwargs(self):
        """Returns a list of ``[name, value]`` lists describing the parameters
        of this stage instance.

        Returns:
            a list of ``[name, value]`` lists
        """
        raise NotImplementedError("subclasses must implement `_kwargs()`")

    @classmethod
    def _params(cls):
        """Returns a list of JSON dicts describing the stage's supported
        parameters.

        Returns:
            a list of JSON dicts
        """
        raise NotImplementedError("subclasses must implement `_params()`")

    @classmethod
    def _from_dict(cls, d):
        """Creates a :class:`ViewStage` instance from a serialized JSON dict
        representation of it.

        Args:
            d: a JSON dict

        Returns:
            a :class:`ViewStage`
        """
        view_stage_cls = etau.get_class(d["_cls"])
        stage = view_stage_cls(**dict(d["kwargs"]))
        stage._uuid = d.get("_uuid", None)
        return stage


class ViewStageError(Exception):
    """An error raised when a problem with a :class:`ViewStage` is encountered."""

    pass


class Concat(ViewStage):
    """Concatenates the contents of the given
    :class:`fiftyone.core.collections.SampleCollection` to this collection.

    Examples::

        import fiftyone as fo
        import fiftyone.zoo as foz
        from fiftyone import ViewField as F

        dataset = foz.load_zoo_dataset("quickstart")

        #
        # Concatenate two views
        #

        view1 = dataset.match(F("uniqueness") < 0.2)
        view2 = dataset.match(F("uniqueness") > 0.7)

        stage = fo.Concat(view2)
        view = view1.add_stage(stage)

        print(view1)
        print(view2)
        print(view)

        #
        # Concatenate two patches views
        #

        gt_objects = dataset.to_patches("ground_truth")

        patches1 = gt_objects[:50]
        patches2 = gt_objects[-50:]

        stage = fo.Concat(patches2)
        patches = patches1.add_stage(stage)

        print(patches1)
        print(patches2)
        print(patches)

    Args:
        samples: a :class:`fiftyone.core.collections.SampleCollection` whose
            contents to append to this collection
    """

    def __init__(self, samples):
        samples, view = self._parse_params(samples)

        self._samples = samples
        self._view = view

    @property
    def samples(self):
        """The :class:`fiftyone.core.collections.SampleCollection` whose
        contents to append to this collection.
        """
        return self._view

    def to_mongo(self, _):
        return [
            {
                "$unionWith": {
                    "coll": self._view._dataset._sample_collection_name,
                    "pipeline": self._view._pipeline(
                        detach_frames=True, detach_groups=True
                    ),
                }
            }
        ]

    def validate(self, sample_collection):
        if sample_collection._dataset != self._view._dataset:
            if sample_collection._root_dataset == self._view._root_dataset:
                raise ValueError(
                    "When concatenating samples from generated views (e.g. "
                    "patches or frames), all views must be derived from the "
                    "same root generated view"
                )
            else:
                raise ValueError(
                    "Cannot concatenate samples from different datasets"
                )

    def _kwargs(self):
        return [["samples", self._samples]]

    @classmethod
    def _params(cls):
        return [{"name": "samples", "type": "json", "placeholder": ""}]

    def _parse_params(self, samples):
        if not isinstance(samples, (foc.SampleCollection, dict)):
            raise ValueError(
                "`samples` must be a SampleCollection or a serialized "
                "representation of one, but found %s" % samples
            )

        view = None

        if isinstance(samples, foc.SampleCollection):
            view = samples.view()
            samples = None

        if view is None:
            view = self._load_view(samples)

        if samples is None:
            samples = self._serialize_view(view)

        return samples, view

    def _serialize_view(self, view):
        return {
            "dataset": view._root_dataset.name,
            "stages": view._serialize(include_uuids=False),
        }

    def _load_view(self, d):
        dataset = fod.load_dataset(d["dataset"])
        return fov.DatasetView._build(dataset, d["stages"])


class Exclude(ViewStage):
    """Excludes the samples with the given IDs from a collection.

    Examples::

        import fiftyone as fo

        dataset = fo.Dataset()
        dataset.add_samples(
            [
                fo.Sample(filepath="/path/to/image1.png"),
                fo.Sample(filepath="/path/to/image2.png"),
                fo.Sample(filepath="/path/to/image3.png"),
            ]
        )

        #
        # Exclude the first sample from the dataset
        #

        sample_id = dataset.first().id
        stage = fo.Exclude(sample_id)
        view = dataset.add_stage(stage)

        #
        # Exclude the first and last samples from the dataset
        #

        sample_ids = [dataset.first().id, dataset.last().id]
        stage = fo.Exclude(sample_ids)
        view = dataset.add_stage(stage)

    Args:
        sample_ids: the samples to exclude. Can be any of the following:

            -   a sample ID
            -   an iterable of sample IDs
            -   a :class:`fiftyone.core.sample.Sample` or
                :class:`fiftyone.core.sample.SampleView`
            -   an iterable of :class:`fiftyone.core.sample.Sample` or
                :class:`fiftyone.core.sample.SampleView` instances
            -   a :class:`fiftyone.core.collections.SampleCollection`
    """

    def __init__(self, sample_ids):
        sample_ids, bools = _parse_sample_ids(sample_ids)

        if bools:
            raise ValueError(
                "Excluding samples via boolean indexing is not supported; use "
                "select() instead"
            )

        self._sample_ids = sample_ids

    @property
    def sample_ids(self):
        """The list of sample IDs to exclude."""
        return self._sample_ids

    def to_mongo(self, _):
        sample_ids = [ObjectId(_id) for _id in self._sample_ids]
        return [{"$match": {"_id": {"$not": {"$in": sample_ids}}}}]

    def _kwargs(self):
        return [["sample_ids", self._sample_ids]]

    @classmethod
    def _params(cls):
        return [
            {
                "name": "sample_ids",
                "type": "list<id>|id",
                "placeholder": "list,of,sample,ids",
            }
        ]


class ExcludeBy(ViewStage):
    """Excludes the samples with the given field values from a collection.

    This stage is typically used to work with categorical fields (strings,
    ints, and bools). If you want to exclude samples based on floating point
    fields, use :class:`Match`.

    Examples::

        import fiftyone as fo

        dataset = fo.Dataset()
        dataset.add_samples(
            [
                fo.Sample(filepath="image%d.jpg" % i, int=i, str=str(i))
                for i in range(10)
            ]
        )

        #
        # Create a view excluding samples whose `int` field have the given
        # values
        #

        stage = fo.ExcludeBy("int", [1, 9, 3, 7, 5])
        view = dataset.add_stage(stage)
        print(view.head(5))

        #
        # Create a view excluding samples whose `str` field have the given
        # values
        #

        stage = fo.ExcludeBy("str", ["1", "9", "3", "7", "5"])
        view = dataset.add_stage(stage)
        print(view.head(5))

    Args:
        field: a field or ``embedded.field.name``
        values: a value or iterable of values to exclude by
    """

    def __init__(self, field, values):
        if etau.is_container(values):
            values = list(values)
        else:
            values = [values]

        self._field = field
        self._values = values

    @property
    def field(self):
        """The field whose values to exclude by."""
        return self._field

    @property
    def values(self):
        """The list of values to exclude by."""
        return self._values

    def to_mongo(self, sample_collection):
        path, is_id_field, _ = sample_collection._handle_id_fields(self._field)

        if is_id_field:
            values = [
                value if isinstance(value, ObjectId) else ObjectId(value)
                for value in self._values
            ]
        else:
            values = self._values

        return [{"$match": {path: {"$not": {"$in": values}}}}]

    def _kwargs(self):
        return [["field", self._field], ["values", self._values]]

    @classmethod
    def _params(cls):
        return [
            {"name": "field", "type": "field|str", "placeholder": "field"},
            {
                "name": "values",
                "type": "json",
                "placeholder": "list,of,values",
            },
        ]


class ExcludeFields(ViewStage):
    """Excludes the fields with the given names from the samples in a
    collection.

    Note that default fields cannot be excluded.

    Examples::

        import fiftyone as fo

        dataset = fo.Dataset()
        dataset.add_samples(
            [
                fo.Sample(
                    filepath="/path/to/image1.png",
                    ground_truth=fo.Classification(label="cat"),
                    predictions=fo.Classification(
                        label="cat",
                        confidence=0.9,
                        mood="surly",
                    ),
                ),
                fo.Sample(
                    filepath="/path/to/image2.png",
                    ground_truth=fo.Classification(label="dog"),
                    predictions=fo.Classification(
                        label="dog",
                        confidence=0.8,
                        mood="happy",
                    ),
                ),
                fo.Sample(
                    filepath="/path/to/image3.png",
                ),
            ]
        )

        #
        # Exclude the `predictions` field from all samples
        #

        stage = fo.ExcludeFields("predictions")
        view = dataset.add_stage(stage)

        #
        # Exclude the `mood` attribute from all classifications in the
        # `predictions` field
        #

        stage = fo.ExcludeFields("predictions.mood")
        view = dataset.add_stage(stage)

        #
        # Exclude the `predictions` field from all samples
        #

    Args:
        field_names (None): a field name or iterable of field names to exclude.
            May contain ``embedded.field.name`` as well
        meta_filter (None): a filter that dynamically excludes fields in
            the collection's schema according to the specified rule, which
            can be matched against the field's ``name``, ``type``,
            ``description``, and/or ``info``. For example:

            -   Use ``meta_filter="2023"`` or ``meta_filter={"any": "2023"}``
                to exclude fields that have the string "2023" anywhere in their
                name, type, description, or info
            -   Use ``meta_filter={"type": "StringField"}`` or
                ``meta_filter={"type": "Classification"}`` to exclude all
                string or classification fields, respectively
            -   Use ``meta_filter={"description": "my description"}`` to
                exclude fields whose description contains the string
                "my description"
            -   Use ``meta_filter={"info": "2023"}`` to exclude fields that
                have the string "2023" anywhere in their info
            -   Use ``meta_filter={"info.key": "value"}}`` to exclude
                fields that have a specific key/value pair in their info
            -   Include ``meta_filter={"include_nested_fields": True, ...}`` in
                your meta filter to include all nested fields in the filter
    """

    def __init__(
        self,
        field_names=None,
        meta_filter=None,
        _allow_missing=False,
    ):
        if etau.is_str(field_names):
            field_names = [field_names]
        elif field_names is not None:
            field_names = list(field_names)

        self._field_names = field_names
        self._meta_filter = meta_filter
        self._allow_missing = _allow_missing

    @property
    def field_names(self):
        """A list of field names to exclude."""
        return self._field_names

    @property
    def meta_filter(self):
        """A filter that dynamically excludes fields."""
        return self._meta_filter

    def get_excluded_fields(self, sample_collection, frames=False):
        if frames:
            return self._get_excluded_frame_fields(sample_collection)

        return self._get_excluded_fields(sample_collection)

    def _get_excluded_fields(self, sample_collection, use_db_fields=False):
        excluded_paths = set()

        if self._field_names is not None:
            if sample_collection._contains_videos():
                paths, _ = fou.split_frame_fields(self._field_names)
            else:
                paths = self._field_names

            excluded_paths.update(paths)

        if self._meta_filter is not None:
            paths = _get_meta_filtered_fields(
                sample_collection, self._meta_filter
            )

            # Cannnot exclude default fields
            default_paths = sample_collection._get_default_sample_fields(
                include_private=True
            )
            paths = set(paths) - set(default_paths)

            excluded_paths.update(paths)

        excluded_paths = list(excluded_paths)

        if use_db_fields:
            return sample_collection._handle_db_fields(excluded_paths)

        return excluded_paths

    def _get_excluded_frame_fields(
        self, sample_collection, use_db_fields=False
    ):
        if not sample_collection._contains_videos():
            return None

        excluded_paths = set()

        if self._field_names is not None:
            _, paths = fou.split_frame_fields(self._field_names)
            excluded_paths.update(paths)

        if self._meta_filter is not None:
            paths = _get_meta_filtered_fields(
                sample_collection, self._meta_filter, frames=True
            )

            # Cannnot exclude default fields
            default_paths = sample_collection._get_default_frame_fields(
                include_private=True
            )
            paths = set(paths) - set(default_paths)

            excluded_paths.update(paths)

        excluded_paths = list(excluded_paths)

        if use_db_fields:
            return sample_collection._handle_db_fields(
                excluded_paths, frames=True
            )

        return excluded_paths

    def to_mongo(self, sample_collection):
        excluded_paths = self._get_excluded_fields(
            sample_collection, use_db_fields=True
        )

        if sample_collection._contains_videos():
            excluded_frame_paths = self._get_excluded_frame_fields(
                sample_collection, use_db_fields=True
            )
            _merge_frame_paths(excluded_paths, excluded_frame_paths)

        if not excluded_paths:
            return []

        return [{"$project": {p: False for p in excluded_paths}}]

    def _needs_frames(self, sample_collection):
        if not sample_collection._contains_videos():
            return False

        if self._field_names is None:
            return False

        # @todo consider `meta_filter` here too?
        return any(
            sample_collection._is_frame_field(f) for f in self._field_names
        )

    def _needs_group_slices(self, sample_collection):
        if sample_collection.media_type != fom.GROUP:
            return None

        if self._field_names is None:
            return None

        return sample_collection._get_group_slices(self._field_names)

    def _kwargs(self):
        return [
            ["field_names", self._field_names],
            ["meta_filter", self._meta_filter],
            ["_allow_missing", self._allow_missing],
        ]

    @classmethod
    def _params(cls):
        return [
            {
                "name": "field_names",
                "type": "NoneType|list<field>|field|list<str>|str",
                "placeholder": "field_names",
            },
            {
                "name": "meta_filter",
                "type": "NoneType|str|json",
                "default": "None",
                "placeholder": "meta_filter",
            },
            {"name": "_allow_missing", "type": "bool", "default": "False"},
        ]

    def validate(self, sample_collection):
        if self._allow_missing or self._field_names is None:
            return

        # Validate that all root fields exist
        # Using dataset here allows a field to be excluded multiple times
        sample_collection._dataset.validate_fields_exist(self._field_names)

        if sample_collection._contains_videos():
            paths, frame_paths = fou.split_frame_fields(self._field_names)
        else:
            paths = self._field_names
            frame_paths = None

        if paths:
            defaults = set()
            for root, _paths in _parse_paths(paths).items():
                default_paths = sample_collection._get_default_sample_fields(
                    path=root, include_private=True
                )
                defaults.update(_paths & set(default_paths))

            if defaults:
                raise ValueError("Cannot exclude default fields %s" % defaults)

        if frame_paths:
            defaults = set()
            for root, _paths in _parse_paths(frame_paths).items():
                default_paths = sample_collection._get_default_frame_fields(
                    path=root, include_private=True
                )
                defaults.update(_paths & set(default_paths))

            if defaults:
                raise ValueError(
                    "Cannot exclude default frame fields %s" % defaults
                )


def _get_meta_filtered_fields(sample_collection, meta_filter, frames=False):
    if not meta_filter:
        return []

    if isinstance(meta_filter, dict):
        flat = meta_filter.get("include_nested_fields", False)
    else:
        flat = False

    if frames:
        schema = sample_collection.get_frame_field_schema(flat=flat)
    else:
        schema = sample_collection.get_field_schema(flat=flat)

    if isinstance(meta_filter, str):
        str_filter = meta_filter
        meta_filter = {}
    else:
        str_filter = None

    _mf = meta_filter.copy()

    if not str_filter and isinstance(_mf, dict):
        str_filter = _mf.pop("any", None)

    description_filter = _mf.pop("description", None)
    name_filter = _mf.pop("name", None)
    info_filter = _mf.pop("info", None)
    type_filter = _mf.pop("type", None)

    for key, val in meta_filter.items():
        if "." in key:
            if not info_filter:
                info_filter = {}
            base, leaf = key.split(".", 1)
            info_filter[leaf] = val

    matcher = (
        lambda q, v: q.lower() in v.lower()
        if isinstance(v, str) and isinstance(q, str)
        else (
            q.lower() in str(v).lower()
            if isinstance(q, str) and isinstance(v, dict)
            else q == v
        )
    )

    type_matcher = (
        lambda query, field: (
            type(field.document_type).__name__ == query
            or field.document_type.__name__ == query
            if isinstance(field, EmbeddedDocumentField)
            else type(field).__name__ == query
        )
        if isinstance(query, str)
        else (
            isinstance(field.document_type, query)
            or field.document_type == query
            if isinstance(field, EmbeddedDocumentField)
            else isinstance(field, query)
        )
    )

    paths = []

    for path, field in schema.items():
        # match anything anywhere
        if str_filter is not None and _matches_field_meta(
            field, matcher, str_filter
        ):
            paths.append(path)

        # match description only
        if description_filter is not None and _matches_field_meta(
            field, matcher, description_filter, "description"
        ):
            paths.append(path)

        # match name only
        if name_filter is not None and _matches_field_meta(
            field, matcher, name_filter, "name"
        ):
            paths.append(path)

        # match info only
        if info_filter is not None and _matches_field_meta(
            field, matcher, info_filter, "info"
        ):
            paths.append(path)

        # match type only
        if type_filter is not None and _matches_field_meta(
            field, type_matcher, type_filter, "type"
        ):
            paths.append(path)

        for key, val in meta_filter.items():
            if _matches_field_meta(field, matcher, val, key):
                paths.append(path)

    return paths


def _matches_field_meta(field, matcher, query, key=None):
    if key is None:
        matches = matcher(query, field.description)
        if not matches:
            matches |= matcher(query, field.name)
        if not matches and isinstance(field.info, dict):
            matches |= _recursive_match(field.info, matcher, query)
        return matches

    if key == "description":
        return matcher(query, field.description)

    if key == "name":
        return matcher(query, field.name)

    if key == "type":
        return matcher(query, field)

    if key == "info" and field.info is not None:
        matches = matcher(query, field.info)
        # else fall through to the recursive match
        if not matches and isinstance(query, dict):
            for k, v in query.items():
                matches |= _recursive_match(field.info, matcher, v, k)
        return matches

    if not isinstance(field.info, dict):
        return False

    return _recursive_match(field.info, matcher, query, key)


def _recursive_match(info, matcher, query, key=None, recursion_limit=1):
    if recursion_limit <= 0:
        return False
    if not key:
        for val in info.values():
            if isinstance(val, dict):
                if _recursive_match(val, matcher, query, recursion_limit - 1):
                    return True
            elif matcher(query, val):
                return True

    if key in info:
        if matcher(query, info[key]):
            return True

    for sub_key, sub_value in info.items():
        if isinstance(sub_value, dict):
            if _recursive_match(
                sub_value, matcher, query, key, recursion_limit - 1
            ):
                return True

    return False


def _parse_paths(paths):
    d = defaultdict(set)

    for path in paths:
        if "." in path:
            base = path.rsplit(".", 1)[0]
            d[base].add(path)
        else:
            d[None].add(path)

    return d


class ExcludeFrames(ViewStage):
    """Excludes the frames with the given IDs from a video collection.

    Examples::

        import fiftyone as fo
        import fiftyone.zoo as foz

        dataset = foz.load_zoo_dataset("quickstart-video")

        #
        # Exclude some specific frames
        #

        frame_ids = [
            dataset.first().frames.first().id,
            dataset.last().frames.last().id,
        ]

        stage = fo.ExcludeFrames(frame_ids)
        view = dataset.add_stage(stage)

        print(dataset.count("frames"))
        print(view.count("frames"))

    Args:
        frame_ids: the frames to exclude. Can be any of the following:

            -   a frame ID
            -   an iterable of frame IDs
            -   a :class:`fiftyone.core.frame.Frame` or
                :class:`fiftyone.core.frame.FrameView`
            -   an iterable of :class:`fiftyone.core.frame.Frame` or
                :class:`fiftyone.core.frame.FrameView` instances
            -   a :class:`fiftyone.core.collections.SampleCollection` whose
                frames to exclude

        omit_empty (True): whether to omit samples that have no frames after
            excluding the specified frames
    """

    def __init__(self, frame_ids, omit_empty=True):
        self._frame_ids = _parse_frame_ids(frame_ids)
        self._omit_empty = omit_empty

    @property
    def frame_ids(self):
        """The list of frame IDs to exclude."""
        return self._frame_ids

    @property
    def omit_empty(self):
        """Whether to omit samples that have no frames after filtering."""
        return self._omit_empty

    def to_mongo(self, _):
        frame_ids = [ObjectId(_id) for _id in self._frame_ids]
        select_expr = F("frames").filter(~F("_id").is_in(frame_ids))
        pipeline = [{"$addFields": {"frames": select_expr.to_mongo()}}]

        if self._omit_empty:
            non_empty_expr = F("frames").length() > 0
            pipeline.append({"$match": {"$expr": non_empty_expr.to_mongo()}})

        return pipeline

    def _kwargs(self):
        return [
            ["frame_ids", self._frame_ids],
            ["omit_empty", self._omit_empty],
        ]

    @classmethod
    def _params(cls):
        return [
            {
                "name": "frame_ids",
                "type": "list<id>|id",
                "placeholder": "list,of,frame,ids",
            },
            {
                "name": "omit_empty",
                "type": "bool",
                "default": "True",
                "placeholder": "omit empty (default=True)",
            },
        ]

    def _needs_frames(self, _):
        return True

    def validate(self, sample_collection):
        fova.validate_video_collection(sample_collection)


class ExcludeGroups(ViewStage):
    """Excludes the groups with the given IDs from a grouped collection.

    Examples::

        import fiftyone as fo
        import fiftyone.zoo as foz

        dataset = foz.load_zoo_dataset("quickstart-groups")

        #
        # Exclude some specific groups by ID
        #

        view = dataset.take(2)
        group_ids = view.values("group.id")

        stage = fo.ExcludeGroups(group_ids)
        other_groups = dataset.add_stage(stage)

        assert len(set(group_ids) & set(other_groups.values("group.id"))) == 0

    Args:
        groups_ids: the groups to select. Can be any of the following:

            -   a group ID
            -   an iterable of group IDs
            -   a :class:`fiftyone.core.sample.Sample` or
                :class:`fiftyone.core.sample.SampleView`
            -   a group dict returned by
                :meth:`get_group() <fiftyone.core.collections.SampleCollection.get_group>`
            -   an iterable of :class:`fiftyone.core.sample.Sample` or
                :class:`fiftyone.core.sample.SampleView` instances
            -   an iterable of group dicts returned by
                :meth:`get_group() <fiftyone.core.collections.SampleCollection.get_group>`
            -   a :class:`fiftyone.core.collections.SampleCollection`
    """

    def __init__(self, group_ids, ordered=False):
        self._group_ids = _parse_group_ids(group_ids)

    @property
    def group_ids(self):
        """The list of group IDs to exclude."""
        return self._group_ids

    def to_mongo(self, sample_collection):
        id_path = sample_collection.group_field + "._id"
        ids = [ObjectId(_id) for _id in self._group_ids]

        return [{"$match": {id_path: {"$not": {"$in": ids}}}}]

    def _kwargs(self):
        return [["group_ids", self._group_ids]]

    @classmethod
    def _params(cls):
        return [
            {
                "name": "group_ids",
                "type": "list<id>|id",
                "placeholder": "list,of,group,ids",
            }
        ]

    def validate(self, sample_collection):
        if sample_collection.media_type != fom.GROUP:
            raise ValueError("%s has no groups" % type(sample_collection))


class ExcludeLabels(ViewStage):
    """Excludes the specified labels from a collection.

    The returned view will omit samples, sample fields, and individual labels
    that do not match the specified selection criteria.

    You can perform an exclusion via one or more of the following methods:

    -   Provide the ``labels`` argument, which should contain a list of dicts
        in the format returned by
        :meth:`fiftyone.core.session.Session.selected_labels`, to exclude
        specific labels

    -   Provide the ``ids`` argument to exclude labels with specific IDs

    -   Provide the ``tags`` argument to exclude labels with specific tags

    If multiple criteria are specified, labels must match all of them in order
    to be excluded.

    By default, the exclusion is applied to all
    :class:`fiftyone.core.labels.Label` fields, but you can provide the
    ``fields`` argument to explicitly define the field(s) in which to exclude.

    Examples::

        import fiftyone as fo
        import fiftyone.zoo as foz

        dataset = foz.load_zoo_dataset("quickstart")

        #
        # Exclude the labels currently selected in the App
        #

        session = fo.launch_app(dataset)

        # Select some labels in the App...

        stage = fo.ExcludeLabels(labels=session.selected_labels)
        view = dataset.add_stage(stage)

        #
        # Exclude labels with the specified IDs
        #

        # Grab some label IDs
        ids = [
            dataset.first().ground_truth.detections[0].id,
            dataset.last().predictions.detections[0].id,
        ]

        stage = fo.ExcludeLabels(ids=ids)
        view = dataset.add_stage(stage)

        print(dataset.count("ground_truth.detections"))
        print(view.count("ground_truth.detections"))

        print(dataset.count("predictions.detections"))
        print(view.count("predictions.detections"))

        #
        # Exclude labels with the specified tags
        #

        # Grab some label IDs
        ids = [
            dataset.first().ground_truth.detections[0].id,
            dataset.last().predictions.detections[0].id,
        ]

        # Give the labels a "test" tag
        dataset = dataset.clone()  # create copy since we're modifying data
        dataset.select_labels(ids=ids).tag_labels("test")

        print(dataset.count_values("ground_truth.detections.tags"))
        print(dataset.count_values("predictions.detections.tags"))

        # Exclude the labels via their tag
        stage = fo.ExcludeLabels(tags="test")
        view = dataset.add_stage(stage)

        print(dataset.count("ground_truth.detections"))
        print(view.count("ground_truth.detections"))

        print(dataset.count("predictions.detections"))
        print(view.count("predictions.detections"))

    Args:
        labels (None): a list of dicts specifying the labels to exclude in the
            format returned by
            :meth:`fiftyone.core.session.Session.selected_labels`
        ids (None): an ID or iterable of IDs of the labels to exclude
        tags (None): a tag or iterable of tags of labels to exclude
        fields (None): a field or iterable of fields from which to exclude
        omit_empty (True): whether to omit samples that have no labels after
            filtering
    """

    def __init__(
        self, labels=None, ids=None, tags=None, fields=None, omit_empty=True
    ):
        if labels is not None:
            sample_ids, labels_map = _parse_labels(labels)
        else:
            sample_ids, labels_map = None, None

        if etau.is_str(ids):
            ids = [ids]
        elif ids is not None:
            ids = list(ids)

        if etau.is_str(tags):
            tags = [tags]
        elif tags is not None:
            tags = list(tags)

        if etau.is_str(fields):
            fields = [fields]
        elif fields is not None:
            fields = list(fields)

        self._labels = labels
        self._ids = ids
        self._tags = tags
        self._fields = fields
        self._omit_empty = omit_empty
        self._sample_ids = sample_ids
        self._labels_map = labels_map
        self._pipeline = None

    @property
    def labels(self):
        """A list of dicts specifying the labels to exclude."""
        return self._labels

    @property
    def ids(self):
        """A list of IDs of labels to exclude."""
        return self._ids

    @property
    def tags(self):
        """A list of tags of labels to exclude."""
        return self._tags

    @property
    def fields(self):
        """A list of fields from which labels are being excluded."""
        return self._fields

    @property
    def omit_empty(self):
        """Whether to omit samples that have no labels after filtering."""
        return self._omit_empty

    def get_filtered_fields(self, sample_collection, frames=False):
        if self._labels is not None:
            fields = self._labels_map.keys()
        elif self._fields is not None:
            fields = self._fields
        else:
            fields = sample_collection._get_label_fields()

        filtered_fields = []

        for field in fields:
            list_path, is_list_field, is_frame_field = _parse_labels_field(
                sample_collection, field
            )
            if is_list_field and frames == is_frame_field:
                list_path, _ = sample_collection._handle_frame_field(list_path)
                filtered_fields.append(list_path)

        if filtered_fields:
            return filtered_fields

        return None

    def to_mongo(self, _):
        if self._pipeline is None:
            raise ValueError(
                "`validate()` must be called before using a %s stage"
                % self.__class__
            )

        return self._pipeline

    def _kwargs(self):
        return [
            ["labels", self._labels],
            ["ids", self._ids],
            ["tags", self._tags],
            ["fields", self._fields],
            ["omit_empty", self._omit_empty],
        ]

    @classmethod
    def _params(cls):
        return [
            {
                "name": "labels",
                "type": "NoneType|json",
                "placeholder": "[{...}]",
                "default": "None",
            },
            {
                "name": "ids",
                "type": "NoneType|list<id>|id",
                "placeholder": "ids",
                "default": "None",
            },
            {
                "name": "tags",
                "type": "NoneType|list<str>|str",
                "placeholder": "tags",
                "default": "None",
            },
            {
                "name": "fields",
                "type": "NoneType|list<field>|field|list<str>|str",
                "placeholder": "fields",
                "default": "None",
            },
            {
                "name": "omit_empty",
                "type": "bool",
                "default": "True",
                "placeholder": "omit empty (default=True)",
            },
        ]

    def _needs_frames(self, sample_collection):
        if not sample_collection._contains_videos():
            return False

        if self._labels is not None:
            fields = self._labels_map.keys()
        elif self._fields is not None:
            fields = self._fields
        else:
            fields = sample_collection._get_label_fields()

        return any(sample_collection._is_frame_field(f) for f in fields)

    def _needs_group_slices(self, sample_collection):
        if sample_collection.media_type != fom.GROUP:
            return None

        if self._labels is not None:
            fields = self._labels_map.keys()
        elif self._fields is not None:
            fields = self._fields
        else:
            fields = sample_collection._get_label_fields()

        return sample_collection._get_group_slices(fields)

    def _make_labels_pipeline(self, sample_collection):
        pipeline = []

        # Exclude specified labels
        for field, labels_map in self._labels_map.items():
            label_filter = ~F("_id").is_in(
                [foe.ObjectId(_id) for _id in labels_map]
            )
            stage = FilterLabels(field, label_filter, only_matches=False)
            stage.validate(sample_collection)
            pipeline.extend(stage.to_mongo(sample_collection))

        # Filter samples with no labels, if requested
        if self._omit_empty:
            fields = sample_collection._get_label_fields()
            pipeline.extend(
                _make_omit_empty_labels_pipeline(sample_collection, fields)
            )

        return pipeline

    def _make_pipeline(self, sample_collection):
        pipeline = []

        if self._fields is not None:
            fields = self._fields
        else:
            fields = sample_collection._get_label_fields()

        filter_expr = None

        if self._ids is not None:
            filter_expr = ~F("_id").is_in([ObjectId(_id) for _id in self._ids])

        if self._tags is not None:
            tag_expr = (F("tags") != None).if_else(
                ~F("tags").contains(self._tags), False
            )
            if filter_expr is not None:
                filter_expr &= tag_expr
            else:
                filter_expr = tag_expr

        # Filter excluded labels
        if filter_expr is not None:
            for field in fields:
                stage = FilterLabels(field, filter_expr, only_matches=False)
                stage.validate(sample_collection)
                pipeline.extend(stage.to_mongo(sample_collection))

        # Filter samples with no labels, if requested
        if self._omit_empty:
            fields = sample_collection._get_label_fields()
            pipeline.extend(
                _make_omit_empty_labels_pipeline(sample_collection, fields)
            )

        return pipeline

    def validate(self, sample_collection):
        if self._labels is not None:
            self._pipeline = self._make_labels_pipeline(sample_collection)
        else:
            self._pipeline = self._make_pipeline(sample_collection)


class Exists(ViewStage):
    """Returns a view containing the samples in a collection that have (or do
    not have) a non-``None`` value for the given field or embedded field.

    Examples::

        import fiftyone as fo

        dataset = fo.Dataset()
        dataset.add_samples(
            [
                fo.Sample(
                    filepath="/path/to/image1.png",
                    ground_truth=fo.Classification(label="cat"),
                    predictions=fo.Classification(label="cat", confidence=0.9),
                ),
                fo.Sample(
                    filepath="/path/to/image2.png",
                    ground_truth=fo.Classification(label="dog"),
                    predictions=fo.Classification(label="dog", confidence=0.8),
                ),
                fo.Sample(
                    filepath="/path/to/image3.png",
                    ground_truth=fo.Classification(label="dog"),
                    predictions=fo.Classification(label="dog"),
                ),
                fo.Sample(
                    filepath="/path/to/image4.png",
                    ground_truth=None,
                    predictions=None,
                ),
                fo.Sample(filepath="/path/to/image5.png"),
            ]
        )

        #
        # Only include samples that have a value in their `predictions` field
        #

        stage = fo.Exists("predictions")
        view = dataset.add_stage(stage)

        #
        # Only include samples that do NOT have a value in their `predictions`
        # field
        #

        stage = fo.Exists("predictions", False)
        view = dataset.add_stage(stage)

        #
        # Only include samples that have prediction confidences
        #

        stage = fo.Exists("predictions.confidence")
        view = dataset.add_stage(stage)

    Args:
        field: the field name or ``embedded.field.name``
        bool (True): whether to check if the field exists (None or True) or
            does not exist (False)
    """

    def __init__(self, field, bool=None):
        if bool is None:
            bool = True

        self._field = field
        self._bool = bool

    @property
    def field(self):
        """The field to check for existence."""
        return self._field

    @property
    def bool(self):
        """Whether to check if the field exists (True) or does not exist
        (False).
        """
        return self._bool

    def to_mongo(self, sample_collection):
        field_name, is_frame_field = sample_collection._handle_frame_field(
            self._field
        )

        if is_frame_field and not field_name:
            if self._bool:
                expr = F("frames").length() > 0
            else:
                expr = F("frames").length() == 0

            return [{"$match": {"$expr": expr.to_mongo()}}]

        if not is_frame_field:
            expr = F(field_name).exists(self._bool)
            return [{"$match": {"$expr": expr.to_mongo()}}]

        if self._bool:
            expr = F("frames").filter(F(field_name).exists()).length() > 0
        else:
            expr = F("frames").filter(F(field_name).exists()).length() == 0

        return [{"$match": {"$expr": expr.to_mongo()}}]

    def _needs_frames(self, sample_collection):
        if not sample_collection._contains_videos():
            return False

        return sample_collection._is_frame_field(self._field)

    def _needs_group_slices(self, sample_collection):
        if sample_collection.media_type != fom.GROUP:
            return None

        return sample_collection._get_group_slices(self._field)

    def _kwargs(self):
        return [["field", self._field], ["bool", self._bool]]

    @classmethod
    def _params(cls):
        return [
            {"name": "field", "type": "field|str"},
            {
                "name": "bool",
                "type": "bool",
                "default": "None",
                "placeholder": "bool (default=None)",
            },
        ]


class FilterField(ViewStage):
    """Filters the values of a given field or embedded field of each sample in
    a collection.

    Values of ``field`` for which ``filter`` returns ``False`` are
    replaced with ``None``.

    Examples::

        import fiftyone as fo
        from fiftyone import ViewField as F

        dataset = fo.Dataset()
        dataset.add_samples(
            [
                fo.Sample(
                    filepath="/path/to/image1.png",
                    ground_truth=fo.Classification(label="cat"),
                    predictions=fo.Classification(label="cat", confidence=0.9),
                    numeric_field=1.0,
                ),
                fo.Sample(
                    filepath="/path/to/image2.png",
                    ground_truth=fo.Classification(label="dog"),
                    predictions=fo.Classification(label="dog", confidence=0.8),
                    numeric_field=-1.0,
                ),
                fo.Sample(
                    filepath="/path/to/image3.png",
                    ground_truth=None,
                    predictions=None,
                    numeric_field=None,
                ),
            ]
        )

        #
        # Only include classifications in the `predictions` field
        # whose `label` is "cat"
        #

        stage = fo.FilterField("predictions", F("label") == "cat")
        view = dataset.add_stage(stage)

        #
        # Only include samples whose `numeric_field` value is positive
        #

        stage = fo.FilterField("numeric_field", F() > 0)
        view = dataset.add_stage(stage)

    Args:
        field: the field name or ``embedded.field.name``
        filter: a :class:`fiftyone.core.expressions.ViewExpression` or
            `MongoDB aggregation expression <https://docs.mongodb.com/manual/meta/aggregation-quick-reference/#aggregation-expressions>`_
            that returns a boolean describing the filter to apply
        only_matches (True): whether to only include samples that match the
            filter (True) or include all samples (False)
    """

    def __init__(self, field, filter, only_matches=True, _new_field=None):
        self._field = field
        self._filter = filter
        self._only_matches = only_matches
        self._new_field = _new_field or field
        self._is_frame_field = None
        self._validate_params()

    @property
    def field(self):
        """The field to filter."""
        return self._field

    @property
    def filter(self):
        """The filter expression."""
        return self._filter

    @property
    def only_matches(self):
        """Whether to only include samples that match the filter."""
        return self._only_matches

    def to_mongo(self, sample_collection):
        field_name, is_frame_field = sample_collection._handle_frame_field(
            self._field
        )
        new_field = self._get_new_field(sample_collection)

        if is_frame_field:
            return _get_filter_frames_field_pipeline(
                field_name,
                new_field,
                self._filter,
                only_matches=self._only_matches,
            )

        return _get_filter_field_pipeline(
            field_name,
            new_field,
            self._filter,
            only_matches=self._only_matches,
        )

    def _get_mongo_filter(self):
        if self._is_frame_field:
            filter_field = self._field.split(".", 1)[1]  # remove `frames`
            return _get_field_mongo_filter(
                self._filter, prefix="$frame." + filter_field
            )

        return _get_field_mongo_filter(self._filter, prefix=self._field)

    def _get_new_field(self, sample_collection):
        new_field, _ = sample_collection._handle_frame_field(self._new_field)
        return new_field

    def _needs_frames(self, sample_collection):
        if not sample_collection._contains_videos():
            return False

        return sample_collection._is_frame_field(self._field)

    def _needs_group_slices(self, sample_collection):
        if sample_collection.media_type != fom.GROUP:
            return None

        return sample_collection._get_group_slices(self._field)

    def _kwargs(self):
        return [
            ["field", self._field],
            ["filter", self._get_mongo_filter()],
            ["only_matches", self._only_matches],
        ]

    @classmethod
    def _params(cls):
        return [
            {"name": "field", "type": "field|str"},
            {"name": "filter", "type": "json", "placeholder": ""},
            {
                "name": "only_matches",
                "type": "bool",
                "default": "True",
                "placeholder": "only matches (default=True)",
            },
        ]

    def _validate_params(self):
        if not isinstance(self._filter, (foe.ViewExpression, dict, bool)):
            raise ValueError(
                "Filter must be a ViewExpression or a MongoDB aggregation "
                "expression defining a filter; found '%s'" % self._filter
            )

    def validate(self, sample_collection):
        sample_collection.validate_fields_exist(self._field)

        field, is_frame_field = sample_collection._handle_frame_field(
            self._field
        )
        self._is_frame_field = is_frame_field

        if is_frame_field:
            if field in ("id", "frame_number"):
                raise ValueError(
                    "Cannot filter required frame field '%s'" % field
                )
        else:
            if field in ("id", "filepath"):
                raise ValueError("Cannot filter required field '%s'" % field)


def _get_filter_field_pipeline(
    filter_field,
    new_field,
    filter_arg,
    only_matches=True,
):
    cond = _get_field_mongo_filter(filter_arg, prefix=filter_field)

    pipeline = [
        {
            "$addFields": {
                new_field: {
                    "$cond": {
                        "if": cond,
                        "then": "$" + filter_field,
                        "else": None,
                    }
                }
            }
        }
    ]

    if only_matches:
        match_expr = _get_field_only_matches_expr(new_field)
        pipeline.append({"$match": {"$expr": match_expr.to_mongo()}})

    return pipeline


def _get_field_only_matches_expr(field):
    return F(field).exists()


def _get_filter_frames_field_pipeline(
    filter_field,
    new_field,
    filter_arg,
    only_matches=True,
):
    cond = _get_field_mongo_filter(filter_arg, prefix="$frame." + filter_field)

    pipeline = [
        {
            "$addFields": {
                "frames": {
                    "$map": {
                        "input": "$frames",
                        "as": "frame",
                        "in": {
                            "$mergeObjects": [
                                "$$frame",
                                {
                                    new_field: {
                                        "$cond": {
                                            "if": cond,
                                            "then": "$$frame." + filter_field,
                                            "else": None,
                                        }
                                    }
                                },
                            ]
                        },
                    }
                }
            }
        }
    ]

    if only_matches:
        match_expr = _get_frames_field_only_matches_expr(new_field)
        pipeline.append({"$match": {"$expr": match_expr.to_mongo()}})

    return pipeline


def _get_frames_field_only_matches_expr(field):
    return F("frames").reduce(VALUE + F(field).exists().to_int()) > 0


def _get_field_mongo_filter(filter_arg, prefix="$this"):
    if isinstance(filter_arg, foe.ViewExpression):
        return filter_arg.to_mongo(prefix="$" + prefix)

    return filter_arg


class FilterLabels(ViewStage):
    """Filters the :class:`fiftyone.core.labels.Label` field of each sample in
    a collection.

    If the specified ``field`` is a single :class:`fiftyone.core.labels.Label`
    type, fields for which ``filter`` returns ``False`` are replaced with
    ``None``:

    -   :class:`fiftyone.core.labels.Classification`
    -   :class:`fiftyone.core.labels.Detection`
    -   :class:`fiftyone.core.labels.Polyline`
    -   :class:`fiftyone.core.labels.Keypoint`

    If the specified ``field`` is a :class:`fiftyone.core.labels.Label` list
    type, the label elements for which ``filter`` returns ``False`` are omitted
    from the view:

    -   :class:`fiftyone.core.labels.Classifications`
    -   :class:`fiftyone.core.labels.Detections`
    -   :class:`fiftyone.core.labels.Polylines`
    -   :class:`fiftyone.core.labels.Keypoints`

    Classifications Examples::

        import fiftyone as fo
        from fiftyone import ViewField as F

        dataset = fo.Dataset()
        dataset.add_samples(
            [
                fo.Sample(
                    filepath="/path/to/image1.png",
                    predictions=fo.Classification(label="cat", confidence=0.9),
                ),
                fo.Sample(
                    filepath="/path/to/image2.png",
                    predictions=fo.Classification(label="dog", confidence=0.8),
                ),
                fo.Sample(
                    filepath="/path/to/image3.png",
                    predictions=fo.Classification(label="rabbit"),
                ),
                fo.Sample(
                    filepath="/path/to/image4.png",
                    predictions=None,
                ),
            ]
        )

        #
        # Only include classifications in the `predictions` field whose
        # `confidence` is greater than 0.8
        #

        stage = fo.FilterLabels("predictions", F("confidence") > 0.8)
        view = dataset.add_stage(stage)

        #
        # Only include classifications in the `predictions` field whose `label`
        # is "cat" or "dog"
        #

        stage = fo.FilterLabels("predictions", F("label").is_in(["cat", "dog"]))
        view = dataset.add_stage(stage)

    Detections Examples::

        import fiftyone as fo
        from fiftyone import ViewField as F

        dataset = fo.Dataset()
        dataset.add_samples(
            [
                fo.Sample(
                    filepath="/path/to/image1.png",
                    predictions=fo.Detections(
                        detections=[
                            fo.Detection(
                                label="cat",
                                bounding_box=[0.1, 0.1, 0.5, 0.5],
                                confidence=0.9,
                            ),
                            fo.Detection(
                                label="dog",
                                bounding_box=[0.2, 0.2, 0.3, 0.3],
                                confidence=0.8,
                            ),
                        ]
                    ),
                ),
                fo.Sample(
                    filepath="/path/to/image2.png",
                    predictions=fo.Detections(
                        detections=[
                            fo.Detection(
                                label="cat",
                                bounding_box=[0.5, 0.5, 0.4, 0.4],
                                confidence=0.95,
                            ),
                            fo.Detection(label="rabbit"),
                        ]
                    ),
                ),
                fo.Sample(
                    filepath="/path/to/image3.png",
                    predictions=fo.Detections(
                        detections=[
                            fo.Detection(
                                label="squirrel",
                                bounding_box=[0.25, 0.25, 0.5, 0.5],
                                confidence=0.5,
                            ),
                        ]
                    ),
                ),
                fo.Sample(
                    filepath="/path/to/image4.png",
                    predictions=None,
                ),
            ]
        )

        #
        # Only include detections in the `predictions` field whose `confidence`
        # is greater than 0.8
        #

        stage = fo.FilterLabels("predictions", F("confidence") > 0.8)
        view = dataset.add_stage(stage)

        #
        # Only include detections in the `predictions` field whose `label` is
        # "cat" or "dog"
        #

        stage = fo.FilterLabels("predictions", F("label").is_in(["cat", "dog"]))
        view = dataset.add_stage(stage)

        #
        # Only include detections in the `predictions` field whose bounding box
        # area is smaller than 0.2
        #

        # Bboxes are in [top-left-x, top-left-y, width, height] format
        bbox_area = F("bounding_box")[2] * F("bounding_box")[3]

        stage = fo.FilterLabels("predictions", bbox_area < 0.2)
        view = dataset.add_stage(stage)

    Polylines Examples::

        import fiftyone as fo
        from fiftyone import ViewField as F

        dataset = fo.Dataset()
        dataset.add_samples(
            [
                fo.Sample(
                    filepath="/path/to/image1.png",
                    predictions=fo.Polylines(
                        polylines=[
                            fo.Polyline(
                                label="lane",
                                points=[[(0.1, 0.1), (0.1, 0.6)]],
                                filled=False,
                            ),
                            fo.Polyline(
                                label="road",
                                points=[[(0.2, 0.2), (0.5, 0.5), (0.2, 0.5)]],
                                filled=True,
                            ),
                        ]
                    ),
                ),
                fo.Sample(
                    filepath="/path/to/image2.png",
                    predictions=fo.Polylines(
                        polylines=[
                            fo.Polyline(
                                label="lane",
                                points=[[(0.4, 0.4), (0.9, 0.4)]],
                                filled=False,
                            ),
                            fo.Polyline(
                                label="road",
                                points=[[(0.6, 0.6), (0.9, 0.9), (0.6, 0.9)]],
                                filled=True,
                            ),
                        ]
                    ),
                ),
                fo.Sample(
                    filepath="/path/to/image3.png",
                    predictions=None,
                ),
            ]
        )

        #
        # Only include polylines in the `predictions` field that are filled
        #

        stage = fo.FilterLabels("predictions", F("filled") == True)
        view = dataset.add_stage(stage)

        #
        # Only include polylines in the `predictions` field whose `label` is
        # "lane"
        #

        stage = fo.FilterLabels("predictions", F("label") == "lane")
        view = dataset.add_stage(stage)

        #
        # Only include polylines in the `predictions` field with at least
        # 3 vertices
        #

        num_vertices = F("points").map(F().length()).sum()
        stage = fo.FilterLabels("predictions", num_vertices >= 3)
        view = dataset.add_stage(stage)

    Keypoints Examples::

        import fiftyone as fo
        from fiftyone import ViewField as F

        dataset = fo.Dataset()
        dataset.add_samples(
            [
                fo.Sample(
                    filepath="/path/to/image1.png",
                    predictions=fo.Keypoint(
                        label="house",
                        points=[(0.1, 0.1), (0.1, 0.9), (0.9, 0.9), (0.9, 0.1)],
                    ),
                ),
                fo.Sample(
                    filepath="/path/to/image2.png",
                    predictions=fo.Keypoint(
                        label="window",
                        points=[(0.4, 0.4), (0.5, 0.5), (0.6, 0.6)],
                    ),
                ),
                fo.Sample(
                    filepath="/path/to/image3.png",
                    predictions=None,
                ),
            ]
        )

        #
        # Only include keypoints in the `predictions` field whose `label` is
        # "house"
        #

        stage = fo.FilterLabels("predictions", F("label") == "house")
        view = dataset.add_stage(stage)

        #
        # Only include keypoints in the `predictions` field with less than four
        # points
        #

        stage = fo.FilterLabels("predictions", F("points").length() < 4)
        view = dataset.add_stage(stage)

    Args:
        field: the label field to filter
        filter: a :class:`fiftyone.core.expressions.ViewExpression` or
            `MongoDB aggregation expression <https://docs.mongodb.com/manual/meta/aggregation-quick-reference/#aggregation-expressions>`_
            that returns a boolean describing the filter to apply
        only_matches (True): whether to only include samples with at least
            one label after filtering (True) or include all samples (False)
        trajectories (False): whether to match entire object trajectories for
            which the object matches the given filter on at least one frame.
            Only applicable to video datasets and frame-level label fields
            whose objects have their ``index`` attributes populated
    """

    def __init__(
        self,
        field,
        filter,
        only_matches=True,
        trajectories=False,
        _new_field=None,
        _validate=True,
    ):
        self._field = field
        self._filter = filter
        self._only_matches = only_matches
        self._trajectories = trajectories
        self._new_field = _new_field or field
        self._labels_field = None
        self._is_frame_field = None
        self._is_labels_list_field = None
        self._validate_params()

    @property
    def field(self):
        """The label field to filter."""
        return self._field

    @property
    def filter(self):
        """The filter expression."""
        return self._filter

    @property
    def only_matches(self):
        """Whether to only include samples that match the filter."""
        return self._only_matches

    @property
    def trajectories(self):
        """Whether to match entire object trajectories for which the object
        matches the given filter on at least one frame.
        """
        return self._trajectories

    def get_filtered_fields(self, sample_collection, frames=False):
        if self._is_labels_list_field and (frames == self._is_frame_field):
            list_path, _ = sample_collection._handle_frame_field(
                self._labels_field
            )
            return [list_path]

        return None

    def to_mongo(self, sample_collection):
        if self._labels_field is None:
            raise ValueError(
                "`validate()` must be called before using a %s stage"
                % self.__class__
            )

        labels_field, is_frame_field = sample_collection._handle_frame_field(
            self._labels_field
        )
        new_field = self._get_new_field(sample_collection)

        pipeline = []

        if self._trajectories:
            (
                set_pipeline,
                label_filter,
                unset_pipeline,
            ) = _get_trajectories_filter(
                sample_collection, self._field, self._filter
            )

            pipeline.extend(set_pipeline)
        else:
            label_filter = self._filter

        if is_frame_field:
            if self._is_labels_list_field:
                _make_filter_pipeline = _get_filter_frames_list_field_pipeline
            else:
                _make_filter_pipeline = _get_filter_frames_field_pipeline
        elif self._is_labels_list_field:
            _make_filter_pipeline = _get_filter_list_field_pipeline
        else:
            _make_filter_pipeline = _get_filter_field_pipeline

        filter_pipeline = _make_filter_pipeline(
            labels_field,
            new_field,
            label_filter,
            only_matches=self._only_matches,
        )

        pipeline.extend(filter_pipeline)

        if self._trajectories:
            pipeline.extend(unset_pipeline)

        return pipeline

    def _parse_labels_field(self, sample_collection):
        field_name, is_list_field, is_frame_field = _parse_labels_field(
            sample_collection, self._field
        )
        self._is_frame_field = is_frame_field
        self._labels_field = field_name
        self._is_labels_list_field = is_list_field
        self._is_frame_field = is_frame_field

    def _get_mongo_filter(self):
        if self._trajectories:
            if self._is_labels_list_field:
                return _get_list_trajectory_mongo_filter(self._filter)

            return _get_trajectory_mongo_filter(self._filter)

        if self._is_labels_list_field:
            return _get_list_field_mongo_filter(self._filter)

        if self._is_frame_field:
            filter_field = self._field.split(".", 1)[1]  # remove `frames`
            return _get_field_mongo_filter(
                self._filter, prefix="$frame." + filter_field
            )

        return _get_field_mongo_filter(self._filter, prefix=self._field)

    def _get_new_field(self, sample_collection):
        field, _ = sample_collection._handle_frame_field(self._labels_field)
        new_field, _ = sample_collection._handle_frame_field(self._new_field)

        if len(field.split(".")) - len(new_field.split(".")) == 1:
            return ".".join([new_field, field.split(".")[-1]])

        return new_field

    def _needs_frames(self, sample_collection):
        if not sample_collection._contains_videos():
            return False

        return sample_collection._is_frame_field(self._labels_field)

    def _needs_group_slices(self, sample_collection):
        if sample_collection.media_type != fom.GROUP:
            return None

        return sample_collection._get_group_slices(self._labels_field)

    def _kwargs(self):
        return [
            ["field", self._field],
            ["filter", self._get_mongo_filter()],
            ["only_matches", self._only_matches],
            ["trajectories", self._trajectories],
        ]

    @classmethod
    def _params(cls):
        return [
            {"name": "field", "type": "field|str"},
            {"name": "filter", "type": "json", "placeholder": ""},
            {
                "name": "only_matches",
                "type": "bool",
                "default": "True",
                "placeholder": "only matches (default=True)",
            },
            {
                "name": "trajectories",
                "type": "bool",
                "default": "False",
                "placeholder": "trajectories (default=False)",
            },
        ]

    def _validate_params(self):
        if not isinstance(self._filter, (foe.ViewExpression, dict, bool)):
            raise ValueError(
                "Filter must be a ViewExpression or a MongoDB aggregation "
                "expression defining a filter; found '%s'" % self._filter
            )

    def validate(self, sample_collection):
        self._parse_labels_field(sample_collection)


def _get_filter_list_field_pipeline(
    filter_field,
    new_field,
    filter_arg,
    only_matches=True,
):
    cond = _get_list_field_mongo_filter(filter_arg)
    pipeline = [
        {
            "$addFields": {
                new_field: {
                    "$filter": {
                        "input": "$" + filter_field,
                        "cond": cond,
                    }
                }
            }
        }
    ]

    if only_matches:
        match_expr = _get_list_field_only_matches_expr(new_field)
        pipeline.append({"$match": {"$expr": match_expr.to_mongo()}})

    return pipeline


def _get_list_field_only_matches_expr(field):
    return F(field).length() > 0


def _get_filter_frames_list_field_pipeline(
    filter_field,
    new_field,
    filter_arg,
    only_matches=True,
):
    cond = _get_list_field_mongo_filter(filter_arg)
    label_field, labels_list = new_field.split(".")[-2:]

    old_field = filter_field.split(".")[0]

    pipeline = [
        {
            "$addFields": {
                "frames": {
                    "$map": {
                        "input": "$frames",
                        "as": "frame",
                        "in": {
                            "$mergeObjects": [
                                "$$frame",
                                {
                                    label_field: {
                                        "$mergeObjects": [
                                            "$$frame." + old_field,
                                            {
                                                labels_list: {
                                                    "$filter": {
                                                        "input": "$$frame."
                                                        + filter_field,
                                                        "cond": cond,
                                                    }
                                                }
                                            },
                                        ]
                                    }
                                },
                            ]
                        },
                    }
                }
            }
        }
    ]

    if only_matches:
        match_expr = _get_frames_list_field_only_matches_expr(new_field)
        pipeline.append({"$match": {"$expr": match_expr.to_mongo()}})

    return pipeline


def _get_frames_list_field_only_matches_expr(field):
    return F("frames").reduce(VALUE + F(field).length()) > 0


def _get_trajectories_filter(sample_collection, field, filter_arg):
    root, is_list_field = sample_collection._get_label_field_root(field)
    root, is_frame_field = sample_collection._handle_frame_field(root)
    label_type = sample_collection._get_label_field_type(field)

    if not is_frame_field:
        raise ValueError(
            "Filtering trajectories is only supported for frame fields"
        )

    if label_type not in fol._INDEX_FIEDS:
        raise ValueError(
            "Cannot filter trajectories for field '%s' of type %s"
            % (field, fol._INDEX_FIEDS)
        )

    if is_list_field:
        cond = _get_list_trajectory_mongo_filter(filter_arg)
        filter_expr = (F("index") != None) & foe.ViewExpression(cond)
        reduce_expr = VALUE.extend(
            (F(root) != None).if_else(
                F(root).filter(filter_expr).map(F("index")),
                [],
            )
        )
    else:
        cond = _get_trajectory_mongo_filter(filter_arg)
        filter_expr = (F("index") != None) & foe.ViewExpression(cond)
        reduce_expr = (
            F(root)
            .apply(filter_expr)
            .if_else(VALUE.append(F(root + ".index")), VALUE)
        )

    # union() removes duplicates
    indexes_expr = F("frames").reduce(reduce_expr, []).union()

    set_pipeline = [{"$addFields": {"_indexes": indexes_expr.to_mongo()}}]
    label_filter = (F("$_indexes") != None) & F("$_indexes").contains(
        [F("index")]
    )
    unset_pipeline = [{"$project": {"_indexes": False}}]

    return set_pipeline, label_filter, unset_pipeline


def _get_trajectory_mongo_filter(filter_arg):
    if isinstance(filter_arg, foe.ViewExpression):
        return filter_arg.to_mongo(prefix="$$expr")

    return filter_arg


def _get_list_trajectory_mongo_filter(filter_arg):
    if isinstance(filter_arg, foe.ViewExpression):
        return filter_arg.to_mongo(prefix="$$this")

    return filter_arg


def _get_list_field_mongo_filter(filter_arg):
    if isinstance(filter_arg, foe.ViewExpression):
        return filter_arg.to_mongo(prefix="$$this")

    return filter_arg


class FilterKeypoints(ViewStage):
    """Filters the individual :attr:`fiftyone.core.labels.Keypoint.points`
    elements in the specified keypoints field of each sample in the
    collection.

    .. note::

        Use :class:`FilterLabels` if you simply want to filter entire
        :class:`fiftyone.core.labels.Keypoint` objects in a field.

    Examples::

        import fiftyone as fo
        from fiftyone import ViewField as F

        dataset = fo.Dataset()
        dataset.add_samples(
            [
                fo.Sample(
                    filepath="/path/to/image1.png",
                    predictions=fo.Keypoints(
                        keypoints=[
                            fo.Keypoint(
                                label="person",
                                points=[(0.1, 0.1), (0.1, 0.9), (0.9, 0.9), (0.9, 0.1)],
                                confidence=[0.7, 0.8, 0.95, 0.99],
                            )
                        ]
                    )
                ),
                fo.Sample(filepath="/path/to/image2.png"),
            ]
        )

        dataset.default_skeleton = fo.KeypointSkeleton(
            labels=["nose", "left eye", "right eye", "left ear", "right ear"],
            edges=[[0, 1, 2, 0], [0, 3], [0, 4]],
        )

        #
        # Only include keypoints in the `predictions` field whose
        # `confidence` is greater than 0.9
        #

        stage = fo.FilterKeypoints("predictions", filter=F("confidence") > 0.9)
        view = dataset.add_stage(stage)

        #
        # Only include keypoints in the `predictions` field with less than
        # four points
        #

        stage = fo.FilterKeypoints("predictions", labels=["left eye", "right eye"])
        view = dataset.add_stage(stage)

    Args:
        field: the :class:`fiftyone.core.labels.Keypoint` or
            :class:`fiftyone.core.labels.Keypoints` field to filter
        filter (None): a :class:`fiftyone.core.expressions.ViewExpression`
            or `MongoDB expression <https://docs.mongodb.com/manual/meta/aggregation-quick-reference/#aggregation-expressions>`_
            that returns a boolean, like ``F("confidence") > 0.5`` or
            ``F("occluded") == False``, to apply elementwise to the
            specified field, which must be a list of same length as
            :attr:`fiftyone.core.labels.Keypoint.points`
        labels (None): a label or iterable of keypoint skeleton labels to keep
        only_matches (True): whether to only include keypoints/samples with
            at least one point after filtering (True) or include all
            keypoints/samples (False)
    """

    def __init__(
        self,
        field,
        filter=None,
        labels=None,
        only_matches=True,
        _new_field=None,
    ):
        self._field = field
        self._filter = filter
        self._labels = labels
        self._only_matches = only_matches
        self._new_field = _new_field or field

        self._filter_dict = None
        self._filter_field = None
        self._filter_expr = None

        self._validate_params()

    @property
    def filter(self):
        """The filter expression."""
        return self._filter

    @property
    def labels(self):
        """An iterable of keypoint skeleton labels to keep."""
        return self._labels

    @property
    def only_matches(self):
        """Whether to only include samples that match the filter."""
        return self._only_matches

    def to_mongo(self, sample_collection):
        label_type, root_path = sample_collection._get_label_field_path(
            self._field
        )

        supported_types = (fol.Keypoint, fol.Keypoints)
        if label_type not in supported_types:
            raise ValueError(
                "Field '%s' has type %s; expected %s"
                % (self._field, label_type, supported_types)
            )

        is_list_field = issubclass(label_type, fol.Keypoints)
        _, points_path = sample_collection._get_label_field_path(
            self._field, "points"
        )
        new_field = self._get_new_field(sample_collection)

        pipeline = []

        if self._new_field != self._field:
            field, _ = sample_collection._handle_frame_field(self._field)
            _pipeline, _ = sample_collection._make_set_field_pipeline(
                self._new_field,
                F(field),
                allow_missing=True,
                embedded_root=True,
            )
            pipeline.extend(_pipeline)

        if self._filter_expr is not None:
            filter_expr = (F(self._filter_field) != None).if_else(
                F.zip(F("points"), F(self._filter_field)).map(
                    (F()[1].apply(self._filter_expr)).if_else(
                        F()[0],
                        [float("nan"), float("nan")],
                    )
                ),
                F("points"),
            )

            _pipeline, _ = sample_collection._make_set_field_pipeline(
                points_path,
                filter_expr,
                embedded_root=True,
                allow_missing=True,
                new_field=self._new_field,
            )
            pipeline.extend(_pipeline)

        if self._labels is not None:
            skeleton = sample_collection.get_skeleton(self._field)
            if skeleton is None:
                raise ValueError(
                    "No keypoint skeleton found for field '%s'" % self._field
                )

            if skeleton.labels is None:
                raise ValueError(
                    "Keypoint skeleton for field '%s' has no labels"
                    % self._field
                )

            if etau.is_str(self._labels):
                labels = {self._labels}
            else:
                labels = set(self._labels)

            inds = [
                idx
                for idx, label in enumerate(skeleton.labels)
                if label in labels
            ]

            labels_expr = F.enumerate(F("points")).map(
                F()[0]
                .is_in(inds)
                .if_else(F()[1], [float("nan"), float("nan")])
            )

            _pipeline, _ = sample_collection._make_set_field_pipeline(
                points_path,
                labels_expr,
                embedded_root=True,
                allow_missing=True,
                new_field=self._new_field,
            )
            pipeline.extend(_pipeline)

        if self._only_matches:
            # Remove Keypoint objects with no points after filtering
            if is_list_field:
                has_points = (
                    F("points").filter(F()[0] != float("nan")).length() > 0
                )
                match_expr = F("keypoints").filter(has_points)
            else:
                field, _ = sample_collection._handle_frame_field(new_field)
                has_points = (
                    F(field + ".points")
                    .filter(F()[0] != float("nan"))
                    .length()
                    > 0
                )
                match_expr = has_points.if_else(F(field), None)

            _pipeline, _ = sample_collection._make_set_field_pipeline(
                root_path,
                match_expr,
                embedded_root=True,
                allow_missing=True,
                new_field=self._new_field,
            )
            pipeline.extend(_pipeline)

            # Remove samples with no Keypoint objects after filtering
            match_expr = _get_label_field_only_matches_expr(
                sample_collection, self._field, new_field=self._new_field
            )

            pipeline.append({"$match": {"$expr": match_expr.to_mongo()}})

        return pipeline

    def _get_new_field(self, sample_collection):
        field, _ = sample_collection._handle_frame_field(self._field)
        new_field, _ = sample_collection._handle_frame_field(self._new_field)

        if len(field.split(".")) - len(new_field.split(".")) == 1:
            return ".".join([new_field, field.split(".")[-1]])

        return new_field

    def _needs_frames(self, sample_collection):
        if not sample_collection._contains_videos():
            return False

        return sample_collection._is_frame_field(self._field)

    def _needs_group_slices(self, sample_collection):
        if sample_collection.media_type != fom.GROUP:
            return None

        return sample_collection._get_group_slices(self._field)

    def _kwargs(self):
        return [
            ["field", self._field],
            ["filter", self._filter_dict],
            ["labels", self._labels],
            ["only_matches", self._only_matches],
        ]

    def _validate_params(self):
        if self._filter is None:
            return

        if isinstance(self._filter, foe.ViewExpression):
            # note: $$expr is used here because that's what
            # `ViewExpression.apply()` uses
            filter_dict = self._filter.to_mongo(prefix="$$expr")
        elif not isinstance(self._filter, dict):
            raise ValueError(
                "Filter must be a ViewExpression or a MongoDB aggregation "
                "expression defining a filter; found '%s'" % self._filter
            )
        else:
            filter_dict = self._filter

        filter_field, d = _extract_filter_field(filter_dict)

        self._filter_dict = filter_dict
        self._filter_field = filter_field
        self._filter_expr = foe.ViewExpression(d)

    @classmethod
    def _params(cls):
        return [
            {"name": "field", "type": "field|str"},
            {
                "name": "filter",
                "type": "NoneType|json",
                "placeholder": "filter",
                "default": "None",
            },
            {
                "name": "labels",
                "type": "NoneType|list<str>|str",
                "placeholder": "labels",
                "default": "None",
            },
            {
                "name": "only_matches",
                "type": "bool",
                "default": "True",
                "placeholder": "only matches (default=True)",
            },
        ]


def _extract_filter_field(val):
    field = None

    # note: $$expr is used here because that's what `F.apply()` uses
    if etau.is_str(val) and val.startswith("$$expr."):
        val, field = val.split(".", 1)

    if isinstance(val, dict):
        _val = {}
        for k, v in val.items():
            _field, _k = _extract_filter_field(k)
            if _field is not None:
                field = _field

            _field, _v = _extract_filter_field(v)
            if _field is not None:
                field = _field

            _val[_k] = _v

        return field, _val

    if isinstance(val, list):
        _val = []
        for v in val:
            _field, _v = _extract_filter_field(v)
            if _field is not None:
                field = _field

            _val.append(_v)

        return field, _val

    return field, val


class _GeoStage(ViewStage):
    def __init__(self, location_field):
        self._location_field = location_field
        self._location_key = None

    @property
    def location_field(self):
        """The location field."""
        return self._location_field

    def validate(self, sample_collection):
        if self._location_field is None:
            self._location_field = sample_collection._get_geo_location_field()

        if sample_collection._is_label_field(
            self._location_field, fol.GeoLocation
        ):
            # Assume the user meant the `.point` field
            self._location_key = self._location_field + ".point"
        else:
            # Assume the user directly specified the subfield to use
            self._location_key = self._location_field

        # These operations require a spherical index
        sample_collection.create_index([(self._location_key, "2dsphere")])


class GeoNear(_GeoStage):
    """Sorts the samples in a collection by their proximity to a specified
    geolocation.

    .. note::

        This stage must be the **first stage** in any
        :class:`fiftyone.core.view.DatasetView` in which it appears.

    Examples::

        import fiftyone as fo
        import fiftyone.zoo as foz

        TIMES_SQUARE = [-73.9855, 40.7580]

        dataset = foz.load_zoo_dataset("quickstart-geo")

        #
        # Sort the samples by their proximity to Times Square
        #

        stage = fo.GeoNear(TIMES_SQUARE)
        view = dataset.add_stage(stage)

        #
        # Sort the samples by their proximity to Times Square, and only
        # include samples within 5km
        #

        stage = fo.GeoNear(TIMES_SQUARE, max_distance=5000)
        view = dataset.add_stage(stage)

        #
        # Sort the samples by their proximity to Times Square, and only
        # include samples that are in Manhattan
        #

        import fiftyone.utils.geojson as foug

        in_manhattan = foug.geo_within(
            "location.point",
            [
                [
                    [-73.949701, 40.834487],
                    [-73.896611, 40.815076],
                    [-73.998083, 40.696534],
                    [-74.031751, 40.715273],
                    [-73.949701, 40.834487],
                ]
            ]
        )

        stage = fo.GeoNear(
            TIMES_SQUARE, location_field="location", query=in_manhattan
        )
        view = dataset.add_stage(stage)

    Args:
        point: the reference point to compute distances to. Can be any of the
            following:

            -   A ``[longitude, latitude]`` list
            -   A GeoJSON dict with ``Point`` type
            -   A :class:`fiftyone.core.labels.GeoLocation` instance whose
                ``point`` attribute contains the point

        location_field (None): the location data of each sample to use. Can be
            any of the following:

            -   The name of a :class:`fiftyone.core.fields.GeoLocation` field
                whose ``point`` attribute to use as location data
            -   An ``embedded.field.name`` containing GeoJSON data to use as
                location data
            -   ``None``, in which case there must be a single
                :class:`fiftyone.core.fields.GeoLocation` field on the samples,
                which is used by default

        min_distance (None): filter samples that are less than this distance
            (in meters) from ``point``
        max_distance (None): filter samples that are greater than this distance
            (in meters) from ``point``
        query (None): an optional dict defining a
            `MongoDB read query <https://docs.mongodb.com/manual/tutorial/query-documents/#read-operations-query-argument>`_
            that samples must match in order to be included in this view
    """

    def __init__(
        self,
        point,
        location_field=None,
        min_distance=None,
        max_distance=None,
        query=None,
    ):
        super().__init__(location_field)
        self._point = foug.parse_point(point)
        self._min_distance = min_distance
        self._max_distance = max_distance
        self._query = query

    @property
    def point(self):
        """The point to search proximity to."""
        return self._point

    @property
    def min_distance(self):
        """The minimum distance for matches, in meters."""
        return self._min_distance

    @property
    def max_distance(self):
        """The maximum distance for matches, in meters."""
        return self._max_distance

    @property
    def query(self):
        """A query dict specifying a match condition."""
        return self._query

    def to_mongo(self, _, **__):
        distance_field = self._location_field + "._distance"

        geo_near_expr = {
            "near": self._point,
            "key": self._location_key,
            "distanceField": distance_field,
            "spherical": True,
        }

        if self._min_distance is not None:
            geo_near_expr["minDistance"] = self._min_distance

        if self._max_distance is not None:
            geo_near_expr["maxDistance"] = self._max_distance

        if self._query is not None:
            geo_near_expr["query"] = self._query

        return [
            {"$geoNear": geo_near_expr},
            {"$project": {distance_field: False}},
        ]

    def _kwargs(self):
        return [
            ["point", self._point],
            ["location_field", self._location_field],
            ["min_distance", self._min_distance],
            ["max_distance", self._max_distance],
            ["query", self._query],
        ]

    @classmethod
    def _params(cls):
        return [
            {"name": "point", "type": "json", "placeholder": ""},
            {
                "name": "location_field",
                "type": "NoneType|field|str",
                "placeholder": "",
                "default": "None",
            },
            {
                "name": "min_distance",
                "type": "NoneType|float",
                "placeholder": "min distance (meters)",
                "default": "None",
            },
            {
                "name": "max_distance",
                "type": "NoneType|float",
                "placeholder": "max distance (meters)",
                "default": "None",
            },
            {
                "name": "query",
                "type": "NoneType|dict",
                "placeholder": "",
                "default": "None",
            },
        ]


class GeoWithin(_GeoStage):
    """Filters the samples in a collection to only match samples whose
    geolocation is within a specified boundary.

    Examples::

        import fiftyone as fo
        import fiftyone.zoo as foz

        MANHATTAN = [
            [
                [-73.949701, 40.834487],
                [-73.896611, 40.815076],
                [-73.998083, 40.696534],
                [-74.031751, 40.715273],
                [-73.949701, 40.834487],
            ]
        ]

        dataset = foz.load_zoo_dataset("quickstart-geo")

        #
        # Create a view that only contains samples in Manhattan
        #

        stage = fo.GeoWithin(MANHATTAN)
        view = dataset.add_stage(stage)

    Args:
        boundary: a :class:`fiftyone.core.labels.GeoLocation`,
            :class:`fiftyone.core.labels.GeoLocations`, GeoJSON dict, or list
            of coordinates that define a ``Polygon`` or ``MultiPolygon`` to
            search within
        location_field (None): the location data of each sample to use. Can be
            any of the following:

            -   The name of a :class:`fiftyone.core.fields.GeoLocation` field
                whose ``point`` attribute to use as location data
            -   An ``embedded.field.name`` that directly contains the GeoJSON
                location data to use
            -   ``None``, in which case there must be a single
                :class:`fiftyone.core.fields.GeoLocation` field on the samples,
                which is used by default

        strict (True): whether a sample's location data must strictly fall
            within boundary (True) in order to match, or whether any
            intersection suffices (False)
    """

    def __init__(self, boundary, location_field=None, strict=True):
        super().__init__(location_field)
        self._boundary = foug.parse_polygon(boundary)
        self._strict = strict

    @property
    def boundary(self):
        """A GeoJSON dict describing the boundary to match within."""
        return self._boundary

    @property
    def strict(self):
        """Whether matches must be strictly contained in the boundary."""
        return self._strict

    def to_mongo(self, _, **__):
        op = "$geoWithin" if self._strict else "$geoIntersects"
        return [
            {
                "$match": {
                    self._location_key: {op: {"$geometry": self._boundary}}
                }
            }
        ]

    def _kwargs(self):
        return [
            ["boundary", self._boundary],
            ["location_field", self._location_field],
            ["strict", self._strict],
        ]

    @classmethod
    def _params(cls):
        return [
            {"name": "boundary", "type": "json", "placeholder": ""},
            {
                "name": "location_field",
                "type": "NoneType|field|str",
                "placeholder": "",
                "default": "None",
            },
            {
                "name": "strict",
                "type": "bool",
                "default": "True",
                "placeholder": "strict (default=True)",
            },
        ]


class GroupBy(ViewStage):
    """Creates a view that groups the samples in a collection by a specified
    field or expression.

    Examples::

        import fiftyone as fo
        import fiftyone.zoo as foz
        from fiftyone import ViewField as F

        dataset = foz.load_zoo_dataset("cifar10", split="test")

        #
        # Take 1000 samples at random and group them by ground truth label
        #

        stage = fo.GroupBy("ground_truth.label")
        view = dataset.take(1000).add_stage(stage)

        for group in view.iter_groups():
            print("%s: %d" % (group[0].ground_truth.label, len(group)))

        #
        # Variation of above operation that arranges the groups in decreasing
        # order of size and immediately flattens them
        #

        from itertools import groupby

        stage = fo.GroupBy(
            "ground_truth.label",
            flat=True,
            sort_expr=F().length(),
            reverse=True,
        )
        view = dataset.take(1000).add_stage(stage)

        rle = lambda v: [(k, len(list(g))) for k, g in groupby(v)]
        for label, count in rle(view.values("ground_truth.label")):
            print("%s: %d" % (label, count))

    Args:
        field_or_expr: the field or ``embedded.field.name`` to group by, or a
            :class:`fiftyone.core.expressions.ViewExpression` or
            `MongoDB aggregation expression <https://docs.mongodb.com/manual/meta/aggregation-quick-reference/#aggregation-expressions>`_
            that defines the value to group by
        order_by (None): an optional field by which to order the samples in
            each group
        reverse (False): whether to return the results in descending order.
            Applies to both ``order_by`` and ``sort_expr``
        flat (False): whether to return a grouped collection (False) or a
            flattened collection (True)
        match_expr (None): an optional
            :class:`fiftyone.core.expressions.ViewExpression` or
            `MongoDB aggregation expression <https://docs.mongodb.com/manual/meta/aggregation-quick-reference/#aggregation-expressions>`_
            that defines which groups to include in the output view. If
            provided, this expression will be evaluated on the list of samples
            in each group. Only applicable when ``flat=True``
        sort_expr (None): an optional
            :class:`fiftyone.core.expressions.ViewExpression` or
            `MongoDB aggregation expression <https://docs.mongodb.com/manual/meta/aggregation-quick-reference/#aggregation-expressions>`_
            that defines how to sort the groups in the output view. If
            provided, this expression will be evaluated on the list of samples
            in each group. Only applicable when ``flat=True``
    """

    def __init__(
        self,
        field_or_expr,
        order_by=None,
        reverse=False,
        flat=False,
        match_expr=None,
        sort_expr=None,
    ):
        self._field_or_expr = field_or_expr
        self._order_by = order_by
        self._reverse = reverse
        self._flat = flat
        self._match_expr = match_expr
        self._sort_expr = sort_expr
        self._sort_stage = None

    @property
    def outputs_dynamic_groups(self):
        if self._flat:
            return None

        return True

    @property
    def field_or_expr(self):
        """The field or expression to group by."""
        return self._field_or_expr

    @property
    def order_by(self):
        """The field by which to order the samples in each group."""
        return self._order_by

    @property
    def flat(self):
        """Whether to generate a flattened collection."""
        return self._flat

    @property
    def match_expr(self):
        """An expression to apply to select groups in the output view."""
        return self._match_expr

    @property
    def sort_expr(self):
        """An expression defining how the sort the groups in the output view."""
        return self._sort_expr

    @property
    def reverse(self):
        """Whether to sort the groups in descending order."""
        return self._reverse

    def to_mongo(self, sample_collection):
        if self._order_by is not None and self._sort_stage is None:
            raise ValueError(
                "`validate()` must be called before using a %s stage"
                % self.__class__
            )

        if self._flat:
            return self._make_flat_pipeline(sample_collection)

        return self._make_grouped_pipeline(sample_collection)

    def _make_flat_pipeline(self, sample_collection):
        group_expr, _ = self._get_group_expr(sample_collection)
        match_expr = self._get_mongo_match_expr()
        sort_expr = self._get_mongo_sort_expr()

        pipeline = []

        if self._sort_stage is not None:
            pipeline.extend(self._sort_stage.to_mongo(sample_collection))

        pipeline.append(
            {"$group": {"_id": group_expr, "docs": {"$push": "$$ROOT"}}}
        )

        if match_expr is not None:
            pipeline.append({"$match": match_expr})

        if sort_expr is not None:
            order = -1 if self._reverse else 1
            pipeline.extend(
                [
                    {"$addFields": {"_sort_field": sort_expr}},
                    {"$sort": {"_sort_field": order}},
                    {"$project": {"_sort_field": False}},
                ]
            )

        pipeline.extend(
            [{"$unwind": "$docs"}, {"$replaceRoot": {"newRoot": "$docs"}}]
        )

        return pipeline

    def _make_grouped_pipeline(self, sample_collection):
        group_expr, _ = self._get_group_expr(sample_collection)

        pipeline = []

        if self._sort_stage is not None:
            pipeline.extend(self._sort_stage.to_mongo(sample_collection))

        pipeline.extend(
            [
                {"$group": {"_id": group_expr, "doc": {"$first": "$$ROOT"}}},
                {"$replaceRoot": {"newRoot": "$doc"}},
            ]
        )

        return pipeline

    def get_group_expr(self, sample_collection):
        if self._flat:
            return None, None

        return self._get_group_expr(sample_collection)

    def _get_group_expr(self, sample_collection):
        field_or_expr = self._get_mongo_field_or_expr()
        is_id_field = False

        if etau.is_str(field_or_expr):
            (
                field_or_expr,
                is_id_field,
                _,
            ) = sample_collection._handle_id_fields(field_or_expr)
            group_expr = "$" + field_or_expr
        else:
            group_expr = field_or_expr

        return group_expr, is_id_field

    def get_media_type(self, sample_collection):
        if self._flat:
            return None

        return fom.GROUP

    def _needs_frames(self, sample_collection):
        if not sample_collection._contains_videos():
            return False

        field_or_expr = self._get_mongo_field_or_expr()

        if etau.is_str(field_or_expr):
            return sample_collection._is_frame_field(field_or_expr)

        return foe.is_frames_expr(field_or_expr)

    def _needs_group_slices(self, sample_collection):
        if sample_collection.media_type != fom.GROUP:
            return None

        field_or_expr = self._get_mongo_field_or_expr()

        if etau.is_str(field_or_expr):
            return sample_collection._get_group_slices(field_or_expr)

        return foe.get_group_slices(field_or_expr)

    def _get_mongo_field_or_expr(self):
        if isinstance(self._field_or_expr, foe.ViewField):
            return self._field_or_expr._expr

        if isinstance(self._field_or_expr, foe.ViewExpression):
            return self._field_or_expr.to_mongo()

        return self._field_or_expr

    def _get_mongo_match_expr(self):
        if isinstance(self._match_expr, foe.ViewExpression):
            return self._match_expr.to_mongo(prefix="$docs")

        return self._match_expr

    def _get_mongo_sort_expr(self):
        if isinstance(self._sort_expr, foe.ViewExpression):
            return self._sort_expr.to_mongo(prefix="$docs")

        return self._sort_expr

    def _kwargs(self):
        return [
            ["field_or_expr", self._get_mongo_field_or_expr()],
            ["order_by", self._order_by],
            ["flat", self._flat],
            ["match_expr", self._get_mongo_match_expr()],
            ["sort_expr", self._get_mongo_sort_expr()],
            ["reverse", self._reverse],
        ]

    @classmethod
    def _params(cls):
        return [
            {
                "name": "field_or_expr",
                "type": "field|str|json",
                "placeholder": "field or expression",
            },
            {
                "name": "order_by",
                "type": "NoneType|field|str",
                "placeholder": "order by",
                "default": "None",
            },
            {
                "name": "flat",
                "type": "bool",
                "default": "False",
                "placeholder": "flat (default=False)",
            },
            {
                "name": "match_expr",
                "type": "NoneType|json",
                "placeholder": "match expression",
                "default": "None",
            },
            {
                "name": "sort_expr",
                "type": "NoneType|json",
                "placeholder": "sort expression",
                "default": "None",
            },
            {
                "name": "reverse",
                "type": "bool",
                "default": "False",
                "placeholder": "reverse (default=False)",
            },
        ]

    def validate(self, sample_collection):
        if sample_collection._is_dynamic_groups:
            raise ValueError(
                "Cannot group a collection that is already dynamically grouped"
            )

        order_by = self._order_by
        field_or_expr = self._get_mongo_field_or_expr()

        if order_by is not None:
            order = -1 if self._reverse else 1
            stage = SortBy([(self._field_or_expr, 1), (order_by, order)])
            stage.validate(sample_collection)

            self._sort_stage = stage
        elif etau.is_str(field_or_expr):
            sample_collection.create_index(field_or_expr)


class Flatten(ViewStage):
    """Returns a flattened view that contains all samples in a dynamic grouped
    collection.

    Examples::

        import fiftyone as fo
        import fiftyone.zoo as foz
        from fiftyone import ViewField as F

        dataset = foz.load_zoo_dataset("cifar10", split="test")

        # Group samples by ground truth label
        grouped_view = dataset.take(1000).group_by("ground_truth.label")
        print(len(grouped_view))  # 10

        # Return a flat view that contains 10 samples from each class
        stage = fo.Flatten(fo.Limit(10))
        flat_view = grouped_view.add_stage(stage)
        print(len(flat_view))  # 100

    Args:
        stages (None): a :class:`ViewStage` or list of :class:`ViewStage`
            instances to apply to each group's samples while flattening
    """

    def __init__(self, stages=None):
        stages, stages_kwargs = _parse_stages(stages)
        self._stages = stages
        self._stages_kwargs = stages_kwargs
        self._pipeline = None

    @property
    def outputs_dynamic_groups(self):
        return False

    @property
    def stages(self):
        """Stage(s) to apply to each group's samples while flattening."""
        return self._stages

    def to_mongo(self, sample_collection):
        return sample_collection._dynamic_groups_pipeline(
            group_pipeline=self._pipeline
        )

    def get_media_type(self, sample_collection):
        return sample_collection._dataset.media_type

    def validate(self, sample_collection):
        if not sample_collection._is_dynamic_groups:
            raise ValueError(
                "%s is not a dynamic grouped collection" % sample_collection
            )

        pipeline = None

        if self._stages:
            _, _, view, _ = sample_collection._parse_dynamic_groups()

            if etau.is_container(self._stages):
                stages = list(self._stages)
            else:
                stages = [self._stages]

            pipeline = []
            for stage in stages:
                pipeline.extend(stage.to_mongo(view))
                view = view.add_stage(stage)

        self._pipeline = pipeline

    def _kwargs(self):
        return [["stages", self._stages_kwargs]]

    @classmethod
    def _params(cls):
        return [
            {
                "name": "stages",
                "type": "NoneType|json",
                "placeholder": "stages (default=None)",
                "default": "None",
            }
        ]


def _parse_stages(stages):
    if stages is None:
        return None, None

    single_stage = isinstance(stages, (ViewStage, dict))
    if single_stage:
        stages = [stages]
    else:
        stages = list(stages)

    _stages = []
    _stages_kwargs = []
    for stage in stages:
        if isinstance(stage, ViewStage):
            _stage = stage
            _stage_kwargs = stage._serialize(include_uuid=False)
        else:
            _stage = ViewStage._from_dict(stage)
            _stage_kwargs = stage

        _stages.append(_stage)
        _stages_kwargs.append(_stage_kwargs)

    if single_stage:
        _stages = _stages[0]
        _stages_kwargs = _stages_kwargs[0]

    return _stages, _stages_kwargs


class Limit(ViewStage):
    """Creates a view with at most the given number of samples.

    Examples::

        import fiftyone as fo

        dataset = fo.Dataset()
        dataset.add_samples(
            [
                fo.Sample(
                    filepath="/path/to/image1.png",
                    ground_truth=fo.Classification(label="cat"),
                ),
                fo.Sample(
                    filepath="/path/to/image2.png",
                    ground_truth=fo.Classification(label="dog"),
                ),
                fo.Sample(
                    filepath="/path/to/image3.png",
                    ground_truth=None,
                ),
            ]
        )

        #
        # Only include the first 2 samples in the view
        #

        stage = fo.Limit(2)
        view = dataset.add_stage(stage)

    Args:
        limit: the maximum number of samples to return. If a non-positive
            number is provided, an empty view is returned
    """

    def __init__(self, limit):
        self._limit = limit

    @property
    def limit(self):
        """The maximum number of samples to return."""
        return self._limit

    def to_mongo(self, _):
        if self._limit <= 0:
            return [{"$match": {"_id": None}}]

        return [{"$limit": self._limit}]

    def _kwargs(self):
        return [["limit", self._limit]]

    @classmethod
    def _params(cls):
        return [{"name": "limit", "type": "int", "placeholder": "int"}]


class LimitLabels(ViewStage):
    """Limits the number of :class:`fiftyone.core.labels.Label` instances in
    the specified labels list field of each sample in a collection.

    The specified ``field`` must be one of the following types:

    -   :class:`fiftyone.core.labels.Classifications`
    -   :class:`fiftyone.core.labels.Detections`
    -   :class:`fiftyone.core.labels.Keypoints`
    -   :class:`fiftyone.core.labels.Polylines`

    Examples::

        import fiftyone as fo
        from fiftyone import ViewField as F

        dataset = fo.Dataset()
        dataset.add_samples(
            [
                fo.Sample(
                    filepath="/path/to/image1.png",
                    predictions=fo.Detections(
                        detections=[
                            fo.Detection(
                                label="cat",
                                bounding_box=[0.1, 0.1, 0.5, 0.5],
                                confidence=0.9,
                            ),
                            fo.Detection(
                                label="dog",
                                bounding_box=[0.2, 0.2, 0.3, 0.3],
                                confidence=0.8,
                            ),
                        ]
                    ),
                ),
                fo.Sample(
                    filepath="/path/to/image2.png",
                    predictions=fo.Detections(
                        detections=[
                            fo.Detection(
                                label="cat",
                                bounding_box=[0.5, 0.5, 0.4, 0.4],
                                confidence=0.95,
                            ),
                            fo.Detection(label="rabbit"),
                        ]
                    ),
                ),
                fo.Sample(
                    filepath="/path/to/image4.png",
                    predictions=None,
                ),
            ]
        )

        #
        # Only include the first detection in the `predictions` field of each
        # sample
        #

        stage = fo.LimitLabels("predictions", 1)
        view = dataset.add_stage(stage)

    Args:
        field: the labels list field to filter
        limit: the maximum number of labels to include in each labels list.
            If a non-positive number is provided, all lists will be empty
    """

    def __init__(self, field, limit):
        self._field = field
        self._limit = limit
        self._labels_list_field = None
        self._is_frame_field = None

    @property
    def field(self):
        """The labels field to limit."""
        return self._field

    @property
    def limit(self):
        """The maximum number of labels to allow in each labels list."""
        return self._limit

    def get_filtered_fields(self, sample_collection, frames=False):
        if frames == self._is_frame_field:
            list_path, _ = sample_collection._handle_frame_field(
                self._labels_list_field
            )
            return [list_path]

        return None

    def to_mongo(self, sample_collection):
        if self._labels_list_field is None:
            raise ValueError(
                "`validate()` must be called before using a %s stage"
                % self.__class__
            )

        limit = max(self._limit, 0)
        root, leaf = self._labels_list_field.rsplit(".", 1)

        expr = (F() != None).if_else(
            F().set_field(leaf, F(leaf)[:limit]),
            None,
        )
        pipeline, _ = sample_collection._make_set_field_pipeline(root, expr)

        return pipeline

    def _needs_frames(self, sample_collection):
        return self._is_frame_field

    def _needs_group_slices(self, sample_collection):
        if sample_collection.media_type != fom.GROUP:
            return None

        return sample_collection._get_group_slices(self._field)

    def _kwargs(self):
        return [
            ["field", self._field],
            ["limit", self._limit],
        ]

    @classmethod
    def _params(cls):
        return [
            {"name": "field", "type": "field"},
            {"name": "limit", "type": "int", "placeholder": "int"},
        ]

    def validate(self, sample_collection):
        list_field, is_list_field, is_frame_field = _parse_labels_field(
            sample_collection, self._field
        )

        if not is_list_field:
            raise ValueError(
                "Field '%s' does not contain a list of labels" % self._field
            )

        self._labels_list_field = list_field
        self._is_frame_field = is_frame_field


class MapLabels(ViewStage):
    """Maps the ``label`` values of a :class:`fiftyone.core.labels.Label` field
    to new values for each sample in a collection.

    Examples::

        import fiftyone as fo
        from fiftyone import ViewField as F

        dataset = fo.Dataset()
        dataset.add_samples(
            [
                fo.Sample(
                    filepath="/path/to/image1.png",
                    weather=fo.Classification(label="sunny"),
                    predictions=fo.Detections(
                        detections=[
                            fo.Detection(
                                label="cat",
                                bounding_box=[0.1, 0.1, 0.5, 0.5],
                                confidence=0.9,
                            ),
                            fo.Detection(
                                label="dog",
                                bounding_box=[0.2, 0.2, 0.3, 0.3],
                                confidence=0.8,
                            ),
                        ]
                    ),
                ),
                fo.Sample(
                    filepath="/path/to/image2.png",
                    weather=fo.Classification(label="cloudy"),
                    predictions=fo.Detections(
                        detections=[
                            fo.Detection(
                                label="cat",
                                bounding_box=[0.5, 0.5, 0.4, 0.4],
                                confidence=0.95,
                            ),
                            fo.Detection(label="rabbit"),
                        ]
                    ),
                ),
                fo.Sample(
                    filepath="/path/to/image3.png",
                    weather=fo.Classification(label="partly cloudy"),
                    predictions=fo.Detections(
                        detections=[
                            fo.Detection(
                                label="squirrel",
                                bounding_box=[0.25, 0.25, 0.5, 0.5],
                                confidence=0.5,
                            ),
                        ]
                    ),
                ),
                fo.Sample(
                    filepath="/path/to/image4.png",
                    predictions=None,
                ),
            ]
        )

        #
        # Map the "partly cloudy" weather label to "cloudy"
        #

        stage = fo.MapLabels("weather", {"partly cloudy": "cloudy"})
        view = dataset.add_stage(stage)

        #
        # Map "rabbit" and "squirrel" predictions to "other"
        #

        stage = fo.MapLabels(
            "predictions", {"rabbit": "other", "squirrel": "other"}
        )
        view = dataset.add_stage(stage)

    Args:
        field: the labels field to map
        map: a dict mapping label values to new label values
    """

    def __init__(self, field, map):
        self._field = field
        self._map = map
        self._labels_field = None

    @property
    def field(self):
        """The labels field to map."""
        return self._field

    @property
    def map(self):
        """The labels map dict."""
        return self._map

    def to_mongo(self, sample_collection):
        labels_field = _parse_labels_field(sample_collection, self._field)[0]
        label_path = labels_field + ".label"
        expr = F().map_values(self._map)
        pipeline, _ = sample_collection._make_set_field_pipeline(
            label_path, expr
        )
        return pipeline

    def _needs_frames(self, sample_collection):
        if not sample_collection._contains_videos():
            return False

        return sample_collection._is_frame_field(self._field)

    def _needs_group_slices(self, sample_collection):
        if sample_collection.media_type != fom.GROUP:
            return None

        return sample_collection._get_group_slices(self._field)

    def _kwargs(self):
        return [
            ["field", self._field],
            ["map", self._map],
        ]

    @classmethod
    def _params(cls):
        return [
            {"name": "field", "type": "field"},
            {"name": "map", "type": "dict", "placeholder": "map"},
        ]

    def validate(self, sample_collection):
        _parse_labels_field(sample_collection, self._field)


class SetField(ViewStage):
    """Sets a field or embedded field on each sample in a collection by
    evaluating the given expression.

    This method can process embedded list fields. To do so, simply append
    ``[]`` to any list component(s) of the field path.

    .. note::

        There are two cases where FiftyOne will automatically unwind array
        fields without requiring you to explicitly specify this via the ``[]``
        syntax:

        **Top-level lists:** when you specify a ``field`` path that refers to a
        top-level list field of a dataset; i.e., ``list_field`` is
        automatically coerced to ``list_field[]``, if necessary.

        **List fields:** When you specify a ``field`` path that refers to the
        list field of a |Label| class, such as the
        :attr:`Detections.detections <fiftyone.core.labels.Detections.detections>`
        attribute; i.e., ``ground_truth.detections.label`` is automatically
        coerced to ``ground_truth.detections[].label``, if necessary.

        See the examples below for demonstrations of this behavior.

    The provided ``expr`` is interpreted relative to the document on which the
    embedded field is being set. For example, if you are setting a nested field
    ``field="embedded.document.field"``, then the expression ``expr`` you
    provide will be applied to the ``embedded.document`` document. Note that
    you can override this behavior by defining an expression that is bound to
    the root document by prepending ``"$"`` to any field name(s) in the
    expression.

    See the examples below for more information.

    .. note::

        Note that you cannot set a non-existing top-level field using this
        stage, since doing so would violate the dataset's schema. You can,
        however, first declare a new field via
        :meth:`fiftyone.core.dataset.Dataset.add_sample_field` and then
        populate it in a view via this stage.

    Examples::

        import fiftyone as fo
        import fiftyone.zoo as foz
        from fiftyone import ViewField as F

        dataset = foz.load_zoo_dataset("quickstart")

        #
        # Replace all values of uniqueness that are less than 0.5 with `None`
        #

        stage = fo.SetField(
            "uniqueness",
            (F("uniqueness") >= 0.5).if_else(F("uniqueness"), None)
        )
        view = dataset.add_stage(stage)
        print(view.bounds("uniqueness"))

        #
        # Lower bound all object confidences in the `predictions` field by 0.5
        #

        stage = fo.SetField(
            "predictions.detections.confidence", F("confidence").max(0.5)
        )
        view = dataset.add_stage(stage)
        print(view.bounds("predictions.detections.confidence"))

        #
        # Add a `num_predictions` property to the `predictions` field that
        # contains the number of objects in the field
        #

        stage = fo.SetField(
            "predictions.num_predictions",
            F("$predictions.detections").length(),
        )
        view = dataset.add_stage(stage)
        print(view.bounds("predictions.num_predictions"))

        #
        # Set an `is_animal` field on each object in the `predictions` field
        # that indicates whether the object is an animal
        #

        ANIMALS = [
            "bear", "bird", "cat", "cow", "dog", "elephant", "giraffe",
            "horse", "sheep", "zebra"
        ]

        stage = fo.SetField(
            "predictions.detections.is_animal", F("label").is_in(ANIMALS)
        )
        view = dataset.add_stage(stage)
        print(view.count_values("predictions.detections.is_animal"))

    Args:
        field: the field or ``embedded.field.name`` to set
        expr: a :class:`fiftyone.core.expressions.ViewExpression` or
            `MongoDB aggregation expression <https://docs.mongodb.com/manual/meta/aggregation-quick-reference/#aggregation-expressions>`_
            that defines the field value to set
    """

    def __init__(self, field, expr, _allow_missing=False):
        if isinstance(expr, MongoEngineBaseDocument):
            expr = expr.to_dict()
            expr.pop("_id", None)

        self._field = field
        self._expr = expr
        self._allow_missing = _allow_missing
        self._pipeline = None
        self._expr_dict = None

    @property
    def field(self):
        """The field to set."""
        return self._field

    @property
    def expr(self):
        """The expression to apply."""
        return self._expr

    def to_mongo(self, sample_collection):
        if self._pipeline is None:
            raise ValueError(
                "`validate()` must be called before using a %s stage"
                % self.__class__
            )

        return self._pipeline

    def _needs_frames(self, sample_collection):
        if not sample_collection._contains_videos():
            return False

        is_frame_field = sample_collection._is_frame_field(self._field)
        is_frame_expr = foe.is_frames_expr(self._get_mongo_expr())
        return is_frame_field or is_frame_expr

    def _needs_group_slices(self, sample_collection):
        if sample_collection.media_type != fom.GROUP:
            return None

        group_slices = set()
        group_slices.update(sample_collection._get_group_slices(self._field))
        group_slices.update(foe.get_group_slices(self._get_mongo_expr()))

        return list(group_slices)

    def _kwargs(self):
        return [
            ["field", self._field],
            ["expr", self._get_mongo_expr()],
            ["_allow_missing", self._allow_missing],
        ]

    @classmethod
    def _params(cls):
        return [
            {"name": "field", "type": "field|str"},
            {"name": "expr", "type": "json", "placeholder": ""},
            {"name": "_allow_missing", "type": "bool", "default": "False"},
        ]

    def _get_mongo_expr(self):
        if self._expr_dict is not None:
            return self._expr_dict

        #
        # This won't be correct if there are list fields involved
        #
        # Note, however, that this code path won't be taken when this stage has
        # been added to a view; this is purely for `ViewStage.__repr__`
        #
        if "." in self._field:
            prefix = "$" + self._field.rsplit(".", 1)[0]
        else:
            prefix = None

        return foe.to_mongo(self._expr, prefix=prefix)

    def validate(self, sample_collection):
        if not self._allow_missing:
            sample_collection.validate_fields_exist(self._field)

        pipeline, expr_dict = sample_collection._make_set_field_pipeline(
            self._field,
            self._expr,
            embedded_root=True,
            allow_missing=self._allow_missing,
        )
        self._pipeline = pipeline
        self._expr_dict = expr_dict


class Match(ViewStage):
    """Filters the samples in the collection by the given filter.

    Examples::

        import fiftyone as fo
        from fiftyone import ViewField as F

        dataset = fo.Dataset()
        dataset.add_samples(
            [
                fo.Sample(
                    filepath="/path/to/image1.png",
                    weather=fo.Classification(label="sunny"),
                    predictions=fo.Detections(
                        detections=[
                            fo.Detection(
                                label="cat",
                                bounding_box=[0.1, 0.1, 0.5, 0.5],
                                confidence=0.9,
                            ),
                            fo.Detection(
                                label="dog",
                                bounding_box=[0.2, 0.2, 0.3, 0.3],
                                confidence=0.8,
                            ),
                        ]
                    ),
                ),
                fo.Sample(
                    filepath="/path/to/image2.jpg",
                    weather=fo.Classification(label="cloudy"),
                    predictions=fo.Detections(
                        detections=[
                            fo.Detection(
                                label="cat",
                                bounding_box=[0.5, 0.5, 0.4, 0.4],
                                confidence=0.95,
                            ),
                            fo.Detection(label="rabbit"),
                        ]
                    ),
                ),
                fo.Sample(
                    filepath="/path/to/image3.png",
                    weather=fo.Classification(label="partly cloudy"),
                    predictions=fo.Detections(
                        detections=[
                            fo.Detection(
                                label="squirrel",
                                bounding_box=[0.25, 0.25, 0.5, 0.5],
                                confidence=0.5,
                            ),
                        ]
                    ),
                ),
                fo.Sample(
                    filepath="/path/to/image4.jpg",
                    predictions=None,
                ),
            ]
        )

        #
        # Only include samples whose `filepath` ends with ".jpg"
        #

        stage = fo.Match(F("filepath").ends_with(".jpg"))
        view = dataset.add_stage(stage)

        #
        # Only include samples whose `weather` field is "sunny"
        #

        stage = fo.Match(F("weather").label == "sunny")
        view = dataset.add_stage(stage)

        #
        # Only include samples with at least 2 objects in their `predictions`
        # field
        #

        stage = fo.Match(F("predictions").detections.length() >= 2)
        view = dataset.add_stage(stage)

        #
        # Only include samples whose `predictions` field contains at least one
        # object with area smaller than 0.2
        #

        # Bboxes are in [top-left-x, top-left-y, width, height] format
        bbox = F("bounding_box")
        bbox_area = bbox[2] * bbox[3]

        small_boxes = F("predictions.detections").filter(bbox_area < 0.2)
        stage = fo.Match(small_boxes.length() > 0)
        view = dataset.add_stage(stage)

    Args:
        filter: a :class:`fiftyone.core.expressions.ViewExpression` or
            `MongoDB aggregation expression <https://docs.mongodb.com/manual/meta/aggregation-quick-reference/#aggregation-expressions>`_
            that returns a boolean describing the filter to apply
    """

    def __init__(self, filter):
        self._filter = filter
        self._validate_params()

    @property
    def filter(self):
        """The filter expression."""
        return self._filter

    def to_mongo(self, _):
        return [{"$match": self._get_mongo_expr()}]

    def _needs_frames(self, sample_collection):
        if not sample_collection._contains_videos():
            return False

        return foe.is_frames_expr(self._get_mongo_expr())

    def _needs_group_slices(self, sample_collection):
        if sample_collection.media_type != fom.GROUP:
            return None

        return foe.get_group_slices(self._get_mongo_expr())

    def _get_mongo_expr(self):
        if not isinstance(self._filter, foe.ViewExpression):
            return self._filter

        return {"$expr": self._filter.to_mongo()}

    def _kwargs(self):
        return [["filter", self._get_mongo_expr()]]

    def _validate_params(self):
        if not isinstance(self._filter, (foe.ViewExpression, dict, bool)):
            raise ValueError(
                "Filter must be a ViewExpression or a MongoDB aggregation "
                "expression defining a filter; found '%s'" % self._filter
            )

    @classmethod
    def _params(cls):
        return [{"name": "filter", "type": "json", "placeholder": ""}]


class SelectGroupSlices(ViewStage):
    """Selects the samples in a group collection from the given slice(s).

    The returned view is a flattened non-grouped view containing only the
    slice(s) of interest.

    .. note::

        This stage performs a ``$lookup`` that pulls the requested slice(s) for
        each sample in the input collection from the source dataset. As a
        result, this stage always emits *unfiltered samples*.

    Examples::

        import fiftyone as fo

        dataset = fo.Dataset()
        dataset.add_group_field("group", default="ego")

        group1 = fo.Group()
        group2 = fo.Group()

        dataset.add_samples(
            [
                fo.Sample(
                    filepath="/path/to/left-image1.jpg",
                    group=group1.element("left"),
                ),
                fo.Sample(
                    filepath="/path/to/video1.mp4",
                    group=group1.element("ego"),
                ),
                fo.Sample(
                    filepath="/path/to/right-image1.jpg",
                    group=group1.element("right"),
                ),
                fo.Sample(
                    filepath="/path/to/left-image2.jpg",
                    group=group2.element("left"),
                ),
                fo.Sample(
                    filepath="/path/to/video2.mp4",
                    group=group2.element("ego"),
                ),
                fo.Sample(
                    filepath="/path/to/right-image2.jpg",
                    group=group2.element("right"),
                ),
            ]
        )

        #
        # Retrieve the samples from the "ego" group slice
        #

        stage = fo.SelectGroupSlices("ego")
        view = dataset.add_stage(stage)

        #
        # Retrieve the samples from the "left" or "right" group slices
        #

        stage = fo.SelectGroupSlices(["left", "right"])
        view = dataset.add_stage(stage)

        #
        # Retrieve all image samples
        #

        stage = fo.SelectGroupSlices(media_type="image")
        view = dataset.add_stage(stage)

    Args:
        slices (None): a group slice or iterable of group slices to select.
            If neither argument is provided, a flattened list of all samples is
            returned
        media_type (None): a media type whose slice(s) to select
    """

    def __init__(self, slices=None, media_type=None, _allow_mixed=False):
        self._slices = slices
        self._media_type = media_type
        self._allow_mixed = _allow_mixed

    @property
    def slices(self):
        """The group slice(s) to select."""
        return self._slices

    @property
    def media_type(self):
        """The media type whose slices to select."""
        return self._media_type

    def to_mongo(self, sample_collection):
        if isinstance(sample_collection, fod.Dataset) or (
            isinstance(sample_collection, fov.DatasetView)
            and len(sample_collection._stages) == 0
        ):
            return self._make_root_pipeline(sample_collection)

        return self._make_pipeline(sample_collection)

    def _make_root_pipeline(self, sample_collection):
        group_path = sample_collection.group_field + ".name"
        slices = self._get_slices(sample_collection)

        if etau.is_container(slices):
            return [{"$match": {"$expr": {"$in": ["$" + group_path, slices]}}}]

        if slices is not None:
            return [{"$match": {"$expr": {"$eq": ["$" + group_path, slices]}}}]

        return []

    def _make_pipeline(self, sample_collection):
        group_field = sample_collection.group_field
        id_field = group_field + "._id"
        name_field = group_field + ".name"

        slices = self._get_slices(sample_collection)
        expr = F(id_field) == "$$group_id"
        if isinstance(slices, list):
            expr &= F(name_field).is_in(slices)
        elif slices is not None:
            expr &= F(name_field) == slices

        return [
            {"$project": {group_field: True}},
            {
                "$lookup": {
                    "from": sample_collection._dataset._sample_collection_name,
                    "let": {"group_id": "$" + id_field},
                    "pipeline": [{"$match": {"$expr": expr.to_mongo()}}],
                    "as": "groups",
                }
            },
            {"$unwind": "$groups"},
            {"$replaceRoot": {"newRoot": "$groups"}},
        ]

    def get_media_type(self, sample_collection):
        group_field = sample_collection.group_field
        group_media_types = sample_collection.group_media_types

        slices = self._get_slices(sample_collection)

        # All group slices
        if slices is None:
            media_types = set(group_media_types.values())

            if len(media_types) > 1:
                if self._allow_mixed:
                    return fom.MIXED

                raise ValueError(
                    "Cannot select all groups when dataset contains multiple "
                    "media types %s" % media_types
                )

            return next(iter(group_media_types.values()), None)

        # Multiple group slices
        if isinstance(slices, list):
            media_types = set()

            for _slice in slices:
                if _slice not in group_media_types:
                    raise ValueError(
                        "%s has no group slice '%s'"
                        % (type(sample_collection), _slice)
                    )

                media_types.add(group_media_types[_slice])

            if len(media_types) > 1:
                if self._allow_mixed:
                    return fom.MIXED

                raise ValueError(
                    "Cannot select slices %s with different media types %s"
                    % (slices, media_types)
                )

            return next(iter(media_types), None)

        # One group slice
        if slices not in group_media_types:
            raise ValueError(
                "%s has no group slice '%s'"
                % (type(sample_collection), slices)
            )

        return group_media_types[slices]

    def validate(self, sample_collection):
        if sample_collection.media_type != fom.GROUP:
            raise ValueError("%s has no groups" % type(sample_collection))

    def _get_slices(self, sample_collection):
        if self._media_type is not None:
            group_media_types = sample_collection.group_media_types
            slices = [
                slice_name
                for slice_name, media_type in group_media_types.items()
                if media_type == self._media_type
            ]
        else:
            slices = self._slices

        if not etau.is_container(slices):
            return slices

        slices = list(slices)

        if len(slices) == 1:
            return slices[0]

        return slices

    def _get_group_media_types(self, sample_collection):
        group_media_types = sample_collection.group_media_types
        slices = self._get_slices(sample_collection)

        if etau.is_container(slices):
            slices = set(slices)
        elif slices is not None:
            slices = {slices}
        else:
            slices = set(group_media_types.keys())

        return {
            slice_name: media_type
            for slice_name, media_type in group_media_types.items()
            if slice_name in slices
        }

    def _kwargs(self):
        return [["slices", self._slices], ["media_type", self._media_type]]

    @classmethod
    def _params(cls):
        return [
            {
                "name": "slices",
                "type": "NoneType|list<str>|str",
                "placeholder": "slices (default=None)",
                "default": "None",
            },
            {
                "name": "media_type",
                "type": "NoneType|str",
                "placeholder": "media_type (default=None)",
                "default": "None",
            },
        ]


class MatchFrames(ViewStage):
    """Filters the frames in a video collection by the given filter.

    Examples::

        import fiftyone as fo
        import fiftyone.zoo as foz
        from fiftyone import ViewField as F

        dataset = foz.load_zoo_dataset("quickstart-video")

        #
        # Match frames with at least 10 detections
        #

        num_objects = F("detections.detections").length()
        stage = fo.MatchFrames(num_objects > 10)
        view = dataset.add_stage(stage)

        print(dataset.count())
        print(view.count())

        print(dataset.count("frames"))
        print(view.count("frames"))

    Args:
        filter: a :class:`fiftyone.core.expressions.ViewExpression` or
            `MongoDB aggregation expression <https://docs.mongodb.com/manual/meta/aggregation-quick-reference/#aggregation-expressions>`_
            that returns a boolean describing the filter to apply
        omit_empty (True): whether to omit samples with no frame labels after
            filtering
    """

    def __init__(self, filter, omit_empty=True):
        self._filter = filter
        self._omit_empty = omit_empty
        self._validate_params()

    @property
    def filter(self):
        """The filter expression."""
        return self._filter

    @property
    def omit_empty(self):
        """Whether to omit samples that have no frames after filtering."""
        return self._omit_empty

    def _get_mongo_expr(self):
        if not isinstance(self._filter, foe.ViewExpression):
            return self._filter

        return self._filter.to_mongo(prefix="$$this")

    def to_mongo(self, _):
        pipeline = [
            {
                "$addFields": {
                    "frames": {
                        "$filter": {
                            "input": "$frames",
                            "as": "this",
                            "cond": self._get_mongo_expr(),
                        }
                    }
                }
            }
        ]

        if self._omit_empty:
            non_empty_expr = F("frames").length() > 0
            pipeline.append({"$match": {"$expr": non_empty_expr.to_mongo()}})

        return pipeline

    def _kwargs(self):
        return [
            ["filter", self._get_mongo_expr()],
            ["omit_empty", self._omit_empty],
        ]

    @classmethod
    def _params(cls):
        return [
            {"name": "filter", "type": "json", "placeholder": ""},
            {
                "name": "omit_empty",
                "type": "bool",
                "default": "True",
                "placeholder": "omit empty (default=True)",
            },
        ]

    def _validate_params(self):
        if not isinstance(self._filter, (foe.ViewExpression, dict, bool)):
            raise ValueError(
                "Filter must be a ViewExpression or a MongoDB aggregation "
                "expression defining a filter; found '%s'" % self._filter
            )

    def _needs_frames(self, _):
        return True

    def validate(self, sample_collection):
        fova.validate_video_collection(sample_collection)


class MatchLabels(ViewStage):
    """Selects the samples from a collection that contain (or do not contain)
    at least one label that matches the specified criteria.

    Note that, unlike :class:`SelectLabels` and :class:`FilterLabels`, this
    stage will not filter the labels themselves; it only selects the
    corresponding samples.

    You can perform a selection via one or more of the following methods:

    -   Provide the ``labels`` argument, which should contain a list of dicts
        in the format returned by
        :meth:`fiftyone.core.session.Session.selected_labels`, to match
        specific labels

    -   Provide the ``ids`` argument to match labels with specific IDs

    -   Provide the ``tags`` argument to match labels with specific tags

    -   Provide the ``filter`` argument to match labels based on a boolean
        :class:`fiftyone.core.expressions.ViewExpression` that is applied to
        each individual :class:`fiftyone.core.labels.Label` element

    -   Pass ``bool=False`` to negate the operation and instead match samples
        that *do not* contain at least one label matching the specified
        criteria

    If multiple criteria are specified, labels must match all of them in order
    to trigger a sample match.

    By default, the selection is applied to all
    :class:`fiftyone.core.labels.Label` fields, but you can provide the
    ``fields`` argument to explicitly define the field(s) in which to search.

    Examples::

        import fiftyone as fo
        import fiftyone.zoo as foz
        from fiftyone import ViewField as F

        dataset = foz.load_zoo_dataset("quickstart")

        #
        # Only show samples whose labels are currently selected in the App
        #

        session = fo.launch_app(dataset)

        # Select some labels in the App...

        stage = fo.MatchLabels(labels=session.selected_labels)
        view = dataset.add_stage(stage)

        #
        # Only include samples that contain labels with the specified IDs
        #

        # Grab some label IDs
        ids = [
            dataset.first().ground_truth.detections[0].id,
            dataset.last().predictions.detections[0].id,
        ]

        stage = fo.MatchLabels(ids=ids)
        view = dataset.add_stage(stage)

        print(len(view))
        print(view.count("ground_truth.detections"))
        print(view.count("predictions.detections"))

        #
        # Only include samples that contain labels with the specified tags
        #

        # Grab some label IDs
        ids = [
            dataset.first().ground_truth.detections[0].id,
            dataset.last().predictions.detections[0].id,
        ]

        # Give the labels a "test" tag
        dataset = dataset.clone()  # create copy since we're modifying data
        dataset.select_labels(ids=ids).tag_labels("test")

        print(dataset.count_values("ground_truth.detections.tags"))
        print(dataset.count_values("predictions.detections.tags"))

        # Retrieve the labels via their tag
        stage = fo.MatchLabels(tags="test")
        view = dataset.add_stage(stage)

        print(len(view))
        print(view.count("ground_truth.detections"))
        print(view.count("predictions.detections"))

        #
        # Only include samples that contain labels matching a filter
        #

        filter = F("confidence") > 0.99
        stage = fo.MatchLabels(filter=filter, fields="predictions")
        view = dataset.add_stage(stage)

        print(len(view))
        print(view.count("ground_truth.detections"))
        print(view.count("predictions.detections"))

    Args:
        labels (None): a list of dicts specifying the labels to select in the
            format returned by
            :meth:`fiftyone.core.session.Session.selected_labels`
        ids (None): an ID or iterable of IDs of the labels to select
        tags (None): a tag or iterable of tags of labels to select
        filter (None): a :class:`fiftyone.core.expressions.ViewExpression` or
            `MongoDB aggregation expression <https://docs.mongodb.com/manual/meta/aggregation-quick-reference/#aggregation-expressions>`_
            that returns a boolean describing whether to select a given label.
            In the case of list fields like
            :class:`fiftyone.core.labels.Detections`, the filter is applied to
            the list elements, not the root field
        fields (None): a field or iterable of fields from which to select
        bool (None): whether to match samples that have (None or True) or do
            not have (False) at least one label that matches the specified
            criteria
    """

    _FILTER_PREFIX = "$$FIELD"

    def __init__(
        self,
        labels=None,
        ids=None,
        tags=None,
        filter=None,
        fields=None,
        bool=None,
    ):
        if labels is not None:
            sample_ids, labels_map = _parse_labels(labels)
        else:
            sample_ids, labels_map = None, None

        if etau.is_str(ids):
            ids = [ids]
        elif ids is not None:
            ids = list(ids)

        if etau.is_str(tags):
            tags = [tags]
        elif tags is not None:
            tags = list(tags)

        if etau.is_str(fields):
            fields = [fields]
        elif fields is not None:
            fields = list(fields)

        if bool is None:
            bool = True

        self._labels = labels
        self._ids = ids
        self._tags = tags
        self._filter = filter
        self._fields = fields
        self._bool = bool
        self._sample_ids = sample_ids
        self._labels_map = labels_map
        self._pipeline = None

    @property
    def labels(self):
        """A list of dicts specifying the labels to match."""
        return self._labels

    @property
    def ids(self):
        """A list of IDs of labels to match."""
        return self._ids

    @property
    def tags(self):
        """A list of tags of labels to match."""
        return self._tags

    @property
    def filter(self):
        """A filter expression that defines the labels to match."""
        return self._filter

    @property
    def fields(self):
        """A list of fields from which labels are being matched."""
        return self._fields

    @property
    def bool(self):
        """Whether to match samples that have (None or True) or do not have
        (False) at least one label that matches the specified criteria.
        """
        return self._bool

    def to_mongo(self, _):
        if self._pipeline is None:
            raise ValueError(
                "`validate()` must be called before using a %s stage"
                % self.__class__
            )

        return self._pipeline

    def _kwargs(self):
        return [
            ["labels", self._labels],
            ["ids", self._ids],
            ["tags", self._tags],
            ["filter", self._get_mongo_filter()],
            ["fields", self._fields],
            ["bool", self._bool],
        ]

    @classmethod
    def _params(cls):
        return [
            {
                "name": "labels",
                "type": "NoneType|json",
                "placeholder": "[{...}]",
                "default": "None",
            },
            {
                "name": "ids",
                "type": "NoneType|list<id>|id",
                "placeholder": "ids",
                "default": "None",
            },
            {
                "name": "tags",
                "type": "NoneType|list<str>|str",
                "placeholder": "tags",
                "default": "None",
            },
            {
                "name": "filter",
                "type": "NoneType|json",
                "placeholder": "filter",
                "default": "None",
            },
            {
                "name": "fields",
                "type": "NoneType|list<field>|field|list<str>|str",
                "placeholder": "fields",
                "default": "None",
            },
            {
                "name": "bool",
                "type": "bool",
                "default": "None",
                "placeholder": "bool (default=None)",
            },
        ]

    def _get_mongo_filter(self):
        if isinstance(self._filter, foe.ViewExpression):
            return self._filter.to_mongo(prefix=self._FILTER_PREFIX)

        return self._filter

    def _needs_frames(self, sample_collection):
        if not sample_collection._contains_videos():
            return False

        if self._labels is not None:
            fields = self._labels_map.keys()
        elif self._fields is not None:
            fields = self._fields
        else:
            fields = sample_collection._get_label_fields()

        return any(sample_collection._is_frame_field(f) for f in fields)

    def _needs_group_slices(self, sample_collection):
        if sample_collection.media_type != fom.GROUP:
            return None

        if self._labels is not None:
            fields = self._labels_map.keys()
        elif self._fields is not None:
            fields = self._fields
        else:
            fields = sample_collection._get_label_fields()

        return sample_collection._get_group_slices(fields)

    def _make_labels_pipeline(self, sample_collection):
        if self._bool:
            stage = Select(self._sample_ids)
        else:
            stage = Exclude(self._sample_ids)

        stage.validate(sample_collection)
        return stage.to_mongo(sample_collection)

    def _make_pipeline(self, sample_collection):
        if self._ids is None and self._tags is None and self._filter is None:
            if self._bool:
                return [{"$match": {"$expr": False}}]

            return []

        if self._fields is not None:
            fields = self._fields
        else:
            fields = sample_collection._get_label_fields()

        id_tag_expr = None

        if self._ids is not None:
            id_tag_expr = F("_id").is_in([ObjectId(_id) for _id in self._ids])

        if self._tags is not None:
            tag_expr = (F("tags") != None).if_else(
                F("tags").contains(self._tags), False
            )
            if id_tag_expr is None:
                id_tag_expr = tag_expr
            else:
                id_tag_expr &= tag_expr

        pipeline = []

        # Create temporary fields containing only the selected labels
        fields_map = {}
        for field in fields:
            if sample_collection._is_frame_field(field):
                frames, leaf = field.split(".", 1)
                new_field = frames + ".__" + leaf
            else:
                new_field = "__" + field

            fields_map[field] = new_field

            filter_expr = _render_filter(
                sample_collection,
                id_tag_expr,
                self._filter,
                field,
                self._FILTER_PREFIX,
            )

            stage = FilterLabels(
                field, filter_expr, only_matches=False, _new_field=new_field
            )
            stage.validate(sample_collection)
            pipeline.extend(stage.to_mongo(sample_collection))

        # Select samples that have (or do not have) the selected labels
        pipeline.extend(
            _make_match_empty_labels_pipeline(
                sample_collection, fields_map, match_empty=not self._bool
            )
        )

        # Delete temporary fields
        if fields_map:
            pipeline.append(
                {"$project": {f: False for f in fields_map.values()}}
            )

        return pipeline

    def validate(self, sample_collection):
        if self._labels is not None:
            self._pipeline = self._make_labels_pipeline(sample_collection)
        else:
            self._pipeline = self._make_pipeline(sample_collection)


def _render_filter(
    sample_collection, id_tag_expr, filter_expr_or_dict, field, var_prefix
):
    if filter_expr_or_dict is None:
        return id_tag_expr

    if isinstance(filter_expr_or_dict, foe.ViewExpression):
        if id_tag_expr is not None:
            return id_tag_expr & filter_expr_or_dict

        return filter_expr_or_dict

    _, is_list_field, is_frame_field = _parse_labels_field(
        sample_collection, field
    )

    if is_list_field:
        prefix = "$$this"
    elif is_frame_field:
        prefix = "$frame." + field.split(".", 1)[1]
    else:
        prefix = "$" + field

    filter_dict = _replace_prefix(filter_expr_or_dict, var_prefix, prefix)

    if id_tag_expr is not None:
        return {"$and": [id_tag_expr.to_mongo(prefix=prefix), filter_dict]}

    return filter_dict


def _replace_prefix(val, old, new):
    if isinstance(val, dict):
        return {
            _replace_prefix(k, old, new): _replace_prefix(v, old, new)
            for k, v in val.items()
        }

    if isinstance(val, list):
        return [_replace_prefix(v, old, new) for v in val]

    if etau.is_str(val):
        if val == old:
            return new

        if val.startswith(old + "."):
            return new + val[len(old) :]

    return val


class MatchTags(ViewStage):
    """Returns a view containing the samples in the collection that have or
    don't have any/all of the given tag(s).

    Examples::

        import fiftyone as fo

        dataset = fo.Dataset()
        dataset.add_samples(
            [
                fo.Sample(filepath="image1.png", tags=["train"]),
                fo.Sample(filepath="image2.png", tags=["test"]),
                fo.Sample(filepath="image3.png", tags=["train", "test"]),
                fo.Sample(filepath="image4.png"),
            ]
        )

        #
        # Only include samples that have the "test" tag
        #

        stage = fo.MatchTags("test")
        view = dataset.add_stage(stage)

        #
        # Only include samples that do not have the "test" tag
        #

        stage = fo.MatchTags("test", bool=False)
        view = dataset.add_stage(stage)

        #
        # Only include samples that have the "test" or "train" tags
        #

        stage = fo.MatchTags(["test", "train"])
        view = dataset.add_stage(stage)

        #
        # Only include samples that have the "test" and "train" tags
        #

        stage = fo.MatchTags(["test", "train"], all=True)
        view = dataset.add_stage(stage)

        #
        # Only include samples that do not have the "test" or "train" tags
        #

        stage = fo.MatchTags(["test", "train"], bool=False)
        view = dataset.add_stage(stage)

        #
        # Only include samples that do not have the "test" and "train" tags
        #

        stage = fo.MatchTags(["test", "train"], bool=False, all=True)
        view = dataset.add_stage(stage)

    Args:
        tags: the tag or iterable of tags to match
        bool (None): whether to match samples that have (None or True) or do
            not have (False) the given tags
        all (False): whether to match samples that have (or don't have) all
            (True) or any (None or False) of the given tags
    """

    def __init__(self, tags, bool=None, all=False):
        if etau.is_str(tags):
            tags = [tags]
        else:
            tags = list(tags)

        if bool is None:
            bool = True

        self._tags = tags
        self._bool = bool
        self._all = all

    @property
    def tags(self):
        """The list of tags to match."""
        return self._tags

    @property
    def bool(self):
        """Whether to match samples that have (True) or do not have (False) any
        of the given tags.
        """
        return self._bool

    @property
    def all(self):
        """Whether to match samples that have (or don't have) all (True) or any
        (False) of the given tags.
        """
        return self._all

    def to_mongo(self, _):
        if self._bool:
            if self._all:
                # All of the tags
                return [{"$match": {"tags": {"$all": self._tags}}}]

            # Any of the tags
            return [{"$match": {"tags": {"$in": self._tags}}}]

        if self._all:
            # Not all of the tags
            return [{"$match": {"tags": {"$not": {"$all": self._tags}}}}]

        # Not any of the tags
        return [{"$match": {"tags": {"$nin": self._tags}}}]

    def _kwargs(self):
        return [["tags", self._tags], ["bool", self._bool], ["all", self._all]]

    @classmethod
    def _params(cls):
        return [
            {
                "name": "tags",
                "type": "list<str>|str",
                "placeholder": "list,of,tags",
            },
            {
                "name": "bool",
                "type": "bool",
                "default": "None",
                "placeholder": "bool (default=None)",
            },
            {
                "name": "all",
                "type": "bool",
                "default": "False",
                "placeholder": "all (default=False)",
            },
        ]


class Mongo(ViewStage):
    """A view stage defined by a raw MongoDB aggregation pipeline.

    See `MongoDB aggregation pipelines <https://docs.mongodb.com/manual/core/aggregation-pipeline/>`_
    for more details.

    Examples::

        import fiftyone as fo

        dataset = fo.Dataset()
        dataset.add_samples(
            [
                fo.Sample(
                    filepath="/path/to/image1.png",
                    predictions=fo.Detections(
                        detections=[
                            fo.Detection(
                                label="cat",
                                bounding_box=[0.1, 0.1, 0.5, 0.5],
                                confidence=0.9,
                            ),
                            fo.Detection(
                                label="dog",
                                bounding_box=[0.2, 0.2, 0.3, 0.3],
                                confidence=0.8,
                            ),
                        ]
                    ),
                ),
                fo.Sample(
                    filepath="/path/to/image2.png",
                    predictions=fo.Detections(
                        detections=[
                            fo.Detection(
                                label="cat",
                                bounding_box=[0.5, 0.5, 0.4, 0.4],
                                confidence=0.95,
                            ),
                            fo.Detection(label="rabbit"),
                        ]
                    ),
                ),
                fo.Sample(
                    filepath="/path/to/image3.png",
                    predictions=fo.Detections(
                        detections=[
                            fo.Detection(
                                label="squirrel",
                                bounding_box=[0.25, 0.25, 0.5, 0.5],
                                confidence=0.5,
                            ),
                        ]
                    ),
                ),
                fo.Sample(
                    filepath="/path/to/image4.png",
                    predictions=None,
                ),
            ]
        )

        #
        # Extract a view containing the second and third samples in the dataset
        #

        stage = fo.Mongo([{"$skip": 1}, {"$limit": 2}])
        view = dataset.add_stage(stage)

        #
        # Sort by the number of objects in the `precictions` field
        #

        stage = fo.Mongo([
            {
                "$addFields": {
                    "_sort_field": {
                        "$size": {"$ifNull": ["$predictions.detections", []]}
                    }
                }
            },
            {"$sort": {"_sort_field": -1}},
            {"$project": {"_sort_field": False}},
        ])
        view = dataset.add_stage(stage)

    Args:
        pipeline: a MongoDB aggregation pipeline (list of dicts)
    """

    def __init__(self, pipeline, _needs_frames=None, _group_slices=None):
        self._pipeline = pipeline
        self._needs_frames_manual = _needs_frames
        self._group_slices_manual = _group_slices

    @property
    def pipeline(self):
        """The MongoDB aggregation pipeline."""
        return self._pipeline

    def to_mongo(self, _):
        return self._pipeline

    def _needs_frames(self, sample_collection):
        if self._needs_frames_manual is not None:
            return self._needs_frames_manual

        if not sample_collection._contains_videos():
            return False

        # The pipeline could be anything; always attach frames
        return True

    def _needs_group_slices(self, sample_collection):
        if self._group_slices_manual is not None:
            if etau.is_str(self._group_slices_manual):
                return [self._group_slices_manual]

            return self._group_slices_manual

        if sample_collection.media_type != fom.GROUP:
            return None

        # The pipeline could by anything; always attach all group slices
        return list(sample_collection.group_media_types.keys())

    def _kwargs(self):
        return [
            ["pipeline", self._pipeline],
            ["_needs_frames", self._needs_frames_manual],
            ["_group_slices", self._group_slices_manual],
        ]

    @classmethod
    def _params(cls):
        return [
            {"name": "pipeline", "type": "json", "placeholder": ""},
            {
                "name": "_needs_frames",
                "type": "NoneType|bool",
                "default": "None",
            },
            {
                "name": "_group_slices",
                "type": "NoneType|list<str>|str",
                "default": "None",
            },
        ]


class Select(ViewStage):
    """Selects the samples with the given IDs from a collection.

    Examples::

        import fiftyone as fo
        import fiftyone.zoo as foz

        dataset = foz.load_zoo_dataset("quickstart")

        #
        # Create a view containing the currently selected samples in the App
        #

        session = fo.launch_app(dataset)

        # Select samples in the App...

        stage = fo.Select(session.selected)
        view = dataset.add_stage(stage)

    Args:
        sample_ids: the samples to select. Can be any of the following:

            -   a sample ID
            -   an iterable of sample IDs
            -   an iterable of booleans of same length as the collection
                encoding which samples to select
            -   a :class:`fiftyone.core.sample.Sample` or
                :class:`fiftyone.core.sample.SampleView`
            -   an iterable of :class:`fiftyone.core.sample.Sample` or
                :class:`fiftyone.core.sample.SampleView` instances
            -   a :class:`fiftyone.core.collections.SampleCollection`

        ordered (False): whether to sort the samples in the returned view to
            match the order of the provided IDs
    """

    def __init__(self, sample_ids, ordered=False):
        sample_ids, bools = _parse_sample_ids(sample_ids)
        self._sample_ids = sample_ids
        self._bools = bools
        self._ordered = ordered

    @property
    def sample_ids(self):
        """The list of sample IDs to select."""
        return self._sample_ids

    @property
    def ordered(self):
        """Whether to sort the samples in the same order as the IDs."""
        return self._ordered

    def to_mongo(self, _):
        if self._bools:
            raise ValueError(
                "`validate()` must be called before using this stage"
            )

        ids = [ObjectId(_id) for _id in self._sample_ids]

        pipeline = [{"$match": {"_id": {"$in": ids}}}]

        if self._ordered:
            pipeline.extend(
                [
                    {
                        "$addFields": {
                            "_select_order": {"$indexOfArray": [ids, "$_id"]}
                        }
                    },
                    {"$sort": {"_select_order": 1}},
                    {"$project": {"_select_order": False}},
                ]
            )

        return pipeline

    def _kwargs(self):
        return [["sample_ids", self._sample_ids], ["ordered", self._ordered]]

    @classmethod
    def _params(cls):
        return [
            {
                "name": "sample_ids",
                "type": "list<id>|id",
                "placeholder": "list,of,sample,ids",
            },
            {
                "name": "ordered",
                "type": "bool",
                "default": "False",
                "placeholder": "ordered (default=False)",
            },
        ]

    def validate(self, sample_collection):
        if self._bools:
            ids = sample_collection.values("id")
            selectors = self._sample_ids
            self._sample_ids = list(itertools.compress(ids, selectors))
            self._bools = False


class SelectBy(ViewStage):
    """Selects the samples with the given field values from a collection.

    This stage is typically used to work with categorical fields (strings,
    ints, and bools). If you want to select samples based on floating point
    fields, use :class:`Match`.

    Examples::

        import fiftyone as fo

        dataset = fo.Dataset()
        dataset.add_samples(
            [
                fo.Sample(filepath="image%d.jpg" % i, int=i, str=str(i))
                for i in range(100)
            ]
        )

        #
        # Create a view containing samples whose `int` field have the given
        # values
        #

        stage = fo.SelectBy("int", [1, 51, 11, 41, 21, 31])
        view = dataset.add_stage(stage)
        print(view.head(6))

        #
        # Create a view containing samples whose `str` field have the given
        # values, in order
        #

        stage = fo.SelectBy(
            "str", ["1", "51", "11", "41", "21", "31"], ordered=True
        )
        view = dataset.add_stage(stage)
        print(view.head(6))

    Args:
        field: a field or ``embedded.field.name``
        values: a value or iterable of values to select by
        ordered (False): whether to sort the samples in the returned view to
            match the order of the provided values
    """

    def __init__(self, field, values, ordered=False):
        if etau.is_container(values):
            values = list(values)
        else:
            values = [values]

        self._field = field
        self._values = values
        self._ordered = ordered

    @property
    def field(self):
        """The field whose values to select by."""
        return self._field

    @property
    def values(self):
        """The list of values to select by."""
        return self._values

    @property
    def ordered(self):
        """Whether to sort the samples in the same order as the IDs."""
        return self._ordered

    def to_mongo(self, sample_collection):
        path, is_id_field, _ = sample_collection._handle_id_fields(self._field)

        if is_id_field:
            values = [
                value if isinstance(value, ObjectId) else ObjectId(value)
                for value in self._values
            ]
        else:
            values = self._values

        pipeline = [{"$match": {path: {"$in": values}}}]

        if self._ordered:
            pipeline.extend(
                [
                    {
                        "$addFields": {
                            "_select_order": {
                                "$indexOfArray": [values, "$" + path]
                            }
                        }
                    },
                    {"$sort": {"_select_order": 1}},
                    {"$project": {"_select_order": False}},
                ]
            )

        return pipeline

    def _kwargs(self):
        return [
            ["field", self._field],
            ["values", self._values],
            ["ordered", self._ordered],
        ]

    @classmethod
    def _params(cls):
        return [
            {"name": "field", "type": "field|str", "placeholder": "field"},
            {
                "name": "values",
                "type": "json",
                "placeholder": "list,of,values",
            },
            {
                "name": "ordered",
                "type": "bool",
                "default": "False",
                "placeholder": "ordered (default=False)",
            },
        ]


class SelectFields(ViewStage):
    """Selects only the fields with the given names from the samples in the
    collection. All other fields are excluded.

    Note that default sample fields are always selected.

    Examples::

        import fiftyone as fo

        dataset = fo.Dataset()
        dataset.add_samples(
            [
                fo.Sample(
                    filepath="/path/to/image1.png",
                    uniqueness=1.0,
                    ground_truth=fo.Detections(
                        detections=[
                            fo.Detection(
                                label="cat",
                                bounding_box=[0.1, 0.1, 0.5, 0.5],
                                mood="surly",
                                age=51,
                            ),
                            fo.Detection(
                                label="dog",
                                bounding_box=[0.2, 0.2, 0.3, 0.3],
                                mood="happy",
                                age=52,
                            ),
                        ]
                    )
                ),
                fo.Sample(
                    filepath="/path/to/image2.png",
                    uniqueness=0.0,
                ),
                fo.Sample(
                    filepath="/path/to/image3.png",
                ),
            ]
        )

        #
        # Include only the default fields on each sample
        #

        stage = fo.SelectFields()
        view = dataset.add_stage(stage)

        #
        # Include only the `uniqueness` field (and the default fields) on each
        # sample
        #

        stage = fo.SelectFields("uniqueness")
        view = dataset.add_stage(stage)

        #
        # Include only the `mood` attribute (and the default attributes) of
        # each `Detection` in the `ground_truth` field
        #

        stage = fo.SelectFields("ground_truth.detections.mood")
        view = dataset.add_stage(stage)

    Args:
        field_names (None): a field name or iterable of field names to select.
            May contain ``embedded.field.name`` as well
        meta_filter (None): a filter that dynamically selects fields in
            the collection's schema according to the specified rule, which
            can be matched against the field's ``name``, ``type``,
            ``description``, and/or ``info``. For example:

            -   Use ``meta_filter="2023"`` or ``meta_filter={"any": "2023"}``
                to select fields that have the string "2023" anywhere in their
                name, type, description, or info
            -   Use ``meta_filter={"type": "StringField"}`` or
                ``meta_filter={"type": "Classification"}`` to select all string
                or classification fields, respectively
            -   Use ``meta_filter={"description": "my description"}`` to
                select fields whose description contains the string
                "my description"
            -   Use ``meta_filter={"info": "2023"}`` to select fields that
                have the string "2023" anywhere in their info
            -   Use ``meta_filter={"info.key": "value"}}`` to select
                fields that have a specific key/value pair in their info
            -   Include ``meta_filter={"include_nested_fields": True, ...}`` in
                your meta filter to include all nested fields in the filter
    """

    def __init__(
        self,
        field_names=None,
        meta_filter=None,
        _allow_missing=False,
    ):
        if etau.is_str(field_names):
            field_names = [field_names]
        elif field_names is not None:
            field_names = list(field_names)

        self._field_names = field_names
        self._meta_filter = meta_filter
        self._allow_missing = _allow_missing

    @property
    def field_names(self):
        """A list of field names to select."""
        return self._field_names

    @property
    def meta_filter(self):
        """A filter that dynamically selects fields."""
        return self._meta_filter

    def get_selected_fields(self, sample_collection, frames=False):
        if frames:
            return self._get_selected_frame_fields(sample_collection)

        return self._get_selected_fields(sample_collection)

    def _get_selected_fields(self, sample_collection, use_db_fields=False):
        contains_videos = sample_collection._contains_videos()
        selected_paths = set()

        if self._field_names is not None:
            if contains_videos:
                paths, _ = fou.split_frame_fields(self._field_names)
            else:
                paths = self._field_names

            selected_paths.update(paths)

        if self._meta_filter is not None:
            paths = _get_meta_filtered_fields(
                sample_collection, self._meta_filter
            )
            selected_paths.update(paths)

        roots = {None}  # None ensures default fields are always selected
        for path in selected_paths:
            roots.update(_get_roots(path))

        for path in roots:
            default_paths = sample_collection._get_default_sample_fields(
                path=path, include_private=True
            )
            selected_paths.update(default_paths)

        if contains_videos:
            selected_paths.add("frames")

        _remove_path_collisions(selected_paths)
        selected_paths = list(selected_paths)

        if use_db_fields:
            return sample_collection._handle_db_fields(selected_paths)

        return selected_paths

    def _get_selected_frame_fields(
        self, sample_collection, use_db_fields=False
    ):
        if not sample_collection._contains_videos():
            return None

        selected_paths = set()

        if self._field_names is not None:
            _, paths = fou.split_frame_fields(self._field_names)
            selected_paths.update(paths)

        if self._meta_filter is not None:
            paths = _get_meta_filtered_fields(
                sample_collection, self._meta_filter, frames=True
            )
            selected_paths.update(paths)

        roots = {None}  # None ensures default fields are always selected
        for path in selected_paths:
            roots.update(_get_roots(path))

        for path in roots:
            default_paths = sample_collection._get_default_frame_fields(
                path=path, include_private=True
            )
            selected_paths.update(default_paths)

        _remove_path_collisions(selected_paths)
        selected_paths = list(selected_paths)

        if use_db_fields:
            return sample_collection._handle_db_fields(
                selected_paths, frames=True
            )

        return selected_paths

    def to_mongo(self, sample_collection):
        selected_paths = self._get_selected_fields(
            sample_collection, use_db_fields=True
        )

        if sample_collection._contains_videos():
            selected_frame_paths = self._get_selected_frame_fields(
                sample_collection, use_db_fields=True
            )
            _merge_frame_paths(selected_paths, selected_frame_paths)

        if not selected_paths:
            return []

        return [{"$project": {f: True for f in selected_paths}}]

    def _needs_frames(self, sample_collection):
        if not sample_collection._contains_videos():
            return False

        if self._field_names is None:
            return False

        # @todo consider `meta_filter` here too?
        return any(
            sample_collection._is_frame_field(f) for f in self._field_names
        )

    def _needs_group_slices(self, sample_collection):
        if sample_collection.media_type != fom.GROUP:
            return None

        if self._field_names is None:
            return None

        return sample_collection._get_group_slices(self._field_names)

    def _kwargs(self):
        return [
            ["field_names", self._field_names],
            ["meta_filter", self._meta_filter],
            ["_allow_missing", self._allow_missing],
        ]

    @classmethod
    def _params(cls):
        return [
            {
                "name": "field_names",
                "type": "NoneType|list<field>|field|list<str>|str",
                "default": "None",
                "placeholder": "field_names",
            },
            {
                "name": "meta_filter",
                "type": "NoneType|str|json",
                "default": "None",
                "placeholder": "meta_filter",
            },
            {"name": "_allow_missing", "type": "bool", "default": "False"},
        ]

    def validate(self, sample_collection):
        if self._allow_missing:
            return

        if self._field_names is not None:
            sample_collection.validate_fields_exist(self._field_names)


def _get_roots(path):
    chunks = path.split(".")
    return {".".join(chunks[:i]) for i in range(1, len(chunks))}


class SelectFrames(ViewStage):
    """Selects the frames with the given IDs from a video collection.

    Examples::

        import fiftyone as fo
        import fiftyone.zoo as foz

        dataset = foz.load_zoo_dataset("quickstart-video")

        #
        # Select some specific frames
        #

        frame_ids = [
            dataset.first().frames.first().id,
            dataset.last().frames.last().id,
        ]

        stage = fo.SelectFrames(frame_ids)
        view = dataset.add_stage(stage)

        print(dataset.count())
        print(view.count())

        print(dataset.count("frames"))
        print(view.count("frames"))

    Args:
        frame_ids: the frames to select. Can be any of the following:

            -   a frame ID
            -   an iterable of frame IDs
            -   a :class:`fiftyone.core.frame.Frame` or
                :class:`fiftyone.core.frame.FrameView`
            -   an iterable of :class:`fiftyone.core.frame.Frame` or
                :class:`fiftyone.core.frame.FrameView` instances
            -   a :class:`fiftyone.core.collections.SampleCollection` whose
                frames to select

        omit_empty (True): whether to omit samples that have no frames after
            selecting the specified frames
    """

    def __init__(self, frame_ids, omit_empty=True):
        self._frame_ids = _parse_frame_ids(frame_ids)
        self._omit_empty = omit_empty

    @property
    def frame_ids(self):
        """The list of frame IDs to select."""
        return self._frame_ids

    @property
    def omit_empty(self):
        """Whether to omit samples that have no labels after filtering."""
        return self._omit_empty

    def to_mongo(self, _):
        frame_ids = [ObjectId(_id) for _id in self._frame_ids]
        select_expr = F("frames").filter(F("_id").is_in(frame_ids))
        pipeline = [{"$addFields": {"frames": select_expr.to_mongo()}}]

        if self._omit_empty:
            non_empty_expr = F("frames").length() > 0
            pipeline.append({"$match": {"$expr": non_empty_expr.to_mongo()}})

        return pipeline

    def _kwargs(self):
        return [
            ["frame_ids", self._frame_ids],
            ["omit_empty", self._omit_empty],
        ]

    @classmethod
    def _params(cls):
        return [
            {
                "name": "frame_ids",
                "type": "list<id>|id",
                "placeholder": "list,of,frame,ids",
            },
            {
                "name": "omit_empty",
                "type": "bool",
                "default": "True",
                "placeholder": "omit empty (default=True)",
            },
        ]

    def _needs_frames(self, _):
        return True

    def validate(self, sample_collection):
        fova.validate_video_collection(sample_collection)


class SelectGroups(ViewStage):
    """Selects the groups with the given IDs from a grouped collection.

    Examples::

        import fiftyone as fo
        import fiftyone.zoo as foz

        dataset = foz.load_zoo_dataset("quickstart-groups")

        #
        # Select some specific groups by ID
        #

        group_ids = dataset.take(10).values("group.id")

        stage = fo.SelectGroups(group_ids)
        view = dataset.add_stage(stage)

        assert set(view.values("group.id")) == set(group_ids)

        stage = fo.SelectGroups(group_ids, ordered=True)
        view = dataset.add_stage(stage)

        assert view.values("group.id") == group_ids

    Args:
        groups_ids: the groups to select. Can be any of the following:

            -   a group ID
            -   an iterable of group IDs
            -   a :class:`fiftyone.core.sample.Sample` or
                :class:`fiftyone.core.sample.SampleView`
            -   a group dict returned by
                :meth:`get_group() <fiftyone.core.collections.SampleCollection.get_group>`
            -   an iterable of :class:`fiftyone.core.sample.Sample` or
                :class:`fiftyone.core.sample.SampleView` instances
            -   an iterable of group dicts returned by
                :meth:`get_group() <fiftyone.core.collections.SampleCollection.get_group>`
            -   a :class:`fiftyone.core.collections.SampleCollection`

        ordered (False): whether to sort the groups in the returned view to
            match the order of the provided IDs
    """

    def __init__(self, group_ids, ordered=False):
        self._group_ids = _parse_group_ids(group_ids)
        self._ordered = ordered

    @property
    def group_ids(self):
        """The list of group IDs to select."""
        return self._group_ids

    @property
    def ordered(self):
        """Whether to sort the groups in the same order as the IDs."""
        return self._ordered

    def to_mongo(self, sample_collection):
        id_path = sample_collection.group_field + "._id"
        ids = [ObjectId(_id) for _id in self._group_ids]

        pipeline = [{"$match": {id_path: {"$in": ids}}}]

        if self._ordered:
            pipeline.extend(
                [
                    {
                        "$addFields": {
                            "_select_order": {
                                "$indexOfArray": [ids, "$" + id_path]
                            }
                        }
                    },
                    {"$sort": {"_select_order": 1}},
                    {"$project": {"_select_order": False}},
                ]
            )

        return pipeline

    def _kwargs(self):
        return [["group_ids", self._group_ids], ["ordered", self._ordered]]

    @classmethod
    def _params(cls):
        return [
            {
                "name": "group_ids",
                "type": "list<id>|id",
                "placeholder": "list,of,group,ids",
            },
            {
                "name": "ordered",
                "type": "bool",
                "default": "False",
                "placeholder": "ordered (default=False)",
            },
        ]

    def validate(self, sample_collection):
        if sample_collection.media_type != fom.GROUP:
            raise ValueError("%s has no groups" % type(sample_collection))


class SelectLabels(ViewStage):
    """Selects only the specified labels from a collection.

    The returned view will omit samples, sample fields, and individual labels
    that do not match the specified selection criteria.

    You can perform a selection via one or more of the following methods:

    -   Provide the ``labels`` argument, which should contain a list of dicts
        in the format returned by
        :meth:`fiftyone.core.session.Session.selected_labels`, to select
        specific labels

    -   Provide the ``ids`` argument to select labels with specific IDs

    -   Provide the ``tags`` argument to select labels with specific tags

    If multiple criteria are specified, labels must match all of them in order
    to be selected.

    By default, the selection is applied to all
    :class:`fiftyone.core.labels.Label` fields, but you can provide the
    ``fields`` argument to explicitly define the field(s) in which to select.

    Examples::

        import fiftyone as fo
        import fiftyone.zoo as foz

        dataset = foz.load_zoo_dataset("quickstart")

        #
        # Only include the labels currently selected in the App
        #

        session = fo.launch_app(dataset)

        # Select some labels in the App...

        stage = fo.SelectLabels(labels=session.selected_labels)
        view = dataset.add_stage(stage)

        #
        # Only include labels with the specified IDs
        #

        # Grab some label IDs
        ids = [
            dataset.first().ground_truth.detections[0].id,
            dataset.last().predictions.detections[0].id,
        ]

        stage = fo.SelectLabels(ids=ids)
        view = dataset.add_stage(stage)

        print(view.count("ground_truth.detections"))
        print(view.count("predictions.detections"))

        #
        # Only include labels with the specified tags
        #

        # Grab some label IDs
        ids = [
            dataset.first().ground_truth.detections[0].id,
            dataset.last().predictions.detections[0].id,
        ]

        # Give the labels a "test" tag
        dataset = dataset.clone()  # create copy since we're modifying data
        dataset.select_labels(ids=ids).tag_labels("test")

        print(dataset.count_values("ground_truth.detections.tags"))
        print(dataset.count_values("predictions.detections.tags"))

        # Retrieve the labels via their tag
        stage = fo.SelectLabels(tags="test")
        view = dataset.add_stage(stage)

        print(view.count("ground_truth.detections"))
        print(view.count("predictions.detections"))

    Args:
        labels (None): a list of dicts specifying the labels to select in the
            format returned by
            :meth:`fiftyone.core.session.Session.selected_labels`
        ids (None): an ID or iterable of IDs of the labels to select
        tags (None): a tag or iterable of tags of labels to select
        fields (None): a field or iterable of fields from which to select
        omit_empty (True): whether to omit samples that have no labels after
            filtering
    """

    def __init__(
        self, labels=None, ids=None, tags=None, fields=None, omit_empty=True
    ):
        if labels is not None:
            sample_ids, labels_map = _parse_labels(labels)
        else:
            sample_ids, labels_map = None, None

        if etau.is_str(ids):
            ids = [ids]
        elif ids is not None:
            ids = list(ids)

        if etau.is_str(tags):
            tags = [tags]
        elif tags is not None:
            tags = list(tags)

        if etau.is_str(fields):
            fields = [fields]
        elif fields is not None:
            fields = list(fields)

        self._labels = labels
        self._ids = ids
        self._tags = tags
        self._fields = fields
        self._omit_empty = omit_empty
        self._sample_ids = sample_ids
        self._labels_map = labels_map
        self._pipeline = None

    @property
    def labels(self):
        """A list of dicts specifying the labels to select."""
        return self._labels

    @property
    def ids(self):
        """A list of IDs of labels to select."""
        return self._ids

    @property
    def tags(self):
        """A list of tags of labels to select."""
        return self._tags

    @property
    def fields(self):
        """A list of fields from which labels are being selected."""
        return self._fields

    @property
    def omit_empty(self):
        """Whether to omit samples that have no labels after filtering."""
        return self._omit_empty

    def get_filtered_fields(self, sample_collection, frames=False):
        if self._labels is not None:
            fields = self._labels_map.keys()
        elif self._fields is not None:
            fields = self._fields
        else:
            fields = sample_collection._get_label_fields()

        filtered_fields = []

        for field in fields:
            list_path, is_list_field, is_frame_field = _parse_labels_field(
                sample_collection, field
            )
            if is_list_field and frames == is_frame_field:
                list_path, _ = sample_collection._handle_frame_field(list_path)
                filtered_fields.append(list_path)

        if filtered_fields:
            return filtered_fields

        return None

    def to_mongo(self, _):
        if self._pipeline is None:
            raise ValueError(
                "`validate()` must be called before using a %s stage"
                % self.__class__
            )

        return self._pipeline

    def _kwargs(self):
        return [
            ["labels", self._labels],
            ["ids", self._ids],
            ["tags", self._tags],
            ["fields", self._fields],
            ["omit_empty", self._omit_empty],
        ]

    @classmethod
    def _params(cls):
        return [
            {
                "name": "labels",
                "type": "NoneType|json",
                "placeholder": "[{...}]",
                "default": "None",
            },
            {
                "name": "ids",
                "type": "NoneType|list<id>|id",
                "placeholder": "ids",
                "default": "None",
            },
            {
                "name": "tags",
                "type": "NoneType|list<str>|str",
                "placeholder": "tags",
                "default": "None",
            },
            {
                "name": "fields",
                "type": "NoneType|list<field>|field|list<str>|str",
                "placeholder": "fields",
                "default": "None",
            },
            {
                "name": "omit_empty",
                "type": "bool",
                "default": "True",
                "placeholder": "omit empty (default=True)",
            },
        ]

    def _needs_frames(self, sample_collection):
        if not sample_collection._contains_videos():
            return False

        if self._labels is not None:
            fields = self._labels_map.keys()
        elif self._fields is not None:
            fields = self._fields
        else:
            fields = sample_collection._get_label_fields()

        return any(sample_collection._is_frame_field(f) for f in fields)

    def _needs_group_slices(self, sample_collection):
        if sample_collection.media_type != fom.GROUP:
            return None

        if self._labels is not None:
            fields = self._labels_map.keys()
        elif self._fields is not None:
            fields = self._fields
        else:
            fields = sample_collection._get_label_fields()

        return sample_collection._get_group_slices(fields)

    def _make_labels_pipeline(self, sample_collection):
        pipeline = []

        if self._omit_empty:
            # Filter samples with no selected labels
            stage = Select(self._sample_ids)
            stage.validate(sample_collection)
            pipeline.extend(stage.to_mongo(sample_collection))

        #
        # We know that only fields in `_labels_map` will have matches, so
        # exclude other label fields
        #
        # Note that we don't implement `get_excluded_fields()` here, because
        # our intention is not to remove other fields from the schema, only to
        # empty their sample fields in the returned view
        #

        exclude_fields = list(
            set(sample_collection._get_label_fields())
            - set(self._labels_map.keys())
        )
        if exclude_fields:
            stage = ExcludeFields(exclude_fields)
            stage.validate(sample_collection)
            pipeline.extend(stage.to_mongo(sample_collection))

        # Select specified labels
        for field, labels_map in self._labels_map.items():
            label_filter = F("_id").is_in(
                [foe.ObjectId(_id) for _id in labels_map]
            )
            stage = FilterLabels(field, label_filter, only_matches=False)
            stage.validate(sample_collection)
            pipeline.extend(stage.to_mongo(sample_collection))

        return pipeline

    def _make_pipeline(self, sample_collection):
        if self._fields is not None:
            fields = self._fields
        else:
            fields = sample_collection._get_label_fields()

        pipeline = []

        #
        # We know that only `fields` will have matches, so exclude other label
        # fields
        #
        # Note that we don't implement `get_excluded_fields()` here, because
        # our intention is not to remove other fields from the schema, only to
        # empty their sample fields in the returned view
        #

        exclude_fields = list(
            set(sample_collection._get_label_fields()) - set(fields)
        )
        if exclude_fields:
            stage = ExcludeFields(exclude_fields)
            stage.validate(sample_collection)
            pipeline.extend(stage.to_mongo(sample_collection))

        #
        # Filter labels that don't match `tags` and `ids
        #

        filter_expr = None

        if self._ids is not None:
            filter_expr = F("_id").is_in([ObjectId(_id) for _id in self._ids])

        if self._tags is not None:
            tag_expr = (F("tags") != None).if_else(
                F("tags").contains(self._tags), False
            )
            if filter_expr is not None:
                filter_expr &= tag_expr
            else:
                filter_expr = tag_expr

        # Filter to only retain selected labels
        if filter_expr is not None:
            for field in fields:
                stage = FilterLabels(field, filter_expr, only_matches=False)
                stage.validate(sample_collection)
                pipeline.extend(stage.to_mongo(sample_collection))

        # Filter samples with no labels, if requested
        if self._omit_empty:
            pipeline.extend(
                _make_omit_empty_labels_pipeline(sample_collection, fields)
            )

        return pipeline

    def validate(self, sample_collection):
        if self._labels is not None:
            self._pipeline = self._make_labels_pipeline(sample_collection)
        else:
            self._pipeline = self._make_pipeline(sample_collection)


class Shuffle(ViewStage):
    """Randomly shuffles the samples in a collection.

    Examples::

        import fiftyone as fo

        dataset = fo.Dataset()
        dataset.add_samples(
            [
                fo.Sample(
                    filepath="/path/to/image1.png",
                    ground_truth=fo.Classification(label="cat"),
                ),
                fo.Sample(
                    filepath="/path/to/image2.png",
                    ground_truth=fo.Classification(label="dog"),
                ),
                fo.Sample(
                    filepath="/path/to/image3.png",
                    ground_truth=None,
                ),
            ]
        )

        #
        # Return a view that contains a randomly shuffled version of the
        # samples in the dataset
        #

        stage = fo.Shuffle()
        view = dataset.add_stage(stage)

        #
        # Shuffle the samples with a fixed random seed
        #

        stage = fo.Shuffle(seed=51)
        view = dataset.add_stage(stage)

    Args:
        seed (None): an optional random seed to use when shuffling the samples
    """

    def __init__(self, seed=None, _randint=None):
        self._seed = seed
        self._randint = _randint or _get_rng(seed).randint(1e7, 1e10)

    @property
    def seed(self):
        """The random seed to use, or ``None``."""
        return self._seed

    def to_mongo(self, _):
        # @todo can we avoid creating a new field here?
        return [
            {
                "$addFields": {
                    "_rand_shuffle": {"$mod": [self._randint, "$_rand"]}
                }
            },
            {"$sort": {"_rand_shuffle": 1}},
            {"$project": {"_rand_shuffle": False}},
        ]

    def _kwargs(self):
        return [["seed", self._seed], ["_randint", self._randint]]

    @classmethod
    def _params(cls):
        return [
            {
                "name": "seed",
                "type": "NoneType|float",
                "default": "None",
                "placeholder": "seed (default=None)",
            },
            {"name": "_randint", "type": "NoneType|int", "default": "None"},
        ]


class Skip(ViewStage):
    """Omits the given number of samples from the head of a collection.

    Examples::

        import fiftyone as fo

        dataset = fo.Dataset()
        dataset.add_samples(
            [
                fo.Sample(
                    filepath="/path/to/image1.png",
                    ground_truth=fo.Classification(label="cat"),
                ),
                fo.Sample(
                    filepath="/path/to/image2.png",
                    ground_truth=fo.Classification(label="dog"),
                ),
                fo.Sample(
                    filepath="/path/to/image3.png",
                    ground_truth=fo.Classification(label="rabbit"),
                ),
                fo.Sample(
                    filepath="/path/to/image4.png",
                    ground_truth=None,
                ),
            ]
        )

        #
        # Omit the first two samples from the dataset
        #

        stage = fo.Skip(2)
        view = dataset.add_stage(stage)

    Args:
        skip: the number of samples to skip. If a non-positive number is
            provided, no samples are omitted
    """

    def __init__(self, skip):
        self._skip = skip

    @property
    def skip(self):
        """The number of samples to skip."""
        return self._skip

    def to_mongo(self, _):
        if self._skip <= 0:
            return []

        return [{"$skip": self._skip}]

    def _kwargs(self):
        return [["skip", self._skip]]

    @classmethod
    def _params(cls):
        return [{"name": "skip", "type": "int", "placeholder": "int"}]


class SortBy(ViewStage):
    """Sorts the samples in a collection by the given field(s) or
    expression(s).

    Examples::

        import fiftyone as fo
        import fiftyone.zoo as foz
        from fiftyone import ViewField as F

        dataset = foz.load_zoo_dataset("quickstart")

        #
        # Sort the samples by their `uniqueness` field in ascending order
        #

        stage = fo.SortBy("uniqueness", reverse=False)
        view = dataset.add_stage(stage)

        #
        # Sorts the samples in descending order by the number of detections in
        # their `predictions` field whose bounding box area is less than 0.2
        #

        # Bboxes are in [top-left-x, top-left-y, width, height] format
        bbox = F("bounding_box")
        bbox_area = bbox[2] * bbox[3]

        small_boxes = F("predictions.detections").filter(bbox_area < 0.2)
        stage = fo.SortBy(small_boxes.length(), reverse=True)
        view = dataset.add_stage(stage)

        #
        # Performs a compound sort where samples are first sorted in descending
        # order by number of detections and then in ascending order of
        # uniqueness for samples with the same number of predictions
        #

        stage = fo.SortBy(
            [
                (F("predictions.detections").length(), -1),
                ("uniqueness", 1),
            ]
        )
        view = dataset.add_stage(stage)

        num_objects, uniqueness = view[:5].values(
            [F("predictions.detections").length(), "uniqueness"]
        )
        print(list(zip(num_objects, uniqueness)))

    Args:
        field_or_expr: the field(s) or expression(s) to sort by. This can be
            any of the following:

            -   a field to sort by
            -   an ``embedded.field.name`` to sort by
            -   a :class:`fiftyone.core.expressions.ViewExpression` or a
                `MongoDB aggregation expression <https://docs.mongodb.com/manual/meta/aggregation-quick-reference/#aggregation-expressions>`_
                that defines the quantity to sort by
            -   a list of ``(field_or_expr, order)`` tuples defining a compound
                sort criteria, where ``field_or_expr`` is a field or expression
                as defined above, and ``order`` can be 1 or any string starting
                with "a" for ascending order, or -1 or any string starting with
                "d" for descending order

        reverse (False): whether to return the results in descending order
    """

    def __init__(self, field_or_expr, reverse=False):
        self._field_or_expr = field_or_expr
        self._reverse = reverse

    @property
    def field_or_expr(self):
        """The field or expression to sort by."""
        return self._field_or_expr

    @property
    def reverse(self):
        """Whether to return the results in descending order."""
        return self._reverse

    def to_mongo(self, sample_collection):
        field_or_expr = self._get_mongo_field_or_expr()

        if not isinstance(field_or_expr, (list, tuple)):
            field_or_expr = [(field_or_expr, 1)]

        if self._reverse:
            field_or_expr = [(f, -order) for f, order in field_or_expr]

        set_dict = {}
        sort_dict = OrderedDict()
        for idx, (expr, order) in enumerate(field_or_expr, 1):
            if etau.is_str(expr):
                expr, _, _ = sample_collection._handle_id_fields(expr)
                field = expr
            else:
                field = "_sort_field%d" % idx
                set_dict[field] = expr

            sort_dict[field] = order

        pipeline = []

        if set_dict:
            pipeline.append({"$addFields": set_dict})

        pipeline.append({"$sort": sort_dict})

        if set_dict:
            pipeline.append({"$project": {f: False for f in set_dict.keys()}})

        return pipeline

    def _needs_frames(self, sample_collection):
        if not sample_collection._contains_videos():
            return False

        field_or_expr = self._get_mongo_field_or_expr()

        if not isinstance(field_or_expr, (list, tuple)):
            field_or_expr = [(field_or_expr, None)]

        needs_frames = False
        for expr, _ in field_or_expr:
            if etau.is_str(expr):
                needs_frames |= sample_collection._is_frame_field(expr)
            else:
                needs_frames |= foe.is_frames_expr(expr)

        return needs_frames

    def _needs_group_slices(self, sample_collection):
        if sample_collection.media_type != fom.GROUP:
            return None

        field_or_expr = self._get_mongo_field_or_expr()

        if not isinstance(field_or_expr, (list, tuple)):
            field_or_expr = [(field_or_expr, None)]

        group_slices = set()
        for expr, _ in field_or_expr:
            if etau.is_str(expr):
                group_slices.update(sample_collection._get_group_slices(expr))
            else:
                group_slices.update(foe.get_group_slices(expr))

        return list(group_slices)

    def _get_mongo_field_or_expr(self):
        return _serialize_sort_expr(self._field_or_expr)

    def _kwargs(self):
        return [
            ["field_or_expr", self._get_mongo_field_or_expr()],
            ["reverse", self._reverse],
        ]

    @classmethod
    def _params(cls):
        return [
            {
                "name": "field_or_expr",
                "type": "field|str|json",
                "placeholder": "field or expression",
            },
            {
                "name": "reverse",
                "type": "bool",
                "default": "False",
                "placeholder": "reverse (default=False)",
            },
        ]

    def validate(self, sample_collection):
        field_or_expr = self._get_mongo_field_or_expr()

        if etau.is_str(field_or_expr) or (
            isinstance(field_or_expr, (list, tuple))
            and all(etau.is_str(i[0]) for i in field_or_expr)
        ):
            sample_collection.create_index(field_or_expr)


def _serialize_sort_expr(field_or_expr):
    if isinstance(field_or_expr, foe.ViewField):
        return field_or_expr._expr

    if isinstance(field_or_expr, foe.ViewExpression):
        return field_or_expr.to_mongo()

    if isinstance(field_or_expr, (list, tuple)):
        return [
            (_serialize_sort_expr(expr), _parse_sort_order(order))
            for expr, order in field_or_expr
        ]

    return field_or_expr


def _parse_sort_order(order):
    if etau.is_str(order):
        if order:
            if order.lower()[0] == "a":
                return 1

            if order.lower()[0] == "d":
                return -1

    if order in {-1, 1}:
        return order

    raise ValueError(
        "Invalid sort order %s. Supported values are 1 or any string starting "
        "with 'a' for ascending order, or -1 or any string starting with 'd' "
        "for descending order"
    )


class SortBySimilarity(ViewStage):
    """Sorts a collection by similiarity to a specified query.

    In order to use this stage, you must first use
    :meth:`fiftyone.brain.compute_similarity` to index your dataset by
    similiarity.

    Examples::

        import fiftyone as fo
        import fiftyone.brain as fob
        import fiftyone.zoo as foz

        dataset = foz.load_zoo_dataset("quickstart")

        fob.compute_similarity(
            dataset, model="clip-vit-base32-torch", brain_key="clip"
        )

        #
        # Sort samples by their similarity to a sample by its ID
        #

        query_id = dataset.first().id

        stage = fo.SortBySimilarity(query_id, k=5)
        view = dataset.add_stage(stage)

        #
        # Sort samples by their similarity to a manually computed vector
        #

        model = foz.load_zoo_model("clip-vit-base32-torch")
        embeddings = dataset.take(2, seed=51).compute_embeddings(model)
        query = embeddings.mean(axis=0)

        stage = fo.SortBySimilarity(query, k=5)
        view = dataset.add_stage(stage)

        #
        # Sort samples by their similarity to a text prompt
        #

        query = "kites high in the air"

        stage = fo.SortBySimilarity(query, k=5)
        view = dataset.add_stage(stage)

    Args:
        query: the query, which can be any of the following:

            -   an ID or iterable of IDs
            -   a ``num_dims`` vector or ``num_queries x num_dims`` array of
                vectors
            -   a prompt or iterable of prompts (if supported by the index)

        k (None): the number of matches to return. By default, the entire
            collection is sorted
        reverse (False): whether to sort by least similarity (True) or greatest
            similarity (False). Some backends may not support least similarity
        dist_field (None): the name of a float field in which to store the
            distance of each example to the specified query. The field is
            created if necessary
        brain_key (None): the brain key of an existing
            :meth:`fiftyone.brain.compute_similarity` run on the dataset. If
            not specified, the dataset must have an applicable run, which will
            be used by default
    """

    def __init__(
        self,
        query,
        k=None,
        reverse=False,
        dist_field=None,
        brain_key=None,
        _state=None,
    ):
        query, query_kwarg, is_prompt = _parse_similarity_query(query)

        self._query = query
        self._query_kwarg = query_kwarg
        self._is_prompt = is_prompt
        self._k = k
        self._reverse = reverse
        self._dist_field = dist_field
        self._brain_key = brain_key
        self._state = _state
        self._pipeline = None

    @property
    def query(self):
        """The query."""
        return self._query

    @property
    def k(self):
        """The number of matches to return."""
        return self._k

    @property
    def reverse(self):
        """Whether to sort by least similiarity."""
        return self._reverse

    @property
    def dist_field(self):
        """The field to store similarity distances, if any."""
        return self._dist_field

    @property
    def brain_key(self):
        """The brain key of the similarity index to use."""
        return self._brain_key

    def to_mongo(self, _):
        if self._pipeline is None:
            raise ValueError(
                "`validate()` must be called before using a %s stage"
                % self.__class__
            )

        return self._pipeline

    def _kwargs(self):
        return [
            ["query", self._query_kwarg],
            ["k", self._k],
            ["reverse", self._reverse],
            ["dist_field", self._dist_field],
            ["brain_key", self._brain_key],
            ["_state", self._state],
        ]

    @classmethod
    def _params(cls):
        return [
            {
                "name": "query",
                "type": "list<str>|str",
                "placeholder": "query",
            },
            {
                "name": "k",
                "type": "NoneType|int",
                "default": "None",
                "placeholder": "k (default=None)",
            },
            {
                "name": "reverse",
                "type": "bool",
                "default": "False",
                "placeholder": "reverse (default=False)",
            },
            {
                "name": "dist_field",
                "type": "NoneType|field|str",
                "default": "None",
                "placeholder": "dist_field (default=None)",
            },
            {
                "name": "brain_key",
                "type": "NoneType|str",
                "default": "None",
                "placeholder": "brain key",
            },
            {"name": "_state", "type": "NoneType|json", "default": "None"},
        ]

    def validate(self, sample_collection):
        state = {
            "dataset": sample_collection.dataset_name,
            "stages": sample_collection.view()._serialize(include_uuids=False),
            "query": self._query_kwarg,
            "k": self._k,
            "reverse": self._reverse,
            "dist_field": self._dist_field,
            "brain_key": self._brain_key,
        }

        last_state = deepcopy(self._state)
        if last_state is not None:
            pipeline = last_state.pop("pipeline", None)
        else:
            pipeline = None

        if state != last_state or pipeline is None:
            pipeline = self._make_pipeline(sample_collection)

            state["pipeline"] = pipeline
            self._state = state

        self._pipeline = pipeline

    def _make_pipeline(self, sample_collection):
        if self._brain_key is not None:
            brain_key = self._brain_key
        else:
            brain_key = _get_default_similarity_run(
                sample_collection, supports_prompts=self._is_prompt
            )

        results = sample_collection.load_brain_results(brain_key)

        with contextlib.ExitStack() as context:
            if sample_collection != results.view:
                results.use_view(sample_collection)
                context.enter_context(results)  # pylint: disable=no-member

            return results.sort_by_similarity(
                self._query,
                k=self._k,
                reverse=self._reverse,
                dist_field=self._dist_field,
                _mongo=True,
            )


def _parse_similarity_query(query):
    if isinstance(query, np.ndarray):
        # Query vector(s)
        query_kwarg = fou.serialize_numpy_array(query, ascii=True)
        return query, query_kwarg, False

    if not etau.is_str(query):
        # Query IDs or prompts
        query = list(query)

        if query:
            try:
                # Query IDs
                ObjectId(query[0])
                is_prompt = False
            except:
                # Query prompts
                is_prompt = True

        return query, query, is_prompt

    try:
        # Query ID
        ObjectId(query)
        return query, query, False
    except:
        pass

    try:
        # Already serialized query vector(s)
        query_kwarg = query
        query = fou.deserialize_numpy_array(query, ascii=True)
        return query, query_kwarg, False
    except:
        pass

    # Query prompt
    return query, query, True


class Take(ViewStage):
    """Randomly samples the given number of samples from a collection.

    Examples::

        import fiftyone as fo

        dataset = fo.Dataset()
        dataset.add_samples(
            [
                fo.Sample(
                    filepath="/path/to/image1.png",
                    ground_truth=fo.Classification(label="cat"),
                ),
                fo.Sample(
                    filepath="/path/to/image2.png",
                    ground_truth=fo.Classification(label="dog"),
                ),
                fo.Sample(
                    filepath="/path/to/image3.png",
                    ground_truth=fo.Classification(label="rabbit"),
                ),
                fo.Sample(
                    filepath="/path/to/image4.png",
                    ground_truth=None,
                ),
            ]
        )

        #
        # Take two random samples from the dataset
        #

        stage = fo.Take(2)
        view = dataset.add_stage(stage)

        #
        # Take two random samples from the dataset with a fixed seed
        #

        stage = fo.Take(2, seed=51)
        view = dataset.add_stage(stage)

    Args:
        size: the number of samples to return. If a non-positive number is
            provided, an empty view is returned
        seed (None): an optional random seed to use when selecting the samples
    """

    def __init__(self, size, seed=None, _randint=None):
        self._seed = seed
        self._size = size
        self._randint = _randint or _get_rng(seed).randint(1e7, 1e10)

    @property
    def size(self):
        """The number of samples to return."""
        return self._size

    @property
    def seed(self):
        """The random seed to use, or ``None``."""
        return self._seed

    def to_mongo(self, _):
        if self._size <= 0:
            return [{"$match": {"_id": None}}]

        # @todo can we avoid creating a new field here?
        return [
            {
                "$addFields": {
                    "_rand_take": {"$mod": [self._randint, "$_rand"]}
                }
            },
            {"$sort": {"_rand_take": 1}},
            {"$limit": self._size},
            {"$project": {"_rand_take": False}},
        ]

    def _kwargs(self):
        return [
            ["size", self._size],
            ["seed", self._seed],
            ["_randint", self._randint],
        ]

    @classmethod
    def _params(cls):
        return [
            {"name": "size", "type": "int", "placeholder": "int"},
            {
                "name": "seed",
                "type": "NoneType|float",
                "default": "None",
                "placeholder": "seed (default=None)",
            },
            {"name": "_randint", "type": "NoneType|int", "default": "None"},
        ]


class ToPatches(ViewStage):
    """Creates a view that contains one sample per object patch in the
    specified field of a collection.

    A ``sample_id`` field will be added that records the sample ID from which
    each patch was taken.

    By default, fields other than ``field`` and the default sample fields will
    not be included in the returned view.

    Examples::

        import fiftyone as fo
        import fiftyone.zoo as foz

        dataset = foz.load_zoo_dataset("quickstart")

        session = fo.launch_app(dataset)

        #
        # Create a view containing the ground truth patches
        #

        stage = fo.ToPatches("ground_truth")
        view = dataset.add_stage(stage)
        print(view)

        session.view = view

    Args:
        field: the patches field, which must be of type
            :class:`fiftyone.core.labels.Detections`,
            :class:`fiftyone.core.labels.Polylines`, or
            :class:`fiftyone.core.labels.Keypoints`
        config (None): an optional dict of keyword arguments for
            :meth:`fiftyone.core.patches.make_patches_dataset` specifying how
            to perform the conversion
        **kwargs: optional keyword arguments for
            :meth:`fiftyone.core.patches.make_patches_dataset` specifying how
            to perform the conversion
    """

    def __init__(self, field, config=None, _state=None, **kwargs):
        if kwargs:
            if config is None:
                config = kwargs
            else:
                config.update(kwargs)

        self._field = field
        self._config = config
        self._state = _state

    @property
    def has_view(self):
        return True

    @property
    def field(self):
        """The patches field."""
        return self._field

    @property
    def config(self):
        """Parameters specifying how to perform the conversion."""
        return self._config

    def load_view(self, sample_collection):
        state = {
            "dataset": sample_collection.dataset_name,
            "stages": sample_collection.view()._serialize(include_uuids=False),
            "field": self._field,
            "config": self._config,
        }

        last_state = deepcopy(self._state)
        if last_state is not None:
            name = last_state.pop("name", None)
        else:
            name = None

        if state != last_state or not fod.dataset_exists(name):
            kwargs = self._config or {}
            patches_dataset = fop.make_patches_dataset(
                sample_collection, self._field, **kwargs
            )

            # Other views may use the same generated dataset, so reuse the old
            # name if possible
            if name is not None and state == last_state:
                patches_dataset.name = name

            state["name"] = patches_dataset.name
            self._state = state
        else:
            patches_dataset = fod.load_dataset(name)

        return fop.PatchesView(sample_collection, self, patches_dataset)

    def _kwargs(self):
        return [
            ["field", self._field],
            ["config", self._config],
            ["_state", self._state],
        ]

    @classmethod
    def _params(self):
        return [
            {"name": "field", "type": "field", "placeholder": "label field"},
            {
                "name": "config",
                "type": "NoneType|json",
                "default": "None",
                "placeholder": "config (default=None)",
            },
            {"name": "_state", "type": "NoneType|json", "default": "None"},
        ]


class ToEvaluationPatches(ViewStage):
    """Creates a view based on the results of the evaluation with the given key
    that contains one sample for each true positive, false positive, and false
    negative example in the collection, respectively.

    True positive examples will result in samples with both their ground truth
    and predicted fields populated, while false positive/negative examples wilL
    only have one of their corresponding predicted/ground truth fields
    populated, respectively.

    If multiple predictions are matched to a ground truth object (e.g., if the
    evaluation protocol includes a crowd attribute), then all matched
    predictions will be stored in the single sample along with the ground truth
    object.

    The returned dataset will also have top-level ``type`` and ``iou`` fields
    populated based on the evaluation results for that example, as well as a
    ``sample_id`` field recording the sample ID of the example, and a ``crowd``
    field if the evaluation protocol defines a crowd attribute.

    .. note::

        The returned view will contain patches for the contents of this
        collection, which may differ from the view on which the ``eval_key``
        evaluation was performed. This may exclude some labels that were
        evaluated and/or include labels that were not evaluated.

        If you would like to see patches for the exact view on which an
        evaluation was performed, first call
        :meth:`load_evaluation_view() <fiftyone.core.collections.SampleCollection.load_evaluation_view>`
        to load the view and then convert to patches.

    Examples::

        import fiftyone as fo
        import fiftyone.zoo as foz

        dataset = foz.load_zoo_dataset("quickstart")
        dataset.evaluate_detections("predictions", eval_key="eval")

        session = fo.launch_app(dataset)

        #
        # Create a patches view for the evaluation results
        #

        stage = fo.ToEvaluationPatches("eval")
        view = dataset.add_stage(stage)
        print(view)

        session.view = view

    Args:
        eval_key: an evaluation key that corresponds to the evaluation of
            ground truth/predicted fields that are of type
            :class:`fiftyone.core.labels.Detections`,
            :class:`fiftyone.core.labels.Polylines, or
            :class:`fiftyone.core.labels.Keypoints`
        config (None): an optional dict of keyword arguments for
            :meth:`fiftyone.core.patches.make_evaluation_patches_dataset`
            specifying how to perform the conversion
        **kwargs: optional keyword arguments for
            :meth:`fiftyone.core.patches.make_evaluation_patches_dataset`
            specifying how to perform the conversion
    """

    def __init__(self, eval_key, config=None, _state=None, **kwargs):
        if kwargs:
            if config is None:
                config = kwargs
            else:
                config.update(kwargs)

        self._eval_key = eval_key
        self._config = config
        self._state = _state

    @property
    def has_view(self):
        return True

    @property
    def eval_key(self):
        """The evaluation key to extract patches for."""
        return self._eval_key

    @property
    def config(self):
        """Parameters specifying how to perform the conversion."""
        return self._config

    def load_view(self, sample_collection):
        state = {
            "dataset": sample_collection.dataset_name,
            "stages": sample_collection.view()._serialize(include_uuids=False),
            "eval_key": self._eval_key,
            "config": self._config,
        }

        last_state = deepcopy(self._state)
        if last_state is not None:
            name = last_state.pop("name", None)
        else:
            name = None

        if state != last_state or not fod.dataset_exists(name):
            kwargs = self._config or {}
            eval_patches_dataset = fop.make_evaluation_patches_dataset(
                sample_collection, self._eval_key, **kwargs
            )

            # Other views may use the same generated dataset, so reuse the old
            # name if possible
            if name is not None and state == last_state:
                eval_patches_dataset.name = name

            state["name"] = eval_patches_dataset.name
            self._state = state
        else:
            eval_patches_dataset = fod.load_dataset(name)

        return fop.EvaluationPatchesView(
            sample_collection, self, eval_patches_dataset
        )

    def _kwargs(self):
        return [
            ["eval_key", self._eval_key],
            ["config", self._config],
            ["_state", self._state],
        ]

    @classmethod
    def _params(self):
        return [
            {"name": "eval_key", "type": "str", "placeholder": "eval key"},
            {
                "name": "config",
                "type": "NoneType|json",
                "default": "None",
                "placeholder": "config (default=None)",
            },
            {"name": "_state", "type": "NoneType|json", "default": "None"},
        ]


class ToClips(ViewStage):
    """Creates a view that contains one sample per clip defined by the given
    field or expression in a video collection.

    The returned view will contain:

    -   A ``sample_id`` field that records the sample ID from which each clip
        was taken
    -   A ``support`` field that records the ``[first, last]`` frame support of
        each clip
    -   All frame-level information from the underlying dataset of the input
        collection

    Refer to :meth:`fiftyone.core.clips.make_clips_dataset` to see the
    available configuration options for generating clips.

    .. note::

        The clip generation logic will respect any frame-level modifications
        defined in the input collection, but the output clips will always
        contain all frame-level labels.

    Examples::

        import fiftyone as fo
        import fiftyone.zoo as foz
        from fiftyone import ViewField as F

        dataset = foz.load_zoo_dataset("quickstart-video")

        #
        # Create a clips view that contains one clip for each contiguous
        # segment that contains at least one road sign in every frame
        #

        stage1 = fo.FilterLabels("frames.detections", F("label") == "road sign")
        stage2 = fo.ToClips("frames.detections")
        clips = dataset.add_stage(stage1).add_stage(stage2)
        print(clips)

        #
        # Create a clips view that contains one clip for each contiguous
        # segment that contains at least two road signs in every frame
        #

        signs = F("detections.detections").filter(F("label") == "road sign")
        stage = fo.ToClips(signs.length() >= 2)
        clips = dataset.add_stage(stage)
        print(clips)

    Args:
        field_or_expr: can be any of the following:

            -   a :class:`fiftyone.core.labels.TemporalDetection`,
                :class:`fiftyone.core.labels.TemporalDetections`,
                :class:`fiftyone.core.fields.FrameSupportField`, or list of
                :class:`fiftyone.core.fields.FrameSupportField` field
            -   a frame-level label list field of any of the following types:

                -   :class:`fiftyone.core.labels.Classifications`
                -   :class:`fiftyone.core.labels.Detections`
                -   :class:`fiftyone.core.labels.Polylines`
                -   :class:`fiftyone.core.labels.Keypoints`
            -   a :class:`fiftyone.core.expressions.ViewExpression` that
                returns a boolean to apply to each frame of the input
                collection to determine if the frame should be clipped
            -   a list of ``[(first1, last1), (first2, last2), ...]`` lists
                defining the frame numbers of the clips to extract from each
                sample
        config (None): an optional dict of keyword arguments for
            :meth:`fiftyone.core.clips.make_clips_dataset` specifying how to
            perform the conversion
        **kwargs: optional keyword arguments for
            :meth:`fiftyone.core.clips.make_clips_dataset` specifying how to
            perform the conversion
    """

    def __init__(self, field_or_expr, config=None, _state=None, **kwargs):
        if kwargs:
            if config is None:
                config = kwargs
            else:
                config.update(kwargs)

        self._field_or_expr = field_or_expr
        self._config = config
        self._state = _state

    @property
    def has_view(self):
        return True

    @property
    def field_or_expr(self):
        """The field or expression defining how to extract the clips."""
        return self._field_or_expr

    @property
    def config(self):
        """Parameters specifying how to perform the conversion."""
        return self._config

    def load_view(self, sample_collection):
        state = {
            "dataset": sample_collection.dataset_name,
            "stages": sample_collection.view()._serialize(include_uuids=False),
            "field_or_expr": self._get_mongo_field_or_expr(),
            "config": self._config,
        }

        last_state = deepcopy(self._state)
        if last_state is not None:
            name = last_state.pop("name", None)
        else:
            name = None

        if state != last_state or not fod.dataset_exists(name):
            kwargs = self._config or {}
            clips_dataset = focl.make_clips_dataset(
                sample_collection, self._field_or_expr, **kwargs
            )

            # Other views may use the same generated dataset, so reuse the old
            # name if possible
            if name is not None and state == last_state:
                clips_dataset.name = name

            state["name"] = clips_dataset.name
            self._state = state
        else:
            clips_dataset = fod.load_dataset(name)

        return focl.ClipsView(sample_collection, self, clips_dataset)

    def _get_mongo_field_or_expr(self):
        if isinstance(self._field_or_expr, foe.ViewExpression):
            return self._field_or_expr.to_mongo()

        return self._field_or_expr

    def _kwargs(self):
        return [
            ["field_or_expr", self._get_mongo_field_or_expr()],
            ["config", self._config],
            ["_state", self._state],
        ]

    @classmethod
    def _params(self):
        return [
            {
                "name": "field_or_expr",
                "type": "field|str|json",
                "placeholder": "field or expression",
            },
            {
                "name": "config",
                "type": "NoneType|json",
                "default": "None",
                "placeholder": "config (default=None)",
            },
            {"name": "_state", "type": "NoneType|json", "default": "None"},
        ]


class ToTrajectories(ViewStage):
    """Creates a view that contains one clip for each unique object trajectory
    defined by their ``(label, index)`` in a frame-level field of a video
    collection.

    The returned view will contain:

    -   A ``sample_id`` field that records the sample ID from which each clip
        was taken
    -   A ``support`` field that records the ``[first, last]`` frame support of
        each clip
    -   A sample-level label field that records the ``label`` and ``index`` of
        each trajectory

    Examples::

        import fiftyone as fo
        import fiftyone.zoo as foz
        from fiftyone import ViewField as F

        dataset = foz.load_zoo_dataset("quickstart-video")

        #
        # Create a trajectories view for the vehicles in the dataset
        #

        stage1 = fo.FilterLabels("frames.detections", F("label") == "vehicle")
        stage2 = fo.ToTrajectories("frames.detections")
        trajectories = dataset.add_stage(stage1).add_stage(stage2)

        print(trajectories)

    Args:
        field: a frame-level label list field of any of the following types:

            -   :class:`fiftyone.core.labels.Detections`
            -   :class:`fiftyone.core.labels.Polylines`
            -   :class:`fiftyone.core.labels.Keypoints`
        config (None): an optional dict of keyword arguments for
            :meth:`fiftyone.core.clips.make_clips_dataset` specifying how to
            perform the conversion
        **kwargs: optional keyword arguments for
            :meth:`fiftyone.core.clips.make_clips_dataset` specifying how to
            perform the conversion
    """

    def __init__(self, field, config=None, _state=None, **kwargs):
        if kwargs:
            if config is None:
                config = kwargs
            else:
                config.update(kwargs)

        self._field = field
        self._config = config
        self._state = _state

    @property
    def has_view(self):
        return True

    @property
    def field(self):
        """The label field for which to extract trajectories."""
        return self._field

    @property
    def config(self):
        """Parameters specifying how to perform the conversion."""
        return self._config

    def load_view(self, sample_collection):
        state = {
            "dataset": sample_collection.dataset_name,
            "stages": sample_collection.view()._serialize(include_uuids=False),
            "field": self._field,
            "config": self._config,
        }

        last_state = deepcopy(self._state)
        if last_state is not None:
            name = last_state.pop("name", None)
        else:
            name = None

        if state != last_state or not fod.dataset_exists(name):
            kwargs = self._config or {}
            clips_dataset = focl.make_clips_dataset(
                sample_collection, self._field, trajectories=True, **kwargs
            )

            state["name"] = clips_dataset.name
            self._state = state
        else:
            clips_dataset = fod.load_dataset(name)

        return focl.TrajectoriesView(sample_collection, self, clips_dataset)

    def _kwargs(self):
        return [
            ["field", self._field],
            ["config", self._config],
            ["_state", self._state],
        ]

    @classmethod
    def _params(self):
        return [
            {
                "name": "field",
                "type": "field",
                "placeholder": "field",
            },
            {
                "name": "config",
                "type": "NoneType|json",
                "default": "None",
                "placeholder": "config (default=None)",
            },
            {"name": "_state", "type": "NoneType|json", "default": "None"},
        ]


class ToFrames(ViewStage):
    """Creates a view that contains one sample per frame in a video collection.

    The returned view will contain all frame-level fields and the ``tags`` of
    each video as sample-level fields, as well as a ``sample_id`` field that
    records the IDs of the parent sample for each frame.

    By default, ``sample_frames`` is False and this method assumes that the
    frames of the input collection have ``filepath`` fields populated pointing
    to each frame image. Any frames without a ``filepath`` populated will be
    omitted from the returned view.

    When ``sample_frames`` is True, this method samples each video in the
    collection into a directory of per-frame images and stores the filepaths in
    the ``filepath`` frame field of the source dataset. By default, each folder
    of images is written using the same basename as the input video. For
    example, if ``frames_patt = "%%06d.jpg"``, then videos with the following
    paths::

        /path/to/video1.mp4
        /path/to/video2.mp4
        ...

    would be sampled as follows::

        /path/to/video1/
            000001.jpg
            000002.jpg
            ...
        /path/to/video2/
            000001.jpg
            000002.jpg
            ...

    However, you can use the optional ``output_dir`` and ``rel_dir`` parameters
    to customize the location and shape of the sampled frame folders. For
    example, if ``output_dir = "/tmp"`` and ``rel_dir = "/path/to"``, then
    videos with the following paths::

        /path/to/folderA/video1.mp4
        /path/to/folderA/video2.mp4
        /path/to/folderB/video3.mp4
        ...

    would be sampled as follows::

        /tmp/folderA/
            video1/
                000001.jpg
                000002.jpg
                ...
            video2/
                000001.jpg
                000002.jpg
                ...
        /tmp/folderB/
            video3/
                000001.jpg
                000002.jpg
                ...

    By default, samples will be generated for every video frame at full
    resolution, but this method provides a variety of parameters that can be
    used to customize the sampling behavior.

    .. note::

        If this method is run multiple times with ``sample_frames`` set to
        True, existing frames will not be resampled unless you set
        ``force_sample`` to True.

    Examples::

        import fiftyone as fo
        import fiftyone.zoo as foz
        from fiftyone import ViewField as F

        dataset = foz.load_zoo_dataset("quickstart-video")

        session = fo.launch_app(dataset)

        #
        # Create a frames view for an entire video dataset
        #

        stage = fo.ToFrames(sample_frames=True)
        frames = dataset.add_stage(stage)
        print(frames)

        session.view = frames

        #
        # Create a frames view that only contains frames with at least 10
        # objects, sampled at a maximum frame rate of 1fps
        #

        num_objects = F("detections.detections").length()
        view = dataset.match_frames(num_objects > 10)

        stage = fo.ToFrames(max_fps=1)
        frames = view.add_stage(stage)
        print(frames)

        session.view = frames

    Args:
        config (None): an optional dict of keyword arguments for
            :meth:`fiftyone.core.video.make_frames_dataset` specifying how to
            perform the conversion
        **kwargs: optional keyword arguments for
            :meth:`fiftyone.core.video.make_frames_dataset` specifying how to
            perform the conversion
    """

    def __init__(self, config=None, _state=None, **kwargs):
        if kwargs:
            if config is None:
                config = kwargs
            else:
                config.update(kwargs)

        self._config = config
        self._state = _state

    @property
    def has_view(self):
        return True

    @property
    def config(self):
        """Parameters specifying how to perform the conversion."""
        return self._config

    def load_view(self, sample_collection):
        state = {
            "dataset": sample_collection.dataset_name,
            "stages": sample_collection.view()._serialize(include_uuids=False),
            "config": self._config,
        }

        last_state = deepcopy(self._state)
        if last_state is not None:
            name = last_state.pop("name", None)
        else:
            name = None

        if state != last_state or not fod.dataset_exists(name):
            kwargs = self._config or {}
            frames_dataset = fovi.make_frames_dataset(
                sample_collection, **kwargs
            )

            # Other views may use the same generated dataset, so reuse the old
            # name if possible
            if name is not None and state == last_state:
                frames_dataset.name = name

            state["name"] = frames_dataset.name
            self._state = state
        else:
            frames_dataset = fod.load_dataset(name)

        return fovi.FramesView(sample_collection, self, frames_dataset)

    def _kwargs(self):
        return [
            ["config", self._config],
            ["_state", self._state],
        ]

    @classmethod
    def _params(self):
        return [
            {
                "name": "config",
                "type": "NoneType|json",
                "default": "None",
                "placeholder": "config (default=None)",
            },
            {"name": "_state", "type": "NoneType|json", "default": "None"},
        ]


def _parse_sample_ids(arg):
    if etau.is_str(arg):
        return [arg], False

    if isinstance(arg, (fos.Sample, fos.SampleView)):
        return [arg.id], False

    if isinstance(arg, foc.SampleCollection):
        return arg.values("id"), False

    arg = list(arg)

    if not arg:
        return [], False

    if isinstance(arg[0], (fos.Sample, fos.SampleView)):
        return [s.id for s in arg], False

    if isinstance(arg[0], (bool, np.bool_)):
        return arg, True

    return arg, False


def _parse_frame_ids(arg):
    if etau.is_str(arg):
        return [arg]

    if isinstance(arg, (fofr.Frame, fofr.FrameView)):
        return [arg.id]

    if isinstance(arg, foc.SampleCollection):
        return arg.values("frames.id", unwind=True)

    arg = list(arg)

    if not arg:
        return []

    if isinstance(arg[0], (fofr.Frame, fofr.FrameView)):
        return [s.id for s in arg]

    return arg


def _parse_group_ids(arg):
    if etau.is_str(arg):
        return [arg]

    if isinstance(arg, (dict, fos.Sample, fos.SampleView)):
        return [_get_group_id(arg)]

    if isinstance(arg, foc.SampleCollection):
        if arg.media_type != fom.GROUP:
            raise ValueError("%s is not a grouped collection" % type(arg))

        return arg.values(arg.group_field + ".id")

    arg = list(arg)

    if not arg:
        return []

    if isinstance(arg[0], (dict, fos.Sample, fos.SampleView)):
        return [_get_group_id(a) for a in arg]

    return arg


def _get_group_id(sample_or_group):
    if isinstance(sample_or_group, dict):
        sample = next(iter(sample_or_group.values()))
    else:
        sample = sample_or_group

    for field, value in sample.iter_fields():
        if isinstance(value, fog.Group):
            return value.id

    raise ValueError("Sample '%s' has no group" % sample.id)


def _get_rng(seed):
    if seed is None:
        return random

    _random = random.Random()
    _random.seed(seed)
    return _random


def _parse_labels_field(sample_collection, field_path):
    path, is_list_field = sample_collection._get_label_field_root(field_path)
    is_frame_field = sample_collection._is_frame_field(field_path)
<<<<<<< HEAD
    is_list_field = issubclass(label_type, fol._LABEL_LIST_FIELDS)
    if is_list_field:
        path = field_path + "." + label_type._LABEL_LIST_FIELD
    else:
        path = field_path

    real_path = path
    prefix = ""
    if is_frame_field:
        real_path = real_path[len(sample_collection._FRAMES_PREFIX) :]
        prefix = sample_collection._FRAMES_PREFIX

    if real_path.startswith("___"):  # for fiftyone.server.view hidden results
        real_path = real_path[3:]

    if real_path.startswith("__"):  # for fiftyone.core.stages hidden results
        real_path = real_path[2:]

    return (
        path,
        isinstance(sample_collection.get_field(prefix + real_path), ListField),
        is_frame_field,
    )
=======
>>>>>>> 2b32a838

    prefix = ""
    real_path = path
    if is_frame_field:
        prefix = sample_collection._FRAMES_PREFIX
        real_path = real_path[len(prefix) :]

    hidden = False

    # for fiftyone.core.stages hidden results
    if real_path.startswith("__"):
        hidden = True
        real_path = real_path[2:]

    if hidden:
        real_field = sample_collection.get_field(prefix + real_path)
        is_list_field = isinstance(real_field, ListField)

    return path, is_list_field, is_frame_field


def _remove_path_collisions(paths):
    # https://docs.mongodb.com/manual/reference/operator/aggregation/project/#path-collision-errors-in-embedded-fields
    roots = set()
    for path in paths:
        chunks = path.split(".")
        for i in range(1, len(chunks)):
            roots.add(".".join(chunks[:i]))

    for root in roots:
        paths.discard(root)


def _merge_frame_paths(paths, frame_paths):
    if not frame_paths:
        return

    try:
        # https://docs.mongodb.com/manual/reference/operator/aggregation/project/#path-collision-errors-in-embedded-fields
        paths.remove("frames")
    except:
        pass

    paths.extend(["frames." + f for f in frame_paths])


def _parse_labels(labels):
    sample_ids = set()
    labels_map = defaultdict(set)
    for label in labels:
        sample_ids.add(label["sample_id"])
        labels_map[label["field"]].add(label["label_id"])

    return sample_ids, labels_map


def _get_label_field_only_matches_expr(
    sample_collection, field, new_field=None, prefix=""
):
    path, is_list_field = sample_collection._get_label_field_root(field)

    if new_field is not None:
        path = new_field + path[len(field) :]

    path, is_frame_field = sample_collection._handle_frame_field(path)

    if is_frame_field:
        if is_list_field:
            match_fcn = _get_frames_list_field_only_matches_expr
        else:
            match_fcn = _get_frames_field_only_matches_expr
    else:
        if is_list_field:
            match_fcn = _get_list_field_only_matches_expr
        else:
            match_fcn = _get_field_only_matches_expr

    return match_fcn(prefix + path)


def _make_omit_empty_labels_pipeline(sample_collection, fields):
    match_exprs = []
    for field in fields:
        match_exprs.append(
            _get_label_field_only_matches_expr(sample_collection, field)
        )

    stage = Match(F.any(match_exprs))
    stage.validate(sample_collection)
    return stage.to_mongo(sample_collection)


def _make_match_empty_labels_pipeline(
    sample_collection, fields_map, match_empty=False
):
    match_exprs = []
    for field, new_field in fields_map.items():
        match_exprs.append(
            _get_label_field_only_matches_expr(
                sample_collection, field, new_field=new_field
            )
        )

    expr = F.any(match_exprs)

    if match_empty:
        expr = ~expr  # match *empty* rather than non-empty samples

    stage = Match(expr)
    stage.validate(sample_collection)
    return stage.to_mongo(sample_collection)


def _get_default_similarity_run(sample_collection, supports_prompts=False):
    if supports_prompts:
        kwargs = dict(supports_prompts=True)
    else:
        kwargs = {}

    if isinstance(sample_collection, fop.PatchesView):
        patches_field = sample_collection.patches_field

        brain_keys = sample_collection.list_brain_runs(
            type=fob.Similarity,
            patches_field=patches_field,
            **kwargs,
        )

        if not brain_keys:
            raise ValueError(
                "Dataset '%s' has no compatible%s similarity results for "
                "field '%s'"
                % (
                    sample_collection.dataset_name,
                    " %s" % kwargs if kwargs else "",
                    patches_field,
                )
            )

    elif isinstance(sample_collection, fop.EvaluationPatchesView):
        gt_field = sample_collection.gt_field
        pred_field = sample_collection.pred_field

        brain_keys = sample_collection.list_brain_runs(
            type=fob.Similarity,
            patches_field=gt_field,
            **kwargs,
        )
        brain_keys += sample_collection.list_brain_runs(
            type=fob.Similarity,
            patches_field=pred_field,
            **kwargs,
        )

        if not brain_keys:
            raise ValueError(
                "Dataset '%s' has no compatible%s similarity results for its "
                "'%s' or '%s' fields"
                % (
                    sample_collection.dataset_name,
                    " %s" % kwargs if kwargs else "",
                    gt_field,
                    pred_field,
                )
            )
    else:
        # Try sample indexes first
        brain_keys = sample_collection.list_brain_runs(
            type=fob.Similarity,
            patches_field=None,
            **kwargs,
        )

        # It's allowable to use a patches index too
        if not brain_keys:
            brain_keys = sample_collection.list_brain_runs(
                type=fob.Similarity,
                **kwargs,
            )

        if not brain_keys:
            raise ValueError(
                "Dataset '%s' has no compatible%s similarity results for its "
                "samples"
                % (
                    sample_collection.dataset_name,
                    " %s" % kwargs if kwargs else "",
                )
            )

    brain_key = brain_keys[0]

    if len(brain_keys) > 1:
        msg = "Multiple similarity runs found; using '%s'" % brain_key
        warnings.warn(msg)

    return brain_key


class _ViewStageRepr(reprlib.Repr):
    def repr_ViewExpression(self, expr, level):
        return self.repr1(expr.to_mongo(), level=level - 1)


_repr = _ViewStageRepr()
_repr.maxlevel = 2
_repr.maxdict = 3
_repr.maxlist = 3
_repr.maxtuple = 3
_repr.maxset = 3
_repr.maxstring = 30
_repr.maxother = 30

# Simple registry for the server to grab available view stages
_STAGES = [
    Concat,
    Exclude,
    ExcludeBy,
    ExcludeFields,
    ExcludeFrames,
    ExcludeGroups,
    ExcludeLabels,
    Exists,
    FilterField,
    FilterLabels,
    FilterKeypoints,
    Flatten,
    GeoNear,
    GeoWithin,
    GroupBy,
    Limit,
    LimitLabels,
    MapLabels,
    Match,
    MatchFrames,
    MatchLabels,
    MatchTags,
    Mongo,
    Shuffle,
    Select,
    SelectBy,
    SelectFields,
    SelectFrames,
    SelectGroups,
    SelectGroupSlices,
    SelectLabels,
    SetField,
    Skip,
    SortBy,
    SortBySimilarity,
    Take,
    ToPatches,
    ToEvaluationPatches,
    ToClips,
    ToTrajectories,
    ToFrames,
]

# Registry of stages that promise to only reorder/select documents
_STAGES_THAT_SELECT_OR_REORDER = {
    # View stages that only reorder documents
    GroupBy,
    SortBy,
    SortBySimilarity,
    Shuffle,
    # View stages that only select documents
    Exclude,
    ExcludeBy,
    Exists,
    GeoNear,
    GeoWithin,
    Limit,
    Match,
    MatchLabels,
    MatchTags,
    Select,
    SelectBy,
    Skip,
    Take,
}<|MERGE_RESOLUTION|>--- conflicted
+++ resolved
@@ -8075,12 +8075,23 @@
 def _parse_labels_field(sample_collection, field_path):
     path, is_list_field = sample_collection._get_label_field_root(field_path)
     is_frame_field = sample_collection._is_frame_field(field_path)
-<<<<<<< HEAD
-    is_list_field = issubclass(label_type, fol._LABEL_LIST_FIELDS)
-    if is_list_field:
-        path = field_path + "." + label_type._LABEL_LIST_FIELD
-    else:
-        path = field_path
+
+    prefix = ""
+    real_path = path
+    if is_frame_field:
+        prefix = sample_collection._FRAMES_PREFIX
+        real_path = real_path[len(prefix) :]
+
+    hidden = False
+
+    # for fiftyone.core.stages hidden results
+    if real_path.startswith("__"):
+        hidden = True
+        real_path = real_path[2:]
+
+    if hidden:
+        real_field = sample_collection.get_field(prefix + real_path)
+        is_list_field = isinstance(real_field, ListField)
 
     real_path = path
     prefix = ""
@@ -8099,27 +8110,6 @@
         isinstance(sample_collection.get_field(prefix + real_path), ListField),
         is_frame_field,
     )
-=======
->>>>>>> 2b32a838
-
-    prefix = ""
-    real_path = path
-    if is_frame_field:
-        prefix = sample_collection._FRAMES_PREFIX
-        real_path = real_path[len(prefix) :]
-
-    hidden = False
-
-    # for fiftyone.core.stages hidden results
-    if real_path.startswith("__"):
-        hidden = True
-        real_path = real_path[2:]
-
-    if hidden:
-        real_field = sample_collection.get_field(prefix + real_path)
-        is_list_field = isinstance(real_field, ListField)
-
-    return path, is_list_field, is_frame_field
 
 
 def _remove_path_collisions(paths):
