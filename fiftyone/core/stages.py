--- conflicted
+++ resolved
@@ -3051,18 +3051,15 @@
             # Assume the user directly specified the subfield to use
             self._location_key = self._location_field
 
-<<<<<<< HEAD
-        # These operations require a spherical index
-        #   Ignore permissions error if we don't have edit access
-        try:
-            sample_collection.create_index([(self._location_key, "2dsphere")])
-        except DatasetPermissionException:
-            ...
-=======
         if self._create_index:
             # These operations require a spherical index
-            sample_collection.create_index([(self._location_key, "2dsphere")])
->>>>>>> 574a5776
+            #   Ignore permissions error if we don't have edit access
+            try:
+                sample_collection.create_index(
+                    [(self._location_key, "2dsphere")]
+                )
+            except DatasetPermissionException:
+                ...
 
 
 class GeoNear(_GeoStage):
