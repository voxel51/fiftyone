--- conflicted
+++ resolved
@@ -8076,7 +8076,28 @@
     path, is_list_field = sample_collection._get_label_field_root(field_path)
     is_frame_field = sample_collection._is_frame_field(field_path)
 
-<<<<<<< HEAD
+    prefix = ""
+    real_path = path
+    if is_frame_field:
+        prefix = sample_collection._FRAMES_PREFIX
+        real_path = real_path[len(prefix) :]
+
+    hidden = False
+
+    # for fiftyone.server.view hidden results
+    if real_path.startswith("___"):
+        hidden = True
+        real_path = real_path[3:]
+
+    # for fiftyone.core.stages hidden results
+    if real_path.startswith("__"):
+        hidden = True
+        real_path = real_path[2:]
+
+    if hidden:
+        real_field = sample_collection.get_field(prefix + real_path)
+        is_list_field = isinstance(real_field, ListField)
+
     real_path = path
     prefix = ""
     if is_frame_field:
@@ -8094,31 +8115,6 @@
         isinstance(sample_collection.get_field(prefix + real_path), ListField),
         is_frame_field,
     )
-=======
-    prefix = ""
-    real_path = path
-    if is_frame_field:
-        prefix = sample_collection._FRAMES_PREFIX
-        real_path = real_path[len(prefix) :]
->>>>>>> a06b6411
-
-    hidden = False
-
-    # for fiftyone.server.view hidden results
-    if real_path.startswith("___"):
-        hidden = True
-        real_path = real_path[3:]
-
-    # for fiftyone.core.stages hidden results
-    if real_path.startswith("__"):
-        hidden = True
-        real_path = real_path[2:]
-
-    if hidden:
-        real_field = sample_collection.get_field(prefix + real_path)
-        is_list_field = isinstance(real_field, ListField)
-
-    return path, is_list_field, is_frame_field
 
 
 def _remove_path_collisions(paths):
