--- conflicted
+++ resolved
@@ -535,12 +535,7 @@
     """Randomly shuffles the samples in the view using a provided seed.
 
     Args:
-<<<<<<< HEAD
         seed (None): an optional random seed to use when shuffling the samples
-=======
-        seed (None): a seed used to randomly shuffle samples, by
-            default it will use a different seed every time
->>>>>>> 2e1a9c54
     """
 
     def __init__(self, seed=None):
@@ -553,7 +548,7 @@
         else:
             r = random
 
-        self._mod = r.randint(1e7, 1e9)
+        self._mod = r.randint(1e7, 1e10)
 
     @property
     def seed(self):
@@ -566,12 +561,6 @@
         Returns:
             a MongoDB aggregation pipeline (list of dicts)
         """
-<<<<<<< HEAD
-=======
-        random.seed(self._seed)
-        random_int = random.randint(1e7, 1e10)
-
->>>>>>> 2e1a9c54
         return [
             {"$set": {"_rand_take": {"$mod": [self._mod, "$_rand"]}}},
             {"$sort": {"_rand_take": ASCENDING}},
@@ -689,7 +678,7 @@
         else:
             r = random
 
-        self._mod = r.randint(1e7, 1e9)
+        self._mod = r.randint(1e7, 1e10)
 
     @property
     def size(self):
@@ -710,21 +699,11 @@
         if self._size <= 0:
             return Match({"_id": None}).to_mongo()
 
-<<<<<<< HEAD
-=======
-        random.seed(self._seed)
-        random_int = random.randint(1e7, 1e10)
-
->>>>>>> 2e1a9c54
         return [
             {"$set": {"_rand_take": {"$mod": [self._mod, "$_rand"]}}},
             {"$sort": {"_rand_take": ASCENDING}},
-<<<<<<< HEAD
-=======
+            {"$unset": "_rand_take"},
             {"$limit": self._size},
->>>>>>> 2e1a9c54
-            {"$unset": "_rand_take"},
-            {"$limit": size},
         ]
 
     def _kwargs(self):
