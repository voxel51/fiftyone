"""
Dataset runs framework.

| Copyright 2017-2023, Voxel51, Inc.
| `voxel51.com <https://voxel51.com/>`_
|
"""
from copy import copy, deepcopy
import datetime
import logging

from bson import json_util, DBRef

import eta.core.serial as etas
import eta.core.utils as etau

import fiftyone.constants as foc
from fiftyone.core.config import Config, Configurable
from fiftyone.core.odm import patch_runs
from fiftyone.core.odm.runs import RunDocument
from fiftyone.core.readonly import mutates_data

logger = logging.getLogger(__name__)


class BaseRunInfo(Config):
    """Information about a run on a dataset.

    Args:
        key: the run key
        version (None): the version of FiftyOne when the run was executed
        timestamp (None): the UTC ``datetime`` of the run
        config (None): the :class:`BaseRunConfig` for the run
    """

    def __init__(self, key, version=None, timestamp=None, config=None):
        self.key = key
        self.version = version
        self.timestamp = timestamp
        self.config = config

    @classmethod
    def config_cls(cls):
        """The :class:`BaseRunConfig` class associated with this class."""
        raise NotImplementedError("subclass must implement config_cls")

    @classmethod
    def _from_doc(cls, doc):
        return cls(
            key=doc.key,
            version=doc.version,
            timestamp=doc.timestamp,
            config=cls.config_cls().from_dict(deepcopy(doc.config)),
        )


class BaseRunConfig(Config):
    """Base class for configuring :class:`BaseRun` instances.

    Args:
        **kwargs: any leftover keyword arguments after subclasses have done
            their parsing
    """

    def __init__(self, **kwargs):
        for key, value in kwargs.items():
            setattr(self, key, value)

    @property
    def type(self):
        """The type of run."""
        raise NotImplementedError("subclass must implement type")

    @property
    def method(self):
        """The name of the method."""
        raise NotImplementedError("subclass must implement method")

    @property
    def cls(self):
        """The fully-qualified name of this :class:`BaseRunConfig` class."""
        return etau.get_class_name(self)

    @property
    def run_cls(self):
        """The :class:`BaseRun` class associated with this config."""
        return etau.get_class(self.cls[: -len("Config")])

    def load_credentials(self, **kwargs):
        """Loads any necessary credentials from the given keyword arguments or
        the relevant FiftyOne config.

        Args:
            **kwargs: subclass-specific credentials
        """
        pass

    def build(self):
        """Builds the :class:`BaseRun` instance associated with this config.

        Returns:
            a :class:`BaseRun` instance
        """
        return self.run_cls(self)

    def attributes(self):
        """Returns the list of class attributes that will be serialized by
        :meth:`serialize`.

        Returns:
            a list of attributes
        """
        return ["type", "method", "cls"] + super().attributes()

    @classmethod
    def from_dict(cls, d):
        """Constructs a :class:`BaseRunConfig` from a serialized JSON dict
        representation of it.

        Args:
            d: a JSON dict

        Returns:
            a :class:`BaseRunConfig`
        """
        config_cls = d.pop("cls", None)
        type = d.pop("type", None)
        d.pop("method", None)

        try:
            config_cls = etau.get_class(config_cls)
        except:
            logger.debug(
                "Unable to load '%s'; falling back to base class", config_cls
            )
            config_cls = cls.base_config_cls(type)

        return config_cls(**d)

    @staticmethod
    def base_config_cls(type):
        """Returns the config class for the given run type.

        Args:
            type: a :attr:`BaseRunConfig.type`

        Returns:
            a :class:`BaseRunConfig` subclass
        """
        import fiftyone.core.annotation as foa
        import fiftyone.core.brain as fob
        import fiftyone.core.evaluation as foe
        import fiftyone.utils.eval as foue

        # pylint: disable=import-error,no-name-in-module
        import fiftyone.brain.similarity as fbs
        import fiftyone.brain.visualization as fbv
        import fiftyone.brain.internal.core.hardness as fbh
        import fiftyone.brain.internal.core.mistakenness as fbm
        import fiftyone.brain.internal.core.uniqueness as fbu

        if type == "annotation":
            return foa.AnnotationMethodConfig
        if type == "brain":
            return fob.BrainMethodConfig
        if type == "evaluation":
            return foe.EvaluationMethodConfig
        if type == "run":
            return RunConfig

        if type == "regression":
            return foue.RegressionEvaluationConfig
        if type == "classification":
            return foue.ClassificationEvaluationConfig
        if type == "detection":
            return foue.DetectionEvaluationConfig
        if type == "segmentation":
            return foue.SegmentationEvaluationConfig

        if type == "similarity":
            return fbs.SimilarityConfig
        if type == "visualization":
            return fbv.VisualizationConfig
        if type == "hardness":
            return fbh.HardnessConfig
        if type == "mistakenness":
            return fbm.MistakennessMethodConfig
        if type == "uniqueness":
            return fbu.UniquenessConfig

        logger.debug("Unrecognized run type '%s'", type)
        return RunConfig


class BaseRun(Configurable):
    """Base class for methods that can be run on a dataset.

    Subclasses will typically declare an interface method that handles
    performing the actual run. The function of this base class is to declare
    how to validate that a run is valid and how to cleanup after a run.

    Args:
        config: a :class:`BaseRunConfig`
    """

    @classmethod
    def run_info_cls(cls):
        """The :class:`BaseRunInfo` class associated with this class."""
        raise NotImplementedError("subclass must implement run_info_cls()")

    @classmethod
    def _runs_field(cls):
        """The :class:`fiftyone.core.odm.dataset.DatasetDocument` field in
        which these runs are stored.
        """
        raise NotImplementedError("subclass must implement _runs_field()")

    @classmethod
    def _run_str(cls):
        """A string to use when referring to these runs in log messages."""
        raise NotImplementedError("subclass must implement _run_str()")

    @classmethod
    def _patch_function(cls):
        """A function that can patch any ReferenceField issues with a dataset's
        runs.
        """
        raise NotImplementedError("subclass must implement _patch_function()")

    @classmethod
    def _results_cache_field(cls):
        """The :class:`fiftyone.core.dataset.Dataset` field that stores the
        results cache for these runs.
        """
        raise NotImplementedError(
            "subclass must implement _results_cache_field()"
        )

    def ensure_requirements(self):
        """Ensures that any necessary packages to execute this run are
        installed.

        Runs should respect ``fiftyone.config.requirement_error_level`` when
        handling errors.
        """
        pass

    def ensure_usage_requirements(self):
        """Ensures that any necessary packages to use existing results for this
        run are installed.

        Runs should respect ``fiftyone.config.requirement_error_level`` when
        handling errors.
        """
        pass

    def get_fields(self, samples, key):
        """Gets the fields that were involved in the given run.

        Args:
            samples: a :class:`fiftyone.core.collections.SampleCollection`
            key: a run key

        Returns:
            a list of fields
        """
        return []

    # Implementations of this method may mutate data, but this method is only
    # called internally behind other methods that enforce mutation protection
    def rename(self, samples, key, new_key):
        """Performs any necessary operations required to rename this run's key.

        Args:
            samples: a :class:`fiftyone.core.collections.SampleCollection`
            key: a run key
            new_key: a new run key
        """
        pass

    # Implementations of this method may mutate data, but this method is only
    # called internally behind other methods that enforce mutation protection
    def cleanup(self, samples, key):
        """Cleans up the results of the run with the given key from the
        collection.

        Args:
            samples: a :class:`fiftyone.core.collections.SampleCollection`
            key: a run key
        """
        pass

<<<<<<< HEAD
    @mutates_data(data_obj_param="samples")
    def register_run(self, samples, key, overwrite=True):
=======
    def register_run(self, samples, key, overwrite=True, cleanup=True):
>>>>>>> 9fe0f7f2
        """Registers a run of this method under the given key on the given
        collection.

        Args:
            samples: a :class:`fiftyone.core.collections.SampleCollection`
            key: a run key
            overwrite (True): whether to allow overwriting an existing run of
                the same type
            cleanup (True): whether to execute an existing run's
                :meth:`BaseRun.cleanup` method when overwriting it
        """
        if key is None:
            return

        self.validate_run(samples, key, overwrite=overwrite)
        version = foc.VERSION
        timestamp = datetime.datetime.utcnow()
        run_info_cls = self.run_info_cls()
        run_info = run_info_cls(
            key, version=version, timestamp=timestamp, config=self.config
        )
        self.save_run_info(
            samples, run_info, overwrite=overwrite, cleanup=cleanup
        )

    def validate_run(self, samples, key, overwrite=True):
        """Validates that the collection can accept this run.

        The run may be invalid if, for example, a run of a different type has
        already been run under the same key and thus overwriting it would cause
        ambiguity on how to cleanup the results.

        Args:
            samples: a :class:`fiftyone.core.collections.SampleCollection`
            key: a run key
            overwrite (True): whether to allow overwriting an existing run of
                the same type

        Raises:
            ValueError: if the run is invalid
        """
        if not etau.is_str(key) or not key.isidentifier():
            raise ValueError(
                "Invalid %s key '%s'. Keys must be valid variable names"
                % (self._run_str(), key)
            )

        if key not in self.list_runs(samples):
            return

        if not overwrite:
            raise ValueError(
                "%s with key '%s' already exists"
                % (self._run_str().capitalize(), key)
            )

        try:
            existing_info = self.get_run_info(samples, key)
        except:
            # If the old info can't be loaded, always let the user overwrite it
            return

        if type(self.config) != type(existing_info.config):
            raise ValueError(
                "Cannot overwrite existing %s '%s' of type %s with one of "
                "type %s; please choose a different key or delete the "
                "existing one first"
                % (
                    self._run_str(),
                    key,
                    type(existing_info.config),
                    type(self.config),
                )
            )

        self._validate_run(samples, key, existing_info)

    def _validate_run(self, samples, key, existing_info):
        """Subclass-specific validation when a run with the given key already
        exists.

        Args:
            samples: a :class:`fiftyone.core.collections.SampleCollection`
            key: a run key
            existing_info: a :class:`BaseRunInfo`

        Raises:
            ValueError: if the run is invalid
        """
        pass

    def _validate_fields_match(self, key, field_name, existing_info):
        new_field = getattr(self.config, field_name)
        existing_field = getattr(existing_info.config, field_name)
        if new_field != existing_field:
            raise ValueError(
                "Cannot overwrite existing %s '%s' where %s=%s with one where "
                "%s=%s. Please choose a different key or delete the existing "
                "one first"
                % (
                    self._run_str(),
                    key,
                    field_name,
                    existing_field,
                    field_name,
                    new_field,
                )
            )

    @classmethod
    def list_runs(cls, samples, type=None, method=None, **kwargs):
        """Returns the list of run keys on the given collection.

        Args:
            samples: a :class:`fiftyone.core.collections.SampleCollection`
            type (None): a specific run type to match, which can be:

                -   a string :attr:`fiftyone.core.runs.BaseRunConfig.type`
                -   a :class:`fiftyone.core.runs.BaseRun` class or its
                    fully-qualified class name string

            method (None): a specific
                :attr:`fiftyone.core.runs.BaseRunConfig.method` string to match
            **kwargs: optional config parameters to match

        Returns:
            a list of run keys
        """
        run_docs = cls._get_run_docs(samples)

        if etau.is_str(type):
            try:
                type = etau.get_class(type)
            except:
                pass

        if type is None and method is None and not kwargs:
            return sorted(run_docs.keys())

        keys = []
        for key in run_docs.keys():
            try:
                run_info = cls.get_run_info(samples, key)
                config = run_info.config
            except:
                logger.warning(
                    "Failed to load info for %s with key '%s'",
                    cls._run_str(),
                    key,
                )
                continue

            if type is not None:
                if etau.is_str(type):
                    if config.type != type:
                        continue
                else:
                    if not issubclass(config.run_cls, type):
                        continue

            if method is not None:
                if config.method != method:
                    continue

            if kwargs and any(
                getattr(config, key, None) != value
                for key, value in kwargs.items()
            ):
                continue

            keys.append(key)

        return sorted(keys)

    @classmethod
    @mutates_data(data_obj_param="samples")
    def update_run_key(cls, samples, key, new_key):
        """Replaces the key for the given run with a new key.

        Args:
            samples: a :class:`fiftyone.core.collections.SampleCollection`
            key: a run key
            new_key: a new run key
        """
        if new_key in cls.list_runs(samples):
            raise ValueError(
                "A %s with key '%s' already exists" % (cls._run_str(), new_key)
            )

        try:
            # Execute rename() method
            run_info = cls.get_run_info(samples, key)
            run = run_info.config.build()
            run.rename(samples, key, new_key)
        except Exception as e:
            logger.warning(
                "Failed to run rename() for the %s with key '%s': %s",
                cls._run_str(),
                key,
                str(e),
            )

        dataset = samples._root_dataset

        # Update run doc
        run_docs = getattr(dataset._doc, cls._runs_field())
        run_doc = run_docs.pop(key)
        run_doc.key = new_key
        run_docs[new_key] = run_doc
        run_doc.save()
        dataset._doc.save()

        # Update results cache
        results_cache = getattr(dataset, cls._results_cache_field())
        run_results = results_cache.pop(key, None)
        if run_results is not None:
            run_results._key = new_key
            results_cache[new_key] = run_results

    @classmethod
    def get_run_info(cls, samples, key):
        """Gets the :class:`BaseRunInfo` for the given key on the collection.

        Args:
            samples: a :class:`fiftyone.core.collections.SampleCollection`
            key: a run key

        Returns:
            a :class:`BaseRunInfo`
        """
        run_doc = cls._get_run_doc(samples, key)
        run_info_cls = cls.run_info_cls()

        try:
            return run_info_cls._from_doc(run_doc)
        except Exception as e:
            if run_doc.version == foc.VERSION:
                raise e

            raise ValueError(
                "Failed to load info for %s with key '%s'. The %s used a "
                "version of FiftyOne with open source compatibility version "
                "fiftyone==%s but you are currently running FiftyOne Teams "
                "v%s with open source compatibility fiftyone==%s. We "
                "recommend that you re-run the method with your current "
                "FiftyOne Teams version"
                % (
                    cls._run_str(),
                    key,
                    cls._run_str(),
                    run_doc.version or "????",
                    foc.TEAMS_VERSION,
                    foc.VERSION,
                )
            ) from e

    @classmethod
<<<<<<< HEAD
    @mutates_data(data_obj_param="samples")
    def save_run_info(cls, samples, run_info, overwrite=True):
=======
    def save_run_info(cls, samples, run_info, overwrite=True, cleanup=True):
>>>>>>> 9fe0f7f2
        """Saves the run information on the collection.

        Args:
            samples: a :class:`fiftyone.core.collections.SampleCollection`
            run_info: a :class:`BaseRunInfo`
            overwrite (True): whether to overwrite an existing run with the
                same key
            cleanup (True): whether to execute an existing run's
                :meth:`BaseRun.cleanup` method when overwriting it
        """
        key = run_info.key

        if key in cls.list_runs(samples):
            if overwrite:
                cls.delete_run(samples, key, cleanup=cleanup)
            else:
                raise ValueError(
                    "%s with key '%s' already exists"
                    % (cls._run_str().capitalize(), key)
                )

        dataset = samples._root_dataset
        run_docs = getattr(dataset._doc, cls._runs_field())

        run_doc = RunDocument(
            dataset_id=dataset._doc.id,
            key=key,
            version=run_info.version,
            timestamp=run_info.timestamp,
            config=deepcopy(run_info.config.serialize()),
            view_stages=[
                json_util.dumps(s)
                for s in samples.view()._serialize(include_uuids=False)
            ],
            results=None,
        )
        run_doc.save(upsert=True)

        run_docs[key] = run_doc
        dataset.save()

    @classmethod
    @mutates_data(data_obj_param="samples")
    def update_run_config(cls, samples, key, config):
        """Updates the :class:`BaseRunConfig` for the given run on the
        collection.

        Args:
            samples: a :class:`fiftyone.core.collections.SampleCollection`
            key: a run key
            config: a :class:`BaseRunConfig`
        """
        if key is None:
            return

        run_doc = cls._get_run_doc(samples, key)
        run_doc.config = deepcopy(config.serialize())
        run_doc.save()

    @classmethod
    @mutates_data(data_obj_param="samples")
    def save_run_results(
        cls, samples, key, run_results, overwrite=True, cache=True
    ):
        """Saves the run results on the collection.

        Args:
            samples: a :class:`fiftyone.core.collections.SampleCollection`
            key: a run key
            run_results: a :class:`BaseRunResults`, or None
            overwrite (True): whether to overwrite an existing result with the
                same key
            cache (True): whether to cache the results on the collection
        """
        if key is None:
            return

        dataset = samples._root_dataset
        run_doc = cls._get_run_doc(samples, key)

        if run_doc.results:
            if overwrite:
                # Must manually delete existing result from GridFS
                run_doc.results.delete()
            else:
                raise ValueError(
                    "%s with key '%s' already has results"
                    % (cls._run_str().capitalize(), key)
                )

        if run_results is None:
            run_doc.results = None
        else:
            # Write run result to GridFS
            # We use `json_util.dumps` so that run results may contain BSON
            results_bytes = json_util.dumps(run_results.serialize()).encode()
            run_doc.results.put(results_bytes, content_type="application/json")

        # Cache the results for future use in this session
        if cache:
            results_cache = getattr(dataset, cls._results_cache_field())
            results_cache[key] = run_results

        run_doc.save()

    @classmethod
    def load_run_results(
        cls, samples, key, cache=True, load_view=True, **kwargs
    ):
        """Loads the :class:`BaseRunResults` for the given key on the
        collection.

        Args:
            samples: a :class:`fiftyone.core.collections.SampleCollection`
            key: a run key
            cache (True): whether to cache the results on the collection
            load_view (True): whether to load the run view in the results
                (True) or the full dataset (False)
            **kwargs: keyword arguments for the run's
                :meth:`BaseRunConfig.load_credentials` method

        Returns:
            a :class:`BaseRunResults`, or None if the run did not save results
        """
        dataset = samples._root_dataset

        if cache:
            results_cache = getattr(dataset, cls._results_cache_field())

            # Returned cached results if available
            if key in results_cache:
                return results_cache[key]

        run_doc = cls._get_run_doc(samples, key)

        if not run_doc.results:
            return None

        # Load run config
        run_info = cls.get_run_info(samples, key)
        config = run_info.config
        config.load_credentials(**kwargs)

        if load_view:
            run_samples = cls.load_run_view(samples, key)
        else:
            run_samples = dataset

        # Load run result from GridFS
        run_doc.results.seek(0)
        d = json_util.loads(run_doc.results.read().decode())

        try:
            run_results = BaseRunResults.from_dict(d, run_samples, config, key)
        except Exception as e:
            if run_doc.version == foc.VERSION:
                raise e

            raise ValueError(
                "Failed to load results for %s with key '%s'. The %s used "
                "fiftyone==%s but you are currently using fiftyone==%s. We "
                "recommend that you re-run the method with your current "
                "FiftyOne version"
                % (
                    cls._run_str(),
                    key,
                    cls._run_str(),
                    run_doc.version or "????",
                    foc.VERSION,
                )
            ) from e

        # Cache the results for future use in this session
        if cache:
            results_cache[key] = run_results

        return run_results

    @classmethod
    def has_cached_run_results(cls, samples, key):
        """Determines whether :class:`BaseRunResults` for the given key are
        cached on the collection.

        Args:
            samples: a :class:`fiftyone.core.collections.SampleCollection`
            key: a run key

        Returns:
            True/False
        """
        dataset = samples._root_dataset
        results_cache = getattr(dataset, cls._results_cache_field())
        return key in results_cache

    @classmethod
    def load_run_view(cls, samples, key, select_fields=False):
        """Loads the :class:`fiftyone.core.view.DatasetView` on which the
        specified run was performed.

        Args:
            samples: a :class:`fiftyone.core.collections.SampleCollection`
            key: a run key
            select_fields (False): whether to exclude fields involved in other
                runs of the same type

        Returns:
            a :class:`fiftyone.core.view.DatasetView`
        """
        import fiftyone.core.view as fov

        run_doc = cls._get_run_doc(samples, key)
        stage_dicts = [json_util.loads(s) for s in run_doc.view_stages]
        view = fov.DatasetView._build(samples._root_dataset, stage_dicts)

        if not select_fields:
            return view

        fields = cls._get_run_fields(samples, key)
        root_fields = samples._get_root_fields(fields)

        exclude_fields = []
        for _key in cls.list_runs(samples):
            if _key == key:
                continue

            _fields = cls._get_run_fields(samples, _key)
            _root_fields = samples._get_root_fields(_fields)

            # Exclude top-level fields involved in other runs
            for field in _root_fields:
                if field not in root_fields:
                    exclude_fields.append(field)

            # Exclude nested fields from other runs on this run's fields
            for field in _fields:
                if any(field.startswith(r + ".") for r in root_fields):
                    exclude_fields.append(field)

        if exclude_fields:
            view = view.exclude_fields(exclude_fields)

        return view

    @classmethod
<<<<<<< HEAD
    @mutates_data(data_obj_param="samples")
    def delete_run(cls, samples, key):
=======
    def delete_run(cls, samples, key, cleanup=True):
>>>>>>> 9fe0f7f2
        """Deletes the results associated with the given run key from the
        collection.

        Args:
            samples: a :class:`fiftyone.core.collections.SampleCollection`
            key: a run key
            cleanup (True): whether to execute the run's
                :meth:`BaseRun.cleanup` method
        """
        run_doc = cls._get_run_doc(samples, key)

        if cleanup:
            try:
                # Execute cleanup() method
                run_info = cls.get_run_info(samples, key)
                run = run_info.config.build()
                run.cleanup(samples, key)
            except Exception as e:
                logger.warning(
                    "Failed to run cleanup() for the %s with key '%s': %s",
                    cls._run_str(),
                    key,
                    str(e),
                )

        dataset = samples._root_dataset

        # Delete run from dataset
        run_docs = getattr(dataset._doc, cls._runs_field())
        run_docs.pop(key, None)
        results_cache = getattr(dataset, cls._results_cache_field())
        run_results = results_cache.pop(key, None)
        if run_results is not None:
            run_results._key = None

        if not isinstance(run_doc, DBRef):
            # Must manually delete run result, which is stored via GridFS
            if run_doc.results:
                run_doc.results.delete()

            run_doc.delete()

        dataset.save()

    @classmethod
<<<<<<< HEAD
    @mutates_data(data_obj_param="samples")
    def delete_runs(cls, samples):
=======
    def delete_runs(cls, samples, cleanup=True):
>>>>>>> 9fe0f7f2
        """Deletes all runs from the collection.

        Args:
            samples: a :class:`fiftyone.core.collections.SampleCollection`
            cleanup (True): whether to execute the run's
                :meth:`BaseRun.cleanup` methods
        """
        for key in cls.list_runs(samples):
            cls.delete_run(samples, key, cleanup=cleanup)

    @classmethod
    def _get_run_docs(cls, samples):
        dataset = samples._root_dataset
        run_docs = {}
        for key, run_doc in getattr(dataset._doc, cls._runs_field()).items():
            if not isinstance(run_doc, DBRef):
                run_docs[key] = run_doc
            else:
                logger.warning(
                    "This dataset's %s references are corrupted. Run %s('%s') "
                    "and dataset.reload() to resolve",
                    cls._run_str(),
                    etau.get_function_name(cls._patch_function()),
                    dataset._doc.name,
                )

        return run_docs

    @classmethod
    def _get_run_doc(cls, samples, key):
        run_docs = cls._get_run_docs(samples)
        run_doc = run_docs.get(key, None)
        if run_doc is None:
            raise ValueError(
                "Dataset has no %s key '%s'" % (cls._run_str(), key)
            )

        return run_doc

    @classmethod
    def _get_run_fields(cls, samples, key):
        run_info = cls.get_run_info(samples, key)
        run = run_info.config.build()
        return run.get_fields(samples, key)


class BaseRunResults(etas.Serializable):
    """Base class for storing the results of a run.

    Args:
        samples: the :class:`fiftyone.core.collections.SampleCollection` used
        config: the :class:`BaseRunConfig` used
        key: the key for the run
        backend (None): a :class:`BaseRun` instance. If not provided, one is
            instantiated from ``config``
    """

    def __init__(self, samples, config, key, backend=None):
        if backend is None and config is not None:
            backend = config.build()
            backend.ensure_usage_requirements()

        self._samples = samples
        self._config = config
        self._backend = backend
        self._key = key

    @property
    def cls(self):
        """The fully-qualified name of this :class:`BaseRunResults` class."""
        return etau.get_class_name(self)

    @property
    def samples(self):
        """The :class:`fiftyone.core.collections.SampleCollection` associated
        with these results.
        """
        return self._samples

    @property
    def config(self):
        """The :class:`BaseRunConfig` for these results."""
        return self._config

    @property
    def backend(self):
        """The :class:`BaseRun` for these results."""
        return self._backend

    @property
    def key(self):
        """The run key for these results."""
        return self._key

    @mutates_data(data_obj_param="self.samples")
    def save(self):
        """Saves the results to the database."""
        # Only cache if the results are already cached
        cache = self.backend.has_cached_run_results(self.samples, self.key)

        self.backend.save_run_results(
            self.samples,
            self.key,
            self,
            overwrite=True,
            cache=cache,
        )

    @mutates_data(data_obj_param="self.samples")
    def save_config(self):
        """Saves these results config to the database."""
        self.backend.update_run_config(self.samples, self.key, self.config)

    def attributes(self):
        """Returns the list of class attributes that will be serialized by
        :meth:`serialize`.

        Returns:
            a list of attributes
        """
        return ["cls"] + super().attributes()

    @classmethod
    def from_dict(cls, d, samples, config, key):
        """Builds a :class:`BaseRunResults` from a JSON dict representation of
        it.

        Args:
            d: a JSON dict
            samples: the :class:`fiftyone.core.collections.SampleCollection`
                for the run
            config: the :class:`BaseRunConfig` for the run
            key: the run key

        Returns:
            a :class:`BaseRunResults`
        """
        if d is None:
            return None

        run_results_cls = d.pop("cls", None)
        try:
            run_results_cls = etau.get_class(run_results_cls)
        except:
            logger.debug(
                "Unable to load '%s'; falling back to base class",
                run_results_cls,
            )
            run_results_cls = cls.base_results_cls(config.type)

        return run_results_cls._from_dict(d, samples, config, key)

    @classmethod
    def _from_dict(cls, d, samples, config, key):
        """Subclass implementation of :meth:`from_dict`.

        Args:
            d: a JSON dict
            samples: the :class:`fiftyone.core.collections.SampleCollection`
                for the run
            config: the :class:`BaseRunConfig` for the run
            key: the run key

        Returns:
            a :class:`BaseRunResults`
        """
        raise NotImplementedError("subclass must implement _from_dict()")

    @staticmethod
    def base_results_cls(type):
        """Returns the results class for the given run type.

        Args:
            type: a :attr:`BaseRunConfig.type`

        Returns:
            a :class:`BaseRunResults` subclass
        """
        import fiftyone.core.annotation as foa
        import fiftyone.core.brain as fob
        import fiftyone.core.evaluation as foe
        import fiftyone.utils.eval as foue

        # pylint: disable=import-error,no-name-in-module
        import fiftyone.brain.similarity as fbs
        import fiftyone.brain.visualization as fbv

        if type == "annotation":
            return foa.AnnotationResults
        if type == "brain":
            return fob.BrainResults
        if type == "evaluation":
            return foe.EvaluationResults
        if type == "run":
            return RunResults

        if type == "regression":
            return foue.RegressionResults
        if type == "classification":
            return foue.ClassificationResults
        if type == "detection":
            return foue.DetectionResults
        if type == "segmentation":
            return foue.SegmentationResults

        if type == "similarity":
            return fbs.SimilarityIndex
        if type == "visualization":
            return fbv.VisualizationResults
        if type == "hardness":
            return None
        if type == "mistakenness":
            return None
        if type == "uniqueness":
            return None

        logger.debug("Unrecognized run type '%s'", type)
        return RunResults


class RunInfo(BaseRunInfo):
    """Information about a run on a dataset.

    Args:
        key: the run key
        timestamp (None): the UTC ``datetime`` when the run was initiated
        config (None): the :class:`RunConfig` for the run
    """

    @classmethod
    def config_cls(cls):
        return RunConfig


class RunConfig(BaseRunConfig):
    """Class for configuring :class:`Run` instances.

    Args:
        **kwargs: JSON serializable config parameters
    """

    def __init__(self, **kwargs):
        for name, value in kwargs.items():
            setattr(self, name, value)

    @property
    def type(self):
        return "run"

    @property
    def method(self):
        return None


class Run(BaseRun):
    """Class for runs.

    Args:
        config: a :class:`RunConfig`
    """

    @classmethod
    def run_info_cls(cls):
        return RunInfo

    @classmethod
    def _runs_field(cls):
        return "runs"

    @classmethod
    def _run_str(cls):
        return "run"

    @classmethod
    def _results_cache_field(cls):
        return "_run_cache"

    @classmethod
    def _patch_function(cls):
        return patch_runs


class RunResults(BaseRunResults):
    """Class for run results.

    Args:
        samples: the :class:`fiftyone.core.collections.SampleCollection` used
        config: the :class:`RunConfig` used
        key: the key for the run
        backend (None): a :class:`Run` instance. If not provided, one is
            instantiated from ``config``
        **kwargs: JSON serializable data to store on the results
    """

    def __init__(self, samples, config, key, backend=None, **kwargs):
        super().__init__(samples, config, key, backend=backend)
        for name, value in kwargs.items():
            setattr(self, name, value)

    @classmethod
    def _from_dict(cls, d, samples, config, key):
        return cls(samples, config, key, **d)<|MERGE_RESOLUTION|>--- conflicted
+++ resolved
@@ -290,12 +290,8 @@
         """
         pass
 
-<<<<<<< HEAD
     @mutates_data(data_obj_param="samples")
-    def register_run(self, samples, key, overwrite=True):
-=======
     def register_run(self, samples, key, overwrite=True, cleanup=True):
->>>>>>> 9fe0f7f2
         """Registers a run of this method under the given key on the given
         collection.
 
@@ -553,12 +549,8 @@
             ) from e
 
     @classmethod
-<<<<<<< HEAD
     @mutates_data(data_obj_param="samples")
-    def save_run_info(cls, samples, run_info, overwrite=True):
-=======
     def save_run_info(cls, samples, run_info, overwrite=True, cleanup=True):
->>>>>>> 9fe0f7f2
         """Saves the run information on the collection.
 
         Args:
@@ -803,12 +795,8 @@
         return view
 
     @classmethod
-<<<<<<< HEAD
     @mutates_data(data_obj_param="samples")
-    def delete_run(cls, samples, key):
-=======
     def delete_run(cls, samples, key, cleanup=True):
->>>>>>> 9fe0f7f2
         """Deletes the results associated with the given run key from the
         collection.
 
@@ -854,12 +842,8 @@
         dataset.save()
 
     @classmethod
-<<<<<<< HEAD
     @mutates_data(data_obj_param="samples")
-    def delete_runs(cls, samples):
-=======
     def delete_runs(cls, samples, cleanup=True):
->>>>>>> 9fe0f7f2
         """Deletes all runs from the collection.
 
         Args:
