"""
FiftyOne datasets.

| Copyright 2017-2025, Voxel51, Inc.
| `voxel51.com <https://voxel51.com/>`_
|
"""

from collections import defaultdict
from functools import partial
import contextlib
from datetime import datetime
import fnmatch
import itertools
import logging
import numbers
import os
import random
import re
import string

from bson import json_util, ObjectId, DBRef
import cachetools
from deprecated import deprecated
import mongoengine.errors as moe
from pymongo import (
    DeleteMany,
    InsertOne,
    ReplaceOne,
    UpdateMany,
    UpdateOne,
)
from pymongo.collection import Collection
from pymongo.errors import CursorNotFound, BulkWriteError

import eta.core.utils as etau

import fiftyone as fo
import fiftyone.constants as focn
import fiftyone.core.collections as foc
import fiftyone.core.expressions as foe
from fiftyone.core.expressions import ViewField as F
import fiftyone.core.fields as fof
import fiftyone.core.frame as fofr
import fiftyone.core.groups as fog
import fiftyone.core.labels as fol
import fiftyone.core.media as fom
import fiftyone.core.metadata as fome
from fiftyone.core.odm.dataset import DatasetAppConfig
import fiftyone.migrations as fomi
import fiftyone.core.odm as foo
import fiftyone.core.sample as fos
from fiftyone.core.singletons import DatasetSingleton
import fiftyone.core.storage as fost
import fiftyone.core.utils as fou
import fiftyone.core.view as fov

from fiftyone.internal import context_vars as ficv
from fiftyone.internal import dataset_permissions
from fiftyone.internal.dataset_permissions import (
    requires_can_edit,
    requires_can_manage,
)

fot = fou.lazy_import("fiftyone.core.stages")
foud = fou.lazy_import("fiftyone.utils.data")
foos = fou.lazy_import("fiftyone.operators.store")


_SUMMARY_FIELD_KEY = "_summary_field"

logger = logging.getLogger(__name__)


class DatasetNotFoundError(ValueError):
    """Exception raised when a dataset is not found."""

    def __init__(self, name):
        self._dataset_name = name
        super().__init__(f"Dataset {name} not found")


def list_datasets(glob_patt=None, tags=None, info=False):
    """Lists the available FiftyOne datasets.

    Args:
        glob_patt (None): an optional glob pattern of names to return
        tags (None): only include datasets that have the specified tag or list
            of tags
        info (False): whether to return info dicts describing each dataset
            rather than just their names

    Returns:
        a list of dataset names or info dicts
    """
    # First try to list datasets user has access to if in user context
    user_datasets = dataset_permissions.list_datasets_for_current_user(
        glob_patt=glob_patt, tags=tags, info=info
    )
    if user_datasets is not None:
        return user_datasets

    # Now normal list
    if info:
        return _list_datasets_info(glob_patt=glob_patt, tags=tags)

    return _list_datasets(glob_patt=glob_patt, tags=tags)


def dataset_exists(name):
    """Checks if the dataset exists.

    Args:
        name: the name of the dataset

    Returns:
        True/False
    """
    conn = foo.get_db_conn()
    return bool(list(conn.datasets.find({"name": name}, {"_id": 1}).limit(1)))


def _validate_dataset_name(name, skip=None):
    """Validates that the given dataset name is available.

    Args:
        name: a dataset name
        skip (None): an optional :class:`Dataset` to ignore

    Returns:
        the slug

    Raises:
        ValueError: if the name is not available
    """
    slug = fou.to_slug(name)

    query = {"$or": [{"name": name}, {"slug": slug}]}
    if skip is not None:
        query = {"$and": [query, {"_id": {"$ne": skip._doc.id}}]}

    conn = foo.get_db_conn()

    clashing_name_doc = conn.datasets.find_one(
        query, {"name": True, "_id": False}
    )
    if clashing_name_doc is not None:
        clashing_name = clashing_name_doc["name"]
        if clashing_name == name:
            raise ValueError(f"Dataset name '{name}' is not available")
        else:
            raise ValueError(
                f"Dataset name '{name}' is not available: slug '{slug}' "
                f"in use by dataset '{clashing_name}'"
            )

    return slug


_SNAPSHOT_MATERIALIZED_NAME_RE = re.compile(r"_snapshot__([a-z0-9]{24})_(.*)$")


def _snapshot_to_materialized_dataset_name(dataset_id, snapshot_name):
    """Create materialized dataset snapshot name from dataset_id, snapshot"""
    return f"_snapshot__{str(dataset_id)}_{snapshot_name}"


def _parse_materialized_dataset_name(materialized_dataset_name):
    """Parse materialized dataset snapshot into dataset_id,snapshot"""
    match = _SNAPSHOT_MATERIALIZED_NAME_RE.match(materialized_dataset_name)
    return (match.group(1), match.group(2)) if match else None


def _load_snapshot_dataset(materialized_name, head_name, snapshot_name):
    try:
        return Dataset(
            materialized_name,
            _create=False,
            _head_name=head_name,
            _snapshot_name=snapshot_name,
        )
    except ValueError:
        raise ValueError(
            "Snapshot '%s' for dataset '%s' not found"
            % (snapshot_name, head_name)
        ) from None


def load_dataset(name, snapshot=None, create_if_necessary=False):
    """Loads the FiftyOne dataset or snapshot with the given name.

    To create a new dataset, use the :class:`Dataset` constructor.

    .. note::

        :class:`Dataset` instances are singletons keyed by their name, so all
        calls to this method with a given dataset ``name`` in a program will
        return the same object.

    Args:
        name: the name of the dataset
        snapshot(None): an optional snapshot name
        create_if_necessary (False): if no dataset exists, create an empty one

    Raises:
        DatasetNotFoundError: if the dataset does not exist and
            `create_if_necessary` is False

    Returns:
        a :class:`Dataset`
    """
    parsed_snapshot = _parse_materialized_dataset_name(name)

    if snapshot is not None:
        # Explicitly passed snapshot name
        head_name = name

        head_dataset = Dataset(head_name, _create=False)
        dataset_id = str(head_dataset._doc.id)
        name = _snapshot_to_materialized_dataset_name(dataset_id, snapshot)
        return _load_snapshot_dataset(name, head_name, snapshot)
    elif parsed_snapshot is not None:
        # Name passed is in the form of a materialized dataset name
        dataset_id, snapshot = parsed_snapshot
        conn = foo.get_db_conn()
        dataset_doc = conn.datasets.find_one(
            {"_id": ObjectId(dataset_id)}, {"name": True}
        )
        if not dataset_doc:
            raise ValueError(
                "Could not find dataset id '%s'" % dataset_id
            ) from None
        head_name = dataset_doc["name"]
        return _load_snapshot_dataset(name, head_name, snapshot)
    else:
        try:
            return Dataset(name, _create=False)
        except DatasetNotFoundError as ex:
            if create_if_necessary:
                return Dataset(name, _create=True)
            else:
                raise ex


def get_default_dataset_name():
    """Returns a default dataset name based on the current time.

    Returns:
        a dataset name
    """
    now = datetime.now()
    name = now.strftime("%Y.%m.%d.%H.%M.%S.%f")

    return name


def make_unique_dataset_name(root):
    """Makes a unique dataset name with the given root name.

    Args:
        root: the root name for the dataset

    Returns:
        the dataset name
    """
    if not root:
        return get_default_dataset_name()

    name = root
    dataset_names = _list_datasets(include_private=True)

    if name in dataset_names:
        name += "_" + _get_random_characters(6)

    while name in dataset_names:
        name += _get_random_characters(1)

    return name


def get_default_dataset_dir(name):
    """Returns the default dataset directory for the dataset with the given
    name.

    Args:
        name: the dataset name

    Returns:
        the default directory for the dataset
    """
    return os.path.join(fo.config.default_dataset_dir, name)


def delete_dataset(name, verbose=False):
    """Deletes the FiftyOne dataset with the given name.

    Args:
        name: the name of the dataset
        verbose (False): whether to log the name of the deleted dataset
    """
    dataset = load_dataset(name)
    dataset.delete()
    if verbose:
        logger.info("Dataset '%s' deleted", name)


def delete_datasets(glob_patt, verbose=False):
    """Deletes all FiftyOne datasets whose names match the given glob pattern.

    Args:
        glob_patt: a glob pattern of datasets to delete
        verbose (False): whether to log the names of deleted datasets
    """
    for name in _list_datasets(glob_patt=glob_patt):
        delete_dataset(name, verbose=verbose)


def delete_non_persistent_datasets(verbose=False):
    """Deletes all non-persistent datasets.

    Args:
        verbose (False): whether to log the names of deleted datasets
    """
    _delete_non_persistent_datasets(verbose=verbose)


def _delete_non_persistent_datasets(min_age=None, verbose=False):
    conn = foo.get_db_conn()

    if min_age is not None:
        now = datetime.utcnow()
        is_old_enough = lambda ca: ca is None or now - ca >= min_age
    else:
        is_old_enough = lambda ca: True

    for name in conn.datasets.find({"persistent": False}).distinct("name"):
        try:
            dataset = Dataset(name, _create=False, _virtual=True)
        except:
            # If the dataset can't be loaded, it likely requires migration,
            # which means it is persistent, so we don't worry about it here
            continue

        if (
            not dataset.persistent
            and not dataset.deleted
            and is_old_enough(dataset.created_at)
        ):
            dataset._delete()
            if verbose:
                logger.info("Dataset '%s' deleted", name)


class Dataset(foc.SampleCollection, metaclass=DatasetSingleton):
    """A FiftyOne dataset.

    Datasets represent an ordered collection of
    :class:`fiftyone.core.sample.Sample` instances that describe a particular
    type of raw media (e.g., images or videos) together with a user-defined set
    of fields.

    FiftyOne datasets ingest and store the labels for all samples internally;
    raw media is stored on disk and the dataset provides paths to the data.

    See :ref:`this page <using-datasets>` for an overview of working with
    FiftyOne datasets.

    Args:
        name (None): the name of the dataset. By default,
            :func:`get_default_dataset_name` is used
        persistent (False): whether the dataset should persist in the database
            after the session terminates
        overwrite (False): whether to overwrite an existing dataset of the same
            name
    """

    __slots__ = (
        "_doc",
        "_sample_doc_cls",
        "_frame_doc_cls",
        "_group_slice",
        "_annotation_cache",
        "_brain_cache",
        "_evaluation_cache",
        "_run_cache",
        "_deleted",
        "_head_name",
        "_snapshot_name",
        "__permission",
    )

    def __init__(
        self,
        name=None,
        persistent=False,
        overwrite=False,
        _create=True,
        _virtual=False,
        _head_name=None,
        _snapshot_name=None,
        **kwargs,
    ):
        if name is None and _create:
            name = get_default_dataset_name()

        self._head_name = _head_name
        self._snapshot_name = _snapshot_name

        if overwrite and dataset_exists(name):
            delete_dataset(name)

        self.__permission = None
        if _create:
            docs = self._create_dataset_docs(name, persistent, **kwargs)
        else:
            docs = self._load_dataset_docs(name, _virtual)

        doc, sample_doc_cls, frame_doc_cls = docs

        self._doc = doc
        self._sample_doc_cls = sample_doc_cls
        self._frame_doc_cls = frame_doc_cls

        self._group_slice = doc.default_group_slice

        self._annotation_cache = cachetools.LRUCache(5)
        self._brain_cache = cachetools.LRUCache(5)
        self._evaluation_cache = cachetools.LRUCache(5)
        self._run_cache = cachetools.LRUCache(5)

        self._deleted = False

        if not _virtual:
            self._update_last_loaded_at()

    def _load_dataset_docs(self, name, _virtual):
        if not _virtual:
            self.__permission = (
                dataset_permissions.get_dataset_permissions_for_current_user(
                    name
                )
            )
        return _load_dataset(self, name, virtual=_virtual)

    def _create_dataset_docs(self, name, persistent, **kwargs):
        # Only attempt server creation if persistent. If we can't do it then
        #   fall back to local creation with no permissions attached.
        if (
            persistent
            and dataset_permissions.create_dataset_with_current_user_permissions(
                name
            )
        ):
            self.__permission = dataset_permissions.DatasetPermission.MANAGE
            return _load_dataset(self, name, virtual=False)
        else:
            return _create_dataset(self, name, persistent=persistent, **kwargs)

    def __eq__(self, other):
        return type(other) == type(self) and self.name == other.name

    def __copy__(self):
        return self  # datasets are singletons

    def __deepcopy__(self, memo):
        return self  # datasets are singletons

    def __len__(self):
        return self.count()

    def _estimated_count(self, frames=False):
        if frames:
            if self._frame_collection is None:
                return None

            return self._frame_collection.estimated_document_count()

        return self._sample_collection.estimated_document_count()

    def __getitem__(self, id_filepath_slice):
        if isinstance(id_filepath_slice, numbers.Integral):
            raise ValueError(
                "Accessing dataset samples by numeric index is not supported. "
                "Use sample IDs, filepaths, slices, boolean arrays, or a "
                "boolean ViewExpression instead"
            )

        if isinstance(id_filepath_slice, slice):
            return self.view()[id_filepath_slice]

        if isinstance(id_filepath_slice, foe.ViewExpression):
            return self.view()[id_filepath_slice]

        if etau.is_container(id_filepath_slice):
            return self.view()[id_filepath_slice]

        try:
            oid = ObjectId(id_filepath_slice)
            query = {"_id": oid}
        except:
            oid = None
            query = {"filepath": id_filepath_slice}

        d = self._sample_collection.find_one(query)

        if d is None:
            field = "ID" if oid is not None else "filepath"
            raise KeyError(
                "No sample found with %s '%s'" % (field, id_filepath_slice)
            )

        return self._make_sample(d)

    def __delitem__(self, samples_or_ids):
        self.delete_samples(samples_or_ids)

    def __getattribute__(self, name):
        #
        # The attributes necessary to determine a dataset's name and whether
        # it is deleted are always available. If a dataset is deleted, no other
        # methods are available
        #
        if name.startswith("__") or name in (
            "name",
            "deleted",
            "_deleted",
            "_doc",
        ):
            return super().__getattribute__(name)

        if getattr(self, "_deleted", False):
            raise ValueError("Dataset '%s' is deleted" % self.name)

        return super().__getattribute__(name)

    @property
    def _dataset(self):
        return self

    @property
    def _root_dataset(self):
        return self

    @property
    def _is_generated(self):
        return self._is_patches or self._is_frames or self._is_clips

    @property
    def _is_patches(self):
        return self._sample_collection_name.startswith("patches.")

    @property
    def _is_frames(self):
        return self._sample_collection_name.startswith(
            ("frames.", "patches.frames")
        )

    @property
    def _is_clips(self):
        return self._sample_collection_name.startswith("clips.")

    @property
    def _is_dynamic_groups(self):
        return False

    @property
    def media_type(self):
        """The media type of the dataset."""
        return self._doc.media_type

    @media_type.setter
    @requires_can_edit
    def media_type(self, media_type):
        if media_type == self._doc.media_type:
            return

        if len(self) > 0:
            raise ValueError("Cannot set media type of a non-empty dataset")

        self._set_media_type(media_type)

    def _set_media_type(self, media_type):
        self._doc.media_type = media_type

        if self._contains_videos(any_slice=True):
            self._init_frames()

        if media_type == fom.GROUP:
            # The `metadata` field of group datasets always stays as the
            # generic `Metadata` type because slices may have different types
            self.save()
        else:
            self._update_metadata_field(media_type)

            self.save()
            self.reload()

    def _update_metadata_field(self, media_type):
        idx = None
        for i, field in enumerate(self._doc.sample_fields):
            if field.name == "metadata":
                idx = i

        if idx is not None:
            if media_type == fom.IMAGE:
                doc_type = fome.ImageMetadata
            elif media_type == fom.VIDEO:
                doc_type = fome.VideoMetadata
            else:
                doc_type = fome.Metadata

            field = foo.create_field(
                "metadata",
                fof.EmbeddedDocumentField,
                embedded_doc_type=doc_type,
            )
            field_doc = foo.SampleFieldDocument.from_field(field)
            field_doc._set_created_at(datetime.utcnow())

            self._doc.sample_fields[idx] = field_doc

    def _init_frames(self):
        if self._frame_doc_cls is not None:
            # Legacy datasets may not have frame fields declared yet
            if not self._doc.frame_fields:
                self._doc.frame_fields = [
                    foo.SampleFieldDocument.from_field(field)
                    for field in self._frame_doc_cls._fields.values()
                ]

            return

        frame_collection_name = _make_frame_collection_name(
            self._sample_collection_name
        )
        frame_doc_cls = _create_frame_document_cls(
            self, frame_collection_name, field_docs=self._doc.frame_fields
        )

        _create_indexes(None, frame_collection_name)

        self._doc.frame_collection_name = frame_collection_name
        self._doc.frame_fields = [
            foo.SampleFieldDocument.from_field(field)
            for field in frame_doc_cls._fields.values()
        ]
        self._frame_doc_cls = frame_doc_cls

    @property
    def group_field(self):
        """The group field of the dataset, or None if the dataset is not
        grouped.

        Examples::

            import fiftyone as fo
            import fiftyone.zoo as foz

            dataset = foz.load_zoo_dataset("quickstart-groups")

            print(dataset.group_field)
            # group
        """
        return self._doc.group_field

    @property
    def group_slice(self):
        """The current group slice of the dataset, or None if the dataset is
        not grouped.

        Examples::

            import fiftyone as fo
            import fiftyone.zoo as foz

            dataset = foz.load_zoo_dataset("quickstart-groups")

            print(dataset.group_slices)
            # ['left', 'right', 'pcd']

            print(dataset.group_slice)
            # left

            # Change the current group slice
            dataset.group_slice = "right"

            print(dataset.group_slice)
            # right
        """
        return self._group_slice

    @group_slice.setter
    def group_slice(self, slice_name):
        if self.media_type != fom.GROUP:
            raise ValueError("Dataset has no groups")

        if slice_name is None:
            slice_name = self._doc.default_group_slice

        if (
            slice_name is not None
            and slice_name not in self._doc.group_media_types
        ):
            raise ValueError("Dataset has no group slice '%s'" % slice_name)

        self._group_slice = slice_name

    @property
    def group_slices(self):
        """The list of group slices of the dataset, or None if the dataset is
        not grouped.

        Examples::

            import fiftyone as fo
            import fiftyone.zoo as foz

            dataset = foz.load_zoo_dataset("quickstart-groups")

            print(dataset.group_slices)
            # ['left', 'right', 'pcd']
        """
        if self.media_type != fom.GROUP:
            return None

        return list(self._doc.group_media_types.keys())

    @property
    def group_media_types(self):
        """A dict mapping group slices to media types, or None if the dataset
        is not grouped.

        Examples::

            import fiftyone as fo
            import fiftyone.zoo as foz

            dataset = foz.load_zoo_dataset("quickstart-groups")

            print(dataset.group_media_types)
            # {'left': 'image', 'right': 'image', 'pcd': 'point-cloud'}
        """
        if self.media_type != fom.GROUP:
            return None

        return self._doc.group_media_types

    @property
    def default_group_slice(self):
        """The default group slice of the dataset, or None if the dataset is
        not grouped.

        Examples::

            import fiftyone as fo
            import fiftyone.zoo as foz

            dataset = foz.load_zoo_dataset("quickstart-groups")

            print(dataset.default_group_slice)
            # left

            # Change the default group slice
            dataset.default_group_slice = "right"

            print(dataset.default_group_slice)
            # right
        """
        if self.media_type != fom.GROUP:
            return None

        return self._doc.default_group_slice

    @default_group_slice.setter
    @requires_can_edit
    def default_group_slice(self, slice_name):
        if self.media_type != fom.GROUP:
            raise ValueError("Dataset has no groups")

        if slice_name not in self._doc.group_media_types:
            raise ValueError("Dataset has no group slice '%s'" % slice_name)

        self._doc.default_group_slice = slice_name
        self.save()

        if self._group_slice is None:
            self._group_slice = slice_name

    @property
    def version(self):
        """The version of the ``fiftyone`` package for which the dataset is
        formatted.
        """
        return self._doc.version

    @property
    def name(self):
        """The name of the dataset."""
        return self._doc.name

    @name.setter
    @requires_can_manage
    def name(self, name):
        _name = self._doc.name

        if name == _name:
            return

        slug = _validate_dataset_name(name, skip=self)

        self._doc.name = name
        self._doc.slug = slug
        self.save()

        # Update singleton
        # If we're not using the cache in this context, then just make sure
        #   the singleton (if any) is renamed and replaced. STW 7/29/24
        singleton = self._instances.pop(_name, None)
        if ficv.no_singleton_cache.get():
            if singleton is not None:
                singleton.name = name
                self._instances[name] = singleton
        else:
            self._instances[name] = self

    @property
    def head_name(self):
        return self._head_name or self.name

    @property
    def snapshot_name(self):
        return self._snapshot_name

    @property
    def _readonly(self):
        return self.is_snapshot

    @property
    def _permission(self):
        return self.__permission

    @property
    def slug(self):
        """The slug of the dataset."""
        return self._doc.slug

    @property
    def created_at(self):
        """The datetime that the dataset was created."""
        return self._doc.created_at

    @property
    def last_modified_at(self):
        """The datetime that the dataset was last modified."""
        return self._doc.last_modified_at

    @property
    def last_loaded_at(self):
        """The datetime that the dataset was last loaded."""
        return self._doc.last_loaded_at

    @property
    def persistent(self):
        """Whether the dataset persists in the database after a session is
        terminated.
        """
        return self._doc.persistent

    @persistent.setter
    @requires_can_manage
    def persistent(self, value):
        if dataset_permissions.running_in_user_context():
            message = (
                "Changing dataset persistence after creation is "
                "unsupported in this context."
            )
            if value:
                message += " Use `fo.Dataset(..., persistent=True)` instead."
            raise NotImplementedError(message)

        self._doc.persistent = value
        self.save()

    @property
    def tags(self):
        """A list of tags on the dataset.

        Examples::

            import fiftyone as fo

            dataset = fo.Dataset()

            # Add some tags
            dataset.tags = ["test", "projectA"]

            # Edit the tags
            dataset.tags.pop()
            dataset.tags.append("projectB")
            dataset.save()  # must save after edits
        """
        return self._doc.tags

    @tags.setter
    @requires_can_manage
    def tags(self, value):
        self._doc.tags = value
        self.save()

    @property
    def description(self):
        """A string description on the dataset.

        Examples::

            import fiftyone as fo

            dataset = fo.Dataset()

            # Store a description on the dataset
            dataset.description = "Your description here"
        """
        return self._doc.description

    @description.setter
    @requires_can_manage
    def description(self, description):
        self._doc.description = description
        self.save()

    @property
    def info(self):
        """A user-facing dictionary of information about the dataset.

        Examples::

            import fiftyone as fo

            dataset = fo.Dataset()

            # Store a class list in the dataset's info
            dataset.info = {"classes": ["cat", "dog"]}

            # Edit the info
            dataset.info["other_classes"] = ["bird", "plane"]
            dataset.save()  # must save after edits
        """
        return self._doc.info

    @info.setter
    @requires_can_edit
    def info(self, info):
        self._doc.info = info
        self.save()

    @property
    def app_config(self):
        """A :class:`fiftyone.core.odm.dataset.DatasetAppConfig` that
        customizes how this dataset is visualized in the
        :ref:`FiftyOne App <fiftyone-app>`.

        Examples::

            import fiftyone as fo
            import fiftyone.utils.image as foui
            import fiftyone.zoo as foz

            dataset = foz.load_zoo_dataset("quickstart")

            # View the dataset's current App config
            print(dataset.app_config)

            # Generate some thumbnail images
            foui.transform_images(
                dataset,
                size=(-1, 32),
                output_field="thumbnail_path",
                output_dir="/tmp/thumbnails",
            )

            # Modify the dataset's App config
            dataset.app_config.media_fields = ["filepath", "thumbnail_path"]
            dataset.app_config.grid_media_field = "thumbnail_path"
            dataset.save()  # must save after edits

            session = fo.launch_app(dataset)
        """
        return self._doc.app_config

    @app_config.setter
    @requires_can_edit
    def app_config(self, config):
        if config is None:
            config = DatasetAppConfig()

        self._doc.app_config = config
        self.save()

    @property
    def classes(self):
        """A dict mapping field names to list of class label strings for the
        corresponding fields of the dataset.

        Examples::

            import fiftyone as fo

            dataset = fo.Dataset()

            # Set classes for the `ground_truth` and `predictions` fields
            dataset.classes = {
                "ground_truth": ["cat", "dog"],
                "predictions": ["cat", "dog", "other"],
            }

            # Edit an existing classes list
            dataset.classes["ground_truth"].append("other")
            dataset.save()  # must save after edits
        """
        return self._doc.classes

    @classes.setter
    @requires_can_edit
    def classes(self, classes):
        self._doc.classes = classes
        self.save()

    @property
    def default_classes(self):
        """A list of class label strings for all
        :class:`fiftyone.core.labels.Label` fields of this dataset that do not
        have customized classes defined in :meth:`classes`.

        Examples::

            import fiftyone as fo

            dataset = fo.Dataset()

            # Set default classes
            dataset.default_classes = ["cat", "dog"]

            # Edit the default classes
            dataset.default_classes.append("rabbit")
            dataset.save()  # must save after edits
        """
        return self._doc.default_classes

    @default_classes.setter
    @requires_can_edit
    def default_classes(self, classes):
        self._doc.default_classes = classes
        self.save()

    @property
    def mask_targets(self):
        """A dict mapping field names to mask target dicts, each of which
        defines a mapping between pixel values (2D masks) or RGB hex strings
        (3D masks) and label strings for the segmentation masks in the
        corresponding field of the dataset.

        Examples::

            import fiftyone as fo

            #
            # 2D masks
            #

            dataset = fo.Dataset()

            # Set mask targets for the `ground_truth` and `predictions` fields
            dataset.mask_targets = {
                "ground_truth": {1: "cat", 2: "dog"},
                "predictions": {1: "cat", 2: "dog", 255: "other"},
            }

            # Or, for RGB mask targets
            dataset.mask_targets = {
                "segmentations": {"#3f0a44": "road", "#eeffee": "building", "#ffffff": "other"}
            }

            # Edit an existing mask target
            dataset.mask_targets["ground_truth"][255] = "other"
            dataset.save()  # must save after edits

            #
            # 3D masks
            #

            dataset = fo.Dataset()

            # Set mask targets for the `ground_truth` and `predictions` fields
            dataset.mask_targets = {
                "ground_truth": {"#499CEF": "cat", "#6D04FF": "dog"},
                "predictions": {
                    "#499CEF": "cat", "#6D04FF": "dog", "#FF6D04": "person"
                },
            }

            # Edit an existing mask target
            dataset.mask_targets["ground_truth"]["#FF6D04"] = "person"
            dataset.save()  # must save after edits
        """
        return self._doc.mask_targets

    @mask_targets.setter
    @requires_can_edit
    def mask_targets(self, targets):
        self._doc.mask_targets = targets
        self.save()

    @property
    def default_mask_targets(self):
        """A dict defining a default mapping between pixel values (2D masks) or
        RGB hex strings (3D masks) and label strings for the segmentation masks
        of all :class:`fiftyone.core.labels.Segmentation` fields of this
        dataset that do not have customized mask targets defined in
        :meth:`mask_targets`.

        Examples::

            import fiftyone as fo

            #
            # 2D masks
            #

            dataset = fo.Dataset()

            # Set default mask targets
            dataset.default_mask_targets = {1: "cat", 2: "dog"}

            # Or, for RGB mask targets
            dataset.default_mask_targets = {"#3f0a44": "road", "#eeffee": "building", "#ffffff": "other"}

            # Edit the default mask targets
            dataset.default_mask_targets[255] = "other"
            dataset.save()  # must save after edits

            #
            # 3D masks
            #

            dataset = fo.Dataset()

            # Set default mask targets
            dataset.default_mask_targets = {"#499CEF": "cat", "#6D04FF": "dog"}

            # Edit the default mask targets
            dataset.default_mask_targets["#FF6D04"] = "person"
            dataset.save()  # must save after edits
        """
        return self._doc.default_mask_targets

    @default_mask_targets.setter
    @requires_can_edit
    def default_mask_targets(self, targets):
        self._doc.default_mask_targets = targets
        self.save()

    @property
    def skeletons(self):
        """A dict mapping field names to
        :class:`fiftyone.core.odm.dataset.KeypointSkeleton` instances, each of
        which defines the semantic labels and point connectivity for the
        :class:`fiftyone.core.labels.Keypoint` instances in the corresponding
        field of the dataset.

        Examples::

            import fiftyone as fo

            dataset = fo.Dataset()

            # Set keypoint skeleton for the `ground_truth` field
            dataset.skeletons = {
                "ground_truth": fo.KeypointSkeleton(
                    labels=[
                        "left hand" "left shoulder", "right shoulder", "right hand",
                        "left eye", "right eye", "mouth",
                    ],
                    edges=[[0, 1, 2, 3], [4, 5, 6]],
                )
            }

            # Edit an existing skeleton
            dataset.skeletons["ground_truth"].labels[-1] = "lips"
            dataset.save()  # must save after edits
        """
        return self._doc.skeletons

    @skeletons.setter
    @requires_can_edit
    def skeletons(self, skeletons):
        self._doc.skeletons = skeletons
        self.save()

    @property
    def default_skeleton(self):
        """A default :class:`fiftyone.core.odm.dataset.KeypointSkeleton`
        defining the semantic labels and point connectivity for all
        :class:`fiftyone.core.labels.Keypoint` fields of this dataset that do
        not have customized skeletons defined in :meth:`skeleton`.

        Examples::

            import fiftyone as fo

            dataset = fo.Dataset()

            # Set default keypoint skeleton
            dataset.default_skeleton = fo.KeypointSkeleton(
                labels=[
                    "left hand" "left shoulder", "right shoulder", "right hand",
                    "left eye", "right eye", "mouth",
                ],
                edges=[[0, 1, 2, 3], [4, 5, 6]],
            )

            # Edit the default skeleton
            dataset.default_skeleton.labels[-1] = "lips"
            dataset.save()  # must save after edits
        """
        return self._doc.default_skeleton

    @default_skeleton.setter
    @requires_can_edit
    def default_skeleton(self, skeleton):
        self._doc.default_skeleton = skeleton
        self.save()

    @property
    def deleted(self):
        """Whether the dataset is deleted."""
        return self._deleted

    def summary(self):
        """Returns a string summary of the dataset.

        Returns:
            a string summary
        """
        elements = [("Name:", self.head_name)]
        if self.is_snapshot:
            elements += [("Snapshot:", self.snapshot_name)]
        elements += [
            ("Media type:", self.media_type),
            ("Num %s:" % self._elements_str, self.count()),
            ("Persistent:", self.persistent),
            ("Tags:", self.tags),
        ]

        if self.media_type == fom.GROUP:
            elements.insert(2, ("Group slice:", self.group_slice))

        elements = fou.justify_headings(elements)
        lines = ["%s %s" % tuple(e) for e in elements]

        lines.extend(
            ["Sample fields:", self._to_fields_str(self.get_field_schema())]
        )

        if self._has_frame_fields():
            lines.extend(
                [
                    "Frame fields:",
                    self._to_fields_str(self.get_frame_field_schema()),
                ]
            )

        return "\n".join(lines)

    def stats(
        self,
        include_media=False,
        include_indexes=False,
        compressed=False,
    ):
        """Returns stats about the dataset on disk.

        The ``samples`` keys refer to the sample documents stored in the
        database.

        For video datasets, the ``frames`` keys refer to the frame documents
        stored in the database.

        The ``media`` keys refer to the raw media associated with each sample
        on disk.

        The ``index[es]`` keys refer to the indexes associated with the
        dataset.

        Note that dataset-level metadata such as annotation runs are not
        included in this computation.

        Args:
            include_media (False): whether to include stats about the size of
                the raw media in the dataset
            include_indexes (False): whether to include stats on the dataset's
                indexes
            compressed (False): whether to return the sizes of collections in
                their compressed form on disk (True) or the logical
                uncompressed size of the collections (False)

        Returns:
            a stats dict
        """
        contains_videos = self._contains_videos(any_slice=True)

        stats = {}

        cs = self._sample_collstats()
        samples_bytes = cs["storageSize"] if compressed else cs["size"]
        stats["samples_count"] = cs["count"]
        stats["samples_bytes"] = samples_bytes
        stats["samples_size"] = etau.to_human_bytes_str(samples_bytes)
        total_bytes = samples_bytes

        if contains_videos:
            cs = self._frame_collstats()
            frames_bytes = cs["storageSize"] if compressed else cs["size"]
            stats["frames_count"] = cs["count"]
            stats["frames_bytes"] = frames_bytes
            stats["frames_size"] = etau.to_human_bytes_str(frames_bytes)
            total_bytes += frames_bytes

        if include_media:
            if self.media_type == fom.GROUP:
                samples = self.select_group_slices(_allow_mixed=True)
            else:
                samples = self

            samples.compute_metadata()
            media_bytes = samples.sum("metadata.size_bytes")
            stats["media_bytes"] = media_bytes
            stats["media_size"] = etau.to_human_bytes_str(media_bytes)
            total_bytes += media_bytes

        if include_indexes:
            ii = self.get_index_information(include_stats=True)
            index_bytes = {k: v["size"] for k, v in ii.items()}
            indexes_bytes = sum(index_bytes.values())
            indexes_in_progress = [
                k for k, v in ii.items() if v.get("in_progress", False)
            ]

            stats["indexes_count"] = len(index_bytes)
            stats["indexes_bytes"] = indexes_bytes
            stats["indexes_size"] = etau.to_human_bytes_str(indexes_bytes)
            stats["indexes_in_progress"] = indexes_in_progress
            stats["index_bytes"] = index_bytes
            stats["index_sizes"] = {
                k: etau.to_human_bytes_str(v) for k, v in index_bytes.items()
            }
            total_bytes += indexes_bytes

        stats["total_bytes"] = total_bytes
        stats["total_size"] = etau.to_human_bytes_str(total_bytes)

        return stats

    def _sample_collstats(self):
        return _get_collstats(self._sample_collection)

    def _frame_collstats(self):
        if self._frame_collection_name is None:
            return None

        return _get_collstats(self._frame_collection)

    def first(self):
        """Returns the first sample in the dataset.

        Returns:
            a :class:`fiftyone.core.sample.Sample`
        """
        return super().first()

    def last(self):
        """Returns the last sample in the dataset.

        Returns:
            a :class:`fiftyone.core.sample.Sample`
        """
        try:
            sample_view = self[-1:].first()
        except ValueError:
            raise ValueError("%s is empty" % self.__class__.__name__)

        return fos.Sample.from_doc(sample_view._doc, dataset=self)

    def head(self, num_samples=3):
        """Returns a list of the first few samples in the dataset.

        If fewer than ``num_samples`` samples are in the dataset, only the
        available samples are returned.

        Args:
            num_samples (3): the number of samples

        Returns:
            a list of :class:`fiftyone.core.sample.Sample` objects
        """
        return [
            fos.Sample.from_doc(sv._doc, dataset=self)
            for sv in self[:num_samples]
        ]

    def tail(self, num_samples=3):
        """Returns a list of the last few samples in the dataset.

        If fewer than ``num_samples`` samples are in the dataset, only the
        available samples are returned.

        Args:
            num_samples (3): the number of samples

        Returns:
            a list of :class:`fiftyone.core.sample.Sample` objects
        """
        return [
            fos.Sample.from_doc(sv._doc, dataset=self)
            for sv in self[-num_samples:]
        ]

    def one(self, expr, exact=False):
        """Returns a single sample in this dataset matching the expression.

        Examples::

            import fiftyone as fo
            import fiftyone.zoo as foz
            from fiftyone import ViewField as F

            dataset = foz.load_zoo_dataset("quickstart")

            #
            # Get a sample by filepath
            #

            # A random filepath in the dataset
            filepath = dataset.take(1).first().filepath

            # Get sample by filepath
            sample = dataset.one(F("filepath") == filepath)

            #
            # Dealing with multiple matches
            #

            # Get a sample whose image is JPEG
            sample = dataset.one(F("filepath").ends_with(".jpg"))

            # Raises an error since there are multiple JPEGs
            dataset.one(F("filepath").ends_with(".jpg"), exact=True)

        Args:
            expr: a :class:`fiftyone.core.expressions.ViewExpression` or
                `MongoDB expression <https://docs.mongodb.com/manual/meta/aggregation-quick-reference/#aggregation-expressions>`_
                that evaluates to ``True`` for the sample to match
            exact (False): whether to raise an error if multiple samples match
                the expression

        Returns:
            a :class:`fiftyone.core.sample.Sample`
        """
        view = self.match(expr)
        matches = iter(view._aggregate())

        try:
            d = next(matches)
        except StopIteration:
            raise ValueError("No samples match the given expression")

        if exact:
            try:
                next(matches)
                raise ValueError(
                    "Expected one matching sample, but found %d matches"
                    % len(view)
                )
            except StopIteration:
                pass

        return self._make_sample(d)

    def view(self):
        """Returns a :class:`fiftyone.core.view.DatasetView` containing the
        entire dataset.

        Returns:
            a :class:`fiftyone.core.view.DatasetView`
        """
        return fov.DatasetView(self)

    def get_field_schema(
        self,
        ftype=None,
        embedded_doc_type=None,
        subfield=None,
        read_only=None,
        info_keys=None,
        created_after=None,
        include_private=False,
        flat=False,
        unwind=True,
        mode=None,
    ):
        """Returns a schema dictionary describing the fields of the samples in
        the dataset.

        Args:
            ftype (None): an optional field type or iterable of types to which
                to restrict the returned schema. Must be subclass(es) of
                :class:`fiftyone.core.fields.Field`
            embedded_doc_type (None): an optional embedded document type or
                iterable of types to which to restrict the returned schema.
                Must be subclass(es) of
                :class:`fiftyone.core.odm.BaseEmbeddedDocument`
            subfield (None): an optional subfield type or iterable of subfield
                types to which to restrict the returned schema. Must be
                subclass(es) of :class:`fiftyone.core.fields.Field`
            read_only (None): whether to restrict to (True) or exclude (False)
                read-only fields. By default, all fields are included
            info_keys (None): an optional key or list of keys that must be in
                the field's ``info`` dict
            created_after (None): an optional ``datetime`` specifying a minimum
                creation date
            include_private (False): whether to include fields that start with
                ``_`` in the returned schema
            flat (False): whether to return a flattened schema where all
                embedded document fields are included as top-level keys
            unwind (True): whether to traverse into list fields. Only
                applicable when ``flat=True``
            mode (None): whether to apply the above constraints before and/or
                after flattening the schema. Only applicable when ``flat=True``.
                Supported values are ``("before", "after", "both")``. The
                default is ``"after"``

        Returns:
            a dict mapping field names to :class:`fiftyone.core.fields.Field`
            instances
        """
        return self._sample_doc_cls.get_field_schema(
            ftype=ftype,
            embedded_doc_type=embedded_doc_type,
            subfield=subfield,
            read_only=read_only,
            info_keys=info_keys,
            created_after=created_after,
            include_private=include_private,
            flat=flat,
            unwind=unwind,
            mode=mode,
        )

    def get_frame_field_schema(
        self,
        ftype=None,
        embedded_doc_type=None,
        subfield=None,
        read_only=None,
        info_keys=None,
        created_after=None,
        include_private=False,
        flat=False,
        unwind=True,
        mode=None,
    ):
        """Returns a schema dictionary describing the fields of the frames of
        the samples in the dataset.

        Only applicable for datasets that contain videos.

        Args:
            ftype (None): an optional field type or iterable of types to which
                to restrict the returned schema. Must be subclass(es) of
                :class:`fiftyone.core.fields.Field`
            embedded_doc_type (None): an optional embedded document type or
                iterable of types to which to restrict the returned schema.
                Must be subclass(es) of
                :class:`fiftyone.core.odm.BaseEmbeddedDocument`
            subfield (None): an optional subfield type or iterable of subfield
                types to which to restrict the returned schema. Must be
                subclass(es) of :class:`fiftyone.core.fields.Field`
            read_only (None): whether to restrict to (True) or exclude (False)
                read-only fields. By default, all fields are included
            info_keys (None): an optional key or list of keys that must be in
                the field's ``info`` dict
            created_after (None): an optional ``datetime`` specifying a minimum
                creation date
            include_private (False): whether to include fields that start with
                ``_`` in the returned schema
            flat (False): whether to return a flattened schema where all
                embedded document fields are included as top-level keys
            unwind (True): whether to traverse into list fields. Only
                applicable when ``flat=True``
            mode (None): whether to apply the above constraints before and/or
                after flattening the schema. Only applicable when ``flat=True``.
                Supported values are ``("before", "after", "both")``. The
                default is ``"after"``

        Returns:
            a dict mapping field names to :class:`fiftyone.core.fields.Field`
            instances, or ``None`` if the dataset does not contain videos
        """
        if not self._has_frame_fields():
            return None

        return self._frame_doc_cls.get_field_schema(
            ftype=ftype,
            embedded_doc_type=embedded_doc_type,
            subfield=subfield,
            read_only=read_only,
            info_keys=info_keys,
            created_after=created_after,
            include_private=include_private,
            flat=flat,
            unwind=unwind,
            mode=mode,
        )

    @requires_can_edit
    def add_sample_field(
        self,
        field_name,
        ftype,
        embedded_doc_type=None,
        subfield=None,
        fields=None,
        description=None,
        info=None,
        read_only=False,
        **kwargs,
    ):
        """Adds a new sample field or embedded field to the dataset, if
        necessary.

        Args:
            field_name: the field name or ``embedded.field.name``
            ftype: the field type to create. Must be a subclass of
                :class:`fiftyone.core.fields.Field`
            embedded_doc_type (None): the
                :class:`fiftyone.core.odm.BaseEmbeddedDocument` type of the
                field. Only applicable when ``ftype`` is
                :class:`fiftyone.core.fields.EmbeddedDocumentField`
            subfield (None): the :class:`fiftyone.core.fields.Field` type of
                the contained field. Only applicable when ``ftype`` is
                :class:`fiftyone.core.fields.ListField` or
                :class:`fiftyone.core.fields.DictField`
            fields (None): a list of :class:`fiftyone.core.fields.Field`
                instances defining embedded document attributes. Only
                applicable when ``ftype`` is
                :class:`fiftyone.core.fields.EmbeddedDocumentField`
            description (None): an optional description
            info (None): an optional info dict
            read_only (False): whether the field should be read-only

        Raises:
            ValueError: if a field of the same name already exists and it is
                not compliant with the specified values
        """
        if embedded_doc_type is not None and issubclass(
            embedded_doc_type, fog.Group
        ):
            expanded = self._add_group_field(
                field_name,
                description=description,
                info=info,
                read_only=read_only,
            )
        else:
            expanded = self._sample_doc_cls.add_field(
                field_name,
                ftype,
                embedded_doc_type=embedded_doc_type,
                subfield=subfield,
                fields=fields,
                description=description,
                info=info,
                read_only=read_only,
                **kwargs,
            )

        if expanded:
            self._reload()

    def _add_implied_sample_field(
        self, field_name, value, dynamic=False, validate=True
    ):
        if isinstance(value, fog.Group):
            expanded = self._add_group_field(field_name, default=value.name)
        else:
            expanded = self._sample_doc_cls.add_implied_field(
                field_name, value, dynamic=dynamic, validate=validate
            )

        if expanded:
            self._reload()

    def _merge_sample_field_schema(
        self,
        schema,
        expand_schema=True,
        recursive=True,
        validate=True,
    ):
        expanded = self._sample_doc_cls.merge_field_schema(
            schema,
            expand_schema=expand_schema,
            recursive=recursive,
            validate=validate,
        )

        if expanded:
            self._reload()

    @requires_can_edit
    def add_dynamic_sample_fields(
        self, fields=None, recursive=True, add_mixed=False
    ):
        """Adds all dynamic sample fields to the dataset's schema.

        Dynamic fields are embedded document fields with at least one non-None
        value that have not been declared on the dataset's schema.

        Args:
            fields (None): an optional field or iterable of fields for which to
                add dynamic fields. By default, all fields are considered
            recursive (True): whether to recursively inspect nested lists and
                embedded documents for dynamic fields
            add_mixed (False): whether to declare fields that contain values
                of mixed types as generic :class:`fiftyone.core.fields.Field`
                instances (True) or to skip such fields (False)
        """
        dynamic_schema = self.get_dynamic_field_schema(
            fields=fields, recursive=recursive
        )

        schema = {}
        for path, field in dynamic_schema.items():
            if isinstance(field, fof.ListField) and etau.is_container(
                field.field
            ):
                if add_mixed:
                    field.field = fof.Field()
                else:
                    logger.warning(
                        "Skipping dynamic list field '%s' with mixed types %s",
                        path,
                        [type(f) for f in field.field],
                    )
                    field = None
            elif etau.is_container(field):
                if add_mixed:
                    field = fof.Field()
                else:
                    logger.warning(
                        "Skipping dynamic field '%s' with mixed types %s",
                        path,
                        [type(f) for f in field],
                    )
                    field = None

            if field is not None:
                schema[path] = field

        for _schema in _handle_nested_fields(schema):
            self._merge_sample_field_schema(_schema)

    @requires_can_edit
    def add_frame_field(
        self,
        field_name,
        ftype,
        embedded_doc_type=None,
        subfield=None,
        fields=None,
        description=None,
        info=None,
        read_only=False,
        **kwargs,
    ):
        """Adds a new frame-level field or embedded field to the dataset, if
        necessary.

        Only applicable to datasets that contain videos.

        Args:
            field_name: the field name or ``embedded.field.name``
            ftype: the field type to create. Must be a subclass of
                :class:`fiftyone.core.fields.Field`
            embedded_doc_type (None): the
                :class:`fiftyone.core.odm.BaseEmbeddedDocument` type of the
                field. Only applicable when ``ftype`` is
                :class:`fiftyone.core.fields.EmbeddedDocumentField`
            subfield (None): the :class:`fiftyone.core.fields.Field` type of
                the contained field. Only applicable when ``ftype`` is
                :class:`fiftyone.core.fields.ListField` or
                :class:`fiftyone.core.fields.DictField`
            fields (None): a list of :class:`fiftyone.core.fields.Field`
                instances defining embedded document attributes. Only
                applicable when ``ftype`` is
                :class:`fiftyone.core.fields.EmbeddedDocumentField`
            description (None): an optional description
            info (None): an optional info dict
            read_only (False): whether the field should be read-only

        Raises:
            ValueError: if a field of the same name already exists and it is
                not compliant with the specified values
        """
        if not self._has_frame_fields():
            raise ValueError(
                "Only datasets that contain videos may have frame fields"
            )

        expanded = self._frame_doc_cls.add_field(
            field_name,
            ftype,
            embedded_doc_type=embedded_doc_type,
            subfield=subfield,
            fields=fields,
            description=description,
            info=info,
            read_only=read_only,
            **kwargs,
        )

        if expanded:
            self._reload()

    def list_summary_fields(self):
        """Lists the summary fields on the dataset.

        Use :meth:`create_summary_field` to create summary fields, and use
        :meth:`delete_summary_field` to delete them.

        Returns:
            a list of summary field names
        """
        return sorted(
            self.get_field_schema(flat=True, info_keys=_SUMMARY_FIELD_KEY)
        )

    def _get_summarized_fields_map(self):
        schema = self.get_field_schema(flat=True, info_keys=_SUMMARY_FIELD_KEY)

        summarized_fields = {}
        for path, field in schema.items():
            summary_info = field.info[_SUMMARY_FIELD_KEY]
            source_path = summary_info.get("path", None)
            if source_path is not None:
                summarized_fields[source_path] = path

        return summarized_fields

    @requires_can_edit
    def create_summary_field(
        self,
        path,
        field_name=None,
        sidebar_group=None,
        include_counts=False,
        group_by=None,
        read_only=True,
        create_index=True,
    ):
        """Populates a sample-level field that records the unique values or
        numeric ranges that appear in the specified field on each sample in
        the dataset.

        This method is particularly useful for summarizing frame-level fields
        of video datasets, in which case the sample-level field records the
        unique values or numeric ranges that appear in the specified
        frame-level field across all frames of that sample. This summary field
        can then be efficiently queried to retrieve samples that contain
        specific values of interest in at least one frame.

        Examples::

            import fiftyone as fo
            import fiftyone.zoo as foz
            from fiftyone import ViewField as F

            dataset = foz.load_zoo_dataset("quickstart-video")
            dataset.set_field("frames.detections.detections.confidence", F.rand()).save()

            # Generate a summary field for object labels
            dataset.create_summary_field("frames.detections.detections.label")

            # Generate a summary field for [min, max] confidences
            dataset.create_summary_field("frames.detections.detections.confidence")

            # Generate a summary field for object labels and counts
            dataset.create_summary_field(
                "frames.detections.detections.label",
                field_name="frames_detections_label2",
                include_counts=True,
            )

            # Generate a summary field for per-label [min, max] confidences
            dataset.create_summary_field(
                "frames.detections.detections.confidence",
                field_name="frames_detections_confidence2",
                group_by="label",
            )

            print(dataset.list_summary_fields())

        Args:
            path: an input field path
            field_name (None): the sample-level field in which to store the
                summary data. By default, a suitable name is derived from the
                given ``path``
            sidebar_group (None): the name of a
                :ref:`App sidebar group <app-sidebar-groups>` to which to add
                the summary field. By default, all summary fields are added to
                a ``"summaries"`` group. You can pass ``False`` to skip sidebar
                group modification
            include_counts (False): whether to include per-value counts when
                summarizing categorical fields
            group_by (None): an optional attribute to group by when ``path``
                is a numeric field to generate per-attribute ``[min, max]``
                ranges. This may either be an absolute path or an attribute
                name that is interpreted relative to ``path``
            read_only (True): whether to mark the summary field as read-only
            create_index (True): whether to create database index(es) for the
                summary field

        Returns:
            the summary field name
        """
        _field = self.get_field(path)

        is_list_field = isinstance(_field, fof.ListField)
        if is_list_field:
            _field = _field.field

        if isinstance(
            _field,
            (fof.StringField, fof.BooleanField, fof.ObjectIdField),
        ):
            field_type = "categorical"
        elif isinstance(
            _field,
            (fof.FloatField, fof.IntField, fof.DateField, fof.DateTimeField),
        ):
            field_type = "numeric"
        elif is_list_field:
            raise ValueError(
                f"Cannot generate a summary for list field '{path}' with "
                f"element type {type(_field)}"
            )
        elif _field is not None:
            raise ValueError(
                f"Cannot generate a summary for field '{path}' of "
                f"type {type(_field)}"
            )
        else:
            raise ValueError(
                "Cannot generate a summary field for non-existent or "
                f"undeclared field '{path}'"
            )

        if field_name is None:
            field_name = self._get_default_summary_field_name(path)

        index_fields = []
        summary_info = {"path": path, "field_type": field_type}
        if field_type == "categorical":
            summary_info["include_counts"] = include_counts
            if include_counts:
                label_field = field_name + ".label"
                count_field = field_name + ".count"
                index_fields.extend([label_field, count_field])

                self.add_sample_field(
                    field_name,
                    fof.ListField,
                    subfield=fof.EmbeddedDocumentField,
                    embedded_doc_type=foo.DynamicEmbeddedDocument,
                    info={_SUMMARY_FIELD_KEY: summary_info},
                )
                self.add_sample_field(label_field, type(_field))
                self.add_sample_field(count_field, fof.IntField)
            else:
                index_fields.append(field_name)
                self.add_sample_field(
                    field_name,
                    fof.ListField,
                    subfield=type(_field),
                    info={_SUMMARY_FIELD_KEY: summary_info},
                )
        elif field_type == "numeric":
            summary_info["group_by"] = group_by
            if group_by is not None:
                if "." in group_by:
                    value = group_by.rsplit(".", 1)[1]
                    group_path = group_by
                else:
                    value = group_by
                    group_path = path.rsplit(".", 1)[0] + "." + group_by

                _group_field = self.get_field(group_path)

                value_field = field_name + f".{value}"
                min_field = field_name + ".min"
                max_field = field_name + ".max"
                index_fields.extend([value_field, min_field, max_field])

                self.add_sample_field(
                    field_name,
                    fof.ListField,
                    subfield=fof.EmbeddedDocumentField,
                    embedded_doc_type=foo.DynamicEmbeddedDocument,
                    info={_SUMMARY_FIELD_KEY: summary_info},
                )
                self.add_sample_field(value_field, type(_group_field))
                self.add_sample_field(min_field, type(_field))
                self.add_sample_field(max_field, type(_field))
            else:
                min_field = field_name + ".min"
                max_field = field_name + ".max"
                index_fields.extend([min_field, max_field])

                self.add_sample_field(
                    field_name,
                    fof.EmbeddedDocumentField,
                    embedded_doc_type=foo.DynamicEmbeddedDocument,
                    info={_SUMMARY_FIELD_KEY: summary_info},
                )
                self.add_sample_field(min_field, type(_field))
                self.add_sample_field(max_field, type(_field))

        if sidebar_group is not False:
            if sidebar_group is None:
                sidebar_group = "summaries"

            self.app_config._add_path_to_sidebar_group(
                field_name,
                sidebar_group,
                after_group="labels",
                dataset=self,
            )

        if create_index:
            for _field_name in index_fields:
                self.create_index(_field_name)

        field = self.get_field(field_name)
        field.info[_SUMMARY_FIELD_KEY]["last_modified_at"] = field.created_at

        if read_only:
            field.read_only = True

        field.save()

        self._populate_summary_field(field_name, summary_info)

        return field_name

    def _get_default_summary_field_name(self, path):
        (
            _path,
            is_frame_field,
            list_fields,
            _,
            id_to_str,
        ) = self._parse_field_name(path)

        _chunks = _path.split(".")
        if id_to_str:
            _chunks = [c[1:] if c.startswith("_") else c for c in _chunks]

        chunks = []
        if is_frame_field:
            chunks.append("frames")

        found_list = False
        for i, _chunk in enumerate(_chunks, 1):
            if ".".join(_chunks[:i]) in list_fields:
                found_list = True
                break
            else:
                chunks.append(_chunk)

        if found_list:
            chunks.append(_chunks[-1])

        field_name = "_".join(chunks)

        if field_name == path:
            field_name += "_summary"

        return field_name

    def _populate_summary_field(self, field_name, summary_info):
        path = summary_info["path"]
        field_type = summary_info["field_type"]
        include_counts = summary_info.get("include_counts", False)
        group_by = summary_info.get("group_by", None)

        _path, is_frame_field, list_fields, _, _ = self._parse_field_name(path)

        pipeline = []

        if is_frame_field:
            pipeline.extend(
                [
                    {"$unwind": "$frames"},
                    {"$replaceRoot": {"newRoot": "$frames"}},
                ]
            )
            _id = "_sample_id"
        else:
            _id = "_id"

        for list_field in list_fields:
            pipeline.append({"$unwind": "$" + list_field})

        if field_type == "categorical":
            if include_counts:
                value = path.rsplit(".", 1)[-1]
                pipeline.extend(
                    [
                        {
                            "$group": {
                                "_id": {
                                    "sample": "$" + _id,
                                    "value": "$" + _path,
                                },
                                "count": {"$sum": 1},
                            },
                        },
                        {"$match": {"$expr": {"$gt": ["$_id.value", None]}}},
                        {
                            "$group": {
                                "_id": "$_id.sample",
                                field_name: {
                                    "$push": {
                                        value: "$_id.value",
                                        "count": "$count",
                                    }
                                },
                            },
                        },
                    ]
                )
            else:
                pipeline.extend(
                    [
                        {
                            "$group": {
                                "_id": "$" + _id,
                                "values": {"$addToSet": "$" + _path},
                            },
                        },
                        {
                            "$project": {
                                field_name: {
                                    "$filter": {
                                        "input": "$values",
                                        "cond": {"$gt": ["$$this", None]},
                                    }
                                }
                            }
                        },
                    ]
                )
        elif field_type == "numeric":
            if group_by is not None:
                if "." in group_by:
                    value = group_by.rsplit(".", 1)[1]
                    group_path = group_by
                else:
                    value = group_by
                    group_path = path.rsplit(".", 1)[0] + "." + group_by

                _group_path, _ = self._handle_frame_field(group_path)

                pipeline.extend(
                    [
                        {
                            "$group": {
                                "_id": {
                                    "sample": "$" + _id,
                                    "value": "$" + _group_path,
                                },
                                "min": {"$min": "$" + _path},
                                "max": {"$max": "$" + _path},
                            },
                        },
                        {"$match": {"$expr": {"$gt": ["$_id.value", None]}}},
                        {
                            "$group": {
                                "_id": "$_id.sample",
                                field_name: {
                                    "$push": {
                                        value: "$_id.value",
                                        "min": "$min",
                                        "max": "$max",
                                    }
                                },
                            }
                        },
                    ]
                )
            else:
                pipeline.extend(
                    [
                        {
                            "$group": {
                                "_id": "$" + _id,
                                "min": {"$min": "$" + _path},
                                "max": {"$max": "$" + _path},
                            },
                        },
                        {
                            "$project": {
                                field_name: {"min": "$min", "max": "$max"}
                            }
                        },
                    ]
                )

        pipeline.append(
            {
                "$merge": {
                    "into": self._sample_collection_name,
                    "on": "_id",
                    "whenMatched": "merge",
                    "whenNotMatched": "discard",
                }
            }
        )

        self._aggregate(pipeline=pipeline, attach_frames=is_frame_field)

        fos.Sample._reload_docs(self._sample_collection_name)

    def check_summary_fields(self):
        """Returns a list of summary fields that **may** need to be updated.

        Summary fields may need to be updated whenever there have been
        modifications to the dataset's samples since the summaries were last
        generated.

        Note that inclusion in this list is only a heuristic, as any sample
        modifications may not have affected the summary's source field.

        Returns:
            list of summary field names
        """
        summary_schema = self.get_field_schema(
            flat=True, info_keys=_SUMMARY_FIELD_KEY
        )

        update_indexes = []
        samples_last_modified_at = None
        frames_last_modified_at = None
        for path, field in summary_schema.items():
            summary_info = field.info[_SUMMARY_FIELD_KEY]
            source_path = summary_info.get("path", None)
            last_modified_at = summary_info.get("last_modified_at", None)

            if source_path is None:
                continue
            elif last_modified_at is None:
                update_indexes.append(path)
            elif self._is_frame_field(source_path):
                if frames_last_modified_at is None:
                    frames_last_modified_at = self._max(
                        "frames.last_modified_at"
                    )

                if frames_last_modified_at > last_modified_at:
                    update_indexes.append(path)
            else:
                if samples_last_modified_at is None:
                    samples_last_modified_at = self._max("last_modified_at")

                if samples_last_modified_at > last_modified_at:
                    update_indexes.append(path)

        return update_indexes

    @requires_can_edit
    def update_summary_field(self, field_name):
        """Updates the summary field based on the current values of its source
        field.

        Args:
            field_name: the summary field
        """

        # This prevents a "weakly-referenced object no longer exists" error
        # from occurring when updating multiple summary fields sequentially
        # @todo diagnose and cure root cause so this isn't needed
        self._reload(hard=True)

        field = self.get_field(field_name)
        if field is None or _SUMMARY_FIELD_KEY not in field.info:
            raise ValueError(f"Field {field_name} is not a summary field")

        summary_info = field.info[_SUMMARY_FIELD_KEY]
        summary_info["last_modified_at"] = datetime.utcnow()
        field.save(_enforce_read_only=False)

        self._populate_summary_field(field_name, summary_info)

    @requires_can_edit
    def delete_summary_field(self, field_name, error_level=0):
        """Deletes the summary field from all samples in the dataset.

        Args:
            field_name: the summary field
            error_level (0): the error level to use. Valid values are:

            -   0: raise error if a summary field cannot be deleted
            -   1: log warning if a summary field cannot be deleted
            -   2: ignore summary fields that cannot be deleted
        """
        self._delete_summary_fields(field_name, error_level)

    @requires_can_edit
    def delete_summary_fields(self, field_names, error_level=0):
        """Deletes the summary fields from all samples in the dataset.

        Args:
            field_names: the summary field or iterable of summary fields
            error_level (0): the error level to use. Valid values are:

            -   0: raise error if a summary field cannot be deleted
            -   1: log warning if a summary field cannot be deleted
            -   2: ignore summary fields that cannot be deleted
        """
        self._delete_summary_fields(field_names, error_level)

    def _delete_summary_fields(self, field_names, error_level):
        field_names = _to_list(field_names)

        _field_names = []
        for field_name in field_names:
            field = self.get_field(field_name)

            if field is None or _SUMMARY_FIELD_KEY not in field.info:
                fou.handle_error(
                    ValueError(f"Field {field_name} is not a summary field"),
                    error_level,
                )
            else:
                if field.read_only:
                    field.read_only = False
                    field.save()

                _field_names.append(field_name)

        if _field_names:
            self._delete_sample_fields(_field_names, error_level)

    def _add_implied_frame_field(
        self, field_name, value, dynamic=False, validate=True
    ):
        if not self._has_frame_fields():
            raise ValueError(
                "Only datasets that contain videos may have frame fields"
            )

        expanded = self._frame_doc_cls.add_implied_field(
            field_name, value, dynamic=dynamic, validate=validate
        )

        if expanded:
            self._reload()

    def _merge_frame_field_schema(
        self,
        schema,
        expand_schema=True,
        recursive=True,
        validate=True,
    ):
        expanded = self._frame_doc_cls.merge_field_schema(
            schema,
            expand_schema=expand_schema,
            recursive=recursive,
            validate=validate,
        )

        if expanded:
            self._reload()

    @requires_can_edit
    def add_dynamic_frame_fields(
        self, fields=None, recursive=True, add_mixed=False
    ):
        """Adds all dynamic frame fields to the dataset's schema.

        Dynamic fields are embedded document fields with at least one non-None
        value that have not been declared on the dataset's schema.

        Args:
            fields (None): an optional field or iterable of fields for which to
                add dynamic fields. By default, all fields are considered
            recursive (True): whether to recursively inspect nested lists and
                embedded documents for dynamic fields
            add_mixed (False): whether to declare fields that contain values
                of mixed types as generic :class:`fiftyone.core.fields.Field`
                instances (True) or to skip such fields (False)
        """
        if not self._has_frame_fields():
            raise ValueError(
                "Only datasets that contain videos may have frame fields"
            )

        dynamic_schema = self.get_dynamic_frame_field_schema(
            fields=fields, recursive=recursive
        )

        schema = {}
        for path, field in dynamic_schema.items():
            if isinstance(field, fof.ListField) and etau.is_container(
                field.field
            ):
                if add_mixed:
                    field.field = fof.Field()
                else:
                    logger.warning(
                        "Skipping dynamic list frame field '%s' with mixed "
                        "types %s",
                        path,
                        [type(f) for f in field.field],
                    )
                    field = None
            elif etau.is_container(field):
                if add_mixed:
                    field = fof.Field()
                else:
                    logger.warning(
                        "Skipping dynamic frame field '%s' with mixed types %s",
                        path,
                        [type(f) for f in field],
                    )
                    field = None

            if field is not None:
                schema[path] = field

        for _schema in _handle_nested_fields(schema):
            self._merge_frame_field_schema(_schema)

    @requires_can_edit
    def add_group_field(
        self,
        field_name,
        default=None,
        description=None,
        info=None,
        read_only=False,
    ):
        """Adds a group field to the dataset, if necessary.

        Args:
            field_name: the field name
            default (None): a default group slice for the field
            description (None): an optional description
            info (None): an optional info dict
            read_only (False): whether the field should be read-only

        Raises:
            ValueError: if a group field with another name already exists
        """
        expanded = self._add_group_field(
            field_name,
            default=default,
            description=description,
            info=info,
            read_only=read_only,
        )

        if expanded:
            self._reload()

    def _add_group_field(self, field_name, default=None, **kwargs):
        expanded = self._sample_doc_cls.add_field(
            field_name,
            fof.EmbeddedDocumentField,
            embedded_doc_type=fog.Group,
            **kwargs,
        )

        if not expanded:
            return False

        self._doc.media_type = fom.GROUP

        if self._doc.group_media_types is None:
            self._doc.group_media_types = {}

        if self._doc.default_group_slice is None:
            self._doc.default_group_slice = default

        self._doc.group_field = field_name
        self.save()

        self._group_slice = self._doc.default_group_slice

        _create_group_indexes(self._sample_collection_name, field_name)

        return True

    @requires_can_edit
    def rename_sample_field(self, field_name, new_field_name):
        """Renames the sample field to the given new name.

        You can use dot notation (``embedded.field.name``) to rename embedded
        fields.

        Args:
            field_name: the field name or ``embedded.field.name``
            new_field_name: the new field name or ``embedded.field.name``
        """
        self._rename_sample_fields({field_name: new_field_name})

    @requires_can_edit
    def rename_sample_fields(self, field_mapping):
        """Renames the sample fields to the given new names.

        You can use dot notation (``embedded.field.name``) to rename embedded
        fields.

        Args:
            field_mapping: a dict mapping field names to new field names
        """
        self._rename_sample_fields(field_mapping)

    @requires_can_edit
    def rename_frame_field(self, field_name, new_field_name):
        """Renames the frame-level field to the given new name.

        You can use dot notation (``embedded.field.name``) to rename embedded
        frame fields.

        Only applicable to datasets that contain videos.

        Args:
            field_name: the field name or ``embedded.field.name``
            new_field_name: the new field name or ``embedded.field.name``
        """
        self._rename_frame_fields({field_name: new_field_name})

    @requires_can_edit
    def rename_frame_fields(self, field_mapping):
        """Renames the frame-level fields to the given new names.

        You can use dot notation (``embedded.field.name``) to rename embedded
        frame fields.

        Args:
            field_mapping: a dict mapping field names to new field names
        """
        self._rename_frame_fields(field_mapping)

    def _rename_sample_fields(self, field_mapping, view=None):
        sample_collection = self if view is None else view

        paths, new_paths = zip(*field_mapping.items())
        self._sample_doc_cls._rename_fields(
            sample_collection, paths, new_paths
        )

        fields, _, _, _ = _parse_field_mapping(field_mapping)

        if fields:
            fos.Sample._purge_fields(self._sample_collection_name, fields)

        fos.Sample._reload_docs(self._sample_collection_name)
        self._reload()

    def _rename_frame_fields(self, field_mapping, view=None):
        sample_collection = self if view is None else view
        if not sample_collection._has_frame_fields():
            raise ValueError(
                "%s has no frame fields" % type(sample_collection)
            )

        paths, new_paths = zip(*field_mapping.items())
        self._frame_doc_cls._rename_fields(sample_collection, paths, new_paths)

        fields, _, _, _ = _parse_field_mapping(field_mapping)

        if fields:
            fofr.Frame._purge_fields(self._frame_collection_name, fields)

        fofr.Frame._reload_docs(self._frame_collection_name)
        self._reload()

    @requires_can_edit
    def clone_sample_field(self, field_name, new_field_name):
        """Clones the given sample field into a new field of the dataset.

        You can use dot notation (``embedded.field.name``) to clone embedded
        fields.

        Args:
            field_name: the field name or ``embedded.field.name``
            new_field_name: the new field name or ``embedded.field.name``
        """
        self._clone_sample_fields({field_name: new_field_name})

    @requires_can_edit
    def clone_sample_fields(self, field_mapping):
        """Clones the given sample fields into new fields of the dataset.

        You can use dot notation (``embedded.field.name``) to clone embedded
        fields.

        Args:
            field_mapping: a dict mapping field names to new field names into
                which to clone each field
        """
        self._clone_sample_fields(field_mapping)

    @requires_can_edit
    def clone_frame_field(self, field_name, new_field_name):
        """Clones the frame-level field into a new field.

        You can use dot notation (``embedded.field.name``) to clone embedded
        frame fields.

        Only applicable to datasets that contain videos.

        Args:
            field_name: the field name or ``embedded.field.name``
            new_field_name: the new field name or ``embedded.field.name``
        """
        self._clone_frame_fields({field_name: new_field_name})

    @requires_can_edit
    def clone_frame_fields(self, field_mapping):
        """Clones the frame-level fields into new fields.

        You can use dot notation (``embedded.field.name``) to clone embedded
        frame fields.

        Only applicable to datasets that contain videos.

        Args:
            field_mapping: a dict mapping field names to new field names into
                which to clone each field
        """
        self._clone_frame_fields(field_mapping)

    def _clone_sample_fields(self, field_mapping, view=None):
        sample_collection = self if view is None else view

        paths, new_paths = zip(*field_mapping.items())
        self._sample_doc_cls._clone_fields(sample_collection, paths, new_paths)

        fos.Sample._reload_docs(self._sample_collection_name)
        self._reload()

    def _clone_frame_fields(self, field_mapping, view=None):
        sample_collection = self if view is None else view
        if not sample_collection._has_frame_fields():
            raise ValueError(
                "%s has no frame fields" % type(sample_collection)
            )

        paths, new_paths = zip(*field_mapping.items())
        self._frame_doc_cls._clone_fields(sample_collection, paths, new_paths)

        fofr.Frame._reload_docs(self._frame_collection_name)
        self._reload()

    @requires_can_edit
    def clear_sample_field(self, field_name):
        """Clears the values of the field from all samples in the dataset.

        The field will remain in the dataset's schema, and all samples will
        have the value ``None`` for the field.

        You can use dot notation (``embedded.field.name``) to clear embedded
        fields.

        Args:
            field_name: the field name or ``embedded.field.name``
        """
        self._clear_sample_fields(field_name)

    @requires_can_edit
    def clear_sample_fields(self, field_names):
        """Clears the values of the fields from all samples in the dataset.

        The field will remain in the dataset's schema, and all samples will
        have the value ``None`` for the field.

        You can use dot notation (``embedded.field.name``) to clear embedded
        fields.

        Args:
            field_names: the field name or iterable of field names
        """
        self._clear_sample_fields(field_names)

    @requires_can_edit
    def clear_frame_field(self, field_name):
        """Clears the values of the frame-level field from all samples in the
        dataset.

        The field will remain in the dataset's frame schema, and all frames
        will have the value ``None`` for the field.

        You can use dot notation (``embedded.field.name``) to clear embedded
        frame fields.

        Only applicable to datasets that contain videos.

        Args:
            field_name: the field name or ``embedded.field.name``
        """
        self._clear_frame_fields(field_name)

    @requires_can_edit
    def clear_frame_fields(self, field_names):
        """Clears the values of the frame-level fields from all samples in the
        dataset.

        The fields will remain in the dataset's frame schema, and all frames
        will have the value ``None`` for the field.

        You can use dot notation (``embedded.field.name``) to clear embedded
        frame fields.

        Only applicable to datasets that contain videos.

        Args:
            field_names: the field name or iterable of field names
        """
        self._clear_frame_fields(field_names)

    def _clear_sample_fields(self, field_names, view=None):
        sample_collection = self if view is None else view

        field_names = _to_list(field_names)
        self._sample_doc_cls._clear_fields(sample_collection, field_names)

        fos.Sample._reload_docs(self._sample_collection_name)

    def _clear_frame_fields(self, field_names, view=None):
        sample_collection = self if view is None else view
        if not sample_collection._has_frame_fields():
            raise ValueError(
                "%s has no frame fields" % type(sample_collection)
            )

        field_names = _to_list(field_names)
        self._frame_doc_cls._clear_fields(sample_collection, field_names)

        fofr.Frame._reload_docs(self._frame_collection_name)

    @requires_can_edit
    def delete_sample_field(self, field_name, error_level=0):
        """Deletes the field from all samples in the dataset.

        You can use dot notation (``embedded.field.name``) to delete embedded
        fields.

        Args:
            field_name: the field name or ``embedded.field.name``
            error_level (0): the error level to use. Valid values are:

            -   0: raise error if a top-level field cannot be deleted
            -   1: log warning if a top-level field cannot be deleted
            -   2: ignore top-level fields that cannot be deleted
        """
        self._delete_sample_fields(field_name, error_level)

    @requires_can_edit
    def delete_sample_fields(self, field_names, error_level=0):
        """Deletes the fields from all samples in the dataset.

        You can use dot notation (``embedded.field.name``) to delete embedded
        fields.

        Args:
            field_names: the field name or iterable of field names
            error_level (0): the error level to use. Valid values are:

            -   0: raise error if a top-level field cannot be deleted
            -   1: log warning if a top-level field cannot be deleted
            -   2: ignore top-level fields that cannot be deleted
        """
        self._delete_sample_fields(field_names, error_level)

    @requires_can_edit
    def remove_dynamic_sample_field(self, field_name, error_level=0):
        """Removes the dynamic embedded sample field from the dataset's schema.

        The underlying data is **not** deleted from the samples.

        Args:
            field_name: the ``embedded.field.name``
            error_level (0): the error level to use. Valid values are:

            -   0: raise error if a top-level field cannot be removed
            -   1: log warning if a top-level field cannot be removed
            -   2: ignore top-level fields that cannot be removed
        """
        self._remove_dynamic_sample_fields(field_name, error_level)

    @requires_can_edit
    def remove_dynamic_sample_fields(self, field_names, error_level=0):
        """Removes the dynamic embedded sample fields from the dataset's
        schema.

        The underlying data is **not** deleted from the samples.

        Args:
            field_names: the ``embedded.field.name`` or iterable of field names
            error_level (0): the error level to use. Valid values are:

            -   0: raise error if a top-level field cannot be removed
            -   1: log warning if a top-level field cannot be removed
            -   2: ignore top-level fields that cannot be removed
        """
        self._remove_dynamic_sample_fields(field_names, error_level)

    @requires_can_edit
    def delete_frame_field(self, field_name, error_level=0):
        """Deletes the frame-level field from all samples in the dataset.

        You can use dot notation (``embedded.field.name``) to delete embedded
        frame fields.

        Only applicable to datasets that contain videos.

        Args:
            field_name: the field name or ``embedded.field.name``
            error_level (0): the error level to use. Valid values are:

            -   0: raise error if a top-level field cannot be deleted
            -   1: log warning if a top-level field cannot be deleted
            -   2: ignore top-level fields that cannot be deleted
        """
        self._delete_frame_fields(field_name, error_level)

    @requires_can_edit
    def delete_frame_fields(self, field_names, error_level=0):
        """Deletes the frame-level fields from all samples in the dataset.

        You can use dot notation (``embedded.field.name``) to delete embedded
        frame fields.

        Only applicable to datasets that contain videos.

        Args:
            field_names: a field name or iterable of field names
            error_level (0): the error level to use. Valid values are:

            -   0: raise error if a top-level field cannot be deleted
            -   1: log warning if a top-level field cannot be deleted
            -   2: ignore top-level fields that cannot be deleted
        """
        self._delete_frame_fields(field_names, error_level)

    @requires_can_edit
    def remove_dynamic_frame_field(self, field_name, error_level=0):
        """Removes the dynamic embedded frame field from the dataset's schema.

        The underlying data is **not** deleted from the frames.

        Args:
            field_name: the ``embedded.field.name``
            error_level (0): the error level to use. Valid values are:

            -   0: raise error if a top-level field cannot be removed
            -   1: log warning if a top-level field cannot be removed
            -   2: ignore top-level fields that cannot be removed
        """
        self._remove_dynamic_frame_fields(field_name, error_level)

    @requires_can_edit
    def remove_dynamic_frame_fields(self, field_names, error_level=0):
        """Removes the dynamic embedded frame fields from the dataset's schema.

        The underlying data is **not** deleted from the frames.

        Args:
            field_names: the ``embedded.field.name`` or iterable of field names
            error_level (0): the error level to use. Valid values are:

            -   0: raise error if a top-level field cannot be removed
            -   1: log warning if a top-level field cannot be removed
            -   2: ignore top-level fields that cannot be removed
        """
        self._remove_dynamic_frame_fields(field_names, error_level)

    def _delete_sample_fields(self, field_names, error_level):
        field_names = _to_list(field_names)
        self._sample_doc_cls._delete_fields(
            field_names, error_level=error_level
        )

        fields, _ = _parse_fields(field_names)

        if fields:
            fos.Sample._purge_fields(self._sample_collection_name, fields)

        fos.Sample._reload_docs(self._sample_collection_name)
        self._reload()

    def _remove_dynamic_sample_fields(self, field_names, error_level):
        field_names = _to_list(field_names)
        self._sample_doc_cls._remove_dynamic_fields(
            field_names, error_level=error_level
        )

        self._reload()

    def _delete_frame_fields(self, field_names, error_level):
        if not self._has_frame_fields():
            fou.handle_error(
                ValueError(
                    "Only datasets that contain videos have frame fields"
                ),
                error_level,
            )
            return

        field_names = _to_list(field_names)
        self._frame_doc_cls._delete_fields(
            field_names, error_level=error_level
        )

        fields, _ = _parse_fields(field_names)

        if fields:
            fofr.Frame._purge_fields(self._frame_collection_name, fields)

        fofr.Frame._reload_docs(self._frame_collection_name)
        self._reload()

    def _remove_dynamic_frame_fields(self, field_names, error_level):
        if not self._has_frame_fields():
            fou.handle_error(
                ValueError(
                    "Only datasets that contain videos have frame fields"
                ),
                error_level,
            )
            return

        field_names = _to_list(field_names)
        self._frame_doc_cls._remove_dynamic_fields(
            field_names, error_level=error_level
        )

        self._reload()

    @requires_can_edit
    def add_group_slice(self, name, media_type):
        """Adds a group slice with the given media type to the dataset, if
        necessary.

        Args:
            name: a group slice name
            media_type: the media type of the slice
        """
        if self.media_type != fom.GROUP:
            raise ValueError("Dataset has no groups")

        existing_media_type = self._doc.group_media_types.get(name, None)
        if existing_media_type is not None:
            if media_type == existing_media_type:
                return

            raise ValueError(
                "Group slice '%s' with media type %s != %s already exists"
                % (name, existing_media_type, media_type)
            )

        rev_media_types = {
            v: k for k, v in self._doc.group_media_types.items()
        }
        if (
            fom.THREE_D in rev_media_types
            and rev_media_types[fom.THREE_D] != name
            and media_type == fom.THREE_D
        ):
            raise ValueError(
                "Only one 'fo3d' group slice is allowed, '%s' already exists"
                % rev_media_types[fom.THREE_D]
            )

        # If this is the first video slice, we need to initialize frames
        if media_type == fom.VIDEO and not any(
            slice_media_type == fom.VIDEO
            for slice_media_type in self._doc.group_media_types.values()
        ):
            self._init_frames()

        self._doc.group_media_types[name] = media_type

        # If dataset doesn't yet have a default group slice, assign it
        if self._doc.default_group_slice is None:
            self._doc.default_group_slice = name
            self._group_slice = name

        self.save()

    @requires_can_edit
    def rename_group_slice(self, name, new_name):
        """Renames the group slice with the given name.

        Args:
            name: the group slice name
            new_name: the new group slice name
        """
        if self.media_type != fom.GROUP:
            raise ValueError("Dataset has no groups")

        if name not in self._doc.group_media_types:
            raise ValueError("Dataset has no group slice '%s'" % name)

        group_path = self.group_field + ".name"
        self.select_group_slices(name).set_field(group_path, new_name).save()

        # Reload these fields to be safer against concurrent edits. Because
        #   the default_group_slice could've been changed elsewhere so we need
        #   to know we have the latest values.
        self._doc.reload("group_media_types", "default_group_slice")

        # DON'T use pop()! https://github.com/voxel51/fiftyone/issues/4322
        new_media_type = self._doc.group_media_types[name]
        del self._doc.group_media_types[name]

        self._doc.group_media_types[new_name] = new_media_type

        if self._doc.default_group_slice == name:
            self._doc.default_group_slice = new_name

        if self.group_slice == name:
            self.group_slice = new_name

        self.save()

    @requires_can_edit
    def delete_group_slice(self, name):
        """Deletes all samples in the given group slice from the dataset.

        Args:
            name: a group slice name
        """
        if self.media_type != fom.GROUP:
            raise ValueError("Dataset has no groups")

        if name not in self._doc.group_media_types:
            raise ValueError("Dataset has no group slice '%s'" % name)

        self.delete_samples(self.select_group_slices(name))

        # Reload these fields to be safer against concurrent edits. Because
        #   the default_group_slice could've been changed elsewhere so we need
        #   to know we have the latest values.
        self._doc.reload("group_media_types", "default_group_slice")

        # DON'T use pop()! https://github.com/voxel51/fiftyone/issues/4322
        if name in self._doc.group_media_types:
            del self._doc.group_media_types[name]

        new_default = next(iter(self._doc.group_media_types.keys()), None)

        if self._doc.default_group_slice == name:
            self._doc.default_group_slice = new_default

        if self._group_slice == name:
            self._group_slice = new_default

        self.save()

    @requires_can_edit(condition_param="autosave")
    def iter_samples(
        self,
        progress=False,
        autosave=False,
        batch_size=None,
        batching_strategy=None,
    ):
        """Returns an iterator over the samples in the dataset.

        Examples::

            import random as r
            import string as s

            import fiftyone as fo
            import fiftyone.zoo as foz

            dataset = foz.load_zoo_dataset("cifar10", split="test")

            def make_label():
                return "".join(r.choice(s.ascii_letters) for i in range(10))

            # No save context
            for sample in dataset.iter_samples(progress=True):
                sample.ground_truth.label = make_label()
                sample.save()

            # Save using default batching strategy
            for sample in dataset.iter_samples(progress=True, autosave=True):
                sample.ground_truth.label = make_label()

            # Save in batches of 10
            for sample in dataset.iter_samples(
                progress=True, autosave=True, batch_size=10
            ):
                sample.ground_truth.label = make_label()

            # Save every 0.5 seconds
            for sample in dataset.iter_samples(
                progress=True, autosave=True, batch_size=0.5
            ):
                sample.ground_truth.label = make_label()

        Args:
            progress (False): whether to render a progress bar (True/False),
                use the default value ``fiftyone.config.show_progress_bars``
                (None), or a progress callback function to invoke instead
            autosave (False): whether to automatically save changes to samples
                emitted by this iterator
            batch_size (None): the batch size to use when autosaving samples.
                If a ``batching_strategy`` is provided, this parameter
                configures the strategy as described below. If no
                ``batching_strategy`` is provided, this can either be an
                integer specifying the number of samples to save in a batch
                (in which case ``batching_strategy`` is implicitly set to
                ``"static"``) or a float number of seconds between batched
                saves (in which case ``batching_strategy`` is implicitly set to
                ``"latency"``)
            batching_strategy (None): the batching strategy to use for each
                save operation when autosaving samples. Supported values are:

                -   ``"static"``: a fixed sample batch size for each save
                -   ``"size"``: a target batch size, in bytes, for each save
                -   ``"latency"``: a target latency, in seconds, between saves

                By default, ``fo.config.default_batcher`` is used

        Returns:
            an iterator over :class:`fiftyone.core.sample.Sample` instances
        """
        with contextlib.ExitStack() as exit_context:
            samples = self._iter_samples()

            pb = fou.ProgressBar(total=self, progress=progress)
            exit_context.enter_context(pb)
            samples = pb(samples)

            download_context = getattr(self, "_download_context", None)

            if autosave:
                save_context = foc.SaveContext(
                    self,
                    batch_size=batch_size,
                    batching_strategy=batching_strategy,
                )
                exit_context.enter_context(save_context)

            for sample in samples:
                if download_context is not None:
                    download_context.next()

                yield sample

                if autosave:
                    save_context.save(sample)

    def _iter_samples(self, pipeline=None):
        index = 0

        try:
            for d in self._aggregate(
                pipeline=pipeline,
                detach_frames=True,
                detach_groups=True,
            ):
                sample = self._make_sample(d)
                index += 1
                yield sample

        except CursorNotFound:
            # The cursor has timed out so we yield from a new one after
            # skipping to the last offset
            pipeline = [{"$skip": index}] + (pipeline or [])
            for sample in self._iter_samples(pipeline=pipeline):
                yield sample

    @requires_can_edit(condition_param="autosave")
    def iter_groups(
        self,
        group_slices=None,
        progress=False,
        autosave=False,
        batch_size=None,
        batching_strategy=None,
    ):
        """Returns an iterator over the groups in the dataset.

        Examples::

            import random as r
            import string as s

            import fiftyone as fo
            import fiftyone.zoo as foz

            dataset = foz.load_zoo_dataset("quickstart-groups")

            def make_label():
                return "".join(r.choice(s.ascii_letters) for i in range(10))

            # No save context
            for group in dataset.iter_groups(progress=True):
                for sample in group.values():
                    sample["test"] = make_label()
                    sample.save()

            # Save using default batching strategy
            for group in dataset.iter_groups(progress=True, autosave=True):
                for sample in group.values():
                    sample["test"] = make_label()

            # Save in batches of 10
            for group in dataset.iter_groups(
                progress=True, autosave=True, batch_size=10
            ):
                for sample in group.values():
                    sample["test"] = make_label()

            # Save every 0.5 seconds
            for group in dataset.iter_groups(
                progress=True, autosave=True, batch_size=0.5
            ):
                for sample in group.values():
                    sample["test"] = make_label()

        Args:
            group_slices (None): an optional subset of group slices to load
            progress (False): whether to render a progress bar (True/False),
                use the default value ``fiftyone.config.show_progress_bars``
                (None), or a progress callback function to invoke instead
            autosave (False): whether to automatically save changes to samples
                emitted by this iterator
            batch_size (None): the batch size to use when autosaving samples.
                If a ``batching_strategy`` is provided, this parameter
                configures the strategy as described below. If no
                ``batching_strategy`` is provided, this can either be an
                integer specifying the number of samples to save in a batch
                (in which case ``batching_strategy`` is implicitly set to
                ``"static"``) or a float number of seconds between batched
                saves (in which case ``batching_strategy`` is implicitly set to
                ``"latency"``)
            batching_strategy (None): the batching strategy to use for each
                save operation when autosaving samples. Supported values are:

                -   ``"static"``: a fixed sample batch size for each save
                -   ``"size"``: a target batch size, in bytes, for each save
                -   ``"latency"``: a target latency, in seconds, between saves

                By default, ``fo.config.default_batcher`` is used

        Returns:
            an iterator that emits dicts mapping group slice names to
            :class:`fiftyone.core.sample.Sample` instances, one per group
        """
        if self.media_type != fom.GROUP:
            raise ValueError("%s does not contain groups" % type(self))

        with contextlib.ExitStack() as exit_context:
            groups = self._iter_groups(group_slices=group_slices)

            pb = fou.ProgressBar(total=self, progress=progress)
            exit_context.enter_context(pb)
            groups = pb(groups)

            download_context = getattr(self, "_download_context", None)

            if autosave:
                save_context = foc.SaveContext(
                    self,
                    batch_size=batch_size,
                    batching_strategy=batching_strategy,
                )
                exit_context.enter_context(save_context)

            for group in groups:
                if download_context is not None:
                    download_context.next()

                yield group

                if autosave:
                    for sample in group.values():
                        save_context.save(sample)

    def _iter_groups(self, group_slices=None, pipeline=None):
        index = 0

        group_field = self.group_field
        curr_id = None
        group = {}

        try:
            for d in self._aggregate(
                detach_frames=True,
                pipeline=pipeline,
                group_slices=group_slices,
                groups_only=True,
            ):
                sample = self._make_sample(d)

                group_id = sample[group_field].id
                if curr_id is None:
                    # First overall element
                    curr_id = group_id
                    group[sample[group_field].name] = sample
                elif group_id == curr_id:
                    # Add element to group
                    group[sample[group_field].name] = sample
                else:
                    # Flush last group
                    index += 1
                    yield group

                    # First element of new group
                    curr_id = group_id
                    group = {}
                    group[sample[group_field].name] = sample

            if group:
                yield group
        except CursorNotFound:
            # The cursor has timed out so we yield from a new one after
            # skipping to the last offset
            pipeline = [{"$skip": index}] + (pipeline or [])
            for group in self._iter_groups(
                group_slices=group_slices, pipeline=pipeline
            ):
                yield group

    def get_group(self, group_id, group_slices=None):
        """Returns a dict containing the samples for the given group ID.

        Examples::

            import fiftyone as fo
            import fiftyone.zoo as foz

            dataset = foz.load_zoo_dataset("quickstart-groups")

            group_id = dataset.take(1).first().group.id
            group = dataset.get_group(group_id)

            print(group.keys())
            # ['left', 'right', 'pcd']

        Args:
            group_id: a group ID
            group_slices (None): an optional subset of group slices to load

        Returns:
            a dict mapping group names to :class:`fiftyone.core.sample.Sample`
            instances

        Raises:
            KeyError: if the group ID is not found
        """
        if self.media_type != fom.GROUP:
            raise ValueError("%s does not contain groups" % type(self))

        if self.group_field is None:
            raise ValueError("%s has no group field" % type(self))

        group_field = self.group_field
        id_field = group_field + "._id"

        pipeline = [
            {
                "$match": {
                    "$expr": {"$eq": ["$" + id_field, ObjectId(group_id)]}
                }
            }
        ]

        try:
            return next(
                iter(
                    self._iter_groups(
                        group_slices=group_slices, pipeline=pipeline
                    )
                )
            )
        except StopIteration:
            raise KeyError(
                "No group found with ID '%s' in field '%s'"
                % (group_id, group_field)
            )

    @requires_can_edit
    def add_sample(
        self,
        sample,
        expand_schema=True,
        dynamic=False,
        validate=True,
    ):
        """Adds the given sample to the dataset.

        If the sample instance does not belong to a dataset, it is updated
        in-place to reflect its membership in this dataset. If the sample
        instance belongs to another dataset, it is not modified.

        Args:
            sample: a :class:`fiftyone.core.sample.Sample`
            expand_schema (True): whether to dynamically add new sample fields
                encountered to the dataset schema. If False, an error is raised
                if the sample's schema is not a subset of the dataset schema
            dynamic (False): whether to declare dynamic attributes of embedded
                document fields that are encountered
            validate (True): whether to validate that the fields of the sample
                are compliant with the dataset schema before adding it

        Returns:
            the ID of the sample in the dataset
        """
        sample = self._transform_sample(
            sample,
            expand_schema=expand_schema,
            dynamic=dynamic,
            validate=validate,
            copy=True,
        )

        _, ids = self._add_samples_batch([sample])
        return ids[0]

    @requires_can_edit
    def add_samples(
        self,
        samples,
        expand_schema=True,
        dynamic=False,
        validate=True,
<<<<<<< HEAD
        batcher=None,
=======
        generator=False,
>>>>>>> db9de3a2
        progress=None,
        num_samples=None,
    ):
        """Adds the given samples to the dataset.

        Any sample instances that do not belong to a dataset are updated
        in-place to reflect membership in this dataset. Any sample instances
        that belong to other datasets are not modified.

        Args:
            samples: an iterable of :class:`fiftyone.core.sample.Sample`
                instances or a
                :class:`fiftyone.core.collections.SampleCollection`
            expand_schema (True): whether to dynamically add new sample fields
                encountered to the dataset schema. If False, an error is raised
                if a sample's schema is not a subset of the dataset schema
            dynamic (False): whether to declare dynamic attributes of embedded
                document fields that are encountered
            validate (True): whether to validate that the fields of each sample
                are compliant with the dataset schema before adding it
<<<<<<< HEAD
            batcher (None): an optional :class:`fiftyone.core.utils.Batcher`
                class to use to batch the samples, or ``False`` to add all
                samples in a single batch. By default,
                ``fiftyone.config.default_batcher`` is used
=======
            generator (False): whether to yield ID batches as a generator as
                samples are added to the dataset
>>>>>>> db9de3a2
            progress (None): whether to render a progress bar (True/False), use
                the default value ``fiftyone.config.show_progress_bars``
                (None), or a progress callback function to invoke instead
            num_samples (None): the number of samples in ``samples``. If not
                provided, this is computed (if possible) via ``len(samples)``
                if needed for progress tracking

        Returns:
            a list of IDs of the samples in the dataset
        """
        if num_samples is None:
            num_samples = samples

        transform_fn = partial(
            self._transform_sample,
            expand_schema=expand_schema,
            dynamic=dynamic,
            validate=validate,
            copy=True,
        )

        batcher = fou.get_default_batcher(
            samples,
            transform_fn=transform_fn,
            size_calc_fn=self._calculate_size,
            progress=progress,
            total=num_samples,
        )

        def _do_add_samples():
            with batcher:
                for batch in batcher:
                    res, ids = self._add_samples_batch(batch)
                    if hasattr(res, "nBytes") and hasattr(
                        batcher, "set_encoding_ratio"
                    ):
                        batcher.set_encoding_ratio(res.nBytes)

                    yield ids

        if generator:
            return _do_add_samples()

        sample_ids = []
        for ids in _do_add_samples():
            sample_ids.extend(ids)

        return sample_ids

    @requires_can_edit
    def add_collection(
        self,
        sample_collection,
        include_info=True,
        overwrite_info=False,
        new_ids=False,
        progress=None,
    ):
        """Adds the contents of the given collection to the dataset.

        This method is a special case of :meth:`Dataset.merge_samples` that
        adds samples with new IDs to this dataset and omits any samples with
        existing IDs (the latter would only happen in rare cases).

        Use :meth:`Dataset.merge_samples` if you have multiple datasets whose
        samples refer to the same source media.

        Args:
            sample_collection: a :class:`fiftyone.core.collections.SampleCollection`
            include_info (True): whether to merge dataset-level information
                such as ``info`` and ``classes``
            overwrite_info (False): whether to overwrite existing dataset-level
                information. Only applicable when ``include_info`` is True
            new_ids (False): whether to generate new sample/frame/group IDs. By
                default, the IDs of the input collection are retained
            progress (None): whether to render a progress bar (True/False), use
                the default value ``fiftyone.config.show_progress_bars``
                (None), or a progress callback function to invoke instead

        Returns:
            a list of IDs of the samples that were added to this dataset
        """
        if new_ids:
            return _add_collection_with_new_ids(
                self,
                sample_collection,
                include_info=include_info,
                overwrite_info=overwrite_info,
            )

        num_samples = len(self)
        self.merge_samples(
            sample_collection,
            key_field="id",
            skip_existing=True,
            insert_new=True,
            include_info=include_info,
            overwrite_info=overwrite_info,
            progress=progress,
        )
        return self.skip(num_samples).values("id")

    def _add_samples_batch(self, samples_and_docs):
        """Writes the given samples and backing docs to the database and
        returns their IDs.

        Args:
            samples_and_docs: a list of tuples of the form ``(sample, dict)``,
                where the dict is the sample's backing document

        Returns:
            a tuple of

            -   ``pymongo.results.InsertManyResult``
            -   a list of IDs of the samples that were added to this dataset
        """
        dicts = [doc for _, doc in samples_and_docs]
        try:
            # adds `_id` to each dict
            res = self._sample_collection.insert_many(dicts)
        except BulkWriteError as bwe:
            msg = bwe.details["writeErrors"][0]["errmsg"]
            raise ValueError(msg) from bwe

        for sample, d in samples_and_docs:
            doc = self._sample_dict_to_doc(d)
            sample._set_backing_doc(doc, dataset=self)
            if sample.media_type == fom.VIDEO:
                sample.frames.save()

        return (res, [str(d["_id"]) for d in dicts])

    def _upsert_samples(
        self,
        samples,
        expand_schema=True,
        dynamic=False,
        validate=True,
<<<<<<< HEAD
        batcher=None,
=======
        generator=False,
>>>>>>> db9de3a2
        progress=None,
        num_samples=None,
    ):
        transform_fn = partial(
            self._transform_sample,
            expand_schema=expand_schema,
            dynamic=dynamic,
            validate=validate,
            copy=False,
            include_id=True,
        )

        batcher = fou.get_default_batcher(
            samples,
            transform_fn=transform_fn,
            size_calc_fn=self._calculate_size,
            progress=progress,
            total=num_samples,
        )

        def _do_upsert_samples():
            with batcher:
                for batch in batcher:
                    yield self._upsert_samples_batch(batch)

        if generator:
            return _do_upsert_samples()

        for _ in _do_upsert_samples():
            pass

    def _transform_sample(
        self,
        sample,
        expand_schema=True,
        dynamic=False,
        validate=True,
        copy=False,
        include_id=False,
    ):
        """Transforms the given sample and returns the transformed sample and
        dict as a pair.

        This method handles schema expansion, validation, and preparing the
        sample's backing document before adding it to the database.

        Args:
            sample: the sample to transform
            expand_schema (True): whether to dynamically add new sample fields
                encountered
            dynamic (False: whether to declare dynamic attributes of embedded
                document fields
            validate (True): whether to validate the sample against the dataset
                schema
            copy (False): whether to create a copy of the sample if it's
                already in a dataset
            include_id (False): whether to include the sample's ID in the
                backing document

        Returns:
            a tuple of

            -   ``transformed_sample``
            -   ``backing_document_dict``
        """
        if copy and sample._in_db:
            sample = sample.copy()

        if self.media_type is None and sample:
            self.media_type = _get_media_type(sample)

        if expand_schema:
            self._expand_schema(sample, dynamic)

        if validate:
            self._validate_sample(sample)

        now = datetime.utcnow()

        return (
            sample,
            self._make_dict(
                sample,
                include_id=include_id,
                created_at=now,
                last_modified_at=now,
            ),
        )

    def _calculate_size(self, sample):
        try:
            return len(json_util.dumps(sample[1]))
        except Exception:
            return len(str(sample[1]))

    def _upsert_samples_batch(self, samples_and_docs):
        """Upserts the given samples and their backing docs to the database.

        Args:
            samples_and_docs: a list of tuples of the form ``(sample, dict)``,
                where the dict is the sample's backing document
        """
        ops = []
        for sample, d in samples_and_docs:
            if sample.id:
                ops.append(ReplaceOne({"_id": sample._id}, d, upsert=True))
            else:
                d.pop("_id", None)
                ops.append(InsertOne(d))  # adds `_id` to dict

        try:
            self._sample_collection.bulk_write(ops, ordered=False)
        except BulkWriteError as bwe:
            msg = bwe.details["writeErrors"][0]["errmsg"]
            raise ValueError(msg) from bwe

        for sample, d in samples_and_docs:
            doc = self._sample_dict_to_doc(d)
            sample._set_backing_doc(doc, dataset=self)

            if sample.media_type == fom.VIDEO:
                sample.frames.save()

    def _make_dict(
        self,
        sample,
        include_id=False,
        created_at=None,
        last_modified_at=None,
    ):
        d = sample.to_mongo_dict(include_id=include_id)

        # We omit None here to allow samples with None-valued new fields to
        # be added without raising nonexistent field errors. This is safe
        # because None and missing are equivalent in our data model
        d = {k: v for k, v in d.items() if v is not None}

        d["_dataset_id"] = self._doc.id

        if created_at is not None and not sample._in_db:
            d["created_at"] = created_at

        if last_modified_at is not None:
            d["last_modified_at"] = last_modified_at

        return d

    def _bulk_write(
        self, ops, ids=None, frames=False, ordered=False, progress=False
    ):
        if frames:
            coll = self._frame_collection
        else:
            coll = self._sample_collection

        foo.bulk_write(ops, coll, ordered=ordered, progress=progress)

        if frames:
            fofr.Frame._reload_docs(self._frame_collection_name, frame_ids=ids)
        else:
            fos.Sample._reload_docs(
                self._sample_collection_name, sample_ids=ids
            )

    def _merge_doc(
        self,
        doc,
        fields=None,
        omit_fields=None,
        expand_schema=True,
        merge_info=True,
        overwrite_info=False,
    ):
        if fields is not None:
            if etau.is_str(fields):
                fields = [fields]
            elif not isinstance(fields, dict):
                fields = list(fields)

        if omit_fields is not None:
            if etau.is_str(omit_fields):
                omit_fields = [omit_fields]
            else:
                omit_fields = list(omit_fields)

        _merge_dataset_doc(
            self,
            doc,
            fields=fields,
            omit_fields=omit_fields,
            expand_schema=expand_schema,
            merge_info=merge_info,
            overwrite_info=overwrite_info,
        )

    @requires_can_edit
    def merge_sample(
        self,
        sample,
        key_field="filepath",
        skip_existing=False,
        insert_new=True,
        fields=None,
        omit_fields=None,
        merge_lists=True,
        overwrite=True,
        expand_schema=True,
        validate=True,
        dynamic=False,
    ):
        """Merges the fields of the given sample into this dataset.

        By default, the sample is merged with an existing sample with the same
        absolute ``filepath``, if one exists. Otherwise a new sample is
        inserted. You can customize this behavior via the ``key_field``,
        ``skip_existing``, and ``insert_new`` parameters.

        The behavior of this method is highly customizable. By default, all
        top-level fields from the provided sample are merged in, overwriting
        any existing values for those fields, with the exception of list fields
        (e.g., ``tags``) and label list fields (e.g.,
        :class:`fiftyone.core.labels.Detections` fields), in which case the
        elements of the lists themselves are merged. In the case of label list
        fields, labels with the same ``id`` in both samples are updated rather
        than duplicated.

        To avoid confusion between missing fields and fields whose value is
        ``None``, ``None``-valued fields are always treated as missing while
        merging.

        This method can be configured in numerous ways, including:

        -   Whether new fields can be added to the dataset schema
        -   Whether list fields should be treated as ordinary fields and merged
            as a whole rather than merging their elements
        -   Whether to merge only specific fields, or all but certain fields
        -   Mapping input sample fields to different field names of this sample

        Args:
            sample: a :class:`fiftyone.core.sample.Sample`
            key_field ("filepath"): the sample field to use to decide whether
                to join with an existing sample
            skip_existing (False): whether to skip existing samples (True) or
                merge them (False)
            insert_new (True): whether to insert new samples (True) or skip
                them (False)
            fields (None): an optional field or iterable of fields to which to
                restrict the merge. May contain frame fields for video samples.
                This can also be a dict mapping field names of the input sample
                to field names of this dataset
            omit_fields (None): an optional field or iterable of fields to
                exclude from the merge. May contain frame fields for video
                samples
            merge_lists (True): whether to merge the elements of list fields
                (e.g., ``tags``) and label list fields (e.g.,
                :class:`fiftyone.core.labels.Detections` fields) rather than
                merging the entire top-level field like other field types.
                For label lists fields, existing
                :class:`fiftyone.core.label.Label` elements are either replaced
                (when ``overwrite`` is True) or kept (when ``overwrite`` is
                False) when their ``id`` matches a label from the provided
                sample
            overwrite (True): whether to overwrite (True) or skip (False)
                existing fields and label elements
            expand_schema (True): whether to dynamically add new fields
                encountered to the dataset schema. If False, an error is raised
                if any fields are not in the dataset schema
            validate (True): whether to validate values for existing fields
            dynamic (False): whether to declare dynamic embedded document
                fields
        """
        try:
            if self.media_type == fom.GROUP:
                view = self.select_group_slices(_allow_mixed=True)
            else:
                view = self

            existing_sample = view.one(F(key_field) == sample[key_field])
        except ValueError:
            if insert_new:
                self.add_sample(
                    sample,
                    expand_schema=expand_schema,
                    dynamic=dynamic,
                    validate=validate,
                )

            return

        if not skip_existing:
            existing_sample.merge(
                sample,
                fields=fields,
                omit_fields=omit_fields,
                merge_lists=merge_lists,
                overwrite=overwrite,
                expand_schema=expand_schema,
                validate=validate,
                dynamic=dynamic,
            )
            existing_sample.save()

    @requires_can_edit
    def merge_samples(
        self,
        samples,
        key_field="filepath",
        key_fcn=None,
        skip_existing=False,
        insert_new=True,
        fields=None,
        omit_fields=None,
        merge_lists=True,
        overwrite=True,
        expand_schema=True,
        dynamic=False,
        include_info=True,
        overwrite_info=False,
        progress=None,
        num_samples=None,
    ):
        """Merges the given samples into this dataset.

        .. note::

            This method requires the ability to create *unique* indexes on the
            ``key_field`` of each collection.

            See :meth:`add_collection` if you want to add samples from one
            collection to another dataset without a uniqueness constraint.

        By default, samples with the same absolute ``filepath`` are merged, but
        you can customize this behavior via the ``key_field`` and ``key_fcn``
        parameters. For example, you could set
        ``key_fcn = lambda sample: os.path.basename(sample.filepath)`` to merge
        samples with the same base filename.

        The behavior of this method is highly customizable. By default, all
        top-level fields from the provided samples are merged in, overwriting
        any existing values for those fields, with the exception of list fields
        (e.g., ``tags``) and label list fields (e.g.,
        :class:`fiftyone.core.labels.Detections` fields), in which case the
        elements of the lists themselves are merged. In the case of label list
        fields, labels with the same ``id`` in both collections are updated
        rather than duplicated.

        To avoid confusion between missing fields and fields whose value is
        ``None``, ``None``-valued fields are always treated as missing while
        merging.

        This method can be configured in numerous ways, including:

        -   Whether existing samples should be modified or skipped
        -   Whether new samples should be added or omitted
        -   Whether new fields can be added to the dataset schema
        -   Whether list fields should be treated as ordinary fields and merged
            as a whole rather than merging their elements
        -   Whether to merge only specific fields, or all but certain fields
        -   Mapping input fields to different field names of this dataset

        Args:
            samples: a :class:`fiftyone.core.collections.SampleCollection` or
                iterable of :class:`fiftyone.core.sample.Sample` instances
            key_field ("filepath"): the sample field to use to decide whether
                to join with an existing sample
            key_fcn (None): a function that accepts a
                :class:`fiftyone.core.sample.Sample` instance and computes a
                key to decide if two samples should be merged. If a ``key_fcn``
                is provided, ``key_field`` is ignored
            skip_existing (False): whether to skip existing samples (True) or
                merge them (False)
            insert_new (True): whether to insert new samples (True) or skip
                them (False)
            fields (None): an optional field or iterable of fields to which to
                restrict the merge. If provided, fields other than these are
                omitted from ``samples`` when merging or adding samples. One
                exception is that ``filepath`` is always included when adding
                new samples, since the field is required. This can also be a
                dict mapping field names of the input collection to field names
                of this dataset
            omit_fields (None): an optional field or iterable of fields to
                exclude from the merge. If provided, these fields are omitted
                from ``samples``, if present, when merging or adding samples.
                One exception is that ``filepath`` is always included when
                adding new samples, since the field is required
            merge_lists (True): whether to merge the elements of list fields
                (e.g., ``tags``) and label list fields (e.g.,
                :class:`fiftyone.core.labels.Detections` fields) rather than
                merging the entire top-level field like other field types.
                For label lists fields, existing
                :class:`fiftyone.core.label.Label` elements are either replaced
                (when ``overwrite`` is True) or kept (when ``overwrite`` is
                False) when their ``id`` matches a label from the provided
                samples
            overwrite (True): whether to overwrite (True) or skip (False)
                existing fields and label elements
            expand_schema (True): whether to dynamically add new fields
                encountered to the dataset schema. If False, an error is raised
                if a sample's schema is not a subset of the dataset schema
            dynamic (False): whether to declare dynamic attributes of embedded
                document fields that are encountered. Only applicable when
                ``samples`` is not a
                :class:`fiftyone.core.collections.SampleCollection`
            include_info (True): whether to merge dataset-level information
                such as ``info`` and ``classes``. Only applicable when
                ``samples`` is a
                :class:`fiftyone.core.collections.SampleCollection`
            overwrite_info (False): whether to overwrite existing dataset-level
                information. Only applicable when ``samples`` is a
                :class:`fiftyone.core.collections.SampleCollection` and
                ``include_info`` is True
            progress (None): whether to render a progress bar (True/False), use
                the default value ``fiftyone.config.show_progress_bars``
                (None), or a progress callback function to invoke instead
            num_samples (None): the number of samples in ``samples``. If not
                provided, this is computed (if possible) via ``len(samples)``
                if needed for progress tracking
        """
        if fields is not None:
            if etau.is_str(fields):
                fields = [fields]
            elif not isinstance(fields, dict):
                fields = list(fields)

        if omit_fields is not None:
            if etau.is_str(omit_fields):
                omit_fields = [omit_fields]
            else:
                omit_fields = list(omit_fields)

        if isinstance(samples, foc.SampleCollection):
            _merge_dataset_doc(
                self,
                samples,
                fields=fields,
                omit_fields=omit_fields,
                expand_schema=expand_schema,
                merge_info=include_info,
                overwrite_info=overwrite_info,
            )

            expand_schema = False

        # If we're merging a collection, use aggregation pipelines
        if isinstance(samples, foc.SampleCollection) and key_fcn is None:
            _merge_samples_pipeline(
                samples,
                self,
                key_field,
                skip_existing=skip_existing,
                insert_new=insert_new,
                fields=fields,
                omit_fields=omit_fields,
                merge_lists=merge_lists,
                overwrite=overwrite,
            )
            return

        #
        # If we're not merging a collection but the merge key is a field, it's
        # faster to import into a temporary dataset and then do a merge that
        # leverages aggregation pipelines, because this avoids the need to
        # load samples from `self` into memory
        #

        if key_fcn is None:
            tmp = Dataset()

            try:
                tmp.add_samples(
                    samples,
                    dynamic=dynamic,
                    progress=progress,
                    num_samples=num_samples,
                )

                self.merge_samples(
                    tmp,
                    key_field=key_field,
                    skip_existing=skip_existing,
                    insert_new=insert_new,
                    fields=fields,
                    omit_fields=omit_fields,
                    merge_lists=merge_lists,
                    overwrite=overwrite,
                    expand_schema=expand_schema,
                    include_info=False,
                )
            finally:
                tmp.delete()

            return

        _merge_samples_python(
            self,
            samples,
            key_field=key_field,
            key_fcn=key_fcn,
            skip_existing=skip_existing,
            insert_new=insert_new,
            fields=fields,
            omit_fields=omit_fields,
            merge_lists=merge_lists,
            overwrite=overwrite,
            expand_schema=expand_schema,
            dynamic=dynamic,
            progress=progress,
            num_samples=num_samples,
        )

    @requires_can_edit
    def delete_samples(self, samples_or_ids):
        """Deletes the given sample(s) from the dataset.

        If reference to a sample exists in memory, the sample will be updated
        such that ``sample.in_dataset`` is False.

        Args:
            samples_or_ids: the sample(s) to delete. Can be any of the
                following:

                -   a sample ID
                -   an iterable of sample IDs
                -   a :class:`fiftyone.core.sample.Sample` or
                    :class:`fiftyone.core.sample.SampleView`
                -   an iterable of :class:`fiftyone.core.sample.Sample` or
                    :class:`fiftyone.core.sample.SampleView` instances
                -   a :class:`fiftyone.core.collections.SampleCollection`
        """
        sample_ids = _get_sample_ids(samples_or_ids)
        self._clear(sample_ids=sample_ids)

    @requires_can_edit
    def delete_frames(self, frames_or_ids):
        """Deletes the given frames(s) from the dataset.

        If reference to a frame exists in memory, the frame will be updated
        such that ``frame.in_dataset`` is False.

        Args:
            frames_or_ids: the frame(s) to delete. Can be any of the following:

                -   a frame ID
                -   an iterable of frame IDs
                -   a :class:`fiftyone.core.frame.Frame` or
                    :class:`fiftyone.core.frame.FrameView`
                -   a :class:`fiftyone.core.sample.Sample` or
                    :class:`fiftyone.core.sample.SampleView` whose frames to
                    delete
                -   an iterable of :class:`fiftyone.core.frame.Frame` or
                    :class:`fiftyone.core.frame.FrameView` instances
                -   an iterable of :class:`fiftyone.core.sample.Sample` or
                    :class:`fiftyone.core.sample.SampleView` instances whose
                    frames to delete
                -   a :class:`fiftyone.core.collections.SampleCollection` whose
                    frames to delete
        """
        frame_ids = _get_frame_ids(frames_or_ids)
        self._clear_frames(frame_ids=frame_ids)

    @requires_can_edit
    def delete_groups(self, groups_or_ids):
        """Deletes the given groups(s) from the dataset.

        If reference to a sample exists in memory, the sample will be updated
        such that ``sample.in_dataset`` is False.

        Args:
            groups_or_ids: the group(s) to delete. Can be any of the
                following:

                -   a group ID
                -   an iterable of group IDs
                -   a :class:`fiftyone.core.sample.Sample` or
                    :class:`fiftyone.core.sample.SampleView`
                -   a group dict returned by
                    :meth:`get_group() <fiftyone.core.collections.SampleCollection.get_group>`
                -   an iterable of :class:`fiftyone.core.sample.Sample` or
                    :class:`fiftyone.core.sample.SampleView` instances
                -   an iterable of group dicts returned by
                    :meth:`get_group() <fiftyone.core.collections.SampleCollection.get_group>`
                -   a :class:`fiftyone.core.collections.SampleCollection`
        """
        group_ids = _get_group_ids(groups_or_ids)
        self._clear_groups(group_ids=group_ids)

    @requires_can_edit
    def delete_labels(
        self, labels=None, ids=None, tags=None, view=None, fields=None
    ):
        """Deletes the specified labels from the dataset.

        You can specify the labels to delete via any of the following methods:

        -   Provide the ``labels`` argument, which should contain a list of
            dicts in the format returned by
            :attr:`fiftyone.core.session.Session.selected_labels`

        -   Provide the ``ids`` or ``tags`` arguments to specify the labels to
            delete via their IDs and/or tags

        -   Provide the ``view`` argument to delete all of the labels in a view
            into this dataset. This syntax is useful if you have constructed a
            :class:`fiftyone.core.view.DatasetView` defining the labels to
            delete

        Additionally, you can specify the ``fields`` argument to restrict
        deletion to specific field(s), either for efficiency or to ensure that
        labels from other fields are not deleted if their contents are included
        in the other arguments.

        Args:
            labels (None): a list of dicts specifying the labels to delete in
                the format returned by
                :attr:`fiftyone.core.session.Session.selected_labels`
            ids (None): an ID or iterable of IDs of the labels to delete
            tags (None): a tag or iterable of tags of the labels to delete
            view (None): a :class:`fiftyone.core.view.DatasetView` into this
                dataset containing the labels to delete
            fields (None): a field or iterable of fields from which to delete
                labels
        """
        if labels is not None:
            self._delete_labels(labels, fields=fields)

        if view is not None:
            labels = view._get_selected_labels(fields=fields)
            self._delete_labels(labels, fields=fields)

        if ids is None and tags is None:
            return

        if etau.is_str(ids):
            ids = [ids]

        if ids is not None:
            ids = [ObjectId(_id) for _id in ids]

        if etau.is_str(tags):
            tags = [tags]

        if fields is None:
            fields = self._get_label_fields()
        elif etau.is_str(fields):
            fields = [fields]

        for field in fields:
            if self._is_read_only_field(field):
                raise ValueError("Cannot edit read-only field '%s'" % field)

        now = datetime.utcnow()

        batch_size = fou.recommend_batch_size_for_value(
            ObjectId(), max_size=100000
        )

        sample_ops = []
        frame_ops = []
        for field in fields:
            root, is_list_field = self._get_label_field_root(field)
            root, is_frame_field = self._handle_frame_field(root)

            ops = []
            if is_list_field:
                if ids is not None:
                    for _ids in fou.iter_batches(ids, batch_size):
                        ops.append(
                            UpdateMany(
                                {root + "._id": {"$in": _ids}},
                                {
                                    "$pull": {root: {"_id": {"$in": _ids}}},
                                    "$set": {"last_modified_at": now},
                                },
                            )
                        )

                if tags is not None:
                    ops.append(
                        UpdateMany(
                            {root + ".tags": {"$elemMatch": {"$in": tags}}},
                            {
                                "$pull": {
                                    root: {
                                        "tags": {"$elemMatch": {"$in": tags}}
                                    }
                                },
                                "$set": {"last_modified_at": now},
                            },
                        )
                    )
            else:
                if ids is not None:
                    for _ids in fou.iter_batches(ids, batch_size):
                        ops.append(
                            UpdateMany(
                                {root + "._id": {"$in": _ids}},
                                {
                                    "$set": {
                                        root: None,
                                        "last_modified_at": now,
                                    }
                                },
                            )
                        )

                if tags is not None:
                    ops.append(
                        UpdateMany(
                            {root + ".tags": {"$elemMatch": {"$in": tags}}},
                            {"$set": {root: None, "last_modified_at": now}},
                        )
                    )

            if is_frame_field:
                frame_ops.extend(ops)
            else:
                sample_ops.extend(ops)

        if sample_ops:
            foo.bulk_write(sample_ops, self._sample_collection)
            fos.Sample._reload_docs(self._sample_collection_name)

        if frame_ops:
            foo.bulk_write(frame_ops, self._frame_collection)
            fofr.Frame._reload_docs(self._frame_collection_name)

    def _delete_labels(self, labels, fields=None):
        if etau.is_str(fields):
            fields = [fields]

        # Partition labels by field
        sample_ids = set()
        labels_map = defaultdict(list)
        for l in labels:
            sample_ids.add(l["sample_id"])
            labels_map[l["field"]].append(l)

        if fields is not None:
            labels_map = {f: l for f, l in labels_map.items() if f in fields}

        for field in labels_map.keys():
            if self._is_read_only_field(field):
                raise ValueError("Cannot edit read-only field '%s'" % field)

        now = datetime.utcnow()

        sample_ops = []
        frame_ops = []
        for field, field_labels in labels_map.items():
            root, is_list_field = self._get_label_field_root(field)
            root, is_frame_field = self._handle_frame_field(root)

            if is_frame_field:
                # Partition by (sample ID, frame number)
                _labels_map = defaultdict(list)
                for l in field_labels:
                    _labels_map[(l["sample_id"], l["frame_number"])].append(
                        ObjectId(l["label_id"])
                    )

                if is_list_field:
                    for (
                        (sample_id, frame_number),
                        label_ids,
                    ) in _labels_map.items():
                        frame_ops.append(
                            UpdateOne(
                                {
                                    "_sample_id": ObjectId(sample_id),
                                    "frame_number": frame_number,
                                },
                                {
                                    "$pull": {
                                        root: {"_id": {"$in": label_ids}}
                                    },
                                    "$set": {"last_modified_at": now},
                                },
                            )
                        )
                else:
                    for (
                        (sample_id, frame_number),
                        label_ids,
                    ) in _labels_map.items():
                        # If the data is well-formed, `label_ids` should have
                        # exactly one element, and this is redundant anyhow
                        # since `sample_id` should uniquely define the label to
                        # delete, but we still include `label_id` in the query
                        # just to be safe
                        for label_id in label_ids:
                            frame_ops.append(
                                UpdateOne(
                                    {
                                        "_sample_id": ObjectId(sample_id),
                                        "frame_number": frame_number,
                                        root + "._id": label_id,
                                    },
                                    {
                                        "$set": {
                                            root: None,
                                            "last_modified_at": now,
                                        }
                                    },
                                )
                            )
            else:
                # Partition by sample ID
                _labels_map = defaultdict(list)
                for l in field_labels:
                    _labels_map[l["sample_id"]].append(ObjectId(l["label_id"]))

                if is_list_field:
                    for sample_id, label_ids in _labels_map.items():
                        sample_ops.append(
                            UpdateOne(
                                {"_id": ObjectId(sample_id)},
                                {
                                    "$pull": {
                                        root: {"_id": {"$in": label_ids}}
                                    },
                                    "$set": {"last_modified_at": now},
                                },
                            )
                        )
                else:
                    for sample_id, label_ids in _labels_map.items():
                        # If the data is well-formed, `label_ids` should have
                        # exactly one element, and this is redundant anyhow
                        # since `sample_id` and `frame_number` should uniquely
                        # define the label to delete, but we still include
                        # `label_id` in the query just to be safe
                        for label_id in label_ids:
                            sample_ops.append(
                                UpdateOne(
                                    {
                                        "_id": ObjectId(sample_id),
                                        root + "._id": label_id,
                                    },
                                    {
                                        "$set": {
                                            root: None,
                                            "last_modified_at": now,
                                        }
                                    },
                                )
                            )

        if sample_ops:
            foo.bulk_write(sample_ops, self._sample_collection)

            fos.Sample._reload_docs(
                self._sample_collection_name, sample_ids=sample_ids
            )

        if frame_ops:
            foo.bulk_write(frame_ops, self._frame_collection)

            # pylint: disable=unexpected-keyword-arg
            fofr.Frame._reload_docs(
                self._frame_collection_name, sample_ids=sample_ids
            )

    @requires_can_edit
    def save(self):
        """Saves the dataset to the database.

        This only needs to be called when dataset-level information such as its
        :meth:`Dataset.info` is modified.
        """
        self._save()

    def _save(self, view=None, fields=None):
        if view is not None:
            _save_view(view, fields=fields)

        try:
            self._doc.save(safe=True)
        except moe.DoesNotExist:
            name = self.name
            self._deleted = True
            raise ValueError("Dataset '%s' is deleted" % name)

    def _save_field(self, field, _enforce_read_only=True):
        if self._is_generated:
            raise ValueError(
                "Cannot save fields on generated views. Use the dataset's "
                "fields instead"
            )

        is_default = self._is_default_field(field.path)
        path, is_frame_field = self._handle_frame_field(field.path)

        if is_frame_field:
            doc_cls = self._frame_doc_cls
        else:
            doc_cls = self._sample_doc_cls

        field_doc = doc_cls._get_field_doc(path, reload=True)

        if is_default and _enforce_read_only:
            default_field = self._get_default_field(field.path)
            if default_field.read_only and not field.read_only:
                raise ValueError(
                    "Read-only default field '%s' must remain read-only"
                    % field.path
                )

        if "." in path and _enforce_read_only:
            root = path.rsplit(".", 1)[0]
            root_doc = doc_cls._get_field_doc(root)
            if root_doc.read_only:
                raise ValueError(
                    "Cannot edit read-only field '%s'" % field.path
                )

        if field.read_only and field_doc.read_only and _enforce_read_only:
            raise ValueError("Cannot edit read-only field '%s'" % field.path)

        if field.read_only != field_doc.read_only:
            _set_field_read_only(field_doc, field.read_only)
            _reload = True
        else:
            _reload = False

        field_doc.description = field.description
        field_doc.info = field.info

        try:
            self.save()
        except:
            self.reload()
            raise

        if _reload:
            self.reload()

    @property
    def has_saved_views(self):
        """Whether this dataset has any saved views."""
        return bool(self.list_saved_views())

    def has_saved_view(self, name):
        """Whether this dataset has a saved view with the given name.

        Args:
            name: a saved view name

        Returns:
            True/False
        """
        return name in self.list_saved_views()

    def list_saved_views(self, info=False):
        """List saved views on this dataset.

        Args:
            info (False): whether to return info dicts describing each saved view
                rather than just their names

        Returns:
            a list of saved view names or info dicts
        """

        if info:
            return [
                {f: getattr(view_doc, f) for f in view_doc._EDITABLE_FIELDS}
                for view_doc in self._doc.get_saved_views()
            ]

        return [view_doc.name for view_doc in self._doc.get_saved_views()]

    @requires_can_edit
    def save_view(
        self,
        name,
        view,
        description=None,
        color=None,
        overwrite=False,
    ):
        """Saves the given view into this dataset under the given name so it
        can be loaded later via :meth:`load_saved_view`.

        Examples::

            import fiftyone as fo
            import fiftyone.zoo as foz
            from fiftyone import ViewField as F

            dataset = foz.load_zoo_dataset("quickstart")
            view = dataset.filter_labels("ground_truth", F("label") == "cat")

            dataset.save_view("cats", view)

            also_view = dataset.load_saved_view("cats")
            assert view == also_view

        Args:
            name: a name for the saved view
            view: a :class:`fiftyone.core.view.DatasetView`
            description (None): an optional string description
            color (None): an optional RGB hex string like ``'#FF6D04'``
            overwrite (False): whether to overwrite an existing saved view with
                the same name
        """
        if view._root_dataset._doc.id != self._doc.id:
            raise ValueError("Cannot save view into a different dataset")

        view._set_name(name)
        slug = self._validate_saved_view_name(name, overwrite=overwrite)

        now = datetime.utcnow()

        view_doc = foo.SavedViewDocument(
            dataset_id=self._doc.id,
            name=name,
            slug=slug,
            description=description,
            color=color,
            view_stages=[
                json_util.dumps(s)
                for s in view._serialize(include_uuids=False)
            ],
            created_at=now,
            last_modified_at=now,
        )
        view_doc.save(upsert=True)

        # Targeted reload of saved views for better concurrency safety.
        # @todo improve list field updates in general so this isn't necessary
        self._doc.reload("saved_views")

        self._doc.saved_views.append(view_doc)
        self._doc.last_modified_at = now
        self._doc.save(virtual=True)

    def get_saved_view_info(self, name):
        """Loads the editable information about the saved view with the given
        name.

        Examples::

            import fiftyone as fo
            import fiftyone.zoo as foz

            dataset = foz.load_zoo_dataset("quickstart")

            view = dataset.limit(10)
            dataset.save_view("test", view)

            print(dataset.get_saved_view_info("test"))

        Args:
            name: the name of a saved view

        Returns:
            a dict of editable info
        """
        view_doc = self._get_saved_view_doc(name)
        return {f: view_doc[f] for f in view_doc._EDITABLE_FIELDS}

    @requires_can_edit
    def update_saved_view_info(self, name, info):
        """Updates the editable information for the saved view with the given
        name.

        Examples::

            import fiftyone as fo
            import fiftyone.zoo as foz

            dataset = foz.load_zoo_dataset("quickstart")

            view = dataset.limit(10)
            dataset.save_view("test", view)

            # Update the saved view's name and add a description
            info = dict(
                name="a new name",
                description="a description",
            )
            dataset.update_saved_view_info("test", info)

        Args:
            name: the name of a saved view
            info: a dict whose keys are a subset of the keys returned by
                :meth:`get_saved_view_info`
        """
        view_doc = self._get_saved_view_doc(name)

        invalid_fields = set(info.keys()) - set(view_doc._EDITABLE_FIELDS)
        if invalid_fields:
            raise ValueError("Cannot edit fields %s" % invalid_fields)

        edited = False
        for key, value in info.items():
            if value != view_doc[key]:
                if key == "name":
                    slug = self._validate_saved_view_name(value, skip=view_doc)
                    view_doc.slug = slug

                view_doc[key] = value
                edited = True

        if edited:
            view_doc.save()

    def load_saved_view(self, name):
        """Loads the saved view with the given name.

        Examples::

            import fiftyone as fo
            import fiftyone.zoo as foz
            from fiftyone import ViewField as F

            dataset = foz.load_zoo_dataset("quickstart")
            view = dataset.filter_labels("ground_truth", F("label") == "cat")

            dataset.save_view("cats", view)

            also_view = dataset.load_saved_view("cats")
            assert view == also_view

        Args:
            name: the name of a saved view

        Returns:
            a :class:`fiftyone.core.view.DatasetView`
        """
        view_doc = self._get_saved_view_doc(name)
        view = self._load_saved_view_from_doc(view_doc)
        view_doc._update_last_loaded_at()
        return view

    @requires_can_edit
    def delete_saved_view(self, name):
        """Deletes the saved view with the given name.

        Args:
            name: the name of a saved view
        """
        self._delete_saved_view(name)

    @requires_can_edit
    def delete_saved_views(self):
        """Deletes all saved views from this dataset."""

        # Targeted reload of saved views for better concurrency safety.
        # @todo improve list field updates in general so this isn't necessary
        self._doc.reload("saved_views")

        for view_doc in self._doc.saved_views:
            if isinstance(view_doc, DBRef):
                continue

            view_doc.delete()

        self._doc.saved_views = []
        self.save()

    def _delete_saved_view(self, name):
        view_doc = self._get_saved_view_doc(name, pop=True)
        if not isinstance(view_doc, DBRef):
            view_id = str(view_doc.id)
            view_doc.delete()
        else:
            view_id = None

        self.save()

        return view_id

    def _get_saved_view_doc(self, name, pop=False, slug=False):
        idx = None
        key = "slug" if slug else "name"

        if pop:
            # Targeted reload of saved views for better concurrency safety.
            # @todo improve list field updates in general so this
            #   isn't necessary
            self._doc.reload("saved_views")

        for i, view_doc in enumerate(self._doc.get_saved_views()):
            if name == getattr(view_doc, key):
                idx = i
                break

        if idx is None:
            raise ValueError("Dataset has no saved view '%s'" % name)

        if pop:
            return self._doc.saved_views.pop(idx)

        return self._doc.saved_views[idx]

    def _load_saved_view_from_doc(self, view_doc):
        stage_dicts = [json_util.loads(s) for s in view_doc.view_stages]
        name = getattr(view_doc, "name")
        view = fov.DatasetView._build(self, stage_dicts)
        view._set_name(name)
        return view

    def _validate_saved_view_name(self, name, skip=None, overwrite=False):
        slug = fou.to_slug(name)
        for view_doc in self._doc.get_saved_views():
            if view_doc is skip:
                continue

            if name == view_doc.name or slug == view_doc.slug:
                clashing_name = view_doc.name

                if not overwrite:
                    if clashing_name == name:
                        raise ValueError(f"Saved view '{name}' already exists")
                    else:
                        raise ValueError(
                            f"Saved view name '{name}' is not available: slug "
                            f"'{slug}' in use by saved view '{clashing_name}'"
                        )

                self.delete_saved_view(clashing_name)

        return slug

    @property
    def has_workspaces(self):
        """Whether this dataset has any saved workspaces."""
        return bool(self.list_workspaces())

    def has_workspace(self, name):
        """Whether this dataset has a saved workspace with the given name.

        Args:
            name: a saved workspace name

        Returns:
            True/False
        """
        return name in self.list_workspaces()

    def list_workspaces(self, info=False):
        """List saved workspaces on this dataset.

        Args:
            info (False): whether to return info dicts describing each saved workspace
                rather than just their names

        Returns:
            a list of saved workspace names or info dicts
        """

        if info:
            return [
                {
                    f: getattr(workspace_doc, f)
                    for f in workspace_doc._EDITABLE_FIELDS
                }
                for workspace_doc in self._doc.get_workspaces()
            ]

        return [
            workspace_doc.name for workspace_doc in self._doc.get_workspaces()
        ]

    @requires_can_edit
    def save_workspace(
        self,
        name,
        workspace,
        description=None,
        color=None,
        overwrite=False,
    ):
        """Saves a workspace into this dataset under the given name so it
        can be loaded later via :meth:`load_workspace`.

        Examples::

            import fiftyone as fo
            import fiftyone.zoo as foz

            dataset = foz.load_zoo_dataset("quickstart")

            embeddings_panel = fo.Panel(
                type="Embeddings",
                state=dict(
                    brainResult="img_viz",
                    colorByField="metadata.size_bytes"
                ),
            )
            workspace = fo.Space(children=[embeddings_panel])

            workspace_name = "embeddings-workspace"
            description = "Show embeddings only"
            dataset.save_workspace(
                workspace_name,
                workspace,
                description=description
            )
            assert dataset.has_workspace(workspace_name)

            also_workspace = dataset.load_workspace(workspace_name)
            assert workspace == also_workspace

        Args:
            name: a name for the saved workspace
            workspace: a :class:`fiftyone.core.odm.workspace.Space`
            description (None): an optional string description
            color (None): an optional RGB hex string like ``'#FF6D04'``
            overwrite (False): whether to overwrite an existing workspace with
                the same name

        Raises:
            ValueError: if ``overwrite==False`` and workspace with ``name``
                already exists
        """
        slug = self._validate_workspace_name(name, overwrite=overwrite)

        now = datetime.utcnow()

        workspace_doc = foo.WorkspaceDocument(
            child=workspace,
            color=color,
            created_at=now,
            dataset_id=self._doc.id,
            description=description,
            last_modified_at=now,
            name=name,
            slug=slug,
        )

        workspace_doc.save(upsert=True)

        # Targeted reload of workspaces for better concurrency safety.
        # @todo improve list field updates in general so this isn't necessary
        self._doc.reload("workspaces")

        self._doc.workspaces.append(workspace_doc)
        self._doc.last_modified_at = now
        self._doc.save(virtual=True)

    def load_workspace(self, name):
        """Loads the saved workspace with the given name.

        Examples::

            import fiftyone as fo
            import fiftyone.zoo as foz

            dataset = foz.load_zoo_dataset("quickstart")

            embeddings_panel = fo.Panel(
                type="Embeddings",
                state=dict(brainResult="img_viz", colorByField="metadata.size_bytes"),
            )
            workspace = fo.Space(children=[embeddings_panel])
            workspace_name = "embeddings-workspace"
            dataset.save_workspace(workspace_name, workspace)

            # Some time later ... load the workspace
            loaded_workspace = dataset.load_workspace(workspace_name)
            assert workspace == loaded_workspace

            # Launch app with the loaded workspace!
            session = fo.launch_app(dataset, spaces=loaded_workspace)

            # Or set via session later on
            session.spaces = loaded_workspace

        Args:
            name: the name of a saved workspace

        Returns:
            a :class:`fiftyone.core.odm.workspace.Space`

        Raises:
            ValueError: if ``name`` is not a saved workspace
        """
        workspace_doc = self._get_workspace_doc(name)
        workspace = workspace_doc.child
        workspace_doc._update_last_loaded_at()
        return workspace

    def get_workspace_info(self, name):
        """Gets the information about the workspace with the given name.

        Examples::

            import fiftyone as fo
            import fiftyone.zoo as foz

            dataset = foz.load_zoo_dataset("quickstart")

            workspace = fo.Space()
            description = "A really cool (apparently empty?) workspace"
            dataset.save_workspace("test", workspace, description=description)

            print(dataset.get_workspace_info("test"))

        Args:
            name: the name of a saved view

        Returns:
            a dict of editable info
        """
        workspace_doc = self._get_workspace_doc(name)
        return {
            f: getattr(workspace_doc, f)
            for f in workspace_doc._EDITABLE_FIELDS
        }

    @requires_can_edit
    def update_workspace_info(self, name, info):
        """Updates the editable information for the saved view with the given
        name.

        Examples::

            import fiftyone as fo
            import fiftyone.zoo as foz

            dataset = foz.load_zoo_dataset("quickstart")

            workspace = fo.Space()
            dataset.save_workspace("test", view)

            # Update the workspace's name and add a description, color
            info = dict(
                name="a new name",
                color="#FF6D04",
                description="a description",
            )
            dataset.update_workspace_info("test", info)

        Args:
            name: the name of a saved workspace
            info: a dict whose keys are a subset of the keys returned by
                :meth:`get_workspace_info`
        """
        workspace_doc = self._get_workspace_doc(name)

        invalid_fields = set(info.keys()) - set(workspace_doc._EDITABLE_FIELDS)
        if invalid_fields:
            raise ValueError("Cannot edit fields %s" % invalid_fields)

        edited = False
        for key, value in info.items():
            if value != getattr(workspace_doc, key):
                if key == "name":
                    slug = self._validate_workspace_name(
                        value, skip=workspace_doc
                    )
                    workspace_doc.slug = slug

                setattr(workspace_doc, key, value)
                edited = True

        if edited:
            workspace_doc.save()

    @requires_can_edit
    def delete_workspace(self, name):
        """Deletes the saved workspace with the given name.

        Args:
            name: the name of a saved workspace

        Raises:
            ValueError: if ``name`` is not a saved workspace
        """
        self._delete_workspace(name)

    @requires_can_edit
    def delete_workspaces(self):
        """Deletes all saved workspaces from this dataset."""

        # Targeted reload of workspaces for better concurrency safety.
        # @todo improve list field updates in general so this isn't necessary
        self._doc.reload("workspaces")

        for workspace_doc in self._doc.workspaces:
            if isinstance(workspace_doc, DBRef):
                continue

            # Detach child from workspace
            if workspace_doc.child is not None:
                workspace_doc.child._name = None
            workspace_doc.delete()

        self._doc.workspaces = []
        self.save()

    def _delete_workspace(self, name):
        workspace_doc = self._get_workspace_doc(name, pop=True)
        if not isinstance(workspace_doc, DBRef):
            workspace_id = str(workspace_doc.id)

            # Detach child from workspace
            if workspace_doc.child is not None:
                workspace_doc.child._name = None
            workspace_doc.delete()
        else:
            workspace_id = None

        self.save()

        return workspace_id

    def _get_workspace_doc(self, name, pop=False, slug=False):
        idx = None
        key = "slug" if slug else "name"

        if pop:
            # Targeted reload of workspaces for better concurrency safety.
            # @todo improve list field updates in general so this
            #   isn't necessary
            self._doc.reload("workspaces")

        for i, workspace_doc in enumerate(self._doc.get_workspaces()):
            if name == getattr(workspace_doc, key):
                idx = i
                break

        if idx is None:
            raise ValueError("Dataset has no saved workspace '%s'" % name)

        if pop:
            return self._doc.workspaces.pop(idx)

        return self._doc.workspaces[idx]

    def _validate_workspace_name(self, name, skip=None, overwrite=False):
        slug = fou.to_slug(name)
        for workspace_doc in self._doc.get_workspaces():
            if workspace_doc is skip:
                continue

            if name == workspace_doc.name or slug == workspace_doc.slug:
                clashing_name = workspace_doc.name

                if not overwrite:
                    if clashing_name == name:
                        raise ValueError(f"Workspace '{name}' already exists")
                    else:
                        raise ValueError(
                            f"Workspace name '{name}' is not available: slug "
                            f"'{slug}' in use by workspace '{clashing_name}'"
                        )

                self.delete_workspace(clashing_name)

        return slug

    def clone(self, name=None, persistent=False):
        """Creates a copy of the dataset.

        Dataset clones contain deep copies of all samples and dataset-level
        information in the source dataset. The source *media files*, however,
        are not copied.

        Args:
            name (None): a name for the cloned dataset. By default,
                :func:`get_default_dataset_name` is used
            persistent (False): whether the cloned dataset should be persistent

        Returns:
            the new :class:`Dataset`
        """
        return self._clone(name=name, persistent=persistent)

    def _clone(self, name=None, persistent=False, view=None):
        if name is None:
            name = get_default_dataset_name()

        if view is not None:
            sample_collection = view
        else:
            sample_collection = self

        return _clone_collection(sample_collection, name, persistent)

    @requires_can_edit
    def clear(self):
        """Removes all samples from the dataset.

        If reference to a sample exists in memory, the sample will be updated
        such that ``sample.in_dataset`` is False.
        """
        self._clear()

    def _clear(self, view=None, sample_ids=None):
        now = datetime.utcnow()

        now = datetime.utcnow()

        if view is not None:
            contains_videos = view._contains_videos(any_slice=True)

            if view.media_type == fom.GROUP:
                view = view.select_group_slices(_allow_mixed=True)

            sample_ids = view.values("id")
        else:
            contains_videos = self._contains_videos(any_slice=True)

        ops = []
        if sample_ids is not None:
            batch_size = fou.recommend_batch_size_for_value(
                ObjectId(), max_size=100000
            )

            for _ids in fou.iter_batches(sample_ids, batch_size):
                _oids = [ObjectId(_id) for _id in _ids]
                ops.append(DeleteMany({"_id": {"$in": _oids}}))
        else:
            ops.append(DeleteMany({}))

        foo.bulk_write(ops, self._sample_collection)
        self._update_last_modified_at(now)

        fos.Sample._reset_docs(
            self._sample_collection_name, sample_ids=sample_ids
        )

        if contains_videos:
            self._clear_frames(sample_ids=sample_ids)

    def _clear_groups(self, view=None, group_ids=None):
        if self.group_field is None:
            raise ValueError("%s has no group field" % type(self))

        if view is not None:
            if view.media_type != fom.GROUP:
                raise ValueError("DatasetView is not grouped")

            group_ids = set(view.values(view.group_field + ".id"))

        if group_ids is not None:
            if self.media_type != fom.GROUP:
                raise ValueError("Dataset is not grouped")

            oids = [ObjectId(_id) for _id in group_ids]
            view = self.select_group_slices(_allow_mixed=True).match(
                F(self.group_field + "._id").is_in(oids)
            )
            sample_ids = view.values("id")
        else:
            sample_ids = None

        self._clear(sample_ids=sample_ids)

    def _keep(self, view=None, sample_ids=None):
        if self.media_type == fom.GROUP:
            clear_view = self.select_group_slices(_allow_mixed=True)
        else:
            clear_view = self.view()

        if view is not None:
            if view.media_type == fom.GROUP:
                view = view.select_group_slices(_allow_mixed=True)

            clear_view = clear_view.exclude(view)
        elif sample_ids is not None:
            clear_view = clear_view.exclude(sample_ids)
        else:
            clear_view = None

        self._clear(view=clear_view)

    def _keep_fields(self, view=None):
        if view is None:
            return

        del_sample_fields = view._get_missing_fields()
        if del_sample_fields:
            self.delete_sample_fields(del_sample_fields)

        if self._has_frame_fields():
            del_frame_fields = view._get_missing_fields(frames=True)
            if del_frame_fields:
                self.delete_frame_fields(del_frame_fields)

    @requires_can_edit
    def clear_frames(self):
        """Removes all frame labels from the dataset.

        If reference to a frame exists in memory, the frame will be updated
        such that ``frame.in_dataset`` is False.
        """
        self._clear_frames()

    def _clear_frames(self, view=None, sample_ids=None, frame_ids=None):
        sample_collection = view if view is not None else self
        if not sample_collection._contains_videos(any_slice=True):
            return

        now = datetime.utcnow()

        if self._is_clips:
            if sample_ids is not None:
                view = self.select(sample_ids)
            elif frame_ids is None and view is None:
                view = self

            if view is not None:
                frame_ids = view.values("frames.id", unwind=True)

        if frame_ids is not None:
            sample_ids = []
            sample_ops = []
            frame_ops = []

            batch_size = fou.recommend_batch_size_for_value(
                ObjectId(), max_size=100000
            )

            for _ids in fou.iter_batches(frame_ids, batch_size):
                _frame_ids = [ObjectId(_id) for _id in _ids]
                _sample_ids = list(
                    self._frame_collection.find(
                        {"_id": {"$in": _frame_ids}}
                    ).distinct("_sample_id")
                )

                sample_ids.extend(_sample_ids)
                sample_ops.append(
                    UpdateMany(
                        {"_id": {"$in": _sample_ids}},
                        {"$set": {"last_modified_at": now}},
                    )
                )
                frame_ops.append(DeleteMany({"_id": {"$in": _frame_ids}}))

            foo.bulk_write(frame_ops, self._frame_collection)
            foo.bulk_write(sample_ops, self._sample_collection)

            fos.Sample._reload_docs(
                self._sample_collection_name, sample_ids=sample_ids
            )
            fofr.Frame._reset_docs_by_frame_id(
                self._frame_collection_name, frame_ids
            )

            return

        if view is not None:
            if view.media_type == fom.GROUP:
                view = view.select_group_slices(media_type=fom.VIDEO)

            sample_ids = view.values("id")

        sample_ops = []
        frame_ops = []
        if sample_ids is not None:
            batch_size = fou.recommend_batch_size_for_value(
                ObjectId(), max_size=100000
            )

            for _ids in fou.iter_batches(sample_ids, batch_size):
                _oids = [ObjectId(_id) for _id in _ids]
                sample_ops.append(
                    UpdateMany(
                        {"_id": {"$in": _oids}},
                        {"$set": {"last_modified_at": now}},
                    )
                )
                frame_ops.append(DeleteMany({"_sample_id": {"$in": _oids}}))
        else:
            sample_ops.append(
                UpdateMany({}, {"$set": {"last_modified_at": now}})
            )
            frame_ops.append(DeleteMany({}))

        foo.bulk_write(frame_ops, self._frame_collection)
        foo.bulk_write(sample_ops, self._sample_collection)

        fos.Sample._reload_docs(
            self._sample_collection_name, sample_ids=sample_ids
        )
        fofr.Frame._reset_docs(
            self._frame_collection_name, sample_ids=sample_ids
        )

    def _keep_frames(self, view=None, frame_ids=None):
        sample_collection = view if view is not None else self
        if not sample_collection._contains_videos(any_slice=True):
            return

        if self._is_clips and view is None:
            view = self

        if view is None:
            return

        now = datetime.utcnow()

        if view.media_type == fom.GROUP:
            view = view.select_group_slices(media_type=fom.VIDEO)

        if view._is_clips:
            sample_ids, frame_numbers = view.values(
                ["sample_id", "frames.frame_number"]
            )

            # Handle multiple clips per sample
            d = defaultdict(set)
            for sample_id, fns in zip(sample_ids, frame_numbers):
                d[sample_id].update(fns)

            sample_ids, frame_numbers = zip(
                *((sample_id, list(fns)) for sample_id, fns in d.items())
            )
        else:
            sample_ids, frame_numbers = view.values(
                ["id", "frames.frame_number"]
            )

        sample_ops = []
        frame_ops = []
        for sample_id, fns in zip(sample_ids, frame_numbers):
            # Note: this may fail if `fns` is too large (eg >100k frames), but
            # to address this we'd need to do something like lookup all frame
            # numbers on the dataset and reverse the $not in-memory, which
            # would be quite expensive...
            frame_ops.append(
                DeleteMany(
                    {
                        "_sample_id": ObjectId(sample_id),
                        "frame_number": {"$not": {"$in": fns}},
                    }
                )
            )

        if not frame_ops:
            return

        sample_ops.append(
            UpdateMany(
                {"_id": {"$in": [ObjectId(_id) for _id in set(sample_ids)]}},
                {"$set": {"last_modified_at": now}},
            )
        )

        foo.bulk_write(frame_ops, self._frame_collection)
        foo.bulk_write(sample_ops, self._sample_collection)

        fos.Sample._reload_docs(
            self._sample_collection_name, sample_ids=sample_ids
        )
        for sample_id, fns in zip(sample_ids, frame_numbers):
            fofr.Frame._reset_docs_for_sample(
                self._frame_collection_name, sample_id, fns, keep=True
            )

    @requires_can_edit
    def ensure_frames(self):
        """Ensures that the video dataset contains frame instances for every
        frame of each sample's source video.

        Empty frames will be inserted for missing frames, and already existing
        frames are left unchanged.
        """
        self._ensure_frames()

    def _ensure_frames(self, view=None):
        if not self._has_frame_fields():
            return

        if view is not None:
            sample_collection = view
        else:
            sample_collection = self

        if sample_collection.media_type == fom.GROUP:
            sample_collection = sample_collection.select_group_slices(
                media_type=fom.VIDEO
            )

        now = datetime.utcnow()

        sample_collection.compute_metadata()
        sample_collection._aggregate(
            post_pipeline=[
                {
                    "$project": {
                        "_id": False,
                        "_sample_id": "$_id",
                        "_dataset_id": self._doc.id,
                        "created_at": now,
                        "last_modified_at": now,
                        "frame_number": {
                            "$range": [
                                1,
                                {"$add": ["$metadata.total_frame_count", 1]},
                            ]
                        },
                    }
                },
                {"$unwind": "$frame_number"},
                {
                    "$merge": {
                        "into": self._frame_collection_name,
                        "on": ["_sample_id", "frame_number"],
                        "whenMatched": "keepExisting",
                        "whenNotMatched": "insert",
                    }
                },
            ]
        )

    @requires_can_manage
    def delete(self):
        """Deletes the dataset.

        Once deleted, only the ``name`` and ``deleted`` attributes of a dataset
        may be accessed.

        If reference to a sample exists in memory, the sample will be updated
        such that ``sample.in_dataset`` is False.
        """
        self._delete()

    def _delete(self):
        self._sample_collection.drop()
        fos.Sample._reset_docs(self._sample_collection_name)

        # Clips datasets directly inherit frames from source dataset
        if self._frame_collection_name is not None and not self._is_clips:
            self._frame_collection.drop()
            fofr.Frame._reset_docs(self._frame_collection_name)

        svc = foos.ExecutionStoreService(dataset_id=self._doc.id)
        svc.cleanup()

        # Update singleton
        self._instances.pop(self._doc.name, None)
        _delete_dataset_doc(self._doc)
        self._deleted = True

    @requires_can_edit
    def add_dir(
        self,
        dataset_dir=None,
        dataset_type=None,
        data_path=None,
        labels_path=None,
        label_field=None,
        tags=None,
        expand_schema=True,
        dynamic=False,
        add_info=True,
        generator=False,
        progress=None,
        **kwargs,
    ):
        """Adds the contents of the given directory to the dataset.

        You can perform imports with this method via the following basic
        patterns:

        (a) Provide ``dataset_dir`` and ``dataset_type`` to import the contents
            of a directory that is organized in the default layout for the
            dataset type as documented in
            :ref:`this guide <loading-datasets-from-disk>`

        (b) Provide ``dataset_type`` along with ``data_path``, ``labels_path``,
            or other type-specific parameters to perform a customized import.
            This syntax provides the flexibility to, for example, perform
            labels-only imports or imports where the source media lies in a
            different location than the labels

        In either workflow, the remaining parameters of this method can be
        provided to further configure the import.

        See :ref:`this guide <loading-datasets-from-disk>` for example usages
        of this method and descriptions of the available dataset types.

        Args:
            dataset_dir (None): the dataset directory. This can be omitted for
                certain dataset formats if you provide arguments such as
                ``data_path`` and ``labels_path``
            dataset_type (None): the :class:`fiftyone.types.Dataset` type of
                the dataset
            data_path (None): an optional parameter that enables explicit
                control over the location of the media for certain dataset
                types. Can be any of the following:

                -   a folder name like ``"data"`` or ``"data/"`` specifying a
                    subfolder of ``dataset_dir`` in which the media lies
                -   an absolute directory path in which the media lies. In this
                    case, the ``dataset_dir`` has no effect on the location of
                    the data
                -   a filename like ``"data.json"`` specifying the filename of
                    a JSON manifest file in ``dataset_dir`` that maps UUIDs to
                    media filepaths. Files of this format are generated when
                    passing the ``export_media="manifest"`` option to
                    :meth:`fiftyone.core.collections.SampleCollection.export`
                -   an absolute filepath to a JSON manifest file. In this case,
                    ``dataset_dir`` has no effect on the location of the data
                -   a dict mapping filenames to absolute filepaths

                By default, it is assumed that the data can be located in the
                default location within ``dataset_dir`` for the dataset type
            labels_path (None): an optional parameter that enables explicit
                control over the location of the labels. Only applicable when
                importing certain labeled dataset formats. Can be any of the
                following:

                -   a type-specific folder name like ``"labels"`` or
                    ``"labels/"`` or a filename like ``"labels.json"`` or
                    ``"labels.xml"`` specifying the location in ``dataset_dir``
                    of the labels file(s)
                -   an absolute directory or filepath containing the labels
                    file(s). In this case, ``dataset_dir`` has no effect on the
                    location of the labels

                For labeled datasets, this parameter defaults to the location
                in ``dataset_dir`` of the labels for the default layout of the
                dataset type being imported
            label_field (None): controls the field(s) in which imported labels
                are stored. Only applicable if ``dataset_importer`` is a
                :class:`fiftyone.utils.data.importers.LabeledImageDatasetImporter` or
                :class:`fiftyone.utils.data.importers.LabeledVideoDatasetImporter`.
                If the importer produces a single
                :class:`fiftyone.core.labels.Label` instance per sample/frame,
                this argument specifies the name of the field to use; the
                default is ``"ground_truth"``. If the importer produces a
                dictionary of labels per sample, this argument can be either a
                string prefix to prepend to each label key or a dict mapping
                label keys to field names; the default in this case is to
                directly use the keys of the imported label dictionaries as
                field names
            tags (None): an optional tag or iterable of tags to attach to each
                sample
            expand_schema (True): whether to dynamically add new sample fields
                encountered to the dataset schema. If False, an error is raised
                if a sample's schema is not a subset of the dataset schema
            dynamic (False): whether to declare dynamic attributes of embedded
                document fields that are encountered
            add_info (True): whether to add dataset info from the importer (if
                any) to the dataset's ``info``
            generator (False): whether to yield ID batches as a generator as
                samples are added to the dataset
            progress (None): whether to render a progress bar (True/False), use
                the default value ``fiftyone.config.show_progress_bars``
                (None), or a progress callback function to invoke instead
            **kwargs: optional keyword arguments to pass to the constructor of
                the :class:`fiftyone.utils.data.importers.DatasetImporter` for
                the specified ``dataset_type``

        Returns:
            a list of IDs of the samples that were added to the dataset
        """
        dataset_importer, _ = foud.build_dataset_importer(
            dataset_type,
            dataset_dir=dataset_dir,
            data_path=data_path,
            labels_path=labels_path,
            name=self.name,
            **kwargs,
        )

        return self.add_importer(
            dataset_importer,
            label_field=label_field,
            tags=tags,
            expand_schema=expand_schema,
            dynamic=dynamic,
            add_info=add_info,
            generator=generator,
            progress=progress,
        )

    @requires_can_edit
    def merge_dir(
        self,
        dataset_dir=None,
        dataset_type=None,
        data_path=None,
        labels_path=None,
        label_field=None,
        tags=None,
        key_field="filepath",
        key_fcn=None,
        skip_existing=False,
        insert_new=True,
        fields=None,
        omit_fields=None,
        merge_lists=True,
        overwrite=True,
        expand_schema=True,
        dynamic=False,
        add_info=True,
        progress=None,
        **kwargs,
    ):
        """Merges the contents of the given directory into the dataset.

        .. note::

            This method requires the ability to create *unique* indexes on the
            ``key_field`` of each collection.

            See :meth:`add_dir` if you want to add samples without a uniqueness
            constraint.

        You can perform imports with this method via the following basic
        patterns:

        (a) Provide ``dataset_dir`` and ``dataset_type`` to import the contents
            of a directory that is organized in the default layout for the
            dataset type as documented in
            :ref:`this guide <loading-datasets-from-disk>`

        (b) Provide ``dataset_type`` along with ``data_path``, ``labels_path``,
            or other type-specific parameters to perform a customized import.
            This syntax provides the flexibility to, for example, perform
            labels-only imports or imports where the source media lies in a
            different location than the labels

        In either workflow, the remaining parameters of this method can be
        provided to further configure the import.

        See :ref:`this guide <loading-datasets-from-disk>` for example usages
        of this method and descriptions of the available dataset types.

        By default, samples with the same absolute ``filepath`` are merged, but
        you can customize this behavior via the ``key_field`` and ``key_fcn``
        parameters. For example, you could set
        ``key_fcn = lambda sample: os.path.basename(sample.filepath)`` to merge
        samples with the same base filename.

        The behavior of this method is highly customizable. By default, all
        top-level fields from the imported samples are merged in, overwriting
        any existing values for those fields, with the exception of list fields
        (e.g., ``tags``) and label list fields (e.g.,
        :class:`fiftyone.core.labels.Detections` fields), in which case the
        elements of the lists themselves are merged. In the case of label list
        fields, labels with the same ``id`` in both collections are updated
        rather than duplicated.

        To avoid confusion between missing fields and fields whose value is
        ``None``, ``None``-valued fields are always treated as missing while
        merging.

        This method can be configured in numerous ways, including:

        -   Whether existing samples should be modified or skipped
        -   Whether new samples should be added or omitted
        -   Whether new fields can be added to the dataset schema
        -   Whether list fields should be treated as ordinary fields and merged
            as a whole rather than merging their elements
        -   Whether to merge only specific fields, or all but certain fields
        -   Mapping input fields to different field names of this dataset

        Args:
            dataset_dir (None): the dataset directory. This can be omitted for
                certain dataset formats if you provide arguments such as
                ``data_path`` and ``labels_path``
            dataset_type (None): the :class:`fiftyone.types.Dataset` type of
                the dataset
            data_path (None): an optional parameter that enables explicit
                control over the location of the media for certain dataset
                types. Can be any of the following:

                -   a folder name like ``"data"`` or ``"data/"`` specifying a
                    subfolder of ``dataset_dir`` in which the media lies
                -   an absolute directory path in which the media lies. In this
                    case, the ``dataset_dir`` has no effect on the location of
                    the data
                -   a filename like ``"data.json"`` specifying the filename of
                    a JSON manifest file in ``dataset_dir`` that maps UUIDs to
                    media filepaths. Files of this format are generated when
                    passing the ``export_media="manifest"`` option to
                    :meth:`fiftyone.core.collections.SampleCollection.export`
                -   an absolute filepath to a JSON manifest file. In this case,
                    ``dataset_dir`` has no effect on the location of the data
                -   a dict mapping filenames to absolute filepaths

                By default, it is assumed that the data can be located in the
                default location within ``dataset_dir`` for the dataset type
            labels_path (None): an optional parameter that enables explicit
                control over the location of the labels. Only applicable when
                importing certain labeled dataset formats. Can be any of the
                following:

                -   a type-specific folder name like ``"labels"`` or
                    ``"labels/"`` or a filename like ``"labels.json"`` or
                    ``"labels.xml"`` specifying the location in ``dataset_dir``
                    of the labels file(s)
                -   an absolute directory or filepath containing the labels
                    file(s). In this case, ``dataset_dir`` has no effect on the
                    location of the labels

                For labeled datasets, this parameter defaults to the location
                in ``dataset_dir`` of the labels for the default layout of the
                dataset type being imported
            label_field (None): controls the field(s) in which imported labels
                are stored. Only applicable if ``dataset_importer`` is a
                :class:`fiftyone.utils.data.importers.LabeledImageDatasetImporter` or
                :class:`fiftyone.utils.data.importers.LabeledVideoDatasetImporter`.
                If the importer produces a single
                :class:`fiftyone.core.labels.Label` instance per sample/frame,
                this argument specifies the name of the field to use; the
                default is ``"ground_truth"``. If the importer produces a
                dictionary of labels per sample, this argument can be either a
                string prefix to prepend to each label key or a dict mapping
                label keys to field names; the default in this case is to
                directly use the keys of the imported label dictionaries as
                field names
            tags (None): an optional tag or iterable of tags to attach to each
                sample
            key_field ("filepath"): the sample field to use to decide whether
                to join with an existing sample
            key_fcn (None): a function that accepts a
                :class:`fiftyone.core.sample.Sample` instance and computes a
                key to decide if two samples should be merged. If a ``key_fcn``
                is provided, ``key_field`` is ignored
            skip_existing (False): whether to skip existing samples (True) or
                merge them (False)
            insert_new (True): whether to insert new samples (True) or skip
                them (False)
            fields (None): an optional field or iterable of fields to which to
                restrict the merge. If provided, fields other than these are
                omitted from ``samples`` when merging or adding samples. One
                exception is that ``filepath`` is always included when adding
                new samples, since the field is required. This can also be a
                dict mapping field names of the input collection to field names
                of this dataset
            omit_fields (None): an optional field or iterable of fields to
                exclude from the merge. If provided, these fields are omitted
                from imported samples, if present. One exception is that
                ``filepath`` is always included when adding new samples, since
                the field is required
            merge_lists (True): whether to merge the elements of list fields
                (e.g., ``tags``) and label list fields (e.g.,
                :class:`fiftyone.core.labels.Detections` fields) rather than
                merging the entire top-level field like other field types. For
                label lists fields, existing :class:`fiftyone.core.label.Label`
                elements are either replaced (when ``overwrite`` is True) or
                kept (when ``overwrite`` is False) when their ``id`` matches a
                label from the provided samples
            overwrite (True): whether to overwrite (True) or skip (False)
                existing fields and label elements
            expand_schema (True): whether to dynamically add new fields
                encountered to the dataset schema. If False, an error is raised
                if a sample's schema is not a subset of the dataset schema
            dynamic (False): whether to declare dynamic attributes of embedded
                document fields that are encountered
            add_info (True): whether to add dataset info from the importer
                (if any) to the dataset
            progress (None): whether to render a progress bar (True/False), use
                the default value ``fiftyone.config.show_progress_bars``
                (None), or a progress callback function to invoke instead
            **kwargs: optional keyword arguments to pass to the constructor of
                the :class:`fiftyone.utils.data.importers.DatasetImporter` for
                the specified ``dataset_type``
        """
        dataset_importer, _ = foud.build_dataset_importer(
            dataset_type,
            dataset_dir=dataset_dir,
            data_path=data_path,
            labels_path=labels_path,
            name=self.name,
            **kwargs,
        )

        return self.merge_importer(
            dataset_importer,
            label_field=label_field,
            tags=tags,
            key_field=key_field,
            key_fcn=key_fcn,
            skip_existing=skip_existing,
            insert_new=insert_new,
            fields=fields,
            omit_fields=omit_fields,
            merge_lists=merge_lists,
            overwrite=overwrite,
            expand_schema=expand_schema,
            dynamic=dynamic,
            add_info=add_info,
            progress=progress,
        )

    @requires_can_edit
    def add_archive(
        self,
        archive_path,
        dataset_type=None,
        data_path=None,
        labels_path=None,
        label_field=None,
        tags=None,
        expand_schema=True,
        dynamic=False,
        add_info=True,
        cleanup=True,
        generator=False,
        progress=None,
        **kwargs,
    ):
        """Adds the contents of the given archive to the dataset.

        If a directory with the same root name as ``archive_path`` exists, it
        is assumed that this directory contains the extracted contents of the
        archive, and thus the archive is not re-extracted.

        See :ref:`this guide <loading-datasets-from-disk>` for example usages
        of this method and descriptions of the available dataset types.

        .. note::

            The following archive formats are explicitly supported::

                .zip, .tar, .tar.gz, .tgz, .tar.bz, .tbz

            If an archive *not* in the above list is found, extraction will be
            attempted via the ``patool`` package, which supports many formats
            but may require that additional system packages be installed.

        Args:
            archive_path: the path to an archive of a dataset directory
            dataset_type (None): the :class:`fiftyone.types.Dataset` type of
                the dataset in ``archive_path``
            data_path (None): an optional parameter that enables explicit
                control over the location of the media for certain dataset
                types. Can be any of the following:

                -   a folder name like ``"data"`` or ``"data/"`` specifying a
                    subfolder of ``dataset_dir`` in which the media lies
                -   an absolute directory path in which the media lies. In this
                    case, the ``archive_path`` has no effect on the location of
                    the data
                -   a filename like ``"data.json"`` specifying the filename of
                    a JSON manifest file in ``archive_path`` that maps UUIDs to
                    media filepaths. Files of this format are generated when
                    passing the ``export_media="manifest"`` option to
                    :meth:`fiftyone.core.collections.SampleCollection.export`
                -   an absolute filepath to a JSON manifest file. In this case,
                    ``archive_path`` has no effect on the location of the data
                -   a dict mapping filenames to absolute filepaths

                By default, it is assumed that the data can be located in the
                default location within ``archive_path`` for the dataset type
            labels_path (None): an optional parameter that enables explicit
                control over the location of the labels. Only applicable when
                importing certain labeled dataset formats. Can be any of the
                following:

                -   a type-specific folder name like ``"labels"`` or
                    ``"labels/"`` or a filename like ``"labels.json"`` or
                    ``"labels.xml"`` specifying the location in
                    ``archive_path`` of the labels file(s)
                -   an absolute directory or filepath containing the labels
                    file(s). In this case, ``archive_path`` has no effect on
                    the location of the labels

                For labeled datasets, this parameter defaults to the location
                in ``archive_path`` of the labels for the default layout of the
                dataset type being imported
            label_field (None): controls the field(s) in which imported labels
                are stored. Only applicable if ``dataset_importer`` is a
                :class:`fiftyone.utils.data.importers.LabeledImageDatasetImporter` or
                :class:`fiftyone.utils.data.importers.LabeledVideoDatasetImporter`.
                If the importer produces a single
                :class:`fiftyone.core.labels.Label` instance per sample/frame,
                this argument specifies the name of the field to use; the
                default is ``"ground_truth"``. If the importer produces a
                dictionary of labels per sample, this argument can be either a
                string prefix to prepend to each label key or a dict mapping
                label keys to field names; the default in this case is to
                directly use the keys of the imported label dictionaries as
                field names
            tags (None): an optional tag or iterable of tags to attach to each
                sample
            expand_schema (True): whether to dynamically add new sample fields
                encountered to the dataset schema. If False, an error is raised
                if a sample's schema is not a subset of the dataset schema
            dynamic (False): whether to declare dynamic attributes of embedded
                document fields that are encountered
            add_info (True): whether to add dataset info from the importer (if
                any) to the dataset's ``info``
            cleanup (True): whether to delete the archive after extracting it
            generator (False): whether to yield ID batches as a generator as
                samples are added to the dataset
            progress (None): whether to render a progress bar (True/False), use
                the default value ``fiftyone.config.show_progress_bars``
                (None), or a progress callback function to invoke instead
            **kwargs: optional keyword arguments to pass to the constructor of
                the :class:`fiftyone.utils.data.importers.DatasetImporter` for
                the specified ``dataset_type``

        Returns:
            a list of IDs of the samples that were added to the dataset
        """
        dataset_dir = _extract_archive_if_necessary(archive_path, cleanup)
        return self.add_dir(
            dataset_dir=dataset_dir,
            dataset_type=dataset_type,
            data_path=data_path,
            labels_path=labels_path,
            label_field=label_field,
            tags=tags,
            expand_schema=expand_schema,
            dynamic=dynamic,
            add_info=add_info,
            generator=generator,
            progress=progress,
            **kwargs,
        )

    @requires_can_edit
    def merge_archive(
        self,
        archive_path,
        dataset_type=None,
        data_path=None,
        labels_path=None,
        label_field=None,
        tags=None,
        key_field="filepath",
        key_fcn=None,
        skip_existing=False,
        insert_new=True,
        fields=None,
        omit_fields=None,
        merge_lists=True,
        overwrite=True,
        expand_schema=True,
        dynamic=False,
        add_info=True,
        cleanup=True,
        progress=None,
        **kwargs,
    ):
        """Merges the contents of the given archive into the dataset.

        .. note::

            This method requires the ability to create *unique* indexes on the
            ``key_field`` of each collection.

            See :meth:`add_archive` if you want to add samples without a
            uniqueness constraint.

        If a directory with the same root name as ``archive_path`` exists, it
        is assumed that this directory contains the extracted contents of the
        archive, and thus the archive is not re-extracted.

        See :ref:`this guide <loading-datasets-from-disk>` for example usages
        of this method and descriptions of the available dataset types.

        .. note::

            The following archive formats are explicitly supported::

                .zip, .tar, .tar.gz, .tgz, .tar.bz, .tbz

            If an archive *not* in the above list is found, extraction will be
            attempted via the ``patool`` package, which supports many formats
            but may require that additional system packages be installed.

        By default, samples with the same absolute ``filepath`` are merged, but
        you can customize this behavior via the ``key_field`` and ``key_fcn``
        parameters. For example, you could set
        ``key_fcn = lambda sample: os.path.basename(sample.filepath)`` to merge
        samples with the same base filename.

        The behavior of this method is highly customizable. By default, all
        top-level fields from the imported samples are merged in, overwriting
        any existing values for those fields, with the exception of list fields
        (e.g., ``tags``) and label list fields (e.g.,
        :class:`fiftyone.core.labels.Detections` fields), in which case the
        elements of the lists themselves are merged. In the case of label list
        fields, labels with the same ``id`` in both collections are updated
        rather than duplicated.

        To avoid confusion between missing fields and fields whose value is
        ``None``, ``None``-valued fields are always treated as missing while
        merging.

        This method can be configured in numerous ways, including:

        -   Whether existing samples should be modified or skipped
        -   Whether new samples should be added or omitted
        -   Whether new fields can be added to the dataset schema
        -   Whether list fields should be treated as ordinary fields and merged
            as a whole rather than merging their elements
        -   Whether to merge only specific fields, or all but certain fields
        -   Mapping input fields to different field names of this dataset

        Args:
            archive_path: the path to an archive of a dataset directory
            dataset_type (None): the :class:`fiftyone.types.Dataset` type of
                the dataset in ``archive_path``
            data_path (None): an optional parameter that enables explicit
                control over the location of the media for certain dataset
                types. Can be any of the following:

                -   a folder name like ``"data"`` or ``"data/"`` specifying a
                    subfolder of ``dataset_dir`` in which the media lies
                -   an absolute directory path in which the media lies. In this
                    case, the ``archive_path`` has no effect on the location of
                    the data
                -   a filename like ``"data.json"`` specifying the filename of
                    a JSON manifest file in ``archive_path`` that maps UUIDs to
                    media filepaths. Files of this format are generated when
                    passing the ``export_media="manifest"`` option to
                    :meth:`fiftyone.core.collections.SampleCollection.export`
                -   an absolute filepath to a JSON manifest file. In this case,
                    ``archive_path`` has no effect on the location of the data
                -   a dict mapping filenames to absolute filepaths

                By default, it is assumed that the data can be located in the
                default location within ``archive_path`` for the dataset type
            labels_path (None): an optional parameter that enables explicit
                control over the location of the labels. Only applicable when
                importing certain labeled dataset formats. Can be any of the
                following:

                -   a type-specific folder name like ``"labels"`` or
                    ``"labels/"`` or a filename like ``"labels.json"`` or
                    ``"labels.xml"`` specifying the location in
                    ``archive_path`` of the labels file(s)
                -   an absolute directory or filepath containing the labels
                    file(s). In this case, ``archive_path`` has no effect on
                    the location of the labels

                For labeled datasets, this parameter defaults to the location
                in ``archive_path`` of the labels for the default layout of the
                dataset type being imported
            label_field (None): controls the field(s) in which imported labels
                are stored. Only applicable if ``dataset_importer`` is a
                :class:`fiftyone.utils.data.importers.LabeledImageDatasetImporter` or
                :class:`fiftyone.utils.data.importers.LabeledVideoDatasetImporter`.
                If the importer produces a single
                :class:`fiftyone.core.labels.Label` instance per sample/frame,
                this argument specifies the name of the field to use; the
                default is ``"ground_truth"``. If the importer produces a
                dictionary of labels per sample, this argument can be either a
                string prefix to prepend to each label key or a dict mapping
                label keys to field names; the default in this case is to
                directly use the keys of the imported label dictionaries as
                field names
            tags (None): an optional tag or iterable of tags to attach to each
                sample
            key_field ("filepath"): the sample field to use to decide whether
                to join with an existing sample
            key_fcn (None): a function that accepts a
                :class:`fiftyone.core.sample.Sample` instance and computes a
                key to decide if two samples should be merged. If a ``key_fcn``
                is provided, ``key_field`` is ignored
            skip_existing (False): whether to skip existing samples (True) or
                merge them (False)
            insert_new (True): whether to insert new samples (True) or skip
                them (False)
            fields (None): an optional field or iterable of fields to which to
                restrict the merge. If provided, fields other than these are
                omitted from ``samples`` when merging or adding samples. One
                exception is that ``filepath`` is always included when adding
                new samples, since the field is required. This can also be a
                dict mapping field names of the input collection to field names
                of this dataset
            omit_fields (None): an optional field or iterable of fields to
                exclude from the merge. If provided, these fields are omitted
                from imported samples, if present. One exception is that
                ``filepath`` is always included when adding new samples, since
                the field is required
            merge_lists (True): whether to merge the elements of list fields
                (e.g., ``tags``) and label list fields (e.g.,
                :class:`fiftyone.core.labels.Detections` fields) rather than
                merging the entire top-level field like other field types. For
                label lists fields, existing :class:`fiftyone.core.label.Label`
                elements are either replaced (when ``overwrite`` is True) or
                kept (when ``overwrite`` is False) when their ``id`` matches a
                label from the provided samples
            overwrite (True): whether to overwrite (True) or skip (False)
                existing fields and label elements
            expand_schema (True): whether to dynamically add new fields
                encountered to the dataset schema. If False, an error is raised
                if a sample's schema is not a subset of the dataset schema
            dynamic (False): whether to declare dynamic attributes of embedded
                document fields that are encountered
            add_info (True): whether to add dataset info from the importer
                (if any) to the dataset
            cleanup (True): whether to delete the archive after extracting it
            progress (None): whether to render a progress bar (True/False), use
                the default value ``fiftyone.config.show_progress_bars``
                (None), or a progress callback function to invoke instead
            **kwargs: optional keyword arguments to pass to the constructor of
                the :class:`fiftyone.utils.data.importers.DatasetImporter` for
                the specified ``dataset_type``
        """
        dataset_dir = _extract_archive_if_necessary(archive_path, cleanup)
        return self.merge_dir(
            dataset_dir=dataset_dir,
            dataset_type=dataset_type,
            data_path=data_path,
            labels_path=labels_path,
            label_field=label_field,
            tags=tags,
            key_field=key_field,
            key_fcn=key_fcn,
            skip_existing=skip_existing,
            insert_new=insert_new,
            fields=fields,
            omit_fields=omit_fields,
            merge_lists=merge_lists,
            overwrite=overwrite,
            expand_schema=expand_schema,
            dynamic=dynamic,
            add_info=add_info,
            progress=progress,
            **kwargs,
        )

    @requires_can_edit
    def add_importer(
        self,
        dataset_importer,
        label_field=None,
        tags=None,
        expand_schema=True,
        dynamic=False,
        add_info=True,
        generator=False,
        progress=None,
    ):
        """Adds the samples from the given
        :class:`fiftyone.utils.data.importers.DatasetImporter` to the dataset.

        See :ref:`this guide <custom-dataset-importer>` for more details about
        importing datasets in custom formats by defining your own
        :class:`DatasetImporter <fiftyone.utils.data.importers.DatasetImporter>`.

        Args:
            dataset_importer: a
                :class:`fiftyone.utils.data.importers.DatasetImporter`
            label_field (None): controls the field(s) in which imported labels
                are stored. Only applicable if ``dataset_importer`` is a
                :class:`fiftyone.utils.data.importers.LabeledImageDatasetImporter` or
                :class:`fiftyone.utils.data.importers.LabeledVideoDatasetImporter`.
                If the importer produces a single
                :class:`fiftyone.core.labels.Label` instance per sample/frame,
                this argument specifies the name of the field to use; the
                default is ``"ground_truth"``. If the importer produces a
                dictionary of labels per sample, this argument can be either a
                string prefix to prepend to each label key or a dict mapping
                label keys to field names; the default in this case is to
                directly use the keys of the imported label dictionaries as
                field names
            tags (None): an optional tag or iterable of tags to attach to each
                sample
            expand_schema (True): whether to dynamically add new sample fields
                encountered to the dataset schema. If False, an error is raised
                if a sample's schema is not a subset of the dataset schema
            dynamic (False): whether to declare dynamic attributes of embedded
                document fields that are encountered
            add_info (True): whether to add dataset info from the importer (if
                any) to the dataset's ``info``
            generator (False): whether to yield ID batches as a generator as
                samples are added to the dataset
            progress (None): whether to render a progress bar (True/False), use
                the default value ``fiftyone.config.show_progress_bars``
                (None), or a progress callback function to invoke instead

        Returns:
            a list of IDs of the samples that were added to the dataset
        """
        return foud.import_samples(
            self,
            dataset_importer,
            label_field=label_field,
            tags=tags,
            expand_schema=expand_schema,
            dynamic=dynamic,
            add_info=add_info,
            generator=generator,
            progress=progress,
        )

    @requires_can_edit
    def merge_importer(
        self,
        dataset_importer,
        label_field=None,
        tags=None,
        key_field="filepath",
        key_fcn=None,
        skip_existing=False,
        insert_new=True,
        fields=None,
        omit_fields=None,
        merge_lists=True,
        overwrite=True,
        expand_schema=True,
        dynamic=False,
        add_info=True,
        progress=None,
    ):
        """Merges the samples from the given
        :class:`fiftyone.utils.data.importers.DatasetImporter` into the
        dataset.

        .. note::

            This method requires the ability to create *unique* indexes on the
            ``key_field`` of each collection.

            See :meth:`add_importer` if you want to add samples without a
            uniqueness constraint.

        See :ref:`this guide <custom-dataset-importer>` for more details about
        importing datasets in custom formats by defining your own
        :class:`DatasetImporter <fiftyone.utils.data.importers.DatasetImporter>`.

        By default, samples with the same absolute ``filepath`` are merged, but
        you can customize this behavior via the ``key_field`` and ``key_fcn``
        parameters. For example, you could set
        ``key_fcn = lambda sample: os.path.basename(sample.filepath)`` to merge
        samples with the same base filename.

        The behavior of this method is highly customizable. By default, all
        top-level fields from the imported samples are merged in, overwriting
        any existing values for those fields, with the exception of list fields
        (e.g., ``tags``) and label list fields (e.g.,
        :class:`fiftyone.core.labels.Detections` fields), in which case the
        elements of the lists themselves are merged. In the case of label list
        fields, labels with the same ``id`` in both collections are updated
        rather than duplicated.

        To avoid confusion between missing fields and fields whose value is
        ``None``, ``None``-valued fields are always treated as missing while
        merging.

        This method can be configured in numerous ways, including:

        -   Whether existing samples should be modified or skipped
        -   Whether new samples should be added or omitted
        -   Whether new fields can be added to the dataset schema
        -   Whether list fields should be treated as ordinary fields and merged
            as a whole rather than merging their elements
        -   Whether to merge only specific fields, or all but certain fields
        -   Mapping input fields to different field names of this dataset

        Args:
            dataset_importer: a
                :class:`fiftyone.utils.data.importers.DatasetImporter`
            label_field (None): controls the field(s) in which imported labels
                are stored. Only applicable if ``dataset_importer`` is a
                :class:`fiftyone.utils.data.importers.LabeledImageDatasetImporter` or
                :class:`fiftyone.utils.data.importers.LabeledVideoDatasetImporter`.
                If the importer produces a single
                :class:`fiftyone.core.labels.Label` instance per sample/frame,
                this argument specifies the name of the field to use; the
                default is ``"ground_truth"``. If the importer produces a
                dictionary of labels per sample, this argument can be either a
                string prefix to prepend to each label key or a dict mapping
                label keys to field names; the default in this case is to
                directly use the keys of the imported label dictionaries as
                field names
            tags (None): an optional tag or iterable of tags to attach to each
                sample
            key_field ("filepath"): the sample field to use to decide whether
                to join with an existing sample
            key_fcn (None): a function that accepts a
                :class:`fiftyone.core.sample.Sample` instance and computes a
                key to decide if two samples should be merged. If a ``key_fcn``
                is provided, ``key_field`` is ignored
            skip_existing (False): whether to skip existing samples (True) or
                merge them (False)
            insert_new (True): whether to insert new samples (True) or skip
                them (False)
            fields (None): an optional field or iterable of fields to which to
                restrict the merge. If provided, fields other than these are
                omitted from ``samples`` when merging or adding samples. One
                exception is that ``filepath`` is always included when adding
                new samples, since the field is required. This can also be a
                dict mapping field names of the input collection to field names
                of this dataset
            omit_fields (None): an optional field or iterable of fields to
                exclude from the merge. If provided, these fields are omitted
                from imported samples, if present. One exception is that
                ``filepath`` is always included when adding new samples, since
                the field is required
            merge_lists (True): whether to merge the elements of list fields
                (e.g., ``tags``) and label list fields (e.g.,
                :class:`fiftyone.core.labels.Detections` fields) rather than
                merging the entire top-level field like other field types. For
                label lists fields, existing :class:`fiftyone.core.label.Label`
                elements are either replaced (when ``overwrite`` is True) or
                kept (when ``overwrite`` is False) when their ``id`` matches a
                label from the provided samples
            overwrite (True): whether to overwrite (True) or skip (False)
                existing fields and label elements
            expand_schema (True): whether to dynamically add new fields
                encountered to the dataset schema. If False, an error is raised
                if a sample's schema is not a subset of the dataset schema
            dynamic (False): whether to declare dynamic attributes of embedded
                document fields that are encountered
            add_info (True): whether to add dataset info from the importer
                (if any) to the dataset
            progress (None): whether to render a progress bar (True/False), use
                the default value ``fiftyone.config.show_progress_bars``
                (None), or a progress callback function to invoke instead
        """
        return foud.merge_samples(
            self,
            dataset_importer,
            label_field=label_field,
            tags=tags,
            key_field=key_field,
            key_fcn=key_fcn,
            skip_existing=skip_existing,
            insert_new=insert_new,
            fields=fields,
            omit_fields=omit_fields,
            merge_lists=merge_lists,
            overwrite=overwrite,
            expand_schema=expand_schema,
            dynamic=dynamic,
            add_info=add_info,
            progress=progress,
        )

    @requires_can_edit
    def add_images(
        self,
        paths_or_samples,
        sample_parser=None,
        tags=None,
        generator=False,
        progress=None,
    ):
        """Adds the given images to the dataset.

        This operation does not read the images.

        See :ref:`this guide <custom-sample-parser>` for more details about
        adding images to a dataset by defining your own
        :class:`UnlabeledImageSampleParser <fiftyone.utils.data.parsers.UnlabeledImageSampleParser>`.

        Args:
            paths_or_samples: an iterable of data. If no ``sample_parser`` is
                provided, this must be an iterable of image paths. If a
                ``sample_parser`` is provided, this can be an arbitrary
                iterable whose elements can be parsed by the sample parser
            sample_parser (None): a
                :class:`fiftyone.utils.data.parsers.UnlabeledImageSampleParser`
                instance to use to parse the samples
            tags (None): an optional tag or iterable of tags to attach to each
                sample
            generator (False): whether to yield ID batches as a generator as
                samples are added to the dataset
            progress (None): whether to render a progress bar (True/False), use
                the default value ``fiftyone.config.show_progress_bars``
                (None), or a progress callback function to invoke instead

        Returns:
            a list of IDs of the samples that were added to the dataset
        """
        if sample_parser is None:
            sample_parser = foud.ImageSampleParser()

        return foud.add_images(
            self,
            paths_or_samples,
            sample_parser,
            tags=tags,
            generator=generator,
            progress=progress,
        )

    @requires_can_edit
    def add_labeled_images(
        self,
        samples,
        sample_parser,
        label_field=None,
        tags=None,
        expand_schema=True,
        dynamic=False,
        generator=False,
        progress=None,
    ):
        """Adds the given labeled images to the dataset.

        This operation will iterate over all provided samples, but the images
        will not be read (unless the sample parser requires it in order to
        compute image metadata).

        See :ref:`this guide <custom-sample-parser>` for more details about
        adding labeled images to a dataset by defining your own
        :class:`LabeledImageSampleParser <fiftyone.utils.data.parsers.LabeledImageSampleParser>`.

        Args:
            samples: an iterable of data
            sample_parser: a
                :class:`fiftyone.utils.data.parsers.LabeledImageSampleParser`
                instance to use to parse the samples
            label_field (None): controls the field(s) in which imported labels
                are stored. If the parser produces a single
                :class:`fiftyone.core.labels.Label` instance per sample, this
                argument specifies the name of the field to use; the default is
                ``"ground_truth"``. If the parser produces a dictionary of
                labels per sample, this argument can be either a string prefix
                to prepend to each label key or a dict mapping label keys to
                field names; the default in this case is to directly use the
                keys of the imported label dictionaries as field names
            tags (None): an optional tag or iterable of tags to attach to each
                sample
            expand_schema (True): whether to dynamically add new sample fields
                encountered to the dataset schema. If False, an error is raised
                if a sample's schema is not a subset of the dataset schema
            dynamic (False): whether to declare dynamic attributes of embedded
                document fields that are encountered
            generator (False): whether to yield ID batches as a generator as
                samples are added to the dataset
            progress (None): whether to render a progress bar (True/False), use
                the default value ``fiftyone.config.show_progress_bars``
                (None), or a progress callback function to invoke instead

        Returns:
            a list of IDs of the samples that were added to the dataset
        """
        return foud.add_labeled_images(
            self,
            samples,
            sample_parser,
            label_field=label_field,
            tags=tags,
            expand_schema=expand_schema,
            dynamic=dynamic,
            generator=generator,
            progress=progress,
        )

    @requires_can_edit
    def add_images_dir(
        self,
        images_dir,
        tags=None,
        recursive=True,
        generator=False,
        progress=None,
    ):
        """Adds the given directory of images to the dataset.

        See :class:`fiftyone.types.ImageDirectory` for format details. In
        particular, note that files with non-image MIME types are omitted.

        This operation does not read the images.

        Args:
            images_dir: a directory of images
            tags (None): an optional tag or iterable of tags to attach to each
                sample
            recursive (True): whether to recursively traverse subdirectories
            generator (False): whether to yield ID batches as a generator as
                samples are added to the dataset
            progress (None): whether to render a progress bar (True/False), use
                the default value ``fiftyone.config.show_progress_bars``
                (None), or a progress callback function to invoke instead

        Returns:
            a list of IDs of the samples in the dataset
        """
        image_paths = foud.parse_images_dir(images_dir, recursive=recursive)
        sample_parser = foud.ImageSampleParser()
        return self.add_images(
            image_paths,
            sample_parser,
            tags=tags,
            generator=generator,
            progress=progress,
        )

<<<<<<< HEAD
    @requires_can_edit
    def add_images_patt(self, images_patt, tags=None, progress=None):
=======
    def add_images_patt(
        self,
        images_patt,
        tags=None,
        generator=False,
        progress=None,
    ):
>>>>>>> db9de3a2
        """Adds the given glob pattern of images to the dataset.

        This operation does not read the images.

        Args:
            images_patt: a glob pattern of images like
                ``/path/to/images/*.jpg``
            tags (None): an optional tag or iterable of tags to attach to each
                sample
            generator (False): whether to yield ID batches as a generator as
                samples are added to the dataset
            progress (None): whether to render a progress bar (True/False), use
                the default value ``fiftyone.config.show_progress_bars``
                (None), or a progress callback function to invoke instead

        Returns:
            a list of IDs of the samples in the dataset
        """
        image_paths = fost.get_glob_matches(images_patt)
        sample_parser = foud.ImageSampleParser()
        return self.add_images(
            image_paths,
            sample_parser,
            tags=tags,
            generator=generator,
            progress=progress,
        )

    @requires_can_edit
    def ingest_images(
        self,
        paths_or_samples,
        sample_parser=None,
        tags=None,
        dataset_dir=None,
        image_format=None,
        generator=False,
        progress=None,
    ):
        """Ingests the given iterable of images into the dataset.

        The images are read in-memory and written to ``dataset_dir``.

        See :ref:`this guide <custom-sample-parser>` for more details about
        ingesting images into a dataset by defining your own
        :class:`UnlabeledImageSampleParser <fiftyone.utils.data.parsers.UnlabeledImageSampleParser>`.

        Args:
            paths_or_samples: an iterable of data. If no ``sample_parser`` is
                provided, this must be an iterable of image paths. If a
                ``sample_parser`` is provided, this can be an arbitrary
                iterable whose elements can be parsed by the sample parser
            sample_parser (None): a
                :class:`fiftyone.utils.data.parsers.UnlabeledImageSampleParser`
                instance to use to parse the samples
            tags (None): an optional tag or iterable of tags to attach to each
                sample
            dataset_dir (None): the directory in which the images will be
                written. By default, :func:`get_default_dataset_dir` is used
            image_format (None): the image format to use to write the images to
                disk. By default, ``fiftyone.config.default_image_ext`` is used
            generator (False): whether to yield ID batches as a generator as
                samples are added to the dataset
            progress (None): whether to render a progress bar (True/False), use
                the default value ``fiftyone.config.show_progress_bars``
                (None), or a progress callback function to invoke instead

        Returns:
            a list of IDs of the samples in the dataset
        """
        if sample_parser is None:
            sample_parser = foud.ImageSampleParser()

        if dataset_dir is None:
            dataset_dir = get_default_dataset_dir(self.name)

        dataset_ingestor = foud.UnlabeledImageDatasetIngestor(
            dataset_dir,
            paths_or_samples,
            sample_parser,
            image_format=image_format,
        )

        return self.add_importer(
            dataset_ingestor,
            tags=tags,
            generator=generator,
            progress=progress,
        )

    @requires_can_edit
    def ingest_labeled_images(
        self,
        samples,
        sample_parser,
        label_field=None,
        tags=None,
        expand_schema=True,
        dynamic=False,
        dataset_dir=None,
        image_format=None,
        generator=False,
        progress=None,
    ):
        """Ingests the given iterable of labeled image samples into the
        dataset.

        The images are read in-memory and written to ``dataset_dir``.

        See :ref:`this guide <custom-sample-parser>` for more details about
        ingesting labeled images into a dataset by defining your own
        :class:`LabeledImageSampleParser <fiftyone.utils.data.parsers.LabeledImageSampleParser>`.

        Args:
            samples: an iterable of data
            sample_parser: a
                :class:`fiftyone.utils.data.parsers.LabeledImageSampleParser`
                instance to use to parse the samples
            label_field (None): controls the field(s) in which imported labels
                are stored. If the parser produces a single
                :class:`fiftyone.core.labels.Label` instance per sample, this
                argument specifies the name of the field to use; the default is
                ``"ground_truth"``. If the parser produces a dictionary of
                labels per sample, this argument can be either a string prefix
                to prepend to each label key or a dict mapping label keys to
                field names; the default in this case is to directly use the
                keys of the imported label dictionaries as field names
            tags (None): an optional tag or iterable of tags to attach to each
                sample
            expand_schema (True): whether to dynamically add new sample fields
                encountered to the dataset schema. If False, an error is raised
                if the sample's schema is not a subset of the dataset schema
            dynamic (False): whether to declare dynamic attributes of embedded
                document fields that are encountered
            dataset_dir (None): the directory in which the images will be
                written. By default, :func:`get_default_dataset_dir` is used
            image_format (None): the image format to use to write the images to
                disk. By default, ``fiftyone.config.default_image_ext`` is used
            generator (False): whether to yield ID batches as a generator as
                samples are added to the dataset
            progress (None): whether to render a progress bar (True/False), use
                the default value ``fiftyone.config.show_progress_bars``
                (None), or a progress callback function to invoke instead

        Returns:
            a list of IDs of the samples in the dataset
        """
        if dataset_dir is None:
            dataset_dir = get_default_dataset_dir(self.name)

        dataset_ingestor = foud.LabeledImageDatasetIngestor(
            dataset_dir,
            samples,
            sample_parser,
            image_format=image_format,
        )

        return self.add_importer(
            dataset_ingestor,
            label_field=label_field,
            tags=tags,
            expand_schema=expand_schema,
            dynamic=dynamic,
            generator=generator,
            progress=progress,
        )

    @requires_can_edit
    def add_videos(
        self,
        paths_or_samples,
        sample_parser=None,
        tags=None,
        generator=False,
        progress=None,
    ):
        """Adds the given videos to the dataset.

        This operation does not read the videos.

        See :ref:`this guide <custom-sample-parser>` for more details about
        adding videos to a dataset by defining your own
        :class:`UnlabeledVideoSampleParser <fiftyone.utils.data.parsers.UnlabeledVideoSampleParser>`.

        Args:
            paths_or_samples: an iterable of data. If no ``sample_parser`` is
                provided, this must be an iterable of video paths. If a
                ``sample_parser`` is provided, this can be an arbitrary
                iterable whose elements can be parsed by the sample parser
            sample_parser (None): a
                :class:`fiftyone.utils.data.parsers.UnlabeledVideoSampleParser`
                instance to use to parse the samples
            tags (None): an optional tag or iterable of tags to attach to each
                sample
            generator (False): whether to yield ID batches as a generator as
                samples are added to the dataset
            progress (None): whether to render a progress bar (True/False), use
                the default value ``fiftyone.config.show_progress_bars``
                (None), or a progress callback function to invoke instead

        Returns:
            a list of IDs of the samples that were added to the dataset
        """
        if sample_parser is None:
            sample_parser = foud.VideoSampleParser()

        return foud.add_videos(
            self,
            paths_or_samples,
            sample_parser,
            tags=tags,
            generator=generator,
            progress=progress,
        )

    @requires_can_edit
    def add_labeled_videos(
        self,
        samples,
        sample_parser,
        label_field=None,
        tags=None,
        expand_schema=True,
        dynamic=False,
        generator=False,
        progress=None,
    ):
        """Adds the given labeled videos to the dataset.

        This operation will iterate over all provided samples, but the videos
        will not be read/decoded/etc.

        See :ref:`this guide <custom-sample-parser>` for more details about
        adding labeled videos to a dataset by defining your own
        :class:`LabeledVideoSampleParser <fiftyone.utils.data.parsers.LabeledVideoSampleParser>`.

        Args:
            samples: an iterable of data
            sample_parser: a
                :class:`fiftyone.utils.data.parsers.LabeledVideoSampleParser`
                instance to use to parse the samples
            label_field (None): controls the field(s) in which imported labels
                are stored. If the parser produces a single
                :class:`fiftyone.core.labels.Label` instance per sample/frame,
                this argument specifies the name of the field to use; the
                default is ``"ground_truth"``. If the parser produces a
                dictionary of labels per sample/frame, this argument can be
                either a string prefix to prepend to each label key or a dict
                mapping label keys to field names; the default in this case is
                to directly use the keys of the imported label dictionaries as
                field names
            label_field ("ground_truth"): the name (or root name) of the
                frame field(s) to use for the labels
            tags (None): an optional tag or iterable of tags to attach to each
                sample
            expand_schema (True): whether to dynamically add new sample fields
                encountered to the dataset schema. If False, an error is raised
                if a sample's schema is not a subset of the dataset schema
            dynamic (False): whether to declare dynamic attributes of embedded
                document fields that are encountered
            generator (False): whether to yield ID batches as a generator as
                samples are added to the dataset
            progress (None): whether to render a progress bar (True/False), use
                the default value ``fiftyone.config.show_progress_bars``
                (None), or a progress callback function to invoke instead

        Returns:
            a list of IDs of the samples that were added to the dataset
        """
        return foud.add_labeled_videos(
            self,
            samples,
            sample_parser,
            label_field=label_field,
            tags=tags,
            expand_schema=expand_schema,
            dynamic=dynamic,
            generator=generator,
            progress=progress,
        )

    @requires_can_edit
    def add_videos_dir(
        self,
        videos_dir,
        tags=None,
        recursive=True,
        generator=False,
        progress=None,
    ):
        """Adds the given directory of videos to the dataset.

        See :class:`fiftyone.types.VideoDirectory` for format details. In
        particular, note that files with non-video MIME types are omitted.

        This operation does not read/decode the videos.

        Args:
            videos_dir: a directory of videos
            tags (None): an optional tag or iterable of tags to attach to each
                sample
            recursive (True): whether to recursively traverse subdirectories
            generator (False): whether to yield ID batches as a generator as
                samples are added to the dataset
            progress (None): whether to render a progress bar (True/False), use
                the default value ``fiftyone.config.show_progress_bars``
                (None), or a progress callback function to invoke instead

        Returns:
            a list of IDs of the samples in the dataset
        """
        video_paths = foud.parse_videos_dir(videos_dir, recursive=recursive)
        sample_parser = foud.VideoSampleParser()
        return self.add_videos(
            video_paths,
            sample_parser,
            tags=tags,
            generator=generator,
            progress=progress,
        )

<<<<<<< HEAD
    @requires_can_edit
    def add_videos_patt(self, videos_patt, tags=None, progress=None):
=======
    def add_videos_patt(
        self,
        videos_patt,
        tags=None,
        generator=False,
        progress=None,
    ):
>>>>>>> db9de3a2
        """Adds the given glob pattern of videos to the dataset.

        This operation does not read/decode the videos.

        Args:
            videos_patt: a glob pattern of videos like
                ``/path/to/videos/*.mp4``
            tags (None): an optional tag or iterable of tags to attach to each
                sample
            generator (False): whether to yield ID batches as a generator as
                samples are added to the dataset
            progress (None): whether to render a progress bar (True/False), use
                the default value ``fiftyone.config.show_progress_bars``
                (None), or a progress callback function to invoke instead

        Returns:
            a list of IDs of the samples in the dataset
        """
        video_paths = fost.get_glob_matches(videos_patt)
        sample_parser = foud.VideoSampleParser()
        return self.add_videos(
            video_paths,
            sample_parser,
            tags=tags,
            generator=generator,
            progress=progress,
        )

    @requires_can_edit
    def ingest_videos(
        self,
        paths_or_samples,
        sample_parser=None,
        tags=None,
        dataset_dir=None,
        generator=False,
        progress=None,
    ):
        """Ingests the given iterable of videos into the dataset.

        The videos are copied to ``dataset_dir``.

        See :ref:`this guide <custom-sample-parser>` for more details about
        ingesting videos into a dataset by defining your own
        :class:`UnlabeledVideoSampleParser <fiftyone.utils.data.parsers.UnlabeledVideoSampleParser>`.

        Args:
            paths_or_samples: an iterable of data. If no ``sample_parser`` is
                provided, this must be an iterable of video paths. If a
                ``sample_parser`` is provided, this can be an arbitrary
                iterable whose elements can be parsed by the sample parser
            sample_parser (None): a
                :class:`fiftyone.utils.data.parsers.UnlabeledVideoSampleParser`
                instance to use to parse the samples
            tags (None): an optional tag or iterable of tags to attach to each
                sample
            dataset_dir (None): the directory in which the videos will be
                written. By default, :func:`get_default_dataset_dir` is used
            generator (False): whether to yield ID batches as a generator as
                samples are added to the dataset
            progress (None): whether to render a progress bar (True/False), use
                the default value ``fiftyone.config.show_progress_bars``
                (None), or a progress callback function to invoke instead

        Returns:
            a list of IDs of the samples in the dataset
        """
        if sample_parser is None:
            sample_parser = foud.VideoSampleParser()

        if dataset_dir is None:
            dataset_dir = get_default_dataset_dir(self.name)

        dataset_ingestor = foud.UnlabeledVideoDatasetIngestor(
            dataset_dir, paths_or_samples, sample_parser
        )

        return self.add_importer(
            dataset_ingestor,
            tags=tags,
            generator=generator,
            progress=progress,
        )

    @requires_can_edit
    def ingest_labeled_videos(
        self,
        samples,
        sample_parser,
        tags=None,
        expand_schema=True,
        dynamic=False,
        dataset_dir=None,
        generator=False,
        progress=None,
    ):
        """Ingests the given iterable of labeled video samples into the
        dataset.

        The videos are copied to ``dataset_dir``.

        See :ref:`this guide <custom-sample-parser>` for more details about
        ingesting labeled videos into a dataset by defining your own
        :class:`LabeledVideoSampleParser <fiftyone.utils.data.parsers.LabeledVideoSampleParser>`.

        Args:
            samples: an iterable of data
            sample_parser: a
                :class:`fiftyone.utils.data.parsers.LabeledVideoSampleParser`
                instance to use to parse the samples
            tags (None): an optional tag or iterable of tags to attach to each
                sample
            expand_schema (True): whether to dynamically add new sample fields
                encountered to the dataset schema. If False, an error is raised
                if the sample's schema is not a subset of the dataset schema
            dynamic (False): whether to declare dynamic attributes of embedded
                document fields that are encountered
            dataset_dir (None): the directory in which the videos will be
                written. By default, :func:`get_default_dataset_dir` is used
            generator (False): whether to yield ID batches as a generator as
                samples are added to the dataset
            progress (None): whether to render a progress bar (True/False), use
                the default value ``fiftyone.config.show_progress_bars``
                (None), or a progress callback function to invoke instead

        Returns:
            a list of IDs of the samples in the dataset
        """
        if dataset_dir is None:
            dataset_dir = get_default_dataset_dir(self.name)

        dataset_ingestor = foud.LabeledVideoDatasetIngestor(
            dataset_dir, samples, sample_parser
        )

        return self.add_importer(
            dataset_ingestor,
            tags=tags,
            expand_schema=expand_schema,
            dynamic=dynamic,
            generator=generator,
            progress=progress,
        )

    @classmethod
    def from_dir(
        cls,
        dataset_dir=None,
        dataset_type=None,
        data_path=None,
        labels_path=None,
        name=None,
        persistent=False,
        overwrite=False,
        label_field=None,
        tags=None,
        dynamic=False,
        progress=None,
        **kwargs,
    ):
        """Creates a :class:`Dataset` from the contents of the given directory.

        You can create datasets with this method via the following basic
        patterns:

        (a) Provide ``dataset_dir`` and ``dataset_type`` to import the contents
            of a directory that is organized in the default layout for the
            dataset type as documented in
            :ref:`this guide <loading-datasets-from-disk>`

        (b) Provide ``dataset_type`` along with ``data_path``, ``labels_path``,
            or other type-specific parameters to perform a customized
            import. This syntax provides the flexibility to, for example,
            perform labels-only imports or imports where the source media lies
            in a different location than the labels

        In either workflow, the remaining parameters of this method can be
        provided to further configure the import.

        See :ref:`this guide <loading-datasets-from-disk>` for example usages
        of this method and descriptions of the available dataset types.

        Args:
            dataset_dir (None): the dataset directory. This can be omitted if
                you provide arguments such as ``data_path`` and ``labels_path``
            dataset_type (None): the :class:`fiftyone.types.Dataset` type of
                the dataset
            data_path (None): an optional parameter that enables explicit
                control over the location of the media for certain dataset
                types. Can be any of the following:

                -   a folder name like ``"data"`` or ``"data/"`` specifying a
                    subfolder of ``dataset_dir`` in which the media lies
                -   an absolute directory path in which the media lies. In this
                    case, the ``dataset_dir`` has no effect on the location of
                    the data
                -   a filename like ``"data.json"`` specifying the filename of
                    a JSON manifest file in ``dataset_dir`` that maps UUIDs to
                    media filepaths. Files of this format are generated when
                    passing the ``export_media="manifest"`` option to
                    :meth:`fiftyone.core.collections.SampleCollection.export`
                -   an absolute filepath to a JSON manifest file. In this case,
                    ``dataset_dir`` has no effect on the location of the data
                -   a dict mapping filenames to absolute filepaths

                By default, it is assumed that the data can be located in the
                default location within ``dataset_dir`` for the dataset type
            labels_path (None): an optional parameter that enables explicit
                control over the location of the labels. Only applicable when
                importing certain labeled dataset formats. Can be any of the
                following:

                -   a type-specific folder name like ``"labels"`` or
                    ``"labels/"`` or a filename like ``"labels.json"`` or
                    ``"labels.xml"`` specifying the location in ``dataset_dir``
                    of the labels file(s)
                -   an absolute directory or filepath containing the labels
                    file(s). In this case, ``dataset_dir`` has no effect on the
                    location of the labels

                For labeled datasets, this parameter defaults to the location
                in ``dataset_dir`` of the labels for the default layout of the
                dataset type being imported
            name (None): a name for the dataset. By default,
                :func:`get_default_dataset_name` is used
            persistent (False): whether the dataset should persist in the
                database after the session terminates
            overwrite (False): whether to overwrite an existing dataset of
                the same name
            label_field (None): controls the field(s) in which imported labels
                are stored. Only applicable if ``dataset_importer`` is a
                :class:`fiftyone.utils.data.importers.LabeledImageDatasetImporter` or
                :class:`fiftyone.utils.data.importers.LabeledVideoDatasetImporter`.
                If the importer produces a single
                :class:`fiftyone.core.labels.Label` instance per sample/frame,
                this argument specifies the name of the field to use; the
                default is ``"ground_truth"``. If the importer produces a
                dictionary of labels per sample, this argument can be either a
                string prefix to prepend to each label key or a dict mapping
                label keys to field names; the default in this case is to
                directly use the keys of the imported label dictionaries as
                field names
            tags (None): an optional tag or iterable of tags to attach to each
                sample
            dynamic (False): whether to declare dynamic attributes of embedded
                document fields that are encountered
            progress (None): whether to render a progress bar (True/False), use
                the default value ``fiftyone.config.show_progress_bars``
                (None), or a progress callback function to invoke instead
            **kwargs: optional keyword arguments to pass to the constructor of
                the :class:`fiftyone.utils.data.importers.DatasetImporter` for
                the specified ``dataset_type``

        Returns:
            a :class:`Dataset`
        """
        dataset = cls(name, persistent=persistent, overwrite=overwrite)
        dataset.add_dir(
            dataset_dir=dataset_dir,
            dataset_type=dataset_type,
            data_path=data_path,
            labels_path=labels_path,
            label_field=label_field,
            tags=tags,
            dynamic=dynamic,
            progress=progress,
            **kwargs,
        )
        return dataset

    @classmethod
    def from_archive(
        cls,
        archive_path,
        dataset_type=None,
        data_path=None,
        labels_path=None,
        name=None,
        persistent=False,
        overwrite=False,
        label_field=None,
        tags=None,
        dynamic=False,
        cleanup=True,
        progress=None,
        **kwargs,
    ):
        """Creates a :class:`Dataset` from the contents of the given archive.

        If a directory with the same root name as ``archive_path`` exists, it
        is assumed that this directory contains the extracted contents of the
        archive, and thus the archive is not re-extracted.

        See :ref:`this guide <loading-datasets-from-disk>` for example usages
        of this method and descriptions of the available dataset types.

        .. note::

            The following archive formats are explicitly supported::

                .zip, .tar, .tar.gz, .tgz, .tar.bz, .tbz

            If an archive *not* in the above list is found, extraction will be
            attempted via the ``patool`` package, which supports many formats
            but may require that additional system packages be installed.

        Args:
            archive_path: the path to an archive of a dataset directory
            dataset_type (None): the :class:`fiftyone.types.Dataset` type of
                the dataset in ``archive_path``
            data_path (None): an optional parameter that enables explicit
                control over the location of the media for certain dataset
                types. Can be any of the following:

                -   a folder name like ``"data"`` or ``"data/"`` specifying a
                    subfolder of ``dataset_dir`` in which the media lies
                -   an absolute directory path in which the media lies. In this
                    case, the ``archive_path`` has no effect on the location of
                    the data
                -   a filename like ``"data.json"`` specifying the filename of
                    a JSON manifest file in ``archive_path`` that maps UUIDs to
                    media filepaths. Files of this format are generated when
                    passing the ``export_media="manifest"`` option to
                    :meth:`fiftyone.core.collections.SampleCollection.export`
                -   an absolute filepath to a JSON manifest file. In this case,
                    ``archive_path`` has no effect on the location of the data
                -   a dict mapping filenames to absolute filepaths

                By default, it is assumed that the data can be located in the
                default location within ``archive_path`` for the dataset type
            labels_path (None): an optional parameter that enables explicit
                control over the location of the labels. Only applicable when
                importing certain labeled dataset formats. Can be any of the
                following:

                -   a type-specific folder name like ``"labels"`` or
                    ``"labels/"`` or a filename like ``"labels.json"`` or
                    ``"labels.xml"`` specifying the location in
                    ``archive_path`` of the labels file(s)
                -   an absolute directory or filepath containing the labels
                    file(s). In this case, ``archive_path`` has no effect on
                    the location of the labels

                For labeled datasets, this parameter defaults to the location
                in ``archive_path`` of the labels for the default layout of the
                dataset type being imported
            name (None): a name for the dataset. By default,
                :func:`get_default_dataset_name` is used
            persistent (False): whether the dataset should persist in the
                database after the session terminates
            overwrite (False): whether to overwrite an existing dataset of
                the same name
            label_field (None): controls the field(s) in which imported labels
                are stored. Only applicable if ``dataset_importer`` is a
                :class:`fiftyone.utils.data.importers.LabeledImageDatasetImporter` or
                :class:`fiftyone.utils.data.importers.LabeledVideoDatasetImporter`.
                If the importer produces a single
                :class:`fiftyone.core.labels.Label` instance per sample/frame,
                this argument specifies the name of the field to use; the
                default is ``"ground_truth"``. If the importer produces a
                dictionary of labels per sample, this argument can be either a
                string prefix to prepend to each label key or a dict mapping
                label keys to field names; the default in this case is to
                directly use the keys of the imported label dictionaries as
                field names
            tags (None): an optional tag or iterable of tags to attach to each
                sample
            dynamic (False): whether to declare dynamic attributes of embedded
                document fields that are encountered
            cleanup (True): whether to delete the archive after extracting it
            progress (None): whether to render a progress bar (True/False), use
                the default value ``fiftyone.config.show_progress_bars``
                (None), or a progress callback function to invoke instead
            **kwargs: optional keyword arguments to pass to the constructor of
                the :class:`fiftyone.utils.data.importers.DatasetImporter` for
                the specified ``dataset_type``

        Returns:
            a :class:`Dataset`
        """
        dataset = cls(name, persistent=persistent, overwrite=overwrite)
        dataset.add_archive(
            archive_path,
            dataset_type=dataset_type,
            data_path=data_path,
            labels_path=labels_path,
            label_field=label_field,
            tags=tags,
            dynamic=dynamic,
            cleanup=cleanup,
            progress=progress,
            **kwargs,
        )
        return dataset

    @classmethod
    def from_importer(
        cls,
        dataset_importer,
        name=None,
        persistent=False,
        overwrite=False,
        label_field=None,
        tags=None,
        dynamic=False,
        progress=None,
    ):
        """Creates a :class:`Dataset` by importing the samples in the given
        :class:`fiftyone.utils.data.importers.DatasetImporter`.

        See :ref:`this guide <custom-dataset-importer>` for more details about
        providing a custom
        :class:`DatasetImporter <fiftyone.utils.data.importers.DatasetImporter>`
        to import datasets into FiftyOne.

        Args:
            dataset_importer: a
                :class:`fiftyone.utils.data.importers.DatasetImporter`
            name (None): a name for the dataset. By default,
                :func:`get_default_dataset_name` is used
            persistent (False): whether the dataset should persist in the
                database after the session terminates
            overwrite (False): whether to overwrite an existing dataset of
                the same name
            label_field (None): controls the field(s) in which imported labels
                are stored. Only applicable if ``dataset_importer`` is a
                :class:`fiftyone.utils.data.importers.LabeledImageDatasetImporter` or
                :class:`fiftyone.utils.data.importers.LabeledVideoDatasetImporter`.
                If the importer produces a single
                :class:`fiftyone.core.labels.Label` instance per sample/frame,
                this argument specifies the name of the field to use; the
                default is ``"ground_truth"``. If the importer produces a
                dictionary of labels per sample, this argument can be either a
                string prefix to prepend to each label key or a dict mapping
                label keys to field names; the default in this case is to
                directly use the keys of the imported label dictionaries as
                field names
            tags (None): an optional tag or iterable of tags to attach to each
                sample
            dynamic (False): whether to declare dynamic attributes of embedded
                document fields that are encountered
            progress (None): whether to render a progress bar (True/False), use
                the default value ``fiftyone.config.show_progress_bars``
                (None), or a progress callback function to invoke instead

        Returns:
            a :class:`Dataset`
        """
        dataset = cls(name, persistent=persistent, overwrite=overwrite)
        dataset.add_importer(
            dataset_importer,
            label_field=label_field,
            tags=tags,
            dynamic=dynamic,
            progress=progress,
        )
        return dataset

    @classmethod
    def from_images(
        cls,
        paths_or_samples,
        sample_parser=None,
        name=None,
        persistent=False,
        overwrite=False,
        tags=None,
        progress=None,
    ):
        """Creates a :class:`Dataset` from the given images.

        This operation does not read the images.

        See :ref:`this guide <custom-sample-parser>` for more details about
        providing a custom
        :class:`UnlabeledImageSampleParser <fiftyone.utils.data.parsers.UnlabeledImageSampleParser>`
        to load image samples into FiftyOne.

        Args:
            paths_or_samples: an iterable of data. If no ``sample_parser`` is
                provided, this must be an iterable of image paths. If a
                ``sample_parser`` is provided, this can be an arbitrary
                iterable whose elements can be parsed by the sample parser
            sample_parser (None): a
                :class:`fiftyone.utils.data.parsers.UnlabeledImageSampleParser`
                instance to use to parse the samples
            name (None): a name for the dataset. By default,
                :func:`get_default_dataset_name` is used
            persistent (False): whether the dataset should persist in the
                database after the session terminates
            overwrite (False): whether to overwrite an existing dataset of
                the same name
            tags (None): an optional tag or iterable of tags to attach to each
                sample
            progress (None): whether to render a progress bar (True/False), use
                the default value ``fiftyone.config.show_progress_bars``
                (None), or a progress callback function to invoke instead

        Returns:
            a :class:`Dataset`
        """
        dataset = cls(name, persistent=persistent, overwrite=overwrite)
        dataset.add_images(
            paths_or_samples,
            sample_parser=sample_parser,
            tags=tags,
            progress=progress,
        )
        return dataset

    @classmethod
    def from_labeled_images(
        cls,
        samples,
        sample_parser,
        name=None,
        persistent=False,
        overwrite=False,
        label_field=None,
        tags=None,
        dynamic=False,
        progress=None,
    ):
        """Creates a :class:`Dataset` from the given labeled images.

        This operation will iterate over all provided samples, but the images
        will not be read.

        See :ref:`this guide <custom-sample-parser>` for more details about
        providing a custom
        :class:`LabeledImageSampleParser <fiftyone.utils.data.parsers.LabeledImageSampleParser>`
        to load labeled image samples into FiftyOne.

        Args:
            samples: an iterable of data
            sample_parser: a
                :class:`fiftyone.utils.data.parsers.LabeledImageSampleParser`
                instance to use to parse the samples
            name (None): a name for the dataset. By default,
                :func:`get_default_dataset_name` is used
            persistent (False): whether the dataset should persist in the
                database after the session terminates
            overwrite (False): whether to overwrite an existing dataset of
                the same name
            label_field (None): controls the field(s) in which imported labels
                are stored. If the parser produces a single
                :class:`fiftyone.core.labels.Label` instance per sample, this
                argument specifies the name of the field to use; the default is
                ``"ground_truth"``. If the parser produces a dictionary of
                labels per sample, this argument can be either a string prefix
                to prepend to each label key or a dict mapping label keys to
                field names; the default in this case is to directly use the
                keys of the imported label dictionaries as field names
            tags (None): an optional tag or iterable of tags to attach to each
                sample
            dynamic (False): whether to declare dynamic attributes of embedded
                document fields that are encountered
            progress (None): whether to render a progress bar (True/False), use
                the default value ``fiftyone.config.show_progress_bars``
                (None), or a progress callback function to invoke instead

        Returns:
            a :class:`Dataset`
        """
        dataset = cls(name, persistent=persistent, overwrite=overwrite)
        dataset.add_labeled_images(
            samples,
            sample_parser,
            label_field=label_field,
            tags=tags,
            dynamic=dynamic,
            progress=progress,
        )
        return dataset

    @classmethod
    def from_images_dir(
        cls,
        images_dir,
        name=None,
        persistent=False,
        overwrite=False,
        tags=None,
        recursive=True,
        progress=None,
    ):
        """Creates a :class:`Dataset` from the given directory of images.

        This operation does not read the images.

        Args:
            images_dir: a directory of images
            name (None): a name for the dataset. By default,
                :func:`get_default_dataset_name` is used
            persistent (False): whether the dataset should persist in the
                database after the session terminates
            overwrite (False): whether to overwrite an existing dataset of
                the same name
            tags (None): an optional tag or iterable of tags to attach to each
                sample
            recursive (True): whether to recursively traverse subdirectories
            progress (None): whether to render a progress bar (True/False), use
                the default value ``fiftyone.config.show_progress_bars``
                (None), or a progress callback function to invoke instead

        Returns:
            a :class:`Dataset`
        """
        dataset = cls(name, persistent=persistent, overwrite=overwrite)
        dataset.add_images_dir(
            images_dir, tags=tags, recursive=recursive, progress=progress
        )
        return dataset

    @classmethod
    def from_images_patt(
        cls,
        images_patt,
        name=None,
        persistent=False,
        overwrite=False,
        tags=None,
        progress=None,
    ):
        """Creates a :class:`Dataset` from the given glob pattern of images.

        This operation does not read the images.

        Args:
            images_patt: a glob pattern of images like
                ``/path/to/images/*.jpg``
            name (None): a name for the dataset. By default,
                :func:`get_default_dataset_name` is used
            persistent (False): whether the dataset should persist in the
                database after the session terminates
            overwrite (False): whether to overwrite an existing dataset of
                the same name
            tags (None): an optional tag or iterable of tags to attach to each
                sample
            progress (None): whether to render a progress bar (True/False), use
                the default value ``fiftyone.config.show_progress_bars``
                (None), or a progress callback function to invoke instead

        Returns:
            a :class:`Dataset`
        """
        dataset = cls(name, persistent=persistent, overwrite=overwrite)
        dataset.add_images_patt(images_patt, tags=tags, progress=progress)
        return dataset

    @classmethod
    def from_videos(
        cls,
        paths_or_samples,
        sample_parser=None,
        name=None,
        persistent=False,
        overwrite=False,
        tags=None,
        progress=None,
    ):
        """Creates a :class:`Dataset` from the given videos.

        This operation does not read/decode the videos.

        See :ref:`this guide <custom-sample-parser>` for more details about
        providing a custom
        :class:`UnlabeledVideoSampleParser <fiftyone.utils.data.parsers.UnlabeledVideoSampleParser>`
        to load video samples into FiftyOne.

        Args:
            paths_or_samples: an iterable of data. If no ``sample_parser`` is
                provided, this must be an iterable of video paths. If a
                ``sample_parser`` is provided, this can be an arbitrary
                iterable whose elements can be parsed by the sample parser
            sample_parser (None): a
                :class:`fiftyone.utils.data.parsers.UnlabeledVideoSampleParser`
                instance to use to parse the samples
            name (None): a name for the dataset. By default,
                :func:`get_default_dataset_name` is used
            persistent (False): whether the dataset should persist in the
                database after the session terminates
            overwrite (False): whether to overwrite an existing dataset of
                the same name
            tags (None): an optional tag or iterable of tags to attach to each
                sample
            progress (None): whether to render a progress bar (True/False), use
                the default value ``fiftyone.config.show_progress_bars``
                (None), or a progress callback function to invoke instead

        Returns:
            a :class:`Dataset`
        """
        dataset = cls(name, persistent=persistent, overwrite=overwrite)
        dataset.add_videos(
            paths_or_samples,
            sample_parser=sample_parser,
            tags=tags,
            progress=progress,
        )
        return dataset

    @classmethod
    def from_labeled_videos(
        cls,
        samples,
        sample_parser,
        name=None,
        persistent=False,
        overwrite=False,
        label_field=None,
        tags=None,
        dynamic=False,
        progress=None,
    ):
        """Creates a :class:`Dataset` from the given labeled videos.

        This operation will iterate over all provided samples, but the videos
        will not be read/decoded/etc.

        See :ref:`this guide <custom-sample-parser>` for more details about
        providing a custom
        :class:`LabeledVideoSampleParser <fiftyone.utils.data.parsers.LabeledVideoSampleParser>`
        to load labeled video samples into FiftyOne.

        Args:
            samples: an iterable of data
            sample_parser: a
                :class:`fiftyone.utils.data.parsers.LabeledVideoSampleParser`
                instance to use to parse the samples
            name (None): a name for the dataset. By default,
                :func:`get_default_dataset_name` is used
            persistent (False): whether the dataset should persist in the
                database after the session terminates
            overwrite (False): whether to overwrite an existing dataset of
                the same name
            label_field (None): controls the field(s) in which imported labels
                are stored. If the parser produces a single
                :class:`fiftyone.core.labels.Label` instance per sample/frame,
                this argument specifies the name of the field to use; the
                default is ``"ground_truth"``. If the parser produces a
                dictionary of labels per sample/frame, this argument can be
                either a string prefix to prepend to each label key or a dict
                mapping label keys to field names; the default in this case is
                to directly use the keys of the imported label dictionaries as
                field names
            tags (None): an optional tag or iterable of tags to attach to each
                sample
            dynamic (False): whether to declare dynamic attributes of embedded
                document fields that are encountered
            progress (None): whether to render a progress bar (True/False), use
                the default value ``fiftyone.config.show_progress_bars``
                (None), or a progress callback function to invoke instead

        Returns:
            a :class:`Dataset`
        """
        dataset = cls(name, persistent=persistent, overwrite=overwrite)
        dataset.add_labeled_videos(
            samples,
            sample_parser,
            label_field=label_field,
            tags=tags,
            dynamic=dynamic,
            progress=progress,
        )
        return dataset

    @classmethod
    def from_videos_dir(
        cls,
        videos_dir,
        name=None,
        persistent=False,
        overwrite=False,
        tags=None,
        recursive=True,
        progress=None,
    ):
        """Creates a :class:`Dataset` from the given directory of videos.

        This operation does not read/decode the videos.

        Args:
            videos_dir: a directory of videos
            name (None): a name for the dataset. By default,
                :func:`get_default_dataset_name` is used
            persistent (False): whether the dataset should persist in the
                database after the session terminates
            overwrite (False): whether to overwrite an existing dataset of
                the same name
            tags (None): an optional tag or iterable of tags to attach to each
                sample
            recursive (True): whether to recursively traverse subdirectories

        Returns:
            a :class:`Dataset`
        """
        dataset = cls(name, persistent=persistent, overwrite=overwrite)
        dataset.add_videos_dir(
            videos_dir, tags=tags, recursive=recursive, progress=progress
        )
        return dataset

    @classmethod
    def from_videos_patt(
        cls,
        videos_patt,
        name=None,
        persistent=False,
        overwrite=False,
        tags=None,
        progress=None,
    ):
        """Creates a :class:`Dataset` from the given glob pattern of videos.

        This operation does not read/decode the videos.

        Args:
            videos_patt: a glob pattern of videos like
                ``/path/to/videos/*.mp4``
            name (None): a name for the dataset. By default,
                :func:`get_default_dataset_name` is used
            persistent (False): whether the dataset should persist in the
                database after the session terminates
            overwrite (False): whether to overwrite an existing dataset of
                the same name
            tags (None): an optional tag or iterable of tags to attach to each
                sample

        Returns:
            a :class:`Dataset`
        """
        dataset = cls(name, persistent=persistent, overwrite=overwrite)
        dataset.add_videos_patt(videos_patt, tags=tags, progress=progress)
        return dataset

    @classmethod
    def from_dict(
        cls,
        d,
        name=None,
        persistent=False,
        overwrite=False,
        rel_dir=None,
        frame_labels_dir=None,
        progress=None,
    ):
        """Loads a :class:`Dataset` from a JSON dictionary generated by
        :meth:`fiftyone.core.collections.SampleCollection.to_dict`.

        The JSON dictionary can contain an export of any
        :class:`fiftyone.core.collections.SampleCollection`, e.g.,
        :class:`Dataset` or :class:`fiftyone.core.view.DatasetView`.

        Args:
            d: a JSON dictionary
            name (None): a name for the new dataset
            persistent (False): whether the dataset should persist in the
                database after the session terminates
            overwrite (False): whether to overwrite an existing dataset of
                the same name
            rel_dir (None): a relative directory to prepend to the ``filepath``
                of each sample if the filepath is not absolute (begins with a
                path separator). The path is converted to an absolute path
                (if necessary) via :func:`fiftyone.core.storage.normalize_path`
            frame_labels_dir (None): a directory of per-sample JSON files
                containing the frame labels for video samples. If omitted, it
                is assumed that the frame labels are included directly in the
                provided JSON dict. Only applicable to datasets that contain
                videos
            progress (None): whether to render a progress bar (True/False), use
                the default value ``fiftyone.config.show_progress_bars``
                (None), or a progress callback function to invoke instead

        Returns:
            a :class:`Dataset`
        """
        if name is None:
            name = d.get("name", None)
            if name is None:
                raise ValueError("Attempting to load a Dataset with no name.")

        if rel_dir is not None:
            rel_dir = fost.normalize_path(rel_dir)

        name = make_unique_dataset_name(name)
        dataset = cls(name, persistent=persistent, overwrite=overwrite)

        media_type = d.get("media_type", None)

        if media_type == fom.GROUP:
            dataset._doc.group_media_types = d.get("group_media_types", {})
            dataset._doc.default_group_slice = d.get(
                "default_group_slice", None
            )

        if media_type is not None:
            dataset.media_type = media_type

        dataset._apply_sample_field_schema(d.get("sample_fields", {}))
        dataset._apply_frame_field_schema(d.get("frame_fields", {}))

        dataset._doc.info = d.get("info", {})

        dataset._doc.classes = d.get("classes", {})
        dataset._doc.default_classes = d.get("default_classes", [])

        dataset._doc.mask_targets = dataset._parse_mask_targets(
            d.get("mask_targets", {})
        )
        dataset._doc.default_mask_targets = (
            dataset._parse_default_mask_targets(
                d.get("default_mask_targets", {})
            )
        )

        dataset._doc.skeletons = dataset._parse_skeletons(
            d.get("skeletons", {})
        )
        dataset._doc.default_skeleton = dataset._parse_default_skeleton(
            d.get("default_skeleton", None)
        )

        dataset.save()

        def parse_sample(sd):
            if rel_dir and not fost.isabs(sd["filepath"]):
                sd["filepath"] = fost.join(rel_dir, sd["filepath"])

            if (media_type == fom.VIDEO) or (
                media_type == fom.GROUP
                and fom.get_media_type(sd["filepath"]) == fom.VIDEO
            ):
                frames = sd.pop("frames", {})

                # @todo batch download cloud `frames`
                if etau.is_str(frames):
                    frames_path = fost.join(frame_labels_dir, frames)
                    frames = fost.read_json(frames_path).get("frames", {})

                sample = fos.Sample.from_dict(sd)

                for key, value in frames.items():
                    sample.frames[int(key)] = fofr.Frame.from_dict(value)
            else:
                sample = fos.Sample.from_dict(sd)

            return sample

        samples = d["samples"]
        _samples = map(parse_sample, samples)

        dataset.add_samples(
            _samples,
            expand_schema=False,
            progress=progress,
            num_samples=samples,
        )

        return dataset

    @classmethod
    def from_json(
        cls,
        path_or_str,
        name=None,
        persistent=False,
        overwrite=False,
        rel_dir=None,
        frame_labels_dir=None,
        progress=None,
    ):
        """Loads a :class:`Dataset` from JSON generated by
        :func:`fiftyone.core.collections.SampleCollection.write_json` or
        :func:`fiftyone.core.collections.SampleCollection.to_json`.

        The JSON file can contain an export of any
        :class:`fiftyone.core.collections.SampleCollection`, e.g.,
        :class:`Dataset` or :class:`fiftyone.core.view.DatasetView`.

        Args:
            path_or_str: the path to a JSON file on disk or a JSON string
            name (None): a name for the new dataset
            persistent (False): whether the dataset should persist in the
                database after the session terminates
            overwrite (False): whether to overwrite an existing dataset of
                the same name
            rel_dir (None): a relative directory to prepend to the ``filepath``
                of each sample, if the filepath is not absolute (begins with a
                path separator). The path is converted to an absolute path
                (if necessary) via :func:`fiftyone.core.storage.normalize_path`
            progress (None): whether to render a progress bar (True/False), use
                the default value ``fiftyone.config.show_progress_bars``
                (None), or a progress callback function to invoke instead

        Returns:
            a :class:`Dataset`
        """
        d = fost.load_json(path_or_str)
        return cls.from_dict(
            d,
            name=name,
            persistent=persistent,
            overwrite=overwrite,
            rel_dir=rel_dir,
            frame_labels_dir=frame_labels_dir,
            progress=progress,
        )

    def _add_view_stage(self, stage):
        return self.view().add_stage(stage)

    def _pipeline(
        self,
        pipeline=None,
        media_type=None,
        attach_frames=False,
        detach_frames=False,
        limit_frames=None,
        frames_only=False,
        support=None,
        group_slice=None,
        group_slices=None,
        detach_groups=False,
        groups_only=False,
        manual_group_select=False,
        post_pipeline=None,
    ):
        if media_type is None:
            media_type = self.media_type

        if group_slice is None:
            group_slice = self.group_slice

        if media_type == fom.VIDEO:
            contains_videos = True
        else:
            contains_videos = self._contains_videos(any_slice=True)

        if not contains_videos:
            attach_frames = False
            detach_frames = False
            frames_only = False

        # We check for exactly False here, because `attach_frames == None` is a
        # special syntax that means that frames were already attached
        if attach_frames == False:
            if frames_only:
                attach_frames = True

            detach_frames = False

        if frames_only:
            detach_frames = False

        if media_type != fom.GROUP:
            group_slices = None
            detach_groups = False
            groups_only = False

        if groups_only:
            detach_groups = False

        _pipeline = []

        # If this is a grouped dataset, always start the pipeline by selecting
        # `group_slice`, unless the caller manually overrides this
        if self.media_type == fom.GROUP and not manual_group_select:
            _pipeline.extend(self._group_select_pipeline(group_slice))

        if attach_frames:
            _pipeline.extend(
                self._attach_frames_pipeline(
                    limit=limit_frames, support=support
                )
            )

        if pipeline is not None:
            _pipeline.extend(pipeline)

        if detach_frames:
            _pipeline.append({"$project": {"frames": False}})
        elif frames_only:
            _pipeline.extend(self._unwind_frames_pipeline())

        if detach_groups:
            _pipeline.append({"$project": {"groups": False}})
        elif groups_only:
            _pipeline.extend(
                self._groups_only_pipeline(group_slices=group_slices)
            )

        if post_pipeline is not None:
            _pipeline.extend(post_pipeline)

        return _pipeline

    def _attach_frames_pipeline(self, limit=None, support=None):
        """A pipeline that attaches the frame documents for each document."""
        if self._is_clips:
            first = {"$arrayElemAt": ["$support", 0]}
            last = {"$arrayElemAt": ["$support", 1]}

            if support is not None:
                first = {"$max": [first, support[0]]}
                last = {"$min": [last, support[1]]}

            let = {"sample_id": "$_sample_id", "first": first, "last": last}
            match_expr = {
                "$and": [
                    {"$eq": ["$$sample_id", "$_sample_id"]},
                    {"$gte": ["$frame_number", "$$first"]},
                    {"$lte": ["$frame_number", "$$last"]},
                ]
            }
        elif support is not None:
            let = {"sample_id": "$_id"}
            match_expr = {
                "$and": [
                    {"$eq": ["$$sample_id", "$_sample_id"]},
                    {"$gte": ["$frame_number", support[0]]},
                    {"$lte": ["$frame_number", support[1]]},
                ]
            }
        else:
            let = {"sample_id": "$_id"}
            match_expr = {"$eq": ["$$sample_id", "$_sample_id"]}

        pipeline = [
            {"$match": {"$expr": match_expr}},
            {"$sort": {"frame_number": 1}},
        ]

        if limit:
            pipeline.append({"$limit": limit})

        return [
            {
                "$lookup": {
                    "from": self._frame_collection_name,
                    "let": let,
                    "pipeline": pipeline,
                    "as": "frames",
                }
            }
        ]

    def _unwind_frames_pipeline(self):
        """A pipeline that returns (only) the unwound ``frames`` documents."""
        return [
            {"$unwind": "$frames"},
            {"$replaceRoot": {"newRoot": "$frames"}},
        ]

    def _group_select_pipeline(self, slice_name):
        """A pipeline that selects only the given slice's documents from the
        pipeline.
        """
        if self.group_field is None:
            return []

        name_field = self.group_field + ".name"
        return [{"$match": {"$expr": {"$eq": ["$" + name_field, slice_name]}}}]

    def _attach_groups_pipeline(self, group_slices=None):
        """A pipeline that attaches the requested group slice(s) for each
        document and stores them in under ``groups.<slice>`` keys.
        """
        if self.group_field is None:
            return []

        id_field = self.group_field + "._id"
        name_field = self.group_field + ".name"

        expr = F(id_field) == "$$group_id"
        if etau.is_container(group_slices):
            expr &= F(name_field).is_in(list(group_slices))
        elif group_slices is not None:
            expr &= F(name_field) == group_slices

        return [
            {
                "$lookup": {
                    "from": self._sample_collection_name,
                    "let": {"group_id": "$" + id_field},
                    "pipeline": [{"$match": {"$expr": expr.to_mongo()}}],
                    "as": "groups",
                }
            },
            {
                "$addFields": {
                    "groups": {
                        "$arrayToObject": {
                            "$map": {
                                "input": "$groups",
                                "as": "this",
                                "in": ["$$this." + name_field, "$$this"],
                            }
                        }
                    }
                }
            },
        ]

    def _groups_only_pipeline(self, group_slices=None):
        """A pipeline that looks up the requested group slices for each
        document and returns (only) the unwound group slices.
        """
        if self.group_field is None:
            return []

        id_field = self.group_field + "._id"
        name_field = self.group_field + ".name"

        expr = F(id_field) == "$$group_id"
        if etau.is_container(group_slices):
            expr &= F(name_field).is_in(list(group_slices))
        elif group_slices is not None:
            expr &= F(name_field) == group_slices

        return [
            {"$project": {self.group_field: True}},
            {
                "$lookup": {
                    "from": self._sample_collection_name,
                    "let": {"group_id": "$" + id_field},
                    "pipeline": [{"$match": {"$expr": expr.to_mongo()}}],
                    "as": "groups",
                }
            },
            {"$unwind": "$groups"},
            {"$replaceRoot": {"newRoot": "$groups"}},
        ]

    def _unwind_groups_pipeline(self):
        """A pipeline that returns (only) the unwound ``groups`` documents."""
        return [
            {
                "$addFields": {
                    "groups": {
                        "$map": {
                            "input": {"$objectToArray": "$groups"},
                            "as": "this",
                            "in": "$$this.v",
                        }
                    }
                }
            },
            {"$unwind": "$groups"},
            {"$replaceRoot": {"newRoot": "$groups"}},
        ]

    def _aggregate(
        self,
        pipeline=None,
        media_type=None,
        attach_frames=False,
        detach_frames=False,
        frames_only=False,
        support=None,
        group_slice=None,
        group_slices=None,
        detach_groups=False,
        groups_only=False,
        manual_group_select=False,
        post_pipeline=None,
    ):
        _pipeline = self._pipeline(
            pipeline=pipeline,
            media_type=media_type,
            attach_frames=attach_frames,
            detach_frames=detach_frames,
            frames_only=frames_only,
            support=support,
            group_slice=group_slice,
            group_slices=group_slices,
            detach_groups=detach_groups,
            groups_only=groups_only,
            manual_group_select=manual_group_select,
            post_pipeline=post_pipeline,
        )

        return foo.aggregate(self._sample_collection, _pipeline)

    @property
    def _sample_collection_name(self):
        return self._doc.sample_collection_name

    @property
    def _sample_collection(self):
        return self._get_sample_collection()

    def _get_sample_collection(self, write_concern=None):
        return foo.get_db_conn().get_collection(
            self._sample_collection_name, write_concern=write_concern
        )

    @property
    def _frame_collection_name(self):
        return self._doc.frame_collection_name

    @property
    def _frame_collection(self):
        return self._get_frame_collection()

    def _get_frame_collection(self, write_concern=None):
        if self._frame_collection_name is None:
            return None

        return foo.get_db_conn().get_collection(
            self._frame_collection_name, write_concern=write_concern
        )

    def _apply_sample_field_schema(self, schema):
        for field_name, field_or_str in schema.items():
            kwargs = foo.get_field_kwargs(field_or_str)
            self.add_sample_field(field_name, **kwargs)

    def _apply_frame_field_schema(self, schema):
        for field_name, field_or_str in schema.items():
            kwargs = foo.get_field_kwargs(field_or_str)
            self.add_frame_field(field_name, **kwargs)

    def _ensure_label_field(self, label_field, label_cls):
        if label_field not in self.get_field_schema():
            self.add_sample_field(
                label_field,
                fof.EmbeddedDocumentField,
                embedded_doc_type=label_cls,
            )

    def _expand_schema(self, sample, dynamic):
        expanded = False

        if not dynamic:
            schema = self.get_field_schema(include_private=True)

        for field_name in sample._get_field_names(include_private=True):
            if field_name == "_id":
                continue

            value = sample[field_name]

            if value is None:
                continue

            if isinstance(value, fog.Group):
                self._expand_group_schema(
                    field_name, value.name, sample.media_type
                )

            if self.media_type == fom.GROUP and sample.media_type not in set(
                self.group_media_types.values()
            ):
                expanded |= self._sample_doc_cls.merge_field_schema(
                    {
                        "metadata": fo.EmbeddedDocumentField(
                            fome.get_metadata_cls(sample.media_type)
                        )
                    },
                    validate=False,
                )

            if not dynamic and field_name in schema:
                continue

            if isinstance(value, fog.Group):
                expanded |= self._add_group_field(
                    field_name, default=value.name
                )
            else:
                expanded |= self._sample_doc_cls.add_implied_field(
                    field_name, value, dynamic=dynamic, validate=False
                )

            if not dynamic:
                schema = self.get_field_schema(include_private=True)

        if sample.media_type == fom.VIDEO:
            expanded |= self._expand_frame_schema(sample.frames, dynamic)

        if expanded:
            self._reload()

    def _expand_group_schema(self, field_name, slice_name, media_type):
        if self.group_field is not None and field_name != self.group_field:
            raise ValueError("Dataset has no group field '%s'" % field_name)

        self.add_group_slice(slice_name, media_type)

    def _expand_frame_schema(self, frames, dynamic):
        if not dynamic:
            schema = self.get_frame_field_schema(include_private=True)

        expanded = False
        for frame in frames.values():
            for field_name in frame._get_field_names(include_private=True):
                if field_name == "_id":
                    continue

                if not dynamic and field_name in schema:
                    continue

                value = frame[field_name]

                if value is None:
                    continue

                expanded |= self._frame_doc_cls.add_implied_field(
                    field_name, value, dynamic=dynamic, validate=False
                )

                if not dynamic:
                    schema = self.get_frame_field_schema(include_private=True)

        return expanded

    def _make_sample(self, d):
        doc = self._sample_dict_to_doc(d)
        return fos.Sample.from_doc(doc, dataset=self)

    def _sample_dict_to_doc(self, d):
        try:
            return self._sample_doc_cls.from_dict(d)
        except:
            # The dataset's schema may have been changed in another process;
            # let's try reloading to see if that fixes things
            self.reload()

            return self._sample_doc_cls.from_dict(d)

    def _make_frame(self, d):
        doc = self._frame_dict_to_doc(d)
        return fofr.Frame.from_doc(doc, dataset=self)

    def _frame_dict_to_doc(self, d):
        try:
            return self._frame_doc_cls.from_dict(d)
        except:
            # The dataset's schema may have been changed in another process;
            # let's try reloading to see if that fixes things
            self.reload()

            return self._frame_doc_cls.from_dict(d, extended=False)

    def _validate_sample(self, sample):
        schema = self.get_field_schema(include_private=True)

        if (
            self.media_type != fom.GROUP
            and sample.media_type != self.media_type
        ):
            raise fom.MediaTypeError(
                "Sample media type '%s' does not match dataset media type "
                "'%s'" % (sample.media_type, self.media_type)
            )

        non_existent_fields = None
        found_group = False

        for field_name, value in sample.iter_fields(include_timestamps=True):
            if isinstance(value, fog.Group):
                if self.media_type != fom.GROUP:
                    raise ValueError(
                        "Only datasets with media type '%s' may contain "
                        "Group fields" % fom.GROUP
                    )

                if field_name != self.group_field:
                    raise ValueError(
                        "Dataset has no group field '%s'" % field_name
                    )

                slice_media_type = self._doc.group_media_types.get(
                    value.name,
                    None,
                )
                if slice_media_type is None:
                    raise ValueError(
                        "Dataset has no group slice '%s'" % value.name
                    )
                elif sample.media_type != slice_media_type:
                    raise ValueError(
                        "Sample media type '%s' does not match group "
                        "slice '%s' media type '%s'"
                        % (
                            sample.media_type,
                            value.name,
                            slice_media_type,
                        )
                    )

                found_group = True

            field = schema.get(field_name, None)
            if field is None:
                if value is not None:
                    if non_existent_fields is None:
                        non_existent_fields = {field_name}
                    else:
                        non_existent_fields.add(field_name)
            else:
                if value is not None or not field.null:
                    try:
                        field.validate(value)
                    except Exception as e:
                        raise ValueError(
                            "Invalid value for field '%s'. Reason: %s"
                            % (field_name, str(e))
                        )

        if non_existent_fields:
            raise ValueError(
                "Fields %s do not exist on dataset '%s'"
                % (non_existent_fields, self.name)
            )

        if self.media_type == fom.GROUP and not found_group:
            raise ValueError(
                "Found sample missing group field '%s'" % self.group_field
            )

    def reload(self):
        """Reloads the dataset and any in-memory samples from the database."""
        self._reload(hard=True)
        self._reload_docs(hard=True)

    def clear_cache(self):
        """Clears the dataset's in-memory cache.

        Dataset caches may contain sample/frame singletons and
        annotation/brain/evaluation/custom runs.
        """
        fos.Sample._clear(self._sample_collection_name)
        if self._frame_collection_name is not None:
            fofr.Frame._clear(self._frame_collection_name)

        self._annotation_cache.clear()
        self._brain_cache.clear()
        self._evaluation_cache.clear()
        self._run_cache.clear()

    def _reload(self, hard=False):
        if not hard:
            self._doc.reload()
            return

        doc, sample_doc_cls, frame_doc_cls = _load_dataset(
            self, self.name, virtual=True
        )

        new_media_type = doc.media_type != self.media_type

        self._doc = doc
        self._sample_doc_cls = sample_doc_cls
        self._frame_doc_cls = frame_doc_cls

        if new_media_type:
            self._set_media_type(doc.media_type)

        if self._group_slice is None:
            self._group_slice = doc.default_group_slice

        self._deleted = False

        self._update_last_loaded_at()

    def _reload_docs(self, hard=False):
        fos.Sample._reload_docs(self._sample_collection_name, hard=hard)

        if self._has_frame_fields():
            fofr.Frame._reload_docs(self._frame_collection_name, hard=hard)

    def _serialize(self):
        return self._doc.to_dict(extended=True)

    def _update_last_loaded_at(self, force=False):
        if os.environ.get("FIFTYONE_SERVER", False) and not force:
            return

        self._doc._update_last_loaded_at()

    def _update_last_modified_at(self, last_modified_at=None):
        self._doc._update_last_modified_at(last_modified_at=last_modified_at)

    def _update_last_modified_at(self, last_modified_at=None):
        self._doc._update_last_modified_at(last_modified_at=last_modified_at)


def _get_random_characters(n):
    return "".join(
        random.choice(string.ascii_lowercase + string.digits) for _ in range(n)
    )


def _list_datasets(
    include_private=False, glob_patt=None, tags=None, info=False
):
    conn = foo.get_db_conn()
    query = _list_datasets_query(
        include_private=include_private, glob_patt=glob_patt, tags=tags
    )

    # We don't want an error here if `name == None`
    _sort = lambda l: sorted(l, key=lambda x: (x is None, x))

    return _sort(conn.datasets.find(query).distinct("name"))


def _list_datasets_info(include_private=False, glob_patt=None, tags=None):
    conn = foo.get_db_conn()
    query = _list_datasets_query(
        include_private=include_private, glob_patt=glob_patt, tags=tags
    )

    return [
        {
            "name": doc.get("name", None),
            "created_at": doc.get("created_at", None),
            "last_modified_at": doc.get("last_modified_at", None),
            "last_loaded_at": doc.get("last_loaded_at", None),
            "version": doc.get("version", None),
            "persistent": doc.get("persistent", None),
            "media_type": doc.get("media_type", None),
            "tags": doc.get("tags", []),
        }
        for doc in conn.datasets.find(query)
    ]


def _list_datasets_query(include_private=False, glob_patt=None, tags=None):
    if include_private:
        query = {}
    else:
        # Datasets whose sample collections don't start with `samples.` are
        # private e.g., patches or frames datasets
        query = {"sample_collection_name": {"$regex": "^samples\\."}}

    if glob_patt is not None:
        query["name"] = {"$regex": fnmatch.translate(glob_patt)}

    if etau.is_str(tags):
        query["tags"] = tags
    elif tags is not None:
        query["tags"] = {"$in": list(tags)}

    return query


def _create_dataset(
    obj,
    name,
    persistent=False,
    _patches=False,
    _frames=False,
    _clips=False,
    _src_collection=None,
):
    slug = _validate_dataset_name(name)

    _id = ObjectId()
    now = datetime.utcnow()

    sample_collection_name = _make_sample_collection_name(
        _id, patches=_patches, frames=_frames, clips=_clips
    )
    sample_doc_cls = _create_sample_document_cls(obj, sample_collection_name)

    # pylint: disable=no-member
    sample_fields = [
        foo.SampleFieldDocument.from_field(field)
        for field in sample_doc_cls._fields.values()
    ]

    if _clips:
        # Clips datasets directly inherit frames from source dataset
        src_dataset = _src_collection._dataset
        frame_collection_name = src_dataset._doc.frame_collection_name
        frame_doc_cls = src_dataset._frame_doc_cls
        frame_fields = src_dataset._doc.frame_fields
    else:
        frame_collection_name = None
        frame_doc_cls = None
        frame_fields = None

    dataset_doc = foo.DatasetDocument(
        id=_id,
        name=name,
        slug=slug,
        version=focn.VERSION,
        created_at=now,
        last_modified_at=now,
        media_type=None,  # will be inferred when first sample is added
        sample_collection_name=sample_collection_name,
        frame_collection_name=frame_collection_name,
        persistent=persistent,
        sample_fields=sample_fields,
        frame_fields=frame_fields,
        app_config=DatasetAppConfig(),
    )
    dataset_doc.save(upsert=True)

    if _clips:
        _create_indexes(sample_collection_name, None)
    else:
        _create_indexes(sample_collection_name, frame_collection_name)

    return dataset_doc, sample_doc_cls, frame_doc_cls


def _create_indexes(sample_collection_name, frame_collection_name):
    conn = foo.get_db_conn()

    if sample_collection_name is not None:
        sample_collection = conn[sample_collection_name]
        sample_collection.create_index("filepath")
        sample_collection.create_index("created_at")
        sample_collection.create_index("last_modified_at")

    if frame_collection_name is not None:
        frame_collection = conn[frame_collection_name]
        frame_collection.create_index(
            [("_sample_id", 1), ("frame_number", 1)], unique=True
        )
        frame_collection.create_index("created_at")
        frame_collection.create_index("last_modified_at")


def _create_group_indexes(sample_collection_name, group_field):
    conn = foo.get_db_conn()

    sample_collection = conn[sample_collection_name]
    sample_collection.create_index(group_field + "._id")
    sample_collection.create_index(group_field + ".name")


def _clone_indexes(src_collection, dst_doc):
    if isinstance(src_collection, fov.DatasetView):
        src_dataset = src_collection._dataset
        src_view = src_collection
    else:
        src_dataset = src_collection
        src_view = None

    # Omit indexes on filtered fields
    if src_view is not None:
        skip = _get_indexes_to_skip(src_view)
    else:
        skip = None

    _clone_collection_indexes(
        src_dataset._sample_collection_name,
        dst_doc.sample_collection_name,
        skip=skip,
    )

    if dst_doc.frame_collection_name is not None:
        # Omit indexes on filtered fields
        if src_view is not None:
            skip = _get_indexes_to_skip(src_view, frames=True)
        else:
            skip = None

        _clone_collection_indexes(
            src_dataset._frame_collection_name,
            dst_doc.frame_collection_name,
            skip=skip,
        )


def _get_indexes_to_skip(view, frames=False):
    selected_fields, excluded_fields = view._get_selected_excluded_fields(
        frames=frames
    )

    if selected_fields is None and excluded_fields is None:
        return None

    if selected_fields is not None:
        selected_roots = {f.split(".", 1)[0] for f in selected_fields}
    else:
        selected_roots = None

    if frames:
        src_coll = view._dataset._frame_collection
        fields_map = view._get_db_fields_map(frames=True, reverse=True)
    else:
        src_coll = view._dataset._sample_collection
        fields_map = view._get_db_fields_map(reverse=True)

    skip = set()

    for name, index_info in src_coll.index_information().items():
        for field, _ in index_info["key"]:
            field = fields_map.get(field, field)
            root = field.split(".", 1)[0]

            if selected_roots is not None and root not in selected_roots:
                skip.add(name)

            if excluded_fields is not None and field in excluded_fields:
                skip.add(name)

    return skip


def _clone_collection_indexes(
    src_collection_name, dst_collection_name, skip=None
):
    conn = foo.get_db_conn()
    src_coll = conn[src_collection_name]
    dst_coll = conn[dst_collection_name]

    for name, index_info in src_coll.index_information().items():
        key = index_info.pop("key")
        index_info.pop("ns", None)
        index_info.pop("v", None)
        if skip is not None and name in skip:
            continue

        dst_coll.create_index(key, name=name, **index_info)


def _make_sample_collection_name(
    dataset_id, patches=False, frames=False, clips=False
):
    if patches and frames:
        prefix = "patches.frames"
    elif patches:
        prefix = "patches"
    elif frames:
        prefix = "frames"
    elif clips:
        prefix = "clips"
    else:
        prefix = "samples"

    return prefix + "." + str(dataset_id)


def _make_frame_collection_name(sample_collection_name):
    return "frames." + sample_collection_name


def _create_sample_document_cls(
    dataset, sample_collection_name, field_docs=None
):
    cls = type(sample_collection_name, (foo.DatasetSampleDocument,), {})
    cls._dataset = dataset

    _declare_fields(dataset, cls, field_docs=field_docs)
    return cls


def _create_frame_document_cls(
    dataset, frame_collection_name, field_docs=None
):
    cls = type(frame_collection_name, (foo.DatasetFrameDocument,), {})
    cls._dataset = dataset

    _declare_fields(dataset, cls, field_docs=field_docs)
    return cls


def _declare_fields(dataset, doc_cls, field_docs=None):
    default_fields = set(doc_cls._fields.keys())
    if field_docs is not None:
        default_fields -= {field_doc.name for field_doc in field_docs}

    # Declare default fields that don't already exist
    now = datetime.utcnow()
    for field_name in default_fields:
        field = doc_cls._fields[field_name]

        if isinstance(field, fof.EmbeddedDocumentField):
            field = foo.create_field(field_name, **foo.get_field_kwargs(field))
        else:
            field = field.copy()

        field._set_created_at(now)
        doc_cls._declare_field(dataset, field_name, field)

    # Declare existing fields
    if field_docs is not None:
        for field_doc in field_docs:
            doc_cls._declare_field(dataset, field_doc.name, field_doc)


def _load_clips_source_dataset(frame_collection_name):
    # All clips datasets have a source dataset with the same frame collection
    query = {
        "frame_collection_name": frame_collection_name,
        "sample_collection_name": {"$regex": "^samples\\."},
    }

    conn = foo.get_db_conn()
    doc = conn.datasets.find_one(query, {"name": 1})

    if doc is None:
        # The source dataset must have been deleted...
        return None

    return load_dataset(doc["name"])


def _load_dataset(obj, name, virtual=False):
    if not virtual:
        fomi.migrate_dataset_if_necessary(name)

    try:
        return _do_load_dataset(obj, name)
    except Exception as e:
        try:
            version = fomi.get_dataset_revision(name)
        except:
            raise e

        if version != focn.VERSION:
            raise ValueError(
                "Failed to load dataset '%s' from v%s using client v%s. "
                "You may need to upgrade your client"
                % (name, version, focn.VERSION)
            ) from e

        raise e


def _do_load_dataset(obj, name):
    # pylint: disable=no-member
    db = foo.get_db_conn()
    res = db.datasets.find_one({"name": name})
    if not res:
        raise DatasetNotFoundError(name)
    dataset_doc = foo.DatasetDocument.from_dict(res)

    sample_collection_name = dataset_doc.sample_collection_name
    frame_collection_name = dataset_doc.frame_collection_name

    sample_doc_cls = _create_sample_document_cls(
        obj, sample_collection_name, field_docs=dataset_doc.sample_fields
    )

    if sample_collection_name.startswith("clips."):
        # Clips datasets directly inherit frames from source dataset
        _src_dataset = _load_clips_source_dataset(frame_collection_name)
    else:
        _src_dataset = None

    if _src_dataset is not None:
        frame_doc_cls = _src_dataset._frame_doc_cls
    elif frame_collection_name is not None:
        frame_doc_cls = _create_frame_document_cls(
            obj, frame_collection_name, field_docs=dataset_doc.frame_fields
        )
    else:
        frame_doc_cls = None

    return dataset_doc, sample_doc_cls, frame_doc_cls


def _delete_dataset_doc(dataset_doc):
    for view_doc in dataset_doc.saved_views:
        if isinstance(view_doc, DBRef):
            continue

        view_doc.delete()

    for workspace_doc in dataset_doc.workspaces:
        if isinstance(workspace_doc, DBRef):
            continue

        workspace_doc.delete()

    for run_doc in dataset_doc.annotation_runs.values():
        if isinstance(run_doc, DBRef):
            continue

        if run_doc.results is not None:
            run_doc.results.delete()

        run_doc.delete()

    for run_doc in dataset_doc.brain_methods.values():
        if isinstance(run_doc, DBRef):
            continue

        if run_doc.results is not None:
            run_doc.results.delete()

        run_doc.delete()

    for run_doc in dataset_doc.evaluations.values():
        if isinstance(run_doc, DBRef):
            continue

        if run_doc.results is not None:
            run_doc.results.delete()

        run_doc.delete()

    for run_doc in dataset_doc.runs.values():
        if isinstance(run_doc, DBRef):
            continue

        if run_doc.results is not None:
            run_doc.results.delete()

        run_doc.delete()

    from fiftyone.operators.delegated import DelegatedOperationService

    DelegatedOperationService().delete_for_dataset(dataset_id=dataset_doc.id)

    dataset_doc.delete()


def _clone_collection(sample_collection, name, persistent):
    slug = _validate_dataset_name(name)

    contains_videos = sample_collection._contains_videos(any_slice=True)

    if isinstance(sample_collection, fov.DatasetView):
        dataset = sample_collection._dataset
        view = sample_collection

        if view.media_type == fom.MIXED:
            raise ValueError("Cloning mixed views is not allowed")

        if view._is_dynamic_groups:
            raise ValueError("Cloning dynamic grouped views is not allowed")
    else:
        dataset = sample_collection
        view = None

    dataset._reload()

    #
    # Clone dataset document
    #

    dataset_doc = dataset._doc.copy(new_id=True)

    _id = dataset_doc.id
    now = datetime.utcnow()

    sample_collection_name = _make_sample_collection_name(_id)

    if contains_videos:
        frame_collection_name = _make_frame_collection_name(
            sample_collection_name
        )
    else:
        frame_collection_name = None

    dataset_doc.name = name
    dataset_doc.slug = slug
    dataset_doc.created_at = now
    dataset_doc.last_modified_at = now
    dataset_doc.last_loaded_at = None
    dataset_doc.persistent = persistent
    dataset_doc.sample_collection_name = sample_collection_name
    dataset_doc.frame_collection_name = frame_collection_name
    dataset_doc.media_type = sample_collection.media_type
    dataset_doc.group_field = sample_collection.group_field
    dataset_doc.group_media_types = sample_collection.group_media_types
    dataset_doc.default_group_slice = sample_collection.default_group_slice

    for field in dataset_doc.sample_fields:
        field._set_created_at(now)

    for field in dataset_doc.frame_fields or []:
        field._set_created_at(now)

    # Runs/views get special treatment at the end
    dataset_doc.workspaces.clear()
    dataset_doc.saved_views.clear()
    dataset_doc.annotation_runs.clear()
    dataset_doc.brain_methods.clear()
    dataset_doc.evaluations.clear()
    dataset_doc.runs.clear()

    if view is not None:
        # Respect filtered sample fields, if any
        keep_fields = set(view.get_field_schema().keys())
        dataset_doc.sample_fields = [
            f for f in dataset_doc.sample_fields if f.name in keep_fields
        ]

        # Respect filtered frame fields, if any
        if contains_videos:
            keep_fields = set(view.get_frame_field_schema().keys())
            dataset_doc.frame_fields = [
                f for f in dataset_doc.frame_fields if f.name in keep_fields
            ]

    dataset_doc.save(upsert=True)

    # Clone indexes
    _clone_indexes(sample_collection, dataset_doc)

    # Clone samples
    coll, pipeline = _get_samples_pipeline(sample_collection)
    pipeline.append(
        {
            "$addFields": {
                "_dataset_id": _id,
                "created_at": now,
                "last_modified_at": now,
            }
        }
    )
    pipeline.append({"$out": sample_collection_name})
    foo.aggregate(coll, pipeline)

    # Clone frames
    if contains_videos:
        coll, pipeline = _get_frames_pipeline(sample_collection)
        pipeline.append(
            {
                "$addFields": {
                    "_dataset_id": _id,
                    "created_at": now,
                    "last_modified_at": now,
                }
            }
        )
        pipeline.append({"$out": frame_collection_name})
        foo.aggregate(coll, pipeline)

    clone_dataset = load_dataset(name)

    # Clone extras (full datasets only)
    if view is None and (
        dataset.has_saved_views
        or dataset.has_workspaces
        or dataset.has_annotation_runs
        or dataset.has_brain_runs
        or dataset.has_evaluations
        or dataset.has_runs
    ):
        _clone_extras(dataset, clone_dataset, now)

    return clone_dataset


def _get_samples_pipeline(sample_collection):
    if sample_collection.media_type == fom.GROUP:
        sample_collection = sample_collection.select_group_slices(
            _allow_mixed=True
        )

    coll = sample_collection._dataset._sample_collection
    pipeline = sample_collection._pipeline(
        detach_frames=True, detach_groups=True
    )
    return coll, pipeline


def _get_frames_pipeline(sample_collection):
    if isinstance(sample_collection, fov.DatasetView):
        dataset = sample_collection._dataset
        view = sample_collection
    else:
        dataset = sample_collection
        view = None

    if dataset._is_clips:
        # Clips datasets use `sample_id` to associate with frames, but now as
        # a standalone collection, they must use `_id`
        coll = dataset._sample_collection
        pipeline = sample_collection._pipeline(attach_frames=True) + [
            {"$project": {"frames": True}},
            {"$unwind": "$frames"},
            {"$addFields": {"frames._sample_id": "$_id"}},
            {"$replaceRoot": {"newRoot": "$frames"}},
            {"$project": {"_id": False}},
        ]
    elif view is not None:
        # The view may modify the frames, so we route the frames though
        # the sample collection

        if view.media_type == fom.GROUP:
            view = view.select_group_slices(media_type=fom.VIDEO)

        coll = dataset._sample_collection
        pipeline = view._pipeline(frames_only=True)
    else:
        # Here we can directly aggregate on the frame collection
        coll = dataset._frame_collection
        pipeline = []

    return coll, pipeline


def _save_view(view, fields=None):
    # Note: for grouped views, only the active slice's contents are saved,
    # since views cannot edit other slices

    dataset = view._dataset

    contains_videos = view._contains_videos()
    all_fields = fields is None

    if fields is None:
        fields = []

    if etau.is_str(fields):
        fields = [fields]

    edited_fields = set(view._get_edited_fields() or [])
    if contains_videos:
        edited_fields.update(
            dataset._FRAMES_PREFIX + f
            for f in view._get_edited_fields(frames=True) or []
        )

    if not all_fields:
        edited_fields &= set(fields)

    for field in edited_fields:
        if dataset._is_read_only_field(field):
            raise ValueError("Cannot edit read-only field '%s'" % field)

    if contains_videos:
        sample_fields, frame_fields = fou.split_frame_fields(fields)
    else:
        sample_fields = fields
        frame_fields = []

    if sample_fields:
        sample_fields = dataset._handle_db_fields(sample_fields)

    if frame_fields:
        frame_fields = dataset._handle_db_fields(frame_fields, frames=True)

    save_samples = sample_fields or all_fields
    save_frames = contains_videos and (frame_fields or all_fields)

    # Must retrieve IDs now in case view changes after saving
    sample_ids = view.values("id")

    now = datetime.utcnow()

    #
    # Save samples
    #

    pipeline = view._pipeline(detach_frames=True, detach_groups=True)

    if sample_fields:
        project = {f: True for f in sample_fields}
        project["last_modified_at"] = now
        pipeline.append({"$project": project})
        pipeline.append({"$merge": dataset._sample_collection_name})
        foo.aggregate(dataset._sample_collection, pipeline)
    elif save_samples:
        pipeline.append({"$addFields": {"last_modified_at": now}})
        pipeline.append(
            {
                "$merge": {
                    "into": dataset._sample_collection_name,
                    "whenMatched": "replace",
                }
            }
        )
        foo.aggregate(dataset._sample_collection, pipeline)

    #
    # Save frames
    #

    if save_frames:
        # The view may modify the frames, so we route the frames through the
        # sample collection
        pipeline = view._pipeline(frames_only=True)

        # Clips datasets may contain overlapping clips, so we must select only
        # the first occurrence of each frame
        if dataset._is_clips:
            pipeline.extend(
                [
                    {"$group": {"_id": "$_id", "doc": {"$first": "$$ROOT"}}},
                    {"$replaceRoot": {"newRoot": "$doc"}},
                ]
            )

        if frame_fields:
            project = {f: True for f in frame_fields}
            project["last_modified_at"] = now
            pipeline.append({"$project": project})
            pipeline.append({"$merge": dataset._frame_collection_name})
            foo.aggregate(dataset._sample_collection, pipeline)
        else:
            pipeline.append({"$addFields": {"last_modified_at": now}})
            pipeline.append(
                {
                    "$merge": {
                        "into": dataset._frame_collection_name,
                        "whenMatched": "replace",
                    }
                }
            )
            foo.aggregate(dataset._sample_collection, pipeline)

    #
    # Reload in-memory documents
    #

    if save_samples:
        fos.Sample._reload_docs(
            dataset._sample_collection_name, sample_ids=sample_ids
        )

    if save_frames:
        fofr.Frame._reload_docs(
            dataset._frame_collection_name, sample_ids=sample_ids
        )


def _merge_dataset_doc(
    dataset,
    collection_or_doc,
    fields=None,
    omit_fields=None,
    expand_schema=True,
    merge_info=True,
    overwrite_info=False,
):
    #
    # Merge schemas
    #

    src_media_type = collection_or_doc.media_type

    if dataset.media_type is None:
        if src_media_type == fom.MIXED:
            dataset.media_type = fom.GROUP
        elif src_media_type is not None:
            dataset.media_type = src_media_type

    curr_doc = dataset._doc

    if isinstance(collection_or_doc, foc.SampleCollection):
        # Respects filtered schemas, if any
        doc = collection_or_doc._root_dataset._doc
        schema = collection_or_doc.get_field_schema()
        frame_schema = collection_or_doc.get_frame_field_schema() or {}
    else:
        doc = collection_or_doc
        schema = {f.name: f.to_field() for f in doc.sample_fields}
        frame_schema = {f.name: f.to_field() for f in doc.frame_fields or []}

    if curr_doc.media_type == fom.GROUP:
        # Get the group field this way because a view might omit the field
        src_group_field = _get_group_field(schema)

        if src_group_field is None:
            raise ValueError(
                "Cannot merge samples with no group field into a grouped "
                "dataset"
            )

        if curr_doc.group_field is None:
            curr_doc.group_field = doc.group_field

            _create_group_indexes(
                dataset._sample_collection_name, doc.group_field
            )
        elif src_group_field != curr_doc.group_field:
            raise ValueError(
                "Cannot merge samples with group field '%s' into a "
                "dataset with group field '%s'"
                % (src_group_field, curr_doc.group_field)
            )

        if src_media_type == fom.GROUP:
            src_group_media_types = doc.group_media_types
            src_default_group_slice = doc.default_group_slice
        else:
            src_group_media_types = collection_or_doc._get_group_media_types()
            src_default_group_slice = next(
                iter(src_group_media_types.keys()), None
            )

        for name, media_type in src_group_media_types.items():
            if name not in curr_doc.group_media_types:
                curr_doc.group_media_types[name] = media_type
            else:
                curr_media_type = curr_doc.group_media_types[name]
                if curr_media_type != media_type:
                    raise ValueError(
                        "Cannot merge a collection whose '%s' slice has media "
                        "type '%s' into a dataset whose '%s' slice has media "
                        "type '%s'" % (name, media_type, name, curr_media_type)
                    )

        if dataset._frame_collection is None and any(
            media_type == fom.VIDEO
            for media_type in src_group_media_types.values()
        ):
            dataset._init_frames()
            dataset.save()

        if curr_doc.default_group_slice is None:
            curr_doc.default_group_slice = src_default_group_slice

        if dataset._group_slice is None:
            dataset._group_slice = src_default_group_slice
    elif src_media_type not in (None, dataset.media_type):
        raise ValueError(
            "Cannot merge a collection with media_type='%s' into a dataset "
            "with media_type='%s'" % (src_media_type, dataset.media_type)
        )

    has_frame_fields = dataset._has_frame_fields()

    # Omit fields first in case `fields` is a dict that changes field names
    if omit_fields is not None:
        if has_frame_fields:
            omit_fields, omit_frame_fields = fou.split_frame_fields(
                omit_fields
            )
            frame_schema = {
                k: v
                for k, v in frame_schema.items()
                if k not in omit_frame_fields
            }

        schema = {k: v for k, v in schema.items() if k not in omit_fields}

    if fields is not None:
        if not isinstance(fields, dict):
            fields = {f: f for f in fields}

        if has_frame_fields:
            fields, frame_fields = fou.split_frame_fields(fields)

            frame_schema = {
                frame_fields[k]: v
                for k, v in frame_schema.items()
                if k in frame_fields
            }

        schema = {fields[k]: v for k, v in schema.items() if k in fields}

    dataset._sample_doc_cls.merge_field_schema(
        schema, expand_schema=expand_schema
    )

    if has_frame_fields and frame_schema:
        dataset._frame_doc_cls.merge_field_schema(
            frame_schema, expand_schema=expand_schema
        )

    if not merge_info:
        curr_doc.reload()
        return

    #
    # Merge info
    #

    if overwrite_info:
        curr_doc.info.update(doc.info)
        curr_doc.classes.update(doc.classes)
        curr_doc.mask_targets.update(doc.mask_targets)
        curr_doc.skeletons.update(doc.skeletons)

        if doc.default_classes:
            curr_doc.default_classes = doc.default_classes

        if doc.default_mask_targets:
            curr_doc.default_mask_targets = doc.default_mask_targets

        if doc.default_skeleton:
            curr_doc.default_skeleton = doc.default_skeleton
    else:
        _update_no_overwrite(curr_doc.info, doc.info)
        _update_no_overwrite(curr_doc.classes, doc.classes)
        _update_no_overwrite(curr_doc.mask_targets, doc.mask_targets)
        _update_no_overwrite(curr_doc.skeletons, doc.skeletons)

        if doc.default_classes and not curr_doc.default_classes:
            curr_doc.default_classes = doc.default_classes

        if doc.default_mask_targets and not curr_doc.default_mask_targets:
            curr_doc.default_mask_targets = doc.default_mask_targets

        if doc.default_skeleton and not curr_doc.default_skeleton:
            curr_doc.default_skeleton = doc.default_skeleton

    curr_doc.save()


def _update_no_overwrite(d, dnew):
    d.update({k: v for k, v in dnew.items() if k not in d})


def _clone_extras(src_dataset, dst_dataset, now):
    src_doc = src_dataset._doc
    dst_doc = dst_dataset._doc

    # Clone saved views
    for _view_doc in src_doc.get_saved_views():
        view_doc = _clone_reference_doc(_view_doc)
        view_doc.dataset_id = dst_doc.id
        view_doc.created_at = now
        view_doc.last_modified_at = now
        view_doc.save(upsert=True, virtual=True)

        dst_doc.saved_views.append(view_doc)

    # Clone workspaces
    for _workspace_doc in src_doc.get_workspaces():
        workspace_doc = _clone_reference_doc(_workspace_doc)
        workspace_doc.dataset_id = dst_doc.id
        workspace_doc.created_at = now
        workspace_doc.last_modified_at = now
        workspace_doc.save(upsert=True, virtual=True)

        dst_doc.workspaces.append(workspace_doc)

    # Clone annotation runs
    for anno_key, _run_doc in src_doc.get_annotation_runs().items():
        run_doc = _clone_run(_run_doc)
        run_doc.dataset_id = dst_doc.id
        run_doc.timestamp = now
        run_doc.save(upsert=True)

        dst_doc.annotation_runs[anno_key] = run_doc

    # Clone brain method runs
    for brain_key, _run_doc in src_doc.get_brain_methods().items():
        run_doc = _clone_run(_run_doc)
        run_doc.dataset_id = dst_doc.id
        run_doc.timestamp = now
        run_doc.save(upsert=True)

        dst_doc.brain_methods[brain_key] = run_doc

    # Clone evaluation runs
    for eval_key, _run_doc in src_doc.get_evaluations().items():
        run_doc = _clone_run(_run_doc)
        run_doc.dataset_id = dst_doc.id
        run_doc.timestamp = now
        run_doc.save(upsert=True)

        dst_doc.evaluations[eval_key] = run_doc

    # Clone other runs
    for run_key, _run_doc in src_doc.get_runs().items():
        run_doc = _clone_run(_run_doc)
        run_doc.dataset_id = dst_doc.id
        run_doc.timestamp = now
        run_doc.save(upsert=True)

        dst_doc.runs[run_key] = run_doc

    dst_doc.save()


def _clone_reference_doc(ref_doc):
    _ref_doc = ref_doc.copy(new_id=True)
    return _ref_doc


def _clone_run(run_doc):
    _run_doc = run_doc.copy(new_id=True)
    _run_doc.results = None

    # Unfortunately the only way to copy GridFS files is to read-write them...
    # https://jira.mongodb.org/browse/TOOLS-2208
    if run_doc.results:
        run_doc.results.seek(0)
        results_bytes = run_doc.results.read()
        _run_doc.results.put(results_bytes, content_type="application/json")

    return _run_doc


def _ensure_index(dataset, db_field, unique=False):
    # For some reason the ID index is not reported by `index_information()` as
    # being unique like other manually created indexes, but it is
    if db_field == "_id":
        return False, False

    coll = dataset._sample_collection

    # db_field -> (name, unique)
    index_map = _get_single_index_map(coll)

    new = False
    dropped = False

    if db_field in index_map:
        name, _unique = index_map[db_field]
        if _unique or (_unique == unique):
            # Satisfactory index already exists
            return new, dropped

        # Must upgrade to unique index
        coll.drop_index(name)
        dropped = True

    coll.create_index(db_field, unique=True)
    new = True

    return new, dropped


def _cleanup_index(dataset, db_field, new_index, dropped_index):
    coll = dataset._sample_collection

    if new_index:
        # db_field -> (name, unique)
        index_map = _get_single_index_map(coll)

        name = index_map[db_field][0]
        if name in coll.index_information():
            coll.drop_index(name)

    if dropped_index:
        coll.create_index(db_field)


def _cleanup_frame_index(dataset, index):
    coll = dataset._frame_collection

    if index in coll.index_information():
        coll.drop_index(index)


def _get_single_index_map(coll):
    # db_field -> (name, unique)
    return {
        v["key"][0][0]: (k, v.get("unique", False))
        for k, v in coll.index_information().items()
        if len(v["key"]) == 1
    }


def _get_collstats(coll):
    pipeline = [
        {"$collStats": {"storageStats": {}}},
        {"$replaceRoot": {"newRoot": "$storageStats"}},
    ]
    return next(coll.aggregate(pipeline))


def _add_collection_with_new_ids(
    dataset,
    sample_collection,
    include_info=True,
    overwrite_info=False,
):
    dataset._merge_doc(
        sample_collection,
        merge_info=include_info,
        overwrite_info=overwrite_info,
    )

    contains_groups = sample_collection.media_type == fom.GROUP
    contains_videos = sample_collection._contains_videos(any_slice=True)

    if contains_groups:
        dst_samples = dataset.select_group_slices(_allow_mixed=True)
        src_samples = sample_collection.select_group_slices(_allow_mixed=True)
    else:
        dst_samples = dataset
        src_samples = sample_collection

    if contains_videos:
        old_ids = src_samples.values("id")
        num_ids = len(old_ids)
    else:
        num_ids = len(src_samples)

    now = datetime.utcnow()

    add_fields = {
        "_dataset_id": dataset._doc.id,
        "created_at": now,
        "last_modified_at": now,
    }

    if contains_groups:
        id_field = sample_collection.group_field + "._id"
        tmp_field = sample_collection.group_field + "._tmp"
        add_fields[tmp_field] = "$" + id_field

    src_samples._aggregate(
        detach_frames=True,
        detach_groups=True,
        post_pipeline=[
            {"$project": {"_id": False}},
            {"$addFields": add_fields},
            {
                "$merge": {
                    "into": dataset._sample_collection_name,
                    "whenMatched": "keepExisting",
                    "whenNotMatched": "insert",
                }
            },
        ],
    )

    new_ids = dst_samples[-num_ids:].values("id")

    if contains_groups:
        ops = []
        for old_id in src_samples.distinct(id_field):
            new_id = ObjectId()
            op = UpdateMany(
                {tmp_field: old_id},
                {"$set": {id_field: new_id}, "$unset": {tmp_field: ""}},
            )
            ops.append(op)

        dataset._bulk_write(ops, ids=[])

    if not contains_videos:
        return new_ids

    if contains_groups:
        src_videos = sample_collection.select_group_slices(
            media_type=fom.VIDEO
        )
    else:
        src_videos = sample_collection

    src_videos._aggregate(
        frames_only=True,
        post_pipeline=[
            {
                "$addFields": {
                    "_tmp": "$_sample_id",
                    "_sample_id": {"$rand": {}},  # must exist for index
                }
            },
            {"$project": {"_id": False}},
            {
                "$addFields": {
                    "_dataset_id": dataset._doc.id,
                    "created_at": now,
                    "last_modified_at": now,
                }
            },
            {
                "$merge": {
                    "into": dataset._frame_collection_name,
                    "whenMatched": "keepExisting",
                    "whenNotMatched": "insert",
                }
            },
        ],
    )

    ops = [
        UpdateMany(
            {"_tmp": ObjectId(old_id)},
            {"$set": {"_sample_id": ObjectId(new_id)}, "$unset": {"_tmp": ""}},
        )
        for old_id, new_id in zip(old_ids, new_ids)
    ]

    dataset._bulk_write(ops, ids=[], frames=True)

    return new_ids


def _merge_samples_python(
    dataset,
    samples,
    key_field="filepath",
    key_fcn=None,
    skip_existing=False,
    insert_new=True,
    fields=None,
    omit_fields=None,
    merge_lists=True,
    overwrite=True,
    expand_schema=True,
    dynamic=False,
    progress=None,
    num_samples=None,
):
    if dataset.media_type == fom.GROUP:
        dst = dataset.select_group_slices(_allow_mixed=True)
    else:
        dst = dataset

    if (
        isinstance(samples, foc.SampleCollection)
        and samples.media_type == fom.GROUP
    ):
        samples = samples.select_group_slices(_allow_mixed=True)

    if num_samples is None:
        num_samples = samples

    if key_fcn is None:
        id_map = {k: v for k, v in zip(*dst.values([key_field, "_id"]))}
        key_fcn = lambda sample: sample[key_field]
    else:
        id_map = {}
        logger.info("Indexing dataset...")
        for sample in dst.iter_samples(progress=progress):
            id_map[key_fcn(sample)] = sample._id

    _samples = _make_merge_samples_generator(
        dataset,
        samples,
        key_fcn,
        id_map,
        skip_existing=skip_existing,
        insert_new=insert_new,
        fields=fields,
        omit_fields=omit_fields,
        merge_lists=merge_lists,
        overwrite=overwrite,
        expand_schema=expand_schema,
    )

    logger.info("Merging samples...")
    dataset._upsert_samples(
        _samples,
        expand_schema=expand_schema,
        dynamic=dynamic,
        progress=progress,
        num_samples=num_samples,
    )


def _make_merge_samples_generator(
    dataset,
    samples,
    key_fcn,
    id_map,
    skip_existing=False,
    insert_new=True,
    fields=None,
    omit_fields=None,
    merge_lists=True,
    overwrite=True,
    expand_schema=True,
):
    # When inserting new samples, `filepath` cannot be excluded
    if insert_new:
        if isinstance(fields, dict):
            insert_fields = fields.copy()
            insert_fields["filepath"] = "filepath"
        elif fields is not None:
            insert_fields = fields.copy()
            if "filepath" not in insert_fields:
                insert_fields = ["filepath"] + insert_fields
        else:
            insert_fields = None

        insert_omit_fields = omit_fields
        if insert_omit_fields is not None:
            insert_omit_fields = [
                f for f in insert_omit_fields if f != "filepath"
            ]

    for sample in samples:
        key = key_fcn(sample)
        if key in id_map:
            if not skip_existing:
                existing_sample = dataset[id_map[key]]
                existing_sample.merge(
                    sample,
                    fields=fields,
                    omit_fields=omit_fields,
                    merge_lists=merge_lists,
                    overwrite=overwrite,
                    expand_schema=expand_schema,
                )

                yield existing_sample
        elif insert_new:
            if insert_fields is not None or insert_omit_fields is not None:
                sample = sample.copy(
                    fields=insert_fields, omit_fields=insert_omit_fields
                )
            elif sample._in_db:
                sample = sample.copy()

            yield sample


def _merge_samples_pipeline(
    src_collection,
    dst_dataset,
    key_field,
    skip_existing=False,
    insert_new=True,
    fields=None,
    omit_fields=None,
    merge_lists=True,
    overwrite=True,
):
    in_key_field = key_field
    db_fields_map = src_collection._get_db_fields_map()
    key_field = db_fields_map.get(key_field, key_field)

    contains_groups = src_collection.media_type == fom.GROUP
    if contains_groups:
        src_samples = src_collection.select_group_slices(_allow_mixed=True)
    else:
        src_samples = src_collection

    contains_videos = src_collection._contains_videos(any_slice=True)
    if contains_videos:
        if contains_groups:
            src_videos = src_collection.select_group_slices(
                media_type=fom.VIDEO
            )
        else:
            src_videos = src_collection

        if dst_dataset.media_type == fom.GROUP:
            dst_videos = dst_dataset.select_group_slices(media_type=fom.VIDEO)
        else:
            dst_videos = dst_dataset

    src_dataset = src_collection._dataset

    if contains_videos:
        frame_fields = None
        omit_frame_fields = None

    if fields is not None:
        if not isinstance(fields, dict):
            fields = {f: f for f in fields}

        if contains_videos:
            fields, frame_fields = fou.split_frame_fields(fields)

    if omit_fields is not None:
        if contains_videos:
            omit_fields, omit_frame_fields = fou.split_frame_fields(
                omit_fields
            )

        if fields is not None:
            fields = {k: v for k, v in fields.items() if k not in omit_fields}
            omit_fields = None

        if contains_videos and frame_fields is not None:
            frame_fields = {
                k: v
                for k, v in frame_fields.items()
                if k not in omit_frame_fields
            }
            omit_frame_fields = None

    #
    # Prepare samples merge pipeline
    #

    default_fields = set(
        src_collection._get_default_sample_fields(include_private=True)
    )
    default_fields.discard("id")

    sample_pipeline = []

    if fields is not None:
        project = {key_field: True}

        for k, v in fields.items():
            k = db_fields_map.get(k, k)
            v = db_fields_map.get(v, v)
            if k == v:
                project[k] = True
            else:
                project[v] = "$" + k

        if insert_new:
            # Must include default fields when new samples may be inserted.
            # Any extra fields here are omitted in `when_matched` pipeline
            project["filepath"] = True
            project["_rand"] = True
            project["_media_type"] = True

            if "tags" not in project:
                project["tags"] = []

        sample_pipeline.append({"$project": project})

    if omit_fields is not None:
        _omit_fields = set(omit_fields)
    else:
        _omit_fields = set()

    _omit_fields.add("id")
    _omit_fields.discard(in_key_field)

    if insert_new:
        # Can't omit default fields here when new samples may be inserted.
        # Any extra fields here are omitted in `when_matched` pipeline
        _omit_fields -= default_fields

    if _omit_fields:
        unset_fields = [db_fields_map.get(f, f) for f in _omit_fields]
        sample_pipeline.append({"$project": {f: False for f in unset_fields}})

    if skip_existing:
        when_matched = "keepExisting"
    else:
        # We had to include all default fields since they are required if new
        # samples are inserted, but, when merging, the user may have wanted
        # them excluded
        delete_fields = {"created_at"}
        if insert_new:
            if fields is not None:
                delete_fields.update(
                    f for f in default_fields if f not in set(fields.values())
                )

            if omit_fields is not None:
                delete_fields.update(
                    f for f in default_fields if f in omit_fields
                )

        when_matched = _merge_docs(
            src_collection,
            merge_lists=merge_lists,
            fields=fields,
            omit_fields=omit_fields,
            delete_fields=delete_fields,
            overwrite=overwrite,
            frames=False,
        )

    if insert_new:
        when_not_matched = "insert"
    else:
        when_not_matched = "discard"

    now = datetime.utcnow()

    sample_pipeline.extend(
        [
            {
                "$addFields": {
                    "_dataset_id": dst_dataset._doc.id,
                    "created_at": now,  # only used when adding new samples
                    "last_modified_at": now,
                }
            },
            {
                "$merge": {
                    "into": dst_dataset._sample_collection_name,
                    "on": key_field,
                    "whenMatched": when_matched,
                    "whenNotMatched": when_not_matched,
                }
            },
        ]
    )

    #
    # Prepare frames merge pipeline
    #
    # The implementation of merging video frames is currently a bit complex.
    # It may be possible to simplify this...
    #
    # The trouble is that the `_sample_id` of the frame documents need to match
    # the `_id` of the sample documents after merging. There may be a more
    # clever way to make this happen via `$lookup` than what is implemented
    # here, but here's the current workflow:
    #
    # - Store the `key_field` value on each frame document in both the source
    #   and destination collections corresponding to its parent sample in a
    #   temporary `frame_key_field` field
    # - Merge the sample documents without frames attached
    # - Merge the frame documents on `[frame_key_field, frame_number]` with
    #   their old `_sample_id`s unset
    # - Generate a `key_field` -> `_id` mapping for the post-merge sample docs,
    #   then make a pass over the frame documents and set
    #   their `_sample_id` to the corresponding value from this mapping
    # - The merge is complete, so delete `frame_key_field` from both frame
    #   collections
    #

    if contains_videos:
        frame_key_field = "_merge_key"

        # @todo this there a cleaner way to avoid this? we have to be sure that
        # `frame_key_field` is not excluded by a user's view here...
        _src_videos = _always_select_field(
            src_videos, "frames." + frame_key_field
        )

        db_fields_map = src_collection._get_db_fields_map(frames=True)

        frame_pipeline = []

        if frame_fields is not None:
            project = {}
            for k, v in frame_fields.items():
                k = db_fields_map.get(k, k)
                v = db_fields_map.get(v, v)
                if k == v:
                    project[k] = True
                else:
                    project[v] = "$" + k

            project[frame_key_field] = True
            project["frame_number"] = True
            frame_pipeline.append({"$project": project})

        if omit_frame_fields is not None:
            _omit_frame_fields = set(omit_frame_fields)
        else:
            _omit_frame_fields = set()

        _omit_frame_fields.add("id")
        _omit_frame_fields.discard(frame_key_field)
        _omit_frame_fields.discard("frame_number")

        unset_fields = [db_fields_map.get(f, f) for f in _omit_frame_fields]
        frame_pipeline.append({"$project": {f: False for f in unset_fields}})

        if skip_existing:
            when_frame_matched = "keepExisting"
        else:
            delete_fields = {"created_at"}
            when_frame_matched = _merge_docs(
                src_collection,
                merge_lists=merge_lists,
                fields=frame_fields,
                omit_fields=omit_frame_fields,
                delete_fields=delete_fields,
                overwrite=overwrite,
                frames=True,
            )

        frame_pipeline.extend(
            [
                {
                    "$addFields": {
                        "_dataset_id": dst_dataset._doc.id,
                        "_sample_id": "$" + frame_key_field,
                        "created_at": now,  # only used when adding new frames
                        "last_modified_at": now,
                    }
                },
                {
                    "$merge": {
                        "into": dst_dataset._frame_collection_name,
                        "on": [frame_key_field, "frame_number"],
                        "whenMatched": when_frame_matched,
                        "whenNotMatched": "insert",
                    }
                },
            ]
        )

    #
    # Perform the merge(s)
    #
    # We wrap this in a try-finally because we need to ensure that temporary
    # data and collection indexes are deleted if something goes wrong during
    # the actual merges
    #

    new_src_index = None
    dropped_src_index = None
    new_dst_index = None
    dropped_dst_index = None
    dst_frame_index = None
    src_frame_index = None

    try:
        # Create unique index on merge key, if necessary
        new_src_index, dropped_src_index = _ensure_index(
            src_dataset, key_field, unique=True
        )
        new_dst_index, dropped_dst_index = _ensure_index(
            dst_dataset, key_field, unique=True
        )

        if contains_videos:
            _index_frames(dst_dataset, key_field, frame_key_field)
            _index_frames(src_dataset, key_field, frame_key_field)

            # Create unique index on frame merge key
            frame_index_spec = [(frame_key_field, 1), ("frame_number", 1)]
            dst_frame_index = dst_dataset._frame_collection.create_index(
                frame_index_spec, unique=True
            )
            src_frame_index = src_dataset._frame_collection.create_index(
                frame_index_spec, unique=True
            )

        # Merge samples
        src_samples._aggregate(
            detach_frames=True,
            detach_groups=True,
            post_pipeline=sample_pipeline,
        )

        if contains_videos:
            # Merge frames
            _src_videos._aggregate(
                frames_only=True, post_pipeline=frame_pipeline
            )

            # Finalize IDs
            _finalize_frames(dst_videos, key_field, frame_key_field)
    finally:
        # Cleanup indexes
        _cleanup_index(
            src_dataset, key_field, new_src_index, dropped_src_index
        )
        _cleanup_index(
            dst_dataset, key_field, new_dst_index, dropped_dst_index
        )

        if contains_videos:
            # Cleanup indexes
            _cleanup_frame_index(dst_dataset, dst_frame_index)
            _cleanup_frame_index(src_dataset, src_frame_index)

            # Cleanup merge key
            cleanup_op = {"$unset": {frame_key_field: ""}}
            src_dataset._frame_collection.update_many({}, cleanup_op)
            dst_dataset._frame_collection.update_many({}, cleanup_op)

    # Reload docs
    fos.Sample._reload_docs(dst_dataset._sample_collection_name)
    if contains_videos:
        fofr.Frame._reload_docs(dst_dataset._frame_collection_name)


def _merge_docs(
    sample_collection,
    merge_lists=True,
    fields=None,
    omit_fields=None,
    delete_fields=None,
    overwrite=False,
    frames=False,
):
    if frames:
        schema = sample_collection.get_frame_field_schema()
    else:
        schema = sample_collection.get_field_schema()

    if merge_lists:
        list_fields = []
        elem_fields = []
        for field, field_type in schema.items():
            if fields is not None and field not in fields:
                continue

            if omit_fields is not None and field in omit_fields:
                continue

            if isinstance(field_type, fof.ListField):
                root = fields[field] if fields is not None else field
                list_fields.append(root)
            elif isinstance(
                field_type, fof.EmbeddedDocumentField
            ) and issubclass(field_type.document_type, fol._HasLabelList):
                root = fields[field] if fields is not None else field
                elem_fields.append(
                    root + "." + field_type.document_type._LABEL_LIST_FIELD
                )
    else:
        list_fields = None
        elem_fields = None

    if overwrite:
        root_doc = "$$ROOT"

        if delete_fields:
            cond = {
                "$and": [
                    {"$ne": ["$$item.v", None]},
                    {"$not": {"$in": ["$$item.k", list(delete_fields)]}},
                ]
            }
        else:
            cond = {"$ne": ["$$item.v", None]}

        new_doc = {
            "$arrayToObject": {
                "$filter": {
                    "input": {"$objectToArray": "$$new"},
                    "as": "item",
                    "cond": cond,
                }
            }
        }

        docs = [root_doc, new_doc]
    else:
        if delete_fields:
            new_doc = {
                "$arrayToObject": {
                    "$filter": {
                        "input": {"$objectToArray": "$$new"},
                        "as": "item",
                        "cond": {
                            "$not": {"$in": ["$$item.k", list(delete_fields)]}
                        },
                    }
                }
            }
        else:
            new_doc = "$$new"

        root_doc = {
            "$arrayToObject": {
                "$filter": {
                    "input": {"$objectToArray": "$$ROOT"},
                    "as": "item",
                    "cond": {
                        "$and": [
                            {"$ne": ["$$item.k", "last_modified_at"]},
                            {"$ne": ["$$item.v", None]},
                        ]
                    },
                }
            }
        }

        docs = [new_doc, root_doc]

    if list_fields or elem_fields:
        doc = {}

        if list_fields:
            for list_field in list_fields:
                _merge_list_field(doc, list_field)

        if elem_fields:
            for elem_field in elem_fields:
                _merge_label_list_field(doc, elem_field, overwrite=overwrite)

        docs.append(doc)

    return [{"$replaceWith": {"$mergeObjects": docs}}]


def _merge_list_field(doc, list_field):
    doc[list_field] = {
        "$switch": {
            "branches": [
                {
                    "case": {"$not": {"$gt": ["$" + list_field, None]}},
                    "then": "$$new." + list_field,
                },
                {
                    "case": {"$not": {"$gt": ["$$new." + list_field, None]}},
                    "then": "$" + list_field,
                },
            ],
            "default": {
                "$concatArrays": [
                    "$" + list_field,
                    {
                        "$filter": {
                            "input": "$$new." + list_field,
                            "as": "this",
                            "cond": {
                                "$not": {"$in": ["$$this", "$" + list_field]}
                            },
                        }
                    },
                ]
            },
        }
    }


def _merge_label_list_field(doc, elem_field, overwrite=False):
    field, leaf = elem_field.split(".")

    if overwrite:
        root = "$$new." + field
        elements = {
            "$reverseArray": {
                "$let": {
                    "vars": {
                        "new_ids": {
                            "$map": {
                                "input": "$$new." + elem_field,
                                "as": "this",
                                "in": "$$this._id",
                            },
                        },
                    },
                    "in": {
                        "$reduce": {
                            "input": {"$reverseArray": "$" + elem_field},
                            "initialValue": {
                                "$reverseArray": "$$new." + elem_field
                            },
                            "in": {
                                "$cond": {
                                    "if": {
                                        "$not": {
                                            "$in": ["$$this._id", "$$new_ids"]
                                        }
                                    },
                                    "then": {
                                        "$concatArrays": [
                                            "$$value",
                                            ["$$this"],
                                        ]
                                    },
                                    "else": "$$value",
                                }
                            },
                        }
                    },
                }
            }
        }
    else:
        root = "$" + field
        elements = {
            "$let": {
                "vars": {
                    "existing_ids": {
                        "$map": {
                            "input": "$" + elem_field,
                            "as": "this",
                            "in": "$$this._id",
                        },
                    },
                },
                "in": {
                    "$reduce": {
                        "input": "$$new." + elem_field,
                        "initialValue": "$" + elem_field,
                        "in": {
                            "$cond": {
                                "if": {
                                    "$not": {
                                        "$in": ["$$this._id", "$$existing_ids"]
                                    }
                                },
                                "then": {
                                    "$concatArrays": ["$$value", ["$$this"]]
                                },
                                "else": "$$value",
                            }
                        },
                    }
                },
            }
        }

    doc[field] = {
        "$switch": {
            "branches": [
                {
                    "case": {"$not": {"$gt": ["$" + field, None]}},
                    "then": "$$new." + field,
                },
                {
                    "case": {"$not": {"$gt": ["$$new." + field, None]}},
                    "then": "$" + field,
                },
            ],
            "default": {"$mergeObjects": [root, {leaf: elements}]},
        }
    }


def _index_frames(dataset, key_field, frame_key_field):
    if dataset.media_type == fom.GROUP:
        dst_videos = dataset.select_group_slices(media_type=fom.VIDEO)
    else:
        dst_videos = dataset

    ids, keys, all_sample_ids = dst_videos.values(
        ["_id", key_field, "frames._sample_id"]
    )
    keys_map = {k: v for k, v in zip(ids, keys)}

    frame_keys = []
    for sample_ids in all_sample_ids:
        if sample_ids:
            sample_keys = [keys_map[_id] for _id in sample_ids]
        else:
            sample_keys = sample_ids

        frame_keys.append(sample_keys)

    dst_videos.set_values(
        "frames." + frame_key_field,
        frame_keys,
        expand_schema=False,
        _allow_missing=True,
    )


def _always_select_field(sample_collection, field):
    if not isinstance(sample_collection, fov.DatasetView):
        return sample_collection

    view = sample_collection

    if not any(isinstance(stage, fot.SelectFields) for stage in view._stages):
        return view

    # Manually insert `field` into all `SelectFields` stages
    _view = view._base_view
    for stage in view._stages:
        if isinstance(stage, fot.SelectFields):
            stage = fot.SelectFields(
                stage.field_names + [field], _allow_missing=True
            )

        _view = _view.add_stage(stage)

    return _view


def _finalize_frames(sample_collection, key_field, frame_key_field):
    results = sample_collection.values([key_field, "_id"])
    ids_map = {k: v for k, v in zip(*results)}

    frame_coll = sample_collection._dataset._frame_collection

    ops = [
        UpdateMany(
            {frame_key_field: key}, {"$set": {"_sample_id": ids_map[key]}}
        )
        for key in frame_coll.distinct(frame_key_field)
    ]

    foo.bulk_write(ops, frame_coll)


def _get_media_type(sample):
    for _, value in sample.iter_fields():
        if isinstance(value, fog.Group):
            return fom.GROUP

    return sample.media_type


def _get_group_field(schema):
    for field_name, field in schema.items():
        if isinstance(field, fof.EmbeddedDocumentField) and issubclass(
            field.document_type, fog.Group
        ):
            return field_name

    return None


def _get_sample_ids(arg):
    if etau.is_str(arg):
        return [arg]

    if isinstance(arg, (fos.Sample, fos.SampleView)):
        return [arg.id]

    if isinstance(arg, foc.SampleCollection):
        return arg.values("id")

    arg = list(arg)

    if not arg:
        return []

    if isinstance(arg[0], (fos.Sample, fos.SampleView)):
        return [sample.id for sample in arg]

    return arg


def _get_frame_ids(arg):
    if etau.is_str(arg):
        return [arg]

    if isinstance(arg, (fofr.Frame, fofr.FrameView)):
        return [arg.id]

    if isinstance(arg, (fos.Sample, fos.SampleView)):
        return _get_frame_ids_for_sample(arg)

    if isinstance(arg, foc.SampleCollection):
        return arg.values("frames.id", unwind=True)

    arg = list(arg)

    if not arg:
        return []

    if isinstance(arg[0], (fofr.Frame, fofr.FrameView)):
        return [frame.id for frame in arg]

    if isinstance(arg[0], (fos.Sample, fos.SampleView)):
        return itertools.chain.from_iterable(
            _get_frame_ids_for_sample(a) for a in arg
        )

    return arg


def _get_frame_ids_for_sample(sample):
    if sample.in_dataset:
        view = sample._collection.select(sample.id)
        return view.values("frames.id", unwind=True)

    return [frame.id for frame in sample.frames.values()]


def _get_group_ids(arg):
    if etau.is_str(arg):
        return [arg]

    if isinstance(arg, (dict, fos.Sample, fos.SampleView)):
        return [_get_group_id(arg)]

    if isinstance(arg, foc.SampleCollection):
        if arg.media_type != fom.GROUP:
            raise ValueError("%s is not a grouped collection" % type(arg))

        return arg.values(arg.group_field + ".id")

    arg = list(arg)

    if not arg:
        return []

    if isinstance(arg[0], (dict, fos.Sample, fos.SampleView)):
        return [_get_group_id(a) for a in arg]

    return arg


def _get_group_id(sample_or_group):
    if isinstance(sample_or_group, dict):
        sample = next(iter(sample_or_group.values()))
    else:
        sample = sample_or_group

    for field, value in sample.iter_fields():
        if isinstance(value, fog.Group):
            return value.id

    raise ValueError("Sample '%s' has no group" % sample.id)


def _to_list(arg):
    if etau.is_container(arg):
        return list(arg)

    return [arg]


def _discard_none(values):
    values = set(values)
    values.discard(None)
    return list(values)


def _parse_fields(field_names):
    field_names = _to_list(field_names)
    fields = [f for f in field_names if "." not in f]
    embedded_fields = [f for f in field_names if "." in f]
    return fields, embedded_fields


def _parse_field_mapping(field_mapping):
    fields = []
    new_fields = []
    embedded_fields = []
    embedded_new_fields = []
    for field, new_field in field_mapping.items():
        if "." in field or "." in new_field:
            embedded_fields.append(field)
            embedded_new_fields.append(new_field)
        else:
            fields.append(field)
            new_fields.append(new_field)

    return fields, new_fields, embedded_fields, embedded_new_fields


def _handle_nested_fields(schema):
    safe_schemas = []

    while True:
        _now = {}
        _later = {}
        for path, field in schema.items():
            if any(path.startswith(p + ".") for p in schema.keys()):
                _later[path] = field
            else:
                _now[path] = field

        safe_schemas.append(_now)

        if _later:
            schema = _later
        else:
            break

    return safe_schemas


def _set_field_read_only(field_doc, read_only):
    field_doc.read_only = read_only
    if hasattr(field_doc, "fields"):
        for _field_doc in field_doc.fields:
            _set_field_read_only(_field_doc, read_only)


def _extract_archive_if_necessary(archive_path, cleanup):
    dataset_dir = etau.split_archive(archive_path)[0]

    if not fost.isdir(dataset_dir):
        fost.extract_archive(archive_path, cleanup=cleanup)

        if not fost.isdir(dataset_dir):
            raise ValueError(
                "Expected to find a directory '%s' after extracting '%s', "
                "but it was not found" % (dataset_dir, archive_path)
            )
    else:
        logger.info(
            "Assuming '%s' contains the extracted contents of '%s'",
            dataset_dir,
            archive_path,
        )

    return dataset_dir<|MERGE_RESOLUTION|>--- conflicted
+++ resolved
@@ -3454,11 +3454,8 @@
         expand_schema=True,
         dynamic=False,
         validate=True,
-<<<<<<< HEAD
         batcher=None,
-=======
         generator=False,
->>>>>>> db9de3a2
         progress=None,
         num_samples=None,
     ):
@@ -3479,15 +3476,12 @@
                 document fields that are encountered
             validate (True): whether to validate that the fields of each sample
                 are compliant with the dataset schema before adding it
-<<<<<<< HEAD
             batcher (None): an optional :class:`fiftyone.core.utils.Batcher`
                 class to use to batch the samples, or ``False`` to add all
                 samples in a single batch. By default,
                 ``fiftyone.config.default_batcher`` is used
-=======
             generator (False): whether to yield ID batches as a generator as
                 samples are added to the dataset
->>>>>>> db9de3a2
             progress (None): whether to render a progress bar (True/False), use
                 the default value ``fiftyone.config.show_progress_bars``
                 (None), or a progress callback function to invoke instead
@@ -3626,11 +3620,8 @@
         expand_schema=True,
         dynamic=False,
         validate=True,
-<<<<<<< HEAD
         batcher=None,
-=======
         generator=False,
->>>>>>> db9de3a2
         progress=None,
         num_samples=None,
     ):
@@ -6610,10 +6601,7 @@
             progress=progress,
         )
 
-<<<<<<< HEAD
     @requires_can_edit
-    def add_images_patt(self, images_patt, tags=None, progress=None):
-=======
     def add_images_patt(
         self,
         images_patt,
@@ -6621,7 +6609,6 @@
         generator=False,
         progress=None,
     ):
->>>>>>> db9de3a2
         """Adds the given glob pattern of images to the dataset.
 
         This operation does not read the images.
@@ -6943,10 +6930,7 @@
             progress=progress,
         )
 
-<<<<<<< HEAD
     @requires_can_edit
-    def add_videos_patt(self, videos_patt, tags=None, progress=None):
-=======
     def add_videos_patt(
         self,
         videos_patt,
@@ -6954,7 +6938,6 @@
         generator=False,
         progress=None,
     ):
->>>>>>> db9de3a2
         """Adds the given glob pattern of videos to the dataset.
 
         This operation does not read/decode the videos.
