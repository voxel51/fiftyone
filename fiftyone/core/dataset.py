--- conflicted
+++ resolved
@@ -3502,10 +3502,6 @@
 
         batcher = fou.get_default_batcher(
             samples,
-<<<<<<< HEAD
-            batcher=batcher,
-=======
->>>>>>> cdd3338e
             transform_fn=transform_fn,
             size_calc_fn=self._calculate_size,
             progress=progress,
@@ -3578,12 +3574,8 @@
         return self.skip(num_samples).values("id")
 
     def _add_samples_batch(self, samples_and_docs):
-<<<<<<< HEAD
-        """Writes the given samples and backing docs to the database and returns their IDs.
-=======
         """Writes the given samples and backing docs to the database and
         returns their IDs.
->>>>>>> cdd3338e
 
         Args:
             samples_and_docs: a list of tuples of the form ``(sample, dict)``,
@@ -3632,10 +3624,6 @@
 
         batcher = fou.get_default_batcher(
             samples,
-<<<<<<< HEAD
-            batcher=batcher,
-=======
->>>>>>> cdd3338e
             transform_fn=transform_fn,
             size_calc_fn=self._calculate_size,
             progress=progress,
@@ -5209,6 +5197,8 @@
     def _clear(self, view=None, sample_ids=None):
         now = datetime.utcnow()
 
+        now = datetime.utcnow()
+
         if view is not None:
             contains_videos = view._contains_videos(any_slice=True)
 
@@ -5386,17 +5376,10 @@
                 UpdateMany({}, {"$set": {"last_modified_at": now}})
             )
             frame_ops.append(DeleteMany({}))
-<<<<<<< HEAD
 
         foo.bulk_write(frame_ops, self._frame_collection)
         foo.bulk_write(sample_ops, self._sample_collection)
 
-=======
-
-        foo.bulk_write(frame_ops, self._frame_collection)
-        foo.bulk_write(sample_ops, self._sample_collection)
-
->>>>>>> cdd3338e
         fos.Sample._reload_docs(
             self._sample_collection_name, sample_ids=sample_ids
         )
@@ -8424,6 +8407,9 @@
             return
 
         self._doc._update_last_loaded_at()
+
+    def _update_last_modified_at(self, last_modified_at=None):
+        self._doc._update_last_modified_at(last_modified_at=last_modified_at)
 
     def _update_last_modified_at(self, last_modified_at=None):
         self._doc._update_last_modified_at(last_modified_at=last_modified_at)
