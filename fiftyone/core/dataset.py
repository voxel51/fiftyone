"""
Core definitions of FiftyOne datasets.

| Copyright 2017-2020, Voxel51, Inc.
| `voxel51.com <https://voxel51.com/>`_
|
"""
# pragma pylint: disable=redefined-builtin
# pragma pylint: disable=unused-wildcard-import
# pragma pylint: disable=wildcard-import
from __future__ import absolute_import
from __future__ import division
from __future__ import print_function
from __future__ import unicode_literals
from builtins import *

# pragma pylint: enable=redefined-builtin
# pragma pylint: enable=unused-wildcard-import
# pragma pylint: enable=wildcard-import

import datetime
import logging
import os

import eta.core.utils as etau

import fiftyone as fo
import fiftyone.core.collections as foc
import fiftyone.core.odm as foo
import fiftyone.core.sample as fos
import fiftyone.core.view as fov
import fiftyone.utils.data as foud


logger = logging.getLogger(__name__)


def list_dataset_names():
    """Returns the list of available FiftyOne datasets.

    Returns:
        a list of :class:`Dataset` names
    """
    # pylint: disable=no-member
    return foo.ODMSample.objects.distinct("dataset")


def load_dataset(name):
    """Loads the FiftyOne dataset with the given name.

    Args:
        name: the name of the dataset

    Returns:
        a :class:`Dataset`
    """
    return Dataset(name, create_empty=False)


def get_default_dataset_name():
    """Returns a default dataset name based on the current time.

    Returns:
        a dataset name
    """
    name = datetime.datetime.now().strftime("%Y-%m-%d %H:%M:%S")
    logger.info("Using default dataset name '%s'", name)
    return name


def get_default_dataset_dir(name, split=None):
    """Returns the default dataset directory for the dataset with the given
    name.

    Args:
        name: the dataset name
        split (None): an optional split

    Returns:
        the default dataset directory
    """
    dataset_dir = os.path.join(fo.config.default_dataset_dir, name)
    if split is not None:
        dataset_dir = os.path.join(dataset_dir, split)

    logger.info("Using default dataset directory '%s'", dataset_dir)
    return dataset_dir


#
# @todo datasets should be registered in the DB even if they are empty
# Currently they only "appear" in the DB when they have their first sample
# added
#
class Dataset(foc.SampleCollection):
    """A FiftyOne dataset.

    Datasets represent a homogeneous collection of
    :class:`fiftyone.core.sample.Sample` instances that describe a particular
    type of raw media (e.g., images) together with one or more sets of
    :class:`fiftyone.core.labels.Label` instances (e.g., ground truth
    annotations or model predictions) and metadata associated with those
    labels.

    FiftyOne datasets ingest and store the labels for all samples internally;
    raw media is stored on disk and the dataset provides paths to the data.

    Args:
        name: the name of the dataset
        create_empty (True): whether to create a dataset with the given name
            if it does not already exist
    """

    def __init__(self, name, create_empty=True):
        self._name = name

        # @todo populate this when reading an existing collection from the DB
        self._label_types = {}

        if not create_empty and not self:
            raise ValueError("Dataset '%s' not found" % name)

    def __len__(self):
        return self._get_query_set().count()

    def __getitem__(self, sample_id):
        samples = self._get_query_set(id=sample_id)
        if not samples:
            raise ValueError("No sample found with ID '%s'" % sample_id)

        return self._load_sample(samples[0])

    def __delitem__(self, sample_id):
        self[sample_id]._delete()
<<<<<<< HEAD

    @property
    def name(self):
        """The name of the dataset."""
        return self._name

    @property
    def _sample_cls(self):
        """The :class:`fiftyone.core.sample.Sample` class that this dataset
        can contain.
        """
        return fos.Sample
=======
>>>>>>> 64df1ee8

    @property
    def name(self):
        """The name of the dataset."""
        return self._name

    @property
    def _sample_cls(self):
        """The :class:`fiftyone.core.sample.Sample` class that this dataset
        can contain.
        """
        return fos.Sample

    def summary(self):
        """Returns a string summary of the dataset.

        Returns:
            a string summary
        """
        return "\n".join(
            [
                "Name:           %s" % self.name,
                "Num samples:    %d" % len(self),
                "Tags:           %s" % self.get_tags(),
                "Label groups:   %s" % self.get_label_groups(),
                "Insight groups: %s" % self.get_insight_groups(),
            ]
        )

    def get_tags(self):
        """Returns the list of tags in the dataset.

        Returns:
            a list of tags
        """
        return self._get_query_set().distinct("tags")

    def iter_samples(self):
        """Returns an iterator over the samples in the dataset.

        Returns:
            an iterator over :class:`fiftyone.core.sample.Sample` instances
        """
        for doc in self._get_query_set():
            yield self._load_sample(doc)

    def add_sample(self, sample):
        """Adds the given sample to the dataset.

        Args:
            sample: a :class:`fiftyone.core.sample.Sample`

        Returns:
            the ID of the sample
        """
        self._validate_sample(sample)
        sample._set_dataset(self)
        sample._save()
        return sample.id

    def add_samples(self, samples):
        """Adds the given samples to the dataset.

        Args:
            samples: an iterable of :class:`fiftyone.core.sample.Sample`
                instances

        Returns:
            a list of sample IDs
        """
        for sample in samples:
            self._validate_sample(sample)
            sample._set_dataset(self)

        sample_docs = self._get_query_set().insert(
            [s._backing_doc for s in samples]
        )
        return [str(s.id) for s in sample_docs]

    def default_view(self):
        """Returns a :class:`fiftyone.core.view.DatasetView` containing the
        entire dataset.

        Returns:
            a :class:`fiftyone.core.view.DatasetView`
        """
        return fov.DatasetView(self)

    def aggregate(self, pipeline=None):
        """Calls a MongoDB aggregation pipeline on the dataset

        Args:
            pipeline (None): an optional aggregation pipeline (list of dicts)
                to aggregate on

        Returns:
            an iterable over the aggregation result
        """
        if pipeline is None:
            pipeline = []

        return self._get_query_set().aggregate(pipeline)

    @classmethod
    def from_image_classification_samples(
        cls, samples, name=None, group="ground_truth", labels_map=None,
    ):
        """Creates a :class:`Dataset` for the given image classification
        samples.

        The input ``samples`` can be any iterable that emits
        ``(image_path, target)`` tuples, where:

            - ``image_path`` is the path to the image on disk

            - ``target`` is either a label string, or, if a ``labels_map`` is
              provided, a class ID that can be mapped to a label string via
              ``labels_map[target]``

        For example, ``samples`` may be a ``torch.utils.data.Dataset`` or an
        iterable generated by ``tf.data.Dataset.as_numpy_iterator()``.

        If your samples do not fit this schema, see
        :func:`Dataset.from_labeled_image_samples` for details on how to
        provide your own :class:`fiftyone.utils.data.LabeledImageSampleParser`
        to parse your samples.

        This operation will iterate over all provided samples, but the images
        will not be read.

        Args:
            samples: an iterable of samples
            name (None): a name for the dataset. By default,
                :func:`get_default_dataset_name` is used
            group ("ground_truth"): the group name to use for the labels
            labels_map (None): an optional dict mapping class IDs to label
                strings. If provided, it is assumed that ``target`` is a class
                ID that should be mapped to a label string via
                ``labels_map[target]``

        Returns:
            a :class:`Dataset`
        """
        sample_parser = foud.ImageClassificationSampleParser(
            labels_map=labels_map
        )
        return cls.from_labeled_image_samples(
            samples, name=name, group=group, sample_parser=sample_parser
        )

    @classmethod
    def from_image_detection_samples(
        cls, samples, name=None, group="ground_truth", labels_map=None,
    ):
        """Creates a :class:`Dataset` for the given image detection samples.

        The input ``samples`` can be any iterable that emits
        ``(image_path, detections)`` tuples, where:

            - ``image_path`` is the path to the image on disk

            - ``detections`` is a list of detections in the following format::

                [
                    {
                        "label": <label>,
                        "bounding_box": [
                            <top-left-x>, <top-left-y>, <width>, <height>
                        ],
                        "confidence": <optional-confidence>,
                    },
                    ...
                ]

              where ``label`` is either a label string, or, if a ``labels_map``
              is provided, a class ID that can be mapped to a label string via
              ``labels_map[label]``, and the bounding box coordinates are
              relative values in ``[0, 1] x [0, 1]``

        For example, ``samples`` may be a ``torch.utils.data.Dataset`` or an
        iterable generated by ``tf.data.Dataset.as_numpy_iterator()``.

        If your samples do not fit this schema, see
        :func:`Dataset.from_labeled_image_samples` for details on how to
        provide your own :class:`fiftyone.utils.data.LabeledImageSampleParser`
        to parse your samples.

        This operation will iterate over all provided samples, but the images
        will not be read.

        Args:
            samples: an iterable of samples
            name (None): a name for the dataset. By default,
                :func:`get_default_dataset_name` is used
            group ("ground_truth"): the group name to use for the labels
            labels_map (None): an optional dict mapping class IDs to label
                strings. If provided, it is assumed that the ``label`` values
                in ``target`` are class IDs that should be mapped to label
                strings via ``labels_map[label]``

        Returns:
            a :class:`Dataset`
        """
        sample_parser = foud.ImageDetectionSampleParser(labels_map=labels_map)
        return cls.from_labeled_image_samples(
            samples, name=name, group=group, sample_parser=sample_parser
        )

    @classmethod
    def from_image_labels_samples(
        cls, samples, name=None, group="ground_truth"
    ):
        """Creates a :class:`Dataset` for the given image labels samples.

        The input ``samples`` can be any iterable that emits
        ``(image_path, image_labels)`` tuples, where:

            - ``image_path`` is the path to the image on disk

            - ``image_labels`` is an ``eta.core.image.ImageLabels`` instance
              or a serialized dict representation of one

        For example, ``samples`` may be a ``torch.utils.data.Dataset`` or an
        iterable generated by ``tf.data.Dataset.as_numpy_iterator()``.

        If your samples do not fit this schema, see
        :func:`Dataset.from_labeled_image_samples` for details on how to
        provide your own :class:`fiftyone.utils.data.LabeledImageSampleParser`
        to parse your samples.

        This operation will iterate over all provided samples, but the images
        will not be read.

        Args:
            samples: an iterable of samples
            name (None): a name for the dataset. By default,
                :func:`get_default_dataset_name` is used
            group ("ground_truth"): the group name to use for the labels

        Returns:
            a :class:`Dataset`
        """
        sample_parser = foud.ImageLabelsSampleParser()
        return cls.from_labeled_image_samples(
            samples, name=name, group=group, sample_parser=sample_parser
        )

    @classmethod
    def from_labeled_image_samples(
        cls, samples, name=None, group="ground_truth", sample_parser=None
    ):
        """Creates a :class:`Dataset` for the given labeled image samples.

        The input ``samples`` can be any iterable that emits
        ``(image_path, label)`` tuples, where:

            - ``image_path`` is the path to the image on disk

            - ``label`` is a :class:`fiftyone.core.labels.Label` instance
              containing the image label(s)

        If your samples require preprocessing to convert to the above format,
        you can provide a custom
        :class:`fiftyone.utils.data.LabeledImageSampleParser` instance via
        the ``sample_parser`` argument whose
        :func:`fiftyone.utils.data.LabeledImageSampleParser.parse_label` method
        will be used to parse the sample labels in the input iterable.

        This operation will iterate over all provided samples, but the images
        will not be read.

        Args:
            samples: an iterable of samples
            name (None): a name for the dataset. By default,
                :func:`get_default_dataset_name` is used
            group ("ground_truth"): the group name to use for the labels
            sample_parser (None): a
                :class:`fiftyone.utils.data.LabeledImageSampleParser` instance
                whose :func:`fiftyone.utils.data.LabeledImageSampleParser.parse_label`
                method will be used to parse the sample labels

        Returns:
            a :class:`Dataset`
        """
        if name is None:
            name = get_default_dataset_name()

        # @todo add a progress bar here? Note that `len(samples)` may not work
        # for some iterables
        logger.info("Parsing samples...")
        _samples = []
        for sample in samples:
            if sample_parser is not None:
                label = sample_parser.parse_label(sample)
            else:
                label = sample[1]

            filepath = os.path.abspath(os.path.expanduser(sample[0]))
            _sample = fos.Sample.create(filepath)

            _sample.add_label(group, label)
            _samples.append(_sample)

        logger.info(
            "Creating dataset '%s' containing %d samples", name, len(_samples)
        )
        dataset = cls(name)
        dataset.add_samples(_samples)
        return dataset

    @classmethod
    def ingest_labeled_image_samples(
        cls,
        samples,
        name=None,
        group="ground_truth",
        dataset_dir=None,
        sample_parser=None,
        image_format=fo.config.default_image_ext,
    ):
        """Creates a :class:`Dataset` for the given iterable of samples, which
        contains images and their associated labels.

        The images are read in-memory and written to the given dataset
        directory. The labels are ingested by FiftyOne.

        The input ``samples`` can be any iterable that emits
        ``(image_or_path, label)`` tuples, where:

            - ``image_or_path`` is either an image that can be converted to
              numpy format via ``np.asarray()`` or the path to an image on disk

            - ``label`` is a :class:`fiftyone.core.labels.Label` instance

        If your samples require preprocessing to convert to the above format,
        you can provide a custom
<<<<<<< HEAD
        :class:`fiftyone.utils.data.LabeledImageSampleParser` instance via the
        ``sample_parser`` argument whose
        :func:`fiftyone.utils.data.LabeledImageSampleParser.parse` method will
        be used to parse the input samples.
=======
        :class:`fiftyone.core.datautils.LabeledImageSampleParser` instance via
        the ``sample_parser`` argument whose
        :func:`fiftyone.core.datautils.LabeledImageSampleParser.parse` method
        will be used to parse the input samples.
>>>>>>> 64df1ee8

        Args:
            samples: an iterable of images
            name (None): a name for the dataset. By default,
                :func:`get_default_dataset_name` is used
            group ("ground_truth"): the group name to use for the labels
            dataset_dir (None): the directory in which the images will be
                written. By default, :func:`get_default_dataset_dir` is used
            sample_parser (None): a
<<<<<<< HEAD
                :class:`fiftyone.utils.data.LabeledImageSampleParser` instance
                whose :func:`fiftyone.utils.data.LabeledImageSampleParser.parse`
=======
                :class:`fiftyone.core.datautils.LabeledImageSampleParser`
                instance whose
                :func:`fiftyone.core.datautils.LabeledImageSampleParser.parse`
>>>>>>> 64df1ee8
                method will be used to parse the images
            image_format (``fiftyone.config.default_image_ext``): the image
                format to use to write the images to disk

        Returns:
            a :class:`Dataset`
        """
        if name is None:
            name = get_default_dataset_name()

        if dataset_dir is None:
            dataset_dir = get_default_dataset_dir(name)

<<<<<<< HEAD
        _samples = foud.parse_labeled_images(
=======
        _samples = fodu.parse_labeled_images(
>>>>>>> 64df1ee8
            samples,
            dataset_dir,
            sample_parser=sample_parser,
            image_format=image_format,
        )

        return cls.from_labeled_image_samples(_samples, name=name, group=group)

    @classmethod
    def from_image_classification_dataset(
        cls, dataset_dir, name=None, group="ground_truth"
    ):
        """Creates a :class:`Dataset` for the given image classification
        dataset stored on disk.

        See :class:`fiftyone.types.ImageClassificationDataset` for format
        details.

        Args:
            dataset_dir: the directory containing the dataset
            name (None): a name for the dataset. By default,
                :func:`get_default_dataset_name` is used
            group ("ground_truth"): the group name to use for the labels

        Returns:
            a :class:`Dataset`
        """
        samples = foud.parse_image_classification_dataset(dataset_dir)
        return cls.from_labeled_image_samples(samples, name=name, group=group)

    @classmethod
    def from_image_detection_dataset(
        cls, dataset_dir, name=None, group="ground_truth"
    ):
        """Creates a :class:`Dataset` for the given image detection dataset
        stored on disk.

        See :class:`fiftyone.types.ImageDetectionDataset` for format details.

        Args:
            dataset_dir: the directory containing the dataset
            name (None): a name for the dataset. By default,
                :func:`get_default_dataset_name` is used
            group ("ground_truth"): the group name to use for the labels

        Returns:
            a :class:`Dataset`
        """
        samples = foud.parse_image_detection_dataset(dataset_dir)
        return cls.from_labeled_image_samples(samples, name=name, group=group)

    @classmethod
    def from_image_labels_dataset(
        cls, dataset_dir, name=None, group="ground_truth"
    ):
        """Creates a :class:`Dataset` for the given image labels dataset stored
        on disk.

        See :class:`fiftyone.types.ImageLabelsDataset` for format details.

        Args:
            dataset_dir: the directory containing the dataset
            name (None): a name for the dataset. By default,
                :func:`get_default_dataset_name` is used
            group ("ground_truth"): the group name to use for the labels

        Returns:
            a :class:`Dataset`
        """
        samples = foud.parse_image_labels_dataset(dataset_dir)
        return cls.from_labeled_image_samples(samples, name=name, group=group)

    @classmethod
    def from_images_dir(cls, images_dir, recursive=False, name=None):
        """Creates a :class:`Dataset` for the given directory of images.

        This operation does not read the images.

        Args:
            images_dir: a directory of images
            recursive (False): whether to recursively traverse subdirectories
            name (None): a name for the dataset. By default,
                :func:`get_default_dataset_name` is used

        Returns:
            a :class:`Dataset`
        """
        image_paths = etau.list_files(
            images_dir, abs_paths=True, recursive=recursive
        )
        return cls.from_images(image_paths, name=name)

    @classmethod
    def from_images_patt(cls, image_patt, name=None):
        """Creates a :class:`Dataset` for the given glob pattern of images.

        This operation does not read the images.

        Args:
            image_patt: a glob pattern of images like ``/path/to/images/*.jpg``
            name (None): a name for the dataset. By default,
                :func:`get_default_dataset_name` is used

        Returns:
            a :class:`Dataset`
        """
        image_paths = etau.parse_glob_pattern(image_patt)
        return cls.from_images(image_paths, name=name)

    @classmethod
    def from_images(cls, image_paths, name=None):
        """Creates a :class:`Dataset` for the given list of images.

        This operation does not read the images.

        Args:
            image_paths: a list of image paths
            name (None): a name for the dataset. By default,
                :func:`get_default_dataset_name` is used

        Returns:
            a :class:`Dataset`
        """
        if name is None:
            name = get_default_dataset_name()

        logger.info("Parsing image paths...")
        samples = []
        for image_path in image_paths:
            filepath = os.path.abspath(os.path.expanduser(image_path))
            samples.append(fos.Sample.create(filepath))

        logger.info(
            "Creating dataset '%s' containing %d samples", name, len(samples)
        )
        dataset = cls(name)
        dataset.add_samples(samples)
        return dataset

    @classmethod
    def ingest_images(
        cls,
        samples,
        name=None,
        dataset_dir=None,
        sample_parser=None,
        image_format=fo.config.default_image_ext,
    ):
        """Creates a :class:`Dataset` for the given iterable of samples, which
        contains images that are read in-memory and written to the given
        dataset directory.

        The input ``samples`` can be any iterable that emits images (or paths
        to images on disk) that can be converted to numpy format via
        ``np.asarray()``.

        If your samples require preprocessing to convert to the above format,
        you can provide a custom
<<<<<<< HEAD
        :class:`fiftyone.utils.data.UnlabeledImageSampleParser` instance via
        the ``sample_parser`` argument whose
        :func:`fiftyone.utils.data.UnlabeledImageSampleParser.parse` method
=======
        :class:`fiftyone.core.datautils.UnlabeledImageSampleParser` instance
        via the ``sample_parser`` argument whose
        :func:`fiftyone.core.datautils.UnlabeledImageSampleParser.parse` method
>>>>>>> 64df1ee8
        will be used to parse the images in the input iterable.

        Args:
            samples: an iterable of images
            name (None): a name for the dataset. By default,
                :func:`get_default_dataset_name` is used
            dataset_dir (None): the directory in which the images will be
                written. By default, :func:`get_default_dataset_dir` is used
            sample_parser (None): a
<<<<<<< HEAD
                :class:`fiftyone.utils.data.UnlabeledImageSampleParser`
                instance whose
                :func:`fiftyone.utils.data.UnlabeledImageSampleParser.parse`
=======
                :class:`fiftyone.core.datautils.UnlabeledImageSampleParser`
                instance whose
                :func:`fiftyone.core.datautils.UnlabeledImageSampleParser.parse`
>>>>>>> 64df1ee8
                method will be used to parse the images
            image_format (``fiftyone.config.default_image_ext``): the image
                format to use to write the images to disk

        Returns:
            a :class:`Dataset`
        """
        if name is None:
            name = get_default_dataset_name()

        if dataset_dir is None:
            dataset_dir = get_default_dataset_dir(name)

<<<<<<< HEAD
        image_paths = foud.to_images_dir(
=======
        image_paths = fodu.to_images_dir(
>>>>>>> 64df1ee8
            samples,
            dataset_dir,
            sample_parser=sample_parser,
            image_format=image_format,
        )

        return cls.from_images(image_paths, name=name)

    def _load_sample(self, doc):
        sample = fos.Sample.from_doc(doc)
        sample._set_dataset(self)
        return sample

    def _get_query_set(self, **kwargs):
        # pylint: disable=no-member
        return foo.ODMSample.objects(dataset=self.name, **kwargs)

    def _validate_sample(self, sample):
        if not isinstance(sample, self._sample_cls):
            raise ValueError(
                "Expected sample to be an instance of '%s'; found '%s'"
                % (
                    etau.get_class_name(self._sample_cls),
                    etau.get_class_name(sample),
                )
            )

    def _validate_label(self, group, label):
        if group not in self._label_types:
            self._label_types[group] = label.__class__
        else:
            label_cls = self._label_types[group]
            if not isinstance(label, label_cls):
                raise ValueError(
                    "Expected label to be an instance of '%s'; found '%s'"
                    % (
                        etau.get_class_name(label_cls),
                        etau.get_class_name(label),
                    )
                )<|MERGE_RESOLUTION|>--- conflicted
+++ resolved
@@ -132,21 +132,6 @@
 
     def __delitem__(self, sample_id):
         self[sample_id]._delete()
-<<<<<<< HEAD
-
-    @property
-    def name(self):
-        """The name of the dataset."""
-        return self._name
-
-    @property
-    def _sample_cls(self):
-        """The :class:`fiftyone.core.sample.Sample` class that this dataset
-        can contain.
-        """
-        return fos.Sample
-=======
->>>>>>> 64df1ee8
 
     @property
     def name(self):
@@ -483,17 +468,10 @@
 
         If your samples require preprocessing to convert to the above format,
         you can provide a custom
-<<<<<<< HEAD
         :class:`fiftyone.utils.data.LabeledImageSampleParser` instance via the
         ``sample_parser`` argument whose
         :func:`fiftyone.utils.data.LabeledImageSampleParser.parse` method will
         be used to parse the input samples.
-=======
-        :class:`fiftyone.core.datautils.LabeledImageSampleParser` instance via
-        the ``sample_parser`` argument whose
-        :func:`fiftyone.core.datautils.LabeledImageSampleParser.parse` method
-        will be used to parse the input samples.
->>>>>>> 64df1ee8
 
         Args:
             samples: an iterable of images
@@ -503,14 +481,8 @@
             dataset_dir (None): the directory in which the images will be
                 written. By default, :func:`get_default_dataset_dir` is used
             sample_parser (None): a
-<<<<<<< HEAD
                 :class:`fiftyone.utils.data.LabeledImageSampleParser` instance
                 whose :func:`fiftyone.utils.data.LabeledImageSampleParser.parse`
-=======
-                :class:`fiftyone.core.datautils.LabeledImageSampleParser`
-                instance whose
-                :func:`fiftyone.core.datautils.LabeledImageSampleParser.parse`
->>>>>>> 64df1ee8
                 method will be used to parse the images
             image_format (``fiftyone.config.default_image_ext``): the image
                 format to use to write the images to disk
@@ -524,11 +496,7 @@
         if dataset_dir is None:
             dataset_dir = get_default_dataset_dir(name)
 
-<<<<<<< HEAD
         _samples = foud.parse_labeled_images(
-=======
-        _samples = fodu.parse_labeled_images(
->>>>>>> 64df1ee8
             samples,
             dataset_dir,
             sample_parser=sample_parser,
@@ -687,15 +655,9 @@
 
         If your samples require preprocessing to convert to the above format,
         you can provide a custom
-<<<<<<< HEAD
         :class:`fiftyone.utils.data.UnlabeledImageSampleParser` instance via
         the ``sample_parser`` argument whose
         :func:`fiftyone.utils.data.UnlabeledImageSampleParser.parse` method
-=======
-        :class:`fiftyone.core.datautils.UnlabeledImageSampleParser` instance
-        via the ``sample_parser`` argument whose
-        :func:`fiftyone.core.datautils.UnlabeledImageSampleParser.parse` method
->>>>>>> 64df1ee8
         will be used to parse the images in the input iterable.
 
         Args:
@@ -705,15 +667,9 @@
             dataset_dir (None): the directory in which the images will be
                 written. By default, :func:`get_default_dataset_dir` is used
             sample_parser (None): a
-<<<<<<< HEAD
                 :class:`fiftyone.utils.data.UnlabeledImageSampleParser`
                 instance whose
                 :func:`fiftyone.utils.data.UnlabeledImageSampleParser.parse`
-=======
-                :class:`fiftyone.core.datautils.UnlabeledImageSampleParser`
-                instance whose
-                :func:`fiftyone.core.datautils.UnlabeledImageSampleParser.parse`
->>>>>>> 64df1ee8
                 method will be used to parse the images
             image_format (``fiftyone.config.default_image_ext``): the image
                 format to use to write the images to disk
@@ -727,11 +683,7 @@
         if dataset_dir is None:
             dataset_dir = get_default_dataset_dir(name)
 
-<<<<<<< HEAD
         image_paths = foud.to_images_dir(
-=======
-        image_paths = fodu.to_images_dir(
->>>>>>> 64df1ee8
             samples,
             dataset_dir,
             sample_parser=sample_parser,
