"""
FiftyOne datasets.

| Copyright 2017-2022, Voxel51, Inc.
| `voxel51.com <https://voxel51.com/>`_
|
"""
import dataclasses as dc
import fnmatch
import itertools
import logging
import numbers
import os
import random
import string
import typing as t
import weakref
from collections import defaultdict
from copy import deepcopy
from datetime import datetime

import eta.core.serial as etas
import eta.core.utils as etau
from bson import ObjectId
from deprecated import deprecated
from pymongo import DeleteMany, InsertOne, ReplaceOne, UpdateMany, UpdateOne
from pymongo.errors import BulkWriteError, CursorNotFound

import fiftyone as fo
import fiftyone.core.aggregations as foa
import fiftyone.core.annotation as foan
import fiftyone.core.brain as fob
import fiftyone.core.collections as foc
import fiftyone.core.data as fod
from fiftyone.core.data.definitions import MediaType
import fiftyone.core.database as fodb
import fiftyone.core.evaluation as foe
import fiftyone.core.expressions as foex
import fiftyone.core.frame as fofr
import fiftyone.core.groups as fog
import fiftyone.core.labels as fol
import fiftyone.core.media as fom
import fiftyone.core.metadata as fome
<<<<<<< HEAD
=======
from fiftyone.core.odm.dataset import SampleFieldDocument
from fiftyone.core.odm.dataset import DatasetAppConfig
import fiftyone.migrations as fomi
import fiftyone.core.odm as foo
>>>>>>> e3e21af2
import fiftyone.core.sample as fos
import fiftyone.core.utils as fou
import fiftyone.core.view as fov

fost = fou.lazy_import("fiftyone.core.stages")
foud = fou.lazy_import("fiftyone.utils.data")


logger = logging.getLogger(__name__)


@t.overload
def list_datasets(info: t.Literal[True] = ...) -> t.List[dict]:
    ...


@t.overload
def list_datasets(info: t.Literal[False] = ...) -> t.List[str]:
    ...


def list_datasets(info: t.Any = False) -> t.Any:
    """Lists the available FiftyOne datasets.

    Args:
        info (False): whether to return info dicts describing each dataset
            rather than just their names

    Returns:
        a list of dataset names or info dicts
    """
    if info:
        return _list_dataset_info()

    return _list_datasets()


def dataset_exists(name: str) -> bool:
    """Checks if the dataset exists.

    Args:
        name: the name of the dataset

    Returns:
        True/False
    """
    db = fodb.get_db_conn()
    return bool(db.datasets.find_one({"name": name}, {"_id": 1}))


def load_dataset(name: str) -> "Dataset":
    """Loads the FiftyOne dataset with the given name.

    To create a new dataset, use the :class:`Dataset` constructor.

    .. note::

        :class:`Dataset` instances are singletons keyed by their name, so all
        calls to this method with a given dataset ``name`` in a program will
        return the same object.

    Args:
        name: the name of the dataset

    Returns:
        a :class:`Dataset`
    """
    return Dataset(name, _create=False)


def get_default_dataset_name() -> str:
    """Returns a default dataset name based on the current time.

    Returns:
        a dataset name
    """
    now = datetime.now()
    name = now.strftime("%Y.%m.%d.%H.%M.%S")
    if name in _list_datasets(include_private=True):
        name = now.strftime("%Y.%m.%d.%H.%M.%S.%f")

    return name


def make_unique_dataset_name(root: str) -> str:
    """Makes a unique dataset name with the given root name.

    Args:
        root: the root name for the dataset

    Returns:
        the dataset name
    """
    name = root
    dataset_names = _list_datasets(include_private=True)

    if name in dataset_names:
        name += "_" + _get_random_characters(6)

    while name in dataset_names:
        name += _get_random_characters(1)

    return name


def get_default_dataset_dir(name: str) -> str:
    """Returns the default dataset directory for the dataset with the given
    name.

    Args:
        name: the dataset name

    Returns:
        the default directory for the dataset
    """
    return os.path.join(fo.config.default_dataset_dir, name)


def delete_dataset(name: str, verbose: bool = False) -> None:
    """Deletes the FiftyOne dataset with the given name.

    Args:
        name: the name of the dataset
        verbose (False): whether to log the name of the deleted dataset
    """
    dataset = load_dataset(name)
    dataset.delete()
    if verbose:
        logger.info("Dataset '%s' deleted", name)


def delete_datasets(glob_patt: str, verbose: bool = False) -> None:
    """Deletes all FiftyOne datasets whose names match the given glob pattern.

    Args:
        glob_patt: a glob pattern of datasets to delete
        verbose (False): whether to log the names of deleted datasets
    """
    all_datasets = _list_datasets()
    for name in fnmatch.filter(all_datasets, glob_patt):
        delete_dataset(name, verbose=verbose)


def delete_non_persistent_datasets(verbose: bool = False) -> None:
    """Deletes all non-persistent datasets.

    Args:
        verbose (False): whether to log the names of deleted datasets
    """
    conn = fodb.get_db_conn()

    for name in conn.datasets.find({"persistent": False}).distinct("name"):
        try:
            dataset = Dataset(name, _create=False, _virtual=True)
        except:
            # If the dataset can't be loaded, it likely requires migration,
            # which means it is persistent, so we don't worry about it here
            continue

        if not dataset.persistent and not dataset.deleted:
            dataset.delete()
            if verbose:
                logger.info("Dataset '%s' deleted", name)


class DatasetMetaclass(type):
    """Singleton metaclass for :class:`fiftyone.core.dataset.Dataset`.

    Datasets are singletons keyed by the dataset's ``name``.

    Note that new :class:`fiftyone.core.dataset.Dataset` instances are always
    created if the ``_create == True``.
    """

    __fiftyone_instances__: t.MutableMapping[str, "Dataset"]

    def __new__(
        self: t.Type["DatasetMetaclass"],
        __name: str,
        __bases: t.Tuple[type, ...],
        __namespace: t.Dict[str, t.Any],
        **kwargs: t.Dict,
    ) -> "DatasetMetaclass":
        cls = super().__new__(self, __name, __bases, __namespace, **kwargs)
        cls.__fiftyone_instances__ = weakref.WeakValueDictionary()
        return cls

    def __call__(
        cls,
        name: str = None,
        _create: bool = True,
        *args: t.Tuple,
        **kwargs: t.Dict,
    ) -> "Dataset":
        if (
            _create
            or name not in cls.__fiftyone_instances__
            or cls.__fiftyone_instances__[name].deleted
        ):
            instance = cls.__new__(cls)
            instance.__init__(name=name, _create=_create, *args, **kwargs)
            name: str = instance.name  # `__init__` may have changed `name`
            cls.__fiftyone_instances__[name] = instance

        return cls.__fiftyone_instances__[name]


@dc.dataclass
class DatasetCaches:

    annotation: t.Dict = dc.field(default_factory=dict)
    brain: t.Dict = dc.field(default_factory=dict)
    evaluation: t.Dict = dc.field(default_factory=dict)


class Dataset(foc.SampleCollection, metaclass=DatasetMetaclass):
    """A FiftyOne dataset.

    Datasets represent an ordered collection of
    :class:`fiftyone.core.sample.Sample` instances that describe a particular
    type of raw media (e.g., images or videos) together with a user-defined set
    of fields.

    FiftyOne datasets ingest and store the labels for all samples internally;
    raw media is stored on disk and the dataset provides paths to the data.

    See :ref:`this page <using-datasets>` for an overview of working with
    FiftyOne datasets.

    Args:
        name (None): the name of the dataset. By default,
            :func:`get_default_dataset_name` is used
        persistent (False): whether the dataset should persist in the database
            after the session terminates
        overwrite (False): whether to overwrite an existing dataset of the same
            name
    """

    __fiftyone_caches__: DatasetCaches
    __fiftyone_name__: str
    __fiftyone_ref__: fod.FiftyOneReference

    def __init__(
        self,
        name: str = None,
        persistent: bool = False,
        overwrite: bool = False,
        _create: bool = True,
        _virtual: bool = False,
    ) -> None:
        if name is None and _create:
            name = get_default_dataset_name()

        if name is None:
            raise ValueError("No dataset name provided")

        if overwrite and dataset_exists(name):
            delete_dataset(name)

        if _create:
            reference = fod.FiftyOneReference.create(
                name, fos.Sample, persistent=persistent
            )
        else:
            reference = fod.FiftyOneReference.from_db(name, virtual=_virtual)

<<<<<<< HEAD
        self.__fiftyone_caches__ = DatasetCaches()
        self.__fiftyone_name__ = name
        self.__fiftyone_ref__ = reference
=======
        self._doc = doc

        self._sample_doc_cls = sample_doc_cls
        self._frame_doc_cls = frame_doc_cls

        self._group_slice = doc.default_group_slice

        self._annotation_cache = {}
        self._brain_cache = {}
        self._evaluation_cache = {}
>>>>>>> e3e21af2

    def __len__(self) -> int:
        return self.count()

    def __getitem__(
        self, id_filepath_slice: t.Union[int, slice, str]
    ) -> t.Any:
        if isinstance(id_filepath_slice, numbers.Integral):
            raise ValueError(
                "Accessing dataset samples by numeric index is not supported. "
                "Use sample IDs, filepaths, slices, boolean arrays, or a "
                "boolean ViewExpression instead"
            )

        if isinstance(id_filepath_slice, slice):
            return self.view()[id_filepath_slice]

        if isinstance(id_filepath_slice, foex.ViewExpression):
            return self.view()[id_filepath_slice]

        if etau.is_container(id_filepath_slice):
            return self.view()[id_filepath_slice]

        try:
            oid = ObjectId(id_filepath_slice)
            query = {"_id": oid}
        except:
            oid = None
            query = {"filepath": id_filepath_slice}

        d = self._sample_collection.find_one(query)

        if d is None:
            field = "ID" if oid is not None else "filepath"
            raise KeyError(
                "No sample found with %s '%s'" % (field, id_filepath_slice)
            )

        doc = self._sample_dict_to_doc(d)
        return fos.Sample.from_doc(doc, dataset=self)

    def __delitem__(self, samples_or_ids: t.Union[int, slice, str]) -> None:
        self.delete_samples(samples_or_ids)

    def __getattribute__(self, name: str) -> t.Any:
        #
        # The attributes necessary to determine a dataset's name and whether
        # it is deleted are always available. If a dataset is deleted, no other
        # methods are available
        #
        if name.startswith("__") or name in (
            "name",
            "deleted",
        ):
            return super().__getattribute__(name)

        if not self.__fiftyone_ref__.in_db:
            raise ValueError(f"Dataset {self.name} is deleted")

        return super().__getattribute__(name)

    @property
    def _dataset(self) -> "Dataset":
        return self

    @property
    def _root_dataset(self) -> "Dataset":
        return self

    @property
    def media_type(
        self,
    ) -> t.Union[t.Literal["image"], t.Literal["video"], None]:
        """The media type of the dataset."""

        media_type = self.__fiftyone_ref__.definition.media_type
        return str(media_type) if media_type is not None else None

    @media_type.setter
<<<<<<< HEAD
    def media_type(
        self, media_type: t.Union[t.Literal["image"], t.Literal["video"], None]
    ) -> None:
        if len(self):
=======
    def media_type(self, media_type):
        if len(self) > 0:
>>>>>>> e3e21af2
            raise ValueError("Cannot set media type of a non-empty dataset")

        if media_type not in fom.MEDIA_TYPES:
            raise ValueError(
                "Invalid media_type '%s'. Supported values are %s"
                % (media_type, fom.MEDIA_TYPES)
            )

        if media_type == str(self.__fiftyone_ref__.definition.media_type):
            return

<<<<<<< HEAD
        self.__fiftyone_ref__.definition.media_type = MediaType(media_type)
        data_type: t.Type[fome.Metadata]

        if media_type == fom.IMAGE:
            data_type = fome.ImageMetadata
        elif media_type == fom.VIDEO:
            data_type = fome.VideoMetadata
        else:
            data_type = fome.Metadata

        self.__fiftyone_ref__.schema["metadata"].type = data_type
        self.__fiftyone_ref__.commit()
=======
        if media_type == fom.GROUP:
            raise ValueError(
                "You cannot directly set a dataset's media type to 'group'. "
                "Instead, use add_group_field() or just add a sample with a "
                "group field to the dataset"
            )

        self._set_media_type(media_type)

    def _set_media_type(self, media_type):
        self._doc.media_type = media_type

        if media_type == fom.VIDEO:
            self._declare_frame_fields()

        if media_type != fom.GROUP:
            self._update_metadata_field(media_type)

            self._doc.save()
            self.reload()
        else:
            # The `metadata` field of group datasets always stays as the
            # generic `Metadata` type because slices may have different types
            self._doc.save()

    def _update_metadata_field(self, media_type):
        idx = None
        for i, field in enumerate(self._doc.sample_fields):
            if field.name == "metadata":
                idx = i

        if idx is not None:
            if media_type == fom.IMAGE:
                doc_type = fome.ImageMetadata
            elif media_type == fom.VIDEO:
                doc_type = fome.VideoMetadata
            else:
                doc_type = fome.Metadata

            field = foo.create_field(
                "metadata",
                fof.EmbeddedDocumentField,
                embedded_doc_type=doc_type,
            )
            field_doc = foo.SampleFieldDocument.from_field(field)
            self._doc.sample_fields[idx] = field_doc

    def _declare_frame_fields(self):
        # pylint: disable=no-member
        self._doc.frame_fields = [
            foo.SampleFieldDocument.from_field(field)
            for field in self._frame_doc_cls._fields.values()
        ]

    @property
    def group_field(self):
        """The group field of the dataset, or None if the dataset is not
        grouped.

        Examples::

            import fiftyone as fo
            import fiftyone.zoo as foz

            dataset = foz.load_zoo_dataset("quickstart-groups")

            print(dataset.group_field)
            # group
        """
        return self._doc.group_field

    @property
    def group_slice(self):
        """The current group slice of the dataset, or None if the dataset is
        not grouped.

        Examples::

            import fiftyone as fo
            import fiftyone.zoo as foz

            dataset = foz.load_zoo_dataset("quickstart-groups")

            print(dataset.group_slices)
            # ['left', 'right', 'pcd']

            print(dataset.group_slice)
            # left

            # Change the current group slice
            dataset.group_slice = "right"

            print(dataset.group_slice)
            # right
        """
        return self._group_slice

    @group_slice.setter
    def group_slice(self, slice_name):
        if self.media_type != fom.GROUP:
            raise ValueError("Dataset has no groups")

        if slice_name is None:
            slice_name = self._doc.default_group_slice

        if slice_name not in self._doc.group_media_types:
            raise ValueError("Dataset has no group slice '%s'" % slice_name)

        self._group_slice = slice_name

    @property
    def group_slices(self):
        """The list of group slices of the dataset, or None if the dataset is
        not grouped.

        Examples::

            import fiftyone as fo
            import fiftyone.zoo as foz

            dataset = foz.load_zoo_dataset("quickstart-groups")

            print(dataset.group_slices)
            # ['left', 'right', 'pcd']
        """
        if self.media_type != fom.GROUP:
            return None

        return list(self._doc.group_media_types.keys())

    @property
    def group_media_types(self):
        """A dict mapping group slices to media types, or None if the dataset
        is not grouped.

        Examples::

            import fiftyone as fo
            import fiftyone.zoo as foz

            dataset = foz.load_zoo_dataset("quickstart-groups")

            print(dataset.group_media_types)
            # {'left': 'image', 'right': 'image', 'pcd': 'point-cloud'}
        """
        if self.media_type != fom.GROUP:
            return None

        return self._doc.group_media_types

    @property
    def default_group_slice(self):
        """The default group slice of the dataset, or None if the dataset is
        not grouped.

        Examples::

            import fiftyone as fo
            import fiftyone.zoo as foz

            dataset = foz.load_zoo_dataset("quickstart-groups")

            print(dataset.default_group_slice)
            # left

            # Change the default group slice
            dataset.default_group_slice = "right"

            print(dataset.default_group_slice)
            # right
        """
        if self.media_type != fom.GROUP:
            return None

        return self._doc.default_group_slice

    @default_group_slice.setter
    def default_group_slice(self, slice_name):
        if self.media_type != fom.GROUP:
            raise ValueError("Dataset has no groups")

        if slice_name not in self._doc.group_media_types:
            raise ValueError("Dataset has no group slice '%s'" % slice_name)

        self._doc.default_group_slice = slice_name
        self._doc.save()

        if self._group_slice is None:
            self._group_slice = slice_name
>>>>>>> e3e21af2

    @property
    def version(self) -> str:
        """The version of the ``fiftyone`` package for which the dataset is
        formatted.
        """
        return self.__fiftyone_ref__.definition.version

    @property
    def name(self) -> str:
        """The name of the dataset."""
        return self.__fiftyone_name__

    @name.setter
    def name(self, name: str) -> None:
        if name == self.__fiftyone_name__:
            return

        if name in list_datasets():
            raise ValueError("A dataset with name '%s' already exists" % name)

        try:
            self.__fiftyone_ref__.name = name
            self.__fiftyone_ref__.commit()
            self.__fiftyone_name__ = name
        except:
            self.__fiftyone_ref__.name = self.__fiftyone_name__
            raise

        # Update singleton
        self._instances.pop(_name, None)
        self._instances[name] = self

    @property
    def created_at(self) -> datetime:
        """The datetime that the dataset was created."""
        return self.__fiftyone_ref__.definition.created_at

    @property
    def last_loaded_at(self) -> datetime:
        """The datetime that the dataset was last loaded."""
        return self.__fiftyone_ref__.definition.last_loaded_at

    @property
    def persistent(self) -> bool:
        """Whether the dataset persists in the database after a session is
        terminated.
        """
        return self.__fiftyone_ref__.definition.persistent

    @persistent.setter
    def persistent(self, value: bool) -> None:
        _value = self.__fiftyone_ref__.definition.persistent
        try:
            self.__fiftyone_ref__.definition.persistent = value
            self.__fiftyone_ref__.commit()
        except:
            self.__fiftyone_ref__.definition.persistent = _value
            raise

    @property
<<<<<<< HEAD
    def info(self) -> str:
=======
    def tags(self):
        """A list of tags given to the dataset.

        Examples::

            import fiftyone as fo

            dataset = fo.Dataset()

            # Add some tags
            dataset.tags = ["test", "projectA"]

            # Edit the tags
            dataset.tags.pop()
            dataset.tags.append("projectB")
            dataset.save()  # must save after edits
        """
        return self._doc.tags

    @tags.setter
    def tags(self, value):
        _value = self._doc.tags
        try:
            self._doc.tags = value
            self._doc.save()
        except:
            self._doc.tags = _value
            raise

    @property
    def info(self):
>>>>>>> e3e21af2
        """A user-facing dictionary of information about the dataset.

        Examples::

            import fiftyone as fo

            dataset = fo.Dataset()

            # Store a class list in the dataset's info
            dataset.info = {"classes": ["cat", "dog"]}

            # Edit the info
            dataset.info["other_classes"] = ["bird", "plane"]
            dataset.save()  # must save after edits
        """
        return etas.load_json(self.__fiftyone_ref__.info)["info"]

    @info.setter
    def info(self, info: t.Any) -> None:
        self.__fiftyone_ref__.info = etas.json_to_str(
            {"info": info}, pretty_print=False
        )
        self.__fiftyone_ref__.commit()

    @property
<<<<<<< HEAD
    def classes(self) -> t.Dict:
=======
    def app_config(self):
        """Dataset-specific settings that customize how this dataset is
        visualized in the :ref:`FiftyOne App <fiftyone-app>`.

        Examples::

            import fiftyone as fo

            dataset = fo.Dataset()

            # View the dataset's current App config
            print(dataset.app_config)

            # Store some dataset-specific settings
            dataset.app_config.plugins["map"] = {"clustering": False}
            dataset.save()  # must save after edits
        """
        return self._doc.app_config

    @app_config.setter
    def app_config(self, config):
        self._doc.app_config = config

    @property
    def classes(self):
>>>>>>> e3e21af2
        """A dict mapping field names to list of class label strings for the
        corresponding fields of the dataset.

        Examples::

            import fiftyone as fo

            dataset = fo.Dataset()

            # Set classes for the `ground_truth` and `predictions` fields
            dataset.classes = {
                "ground_truth": ["cat", "dog"],
                "predictions": ["cat", "dog", "other"],
            }

            # Edit an existing classes list
            dataset.classes["ground_truth"].append("other")
            dataset.save()  # must save after edits
        """
        return etas.load_json(self.__fiftyone_ref__.definition.classes)

    @classes.setter
    def classes(self, classes):
        self.__fiftyone_ref__.definition.classes = etas.json_to_str(
            classes, pretty_print=False
        )
        self.save()

    @property
    def default_classes(self):
        """A list of class label strings for all
        :class:`fiftyone.core.labels.Label` fields of this dataset that do not
        have customized classes defined in :meth:`classes`.

        Examples::

            import fiftyone as fo

            dataset = fo.Dataset()

            # Set default classes
            dataset.default_classes = ["cat", "dog"]

            # Edit the default classes
            dataset.default_classes.append("rabbit")
            dataset.save()  # must save after edits
        """
        return self._doc.default_classes

    @default_classes.setter
    def default_classes(self, classes):
        self._doc.default_classes = classes
        self.save()

    @property
    def mask_targets(self):
        """A dict mapping field names to mask target dicts, each of which
        defines a mapping between pixel values and label strings for the
        segmentation masks in the corresponding field of the dataset.

        .. note::

            The pixel value `0` is a reserved "background" class that is
            rendered as invisible in the App.

        Examples::

            import fiftyone as fo

            dataset = fo.Dataset()

            # Set mask targets for the `ground_truth` and `predictions` fields
            dataset.mask_targets = {
                "ground_truth": {1: "cat", 2: "dog"},
                "predictions": {1: "cat", 2: "dog", 255: "other"},
            }

            # Edit an existing mask target
            dataset.mask_targets["ground_truth"][255] = "other"
            dataset.save()  # must save after edits
        """
        return self._doc.mask_targets

    @mask_targets.setter
    def mask_targets(self, targets):
        self._doc.mask_targets = targets
        self.save()

    @property
    def default_mask_targets(self):
        """A dict defining a default mapping between pixel values and label
        strings for the segmentation masks of all
        :class:`fiftyone.core.labels.Segmentation` fields of this dataset that
        do not have customized mask targets defined in :meth:`mask_targets`.

        .. note::

            The pixel value `0` is a reserved "background" class that is
            rendered as invisible in the App.

        Examples::

            import fiftyone as fo

            dataset = fo.Dataset()

            # Set default mask targets
            dataset.default_mask_targets = {1: "cat", 2: "dog"}

            # Edit the default mask targets
            dataset.default_mask_targets[255] = "other"
            dataset.save()  # must save after edits
        """
        return self._doc.default_mask_targets

    @default_mask_targets.setter
    def default_mask_targets(self, targets):
        self._doc.default_mask_targets = targets
        self.save()

    @property
    def skeletons(self):
        """A dict mapping field names to
        :class:`fiftyone.core.odm.dataset.KeypointSkeleton` instances, each of
        which defines the semantic labels and point connectivity for the
        :class:`fiftyone.core.labels.Keypoint` instances in the corresponding
        field of the dataset.

        Examples::

            import fiftyone as fo

            dataset = fo.Dataset()

            # Set keypoint skeleton for the `ground_truth` field
            dataset.skeletons = {
                "ground_truth": fo.KeypointSkeleton(
                    labels=[
                        "left hand" "left shoulder", "right shoulder", "right hand",
                        "left eye", "right eye", "mouth",
                    ],
                    edges=[[0, 1, 2, 3], [4, 5, 6]],
                )
            }

            # Edit an existing skeleton
            dataset.skeletons["ground_truth"].labels[-1] = "lips"
            dataset.save()  # must save after edits
        """
        return self._doc.skeletons

    @skeletons.setter
    def skeletons(self, skeletons):
        self._doc.skeletons = skeletons
        self.save()

    @property
    def default_skeleton(self):
        """A default :class:`fiftyone.core.odm.dataset.KeypointSkeleton`
        defining the semantic labels and point connectivity for all
        :class:`fiftyone.core.labels.Keypoint` fields of this dataset that do
        not have customized skeletons defined in :meth:`skeleton`.

        Examples::

            import fiftyone as fo

            dataset = fo.Dataset()

            # Set default keypoint skeleton
            dataset.default_skeleton = fo.KeypointSkeleton(
                labels=[
                    "left hand" "left shoulder", "right shoulder", "right hand",
                    "left eye", "right eye", "mouth",
                ],
                edges=[[0, 1, 2, 3], [4, 5, 6]],
            )

            # Edit the default skeleton
            dataset.default_skeleton.labels[-1] = "lips"
            dataset.save()  # must save after edits
        """
        return self._doc.default_skeleton

    @default_skeleton.setter
    def default_skeleton(self, skeleton):
        self.__fiftyone_ref__.definition.default_skeleton = skeleton
        self.save()

    @property
    def deleted(self):
        """Whether the dataset is deleted."""
        return self.__fiftyone_ref__.deleted

    def summary(self):
        """Returns a string summary of the dataset.

        Returns:
            a string summary
        """
        elements = [
            ("Name:", self.name),
            ("Media type:", self.media_type),
            ("Num %s:" % self._elements_str, self.count()),
            ("Persistent:", self.persistent),
            ("Tags:", self.tags),
        ]

        if self.media_type == fom.GROUP:
            elements.insert(2, ("Group slice:", self.group_slice))

        elements = fou.justify_headings(elements)
        lines = ["%s %s" % tuple(e) for e in elements]

        lines.extend(
            ["Sample fields:", self._to_fields_str(self.get_field_schema())]
        )

        if self._contains_videos():
            lines.extend(
                [
                    "Frame fields:",
                    self._to_fields_str(self.get_frame_field_schema()),
                ]
            )

        return "\n".join(lines)

    def stats(self, include_media=False, compressed=False):
        """Returns stats about the dataset on disk.

        The ``samples`` keys refer to the sample-level labels for the dataset
        as they are stored in the database.

        The ``media`` keys refer to the raw media associated with each sample
        in the dataset on disk (only included if ``include_media`` is True).

        The ``frames`` keys refer to the frame labels for the dataset as they
        are stored in the database (video datasets only).

        Args:
            include_media (False): whether to include stats about the size of
                the raw media in the dataset
            compressed (False): whether to return the sizes of collections in
                their compressed form on disk (True) or the logical
                uncompressed size of  the collections (False)

        Returns:
            a stats dict
        """
        stats = {}

        conn = fodb.get_db_conn()

        cs = conn.command("collstats", self._sample_collection_name)
        samples_bytes = cs["storageSize"] if compressed else cs["size"]
        stats["samples_count"] = cs["count"]
        stats["samples_bytes"] = samples_bytes
        stats["samples_size"] = etau.to_human_bytes_str(samples_bytes)
        total_bytes = samples_bytes

        if self._contains_videos():
            cs = conn.command("collstats", self._frame_collection_name)
            frames_bytes = cs["storageSize"] if compressed else cs["size"]
            stats["frames_count"] = cs["count"]
            stats["frames_bytes"] = frames_bytes
            stats["frames_size"] = etau.to_human_bytes_str(frames_bytes)
            total_bytes += frames_bytes

        if include_media:
            self.compute_metadata()
            media_bytes = self.sum("metadata.size_bytes")
            stats["media_bytes"] = media_bytes
            stats["media_size"] = etau.to_human_bytes_str(media_bytes)
            total_bytes += media_bytes

        stats["total_bytes"] = total_bytes
        stats["total_size"] = etau.to_human_bytes_str(total_bytes)

        return stats

    def first(self):
        """Returns the first sample in the dataset.

        Returns:
            a :class:`fiftyone.core.sample.Sample`
        """
        return super().first()

    def last(self):
        """Returns the last sample in the dataset.

        Returns:
            a :class:`fiftyone.core.sample.Sample`
        """
        try:
            sample_view = self[-1:].first()
        except ValueError:
            raise ValueError("%s is empty" % self.__class__.__name__)

        return fos.Sample.from_doc(sample_view._doc, dataset=self)

    def head(self, num_samples=3):
        """Returns a list of the first few samples in the dataset.

        If fewer than ``num_samples`` samples are in the dataset, only the
        available samples are returned.

        Args:
            num_samples (3): the number of samples

        Returns:
            a list of :class:`fiftyone.core.sample.Sample` objects
        """
        return [
            fos.Sample.from_doc(sv._doc, dataset=self)
            for sv in self[:num_samples]
        ]

    def tail(self, num_samples=3):
        """Returns a list of the last few samples in the dataset.

        If fewer than ``num_samples`` samples are in the dataset, only the
        available samples are returned.

        Args:
            num_samples (3): the number of samples

        Returns:
            a list of :class:`fiftyone.core.sample.Sample` objects
        """
        return [
            fos.Sample.from_doc(sv._doc, dataset=self)
            for sv in self[-num_samples:]
        ]

    def view(self):
        """Returns a :class:`fiftyone.core.view.DatasetView` containing the
        entire dataset.

        Returns:
            a :class:`fiftyone.core.view.DatasetView`
        """
        return fov.DatasetView(self)

    def get_field_schema(
        self, ftype=None, embedded_doc_type=None, include_private=False
    ):
        """Returns a schema dictionary describing the fields of the samples in
        the dataset.

        Args:
            ftype (None): an optional field type to which to restrict the
                returned schema. Must be a subclass of
                :class:`fiftyone.core.fields.Field`
            embedded_doc_type (None): an optional embedded document type to
                which to restrict the returned schema. Must be a subclass of
                :class:`fiftyone.core.odm.BaseEmbeddedDocument`
            include_private (False): whether to include fields that start with
                ``_`` in the returned schema

        Returns:
             an ``OrderedDict`` mapping field names to field types
        """
        return self._sample_doc_cls.get_field_schema(
            ftype=ftype,
            embedded_doc_type=embedded_doc_type,
            include_private=include_private,
        )

    def get_frame_field_schema(
        self, ftype=None, embedded_doc_type=None, include_private=False
    ):
        """Returns a schema dictionary describing the fields of the frames of
        the samples in the dataset.

        Only applicable for datasets that contain videos.

        Args:
            ftype (None): an optional field type to which to restrict the
                returned schema. Must be a subclass of
                :class:`fiftyone.core.fields.Field`
            embedded_doc_type (None): an optional embedded document type to
                which to restrict the returned schema. Must be a subclass of
                :class:`fiftyone.core.odm.BaseEmbeddedDocument`
            include_private (False): whether to include fields that start with
                ``_`` in the returned schema

        Returns:
            a dictionary mapping field names to field types, or ``None`` if
            the dataset does not contain videos
        """
        if not self._contains_videos():
            return None

        return self._frame_doc_cls.get_field_schema(
            ftype=ftype,
            embedded_doc_type=embedded_doc_type,
            include_private=include_private,
        )

    def add_sample_field(
        self,
        field_name,
        ftype,
        embedded_doc_type=None,
        subfield=None,
        **kwargs,
    ):
        """Adds a new sample field to the dataset, if necessary.

        Args:
            field_name: the field name
            ftype: the field type to create. Must be a subclass of
                :class:`fiftyone.core.fields.Field`
            embedded_doc_type (None): the
                :class:`fiftyone.core.odm.BaseEmbeddedDocument` type of the
                field. Only applicable when ``ftype`` is
                :class:`fiftyone.core.fields.EmbeddedDocumentField`
            subfield (None): the :class:`fiftyone.core.fields.Field` type of
                the contained field. Only applicable when ``ftype`` is
                :class:`fiftyone.core.fields.ListField` or
                :class:`fiftyone.core.fields.DictField`

        Raises:
            ValueError: if a field with the given name exists but has an
                incompatible type
        """
        if embedded_doc_type is not None and issubclass(
            embedded_doc_type, fog.Group
        ):
            expanded = self._add_group_field(field_name)
        else:
            expanded = self._sample_doc_cls.add_field(
                field_name,
                ftype,
                embedded_doc_type=embedded_doc_type,
                subfield=subfield,
                **kwargs,
            )

<<<<<<< HEAD
=======
        if expanded:
            self._reload()

    def _add_implied_sample_field(self, field_name, value):
        if isinstance(value, fog.Group):
            expanded = self._add_group_field(field_name, default=value.name)
        else:
            expanded = self._sample_doc_cls.add_implied_field(
                field_name,
                value,
            )

        if expanded:
            self._reload()

>>>>>>> e3e21af2
    def add_frame_field(
        self,
        field_name,
        ftype,
        embedded_doc_type=None,
        subfield=None,
        **kwargs,
    ):
        """Adds a new frame-level field to the dataset, if necessary.

        Only applicable to datasets that contain videos.

        Args:
            field_name: the field name
            ftype: the field type to create. Must be a subclass of
                :class:`fiftyone.core.fields.Field`
            embedded_doc_type (None): the
                :class:`fiftyone.core.odm.BaseEmbeddedDocument` type of the
                field. Only applicable when ``ftype`` is
                :class:`fiftyone.core.fields.EmbeddedDocumentField`
            subfield (None): the :class:`fiftyone.core.fields.Field` type of
                the contained field. Only applicable when ``ftype`` is
                :class:`fiftyone.core.fields.ListField` or
                :class:`fiftyone.core.fields.DictField`

        Raises:
            ValueError: if a field with the given name exists but has an
                incompatible type
        """
        if not self._contains_videos():
            raise ValueError(
                "Only datasets that contain videos may have frame fields"
            )

        expanded = self._frame_doc_cls.add_field(
            field_name,
            ftype,
            embedded_doc_type=embedded_doc_type,
            subfield=subfield,
            **kwargs,
        )

<<<<<<< HEAD
=======
        if expanded:
            self._reload()

    def _add_implied_frame_field(self, field_name, value):
        if not self._contains_videos():
            raise ValueError(
                "Only datasets that contain videos may have frame fields"
            )

        expanded = self._frame_doc_cls.add_implied_field(field_name, value)

        if expanded:
            self._reload()

    def add_group_field(self, field_name, default=None):
        """Adds a group field to the dataset, if necessary.

        Args:
            field_name: the field name
            default (None): a default group slice for the field

        Raises:
            ValueError: if a group field with another name already exists
        """
        expanded = self._add_group_field(field_name, default=default)

        if expanded:
            self._reload()

    def _add_group_field(self, field_name, default=None):
        expanded = self._sample_doc_cls.add_field(
            field_name,
            fof.EmbeddedDocumentField,
            embedded_doc_type=fog.Group,
        )

        if not expanded:
            return False

        self._doc.media_type = fom.GROUP

        if self._doc.group_media_types is None:
            self._doc.group_media_types = {}

        if self._doc.default_group_slice is None:
            self._doc.default_group_slice = default

        self._doc.group_field = field_name
        self._doc.save()

        self._group_slice = self._doc.default_group_slice

        self.create_index(field_name + "._id")
        self.create_index(field_name + ".name")

        return True

>>>>>>> e3e21af2
    def rename_sample_field(self, field_name, new_field_name):
        """Renames the sample field to the given new name.

        You can use dot notation (``embedded.field.name``) to rename embedded
        fields.

        Args:
            field_name: the field name or ``embedded.field.name``
            new_field_name: the new field name or ``embedded.field.name``
        """
        self._rename_sample_fields({field_name: new_field_name})

    def rename_sample_fields(self, field_mapping):
        """Renames the sample fields to the given new names.

        You can use dot notation (``embedded.field.name``) to rename embedded
        fields.

        Args:
            field_mapping: a dict mapping field names to new field names
        """
        self._rename_sample_fields(field_mapping)

    def rename_frame_field(self, field_name, new_field_name):
        """Renames the frame-level field to the given new name.

        You can use dot notation (``embedded.field.name``) to rename embedded
        frame fields.

        Only applicable to datasets that contain videos.

        Args:
            field_name: the field name or ``embedded.field.name``
            new_field_name: the new field name or ``embedded.field.name``
        """
        self._rename_frame_fields({field_name: new_field_name})

    def rename_frame_fields(self, field_mapping):
        """Renames the frame-level fields to the given new names.

        You can use dot notation (``embedded.field.name``) to rename embedded
        frame fields.

        Args:
            field_mapping: a dict mapping field names to new field names
        """
        self._rename_frame_fields(field_mapping)

    def _rename_sample_fields(self, field_mapping, view=None):
        (
            fields,
            new_fields,
            embedded_fields,
            embedded_new_fields,
        ) = _parse_field_mapping(field_mapping)

        if fields:
            self._sample_doc_cls._rename_fields(fields, new_fields)
            fos.Sample._rename_fields(
                self._sample_collection_name, fields, new_fields
            )

        if embedded_fields:
            sample_collection = self if view is None else view
            self._sample_doc_cls._rename_embedded_fields(
                embedded_fields, embedded_new_fields, sample_collection
            )
            fos.Sample._reload_docs(self._sample_collection_name)

        self._reload()

    def _rename_frame_fields(self, field_mapping, view=None):
        if not self._contains_videos():
            raise ValueError(
                "Only datasets that contain videos have frame fields"
            )

        (
            fields,
            new_fields,
            embedded_fields,
            embedded_new_fields,
        ) = _parse_field_mapping(field_mapping)

        if fields:
            self._frame_doc_cls._rename_fields(fields, new_fields)
            fofr.Frame._rename_fields(
                self._frame_collection_name, fields, new_fields
            )

        if embedded_fields:
            sample_collection = self if view is None else view
            self._frame_doc_cls._rename_embedded_fields(
                embedded_fields, embedded_new_fields, sample_collection
            )
            fofr.Frame._reload_docs(self._frame_collection_name)

        self._reload()

    def clone_sample_field(self, field_name, new_field_name):
        """Clones the given sample field into a new field of the dataset.

        You can use dot notation (``embedded.field.name``) to clone embedded
        fields.

        Args:
            field_name: the field name or ``embedded.field.name``
            new_field_name: the new field name or ``embedded.field.name``
        """
        self._clone_sample_fields({field_name: new_field_name})

    def clone_sample_fields(self, field_mapping):
        """Clones the given sample fields into new fields of the dataset.

        You can use dot notation (``embedded.field.name``) to clone embedded
        fields.

        Args:
            field_mapping: a dict mapping field names to new field names into
                which to clone each field
        """
        self._clone_sample_fields(field_mapping)

    def clone_frame_field(self, field_name, new_field_name):
        """Clones the frame-level field into a new field.

        You can use dot notation (``embedded.field.name``) to clone embedded
        frame fields.

        Only applicable to datasets that contain videos.

        Args:
            field_name: the field name or ``embedded.field.name``
            new_field_name: the new field name or ``embedded.field.name``
        """
        self._clone_frame_fields({field_name: new_field_name})

    def clone_frame_fields(self, field_mapping):
        """Clones the frame-level fields into new fields.

        You can use dot notation (``embedded.field.name``) to clone embedded
        frame fields.

        Only applicable to datasets that contain videos.

        Args:
            field_mapping: a dict mapping field names to new field names into
                which to clone each field
        """
        self._clone_frame_fields(field_mapping)

    def _clone_sample_fields(self, field_mapping, view=None):
        (
            fields,
            new_fields,
            embedded_fields,
            embedded_new_fields,
        ) = _parse_field_mapping(field_mapping)

        if fields:
            self._sample_doc_cls._clone_fields(fields, new_fields, view)

        if embedded_fields:
            sample_collection = self if view is None else view
            self._sample_doc_cls._clone_embedded_fields(
                embedded_fields, embedded_new_fields, sample_collection
            )

        fos.Sample._reload_docs(self._sample_collection_name)
        self._reload()

    def _clone_frame_fields(self, field_mapping, view=None):
        if not self._contains_videos():
            raise ValueError(
                "Only datasets that contain videos have frame fields"
            )

        (
            fields,
            new_fields,
            embedded_fields,
            embedded_new_fields,
        ) = _parse_field_mapping(field_mapping)

        if fields:
            self._frame_doc_cls._clone_fields(fields, new_fields, view)

        if embedded_fields:
            sample_collection = self if view is None else view
            self._frame_doc_cls._clone_embedded_fields(
                embedded_fields, embedded_new_fields, sample_collection
            )

        fofr.Frame._reload_docs(self._frame_collection_name)
        self._reload()

    def clear_sample_field(self, field_name):
        """Clears the values of the field from all samples in the dataset.

        The field will remain in the dataset's schema, and all samples will
        have the value ``None`` for the field.

        You can use dot notation (``embedded.field.name``) to clone embedded
        frame fields.

        Args:
            field_name: the field name or ``embedded.field.name``
        """
        self._clear_sample_fields(field_name)

    def clear_sample_fields(self, field_names):
        """Clears the values of the fields from all samples in the dataset.

        The field will remain in the dataset's schema, and all samples will
        have the value ``None`` for the field.

        You can use dot notation (``embedded.field.name``) to clone embedded
        frame fields.

        Args:
            field_names: the field name or iterable of field names
        """
        self._clear_sample_fields(field_names)

    def clear_frame_field(self, field_name):
        """Clears the values of the frame-level field from all samples in the
        dataset.

        The field will remain in the dataset's frame schema, and all frames
        will have the value ``None`` for the field.

        You can use dot notation (``embedded.field.name``) to clone embedded
        frame fields.

        Only applicable to datasets that contain videos.

        Args:
            field_name: the field name or ``embedded.field.name``
        """
        self._clear_frame_fields(field_name)

    def clear_frame_fields(self, field_names):
        """Clears the values of the frame-level fields from all samples in the
        dataset.

        The fields will remain in the dataset's frame schema, and all frames
        will have the value ``None`` for the field.

        You can use dot notation (``embedded.field.name``) to clone embedded
        frame fields.

        Only applicable to datasets that contain videos.

        Args:
            field_names: the field name or iterable of field names
        """
        self._clear_frame_fields(field_names)

    def _clear_sample_fields(self, field_names, view=None):
        fields, embedded_fields = _parse_fields(field_names)

        if fields:
            self._sample_doc_cls._clear_fields(fields, view)

        if embedded_fields:
            sample_collection = self if view is None else view
            self._sample_doc_cls._clear_embedded_fields(
                embedded_fields, sample_collection
            )

        fos.Sample._reload_docs(self._sample_collection_name)

    def _clear_frame_fields(self, field_names, view=None):
        sample_collection = self if view is None else view
        if not sample_collection._contains_videos():
            raise ValueError(
                "%s has no frame fields" % type(sample_collection)
            )

        fields, embedded_fields = _parse_fields(field_names)

        if fields:
            self._frame_doc_cls._clear_fields(fields, view)

        if embedded_fields:
            self._frame_doc_cls._clear_embedded_fields(
                embedded_fields, sample_collection
            )

        fofr.Frame._reload_docs(self._frame_collection_name)

    def delete_sample_field(self, field_name, error_level=0):
        """Deletes the field from all samples in the dataset.

        You can use dot notation (``embedded.field.name``) to delete embedded
        fields.

        Args:
            field_name: the field name or ``embedded.field.name``
            error_level (0): the error level to use. Valid values are:

            -   0: raise error if a top-level field cannot be deleted
            -   1: log warning if a top-level field cannot be deleted
            -   2: ignore top-level fields that cannot be deleted
        """
        self._delete_sample_fields(field_name, error_level)

    def delete_sample_fields(self, field_names, error_level=0):
        """Deletes the fields from all samples in the dataset.

        You can use dot notation (``embedded.field.name``) to delete embedded
        fields.

        Args:
            field_names: the field name or iterable of field names
            error_level (0): the error level to use. Valid values are:

            -   0: raise error if a top-level field cannot be deleted
            -   1: log warning if a top-level field cannot be deleted
            -   2: ignore top-level fields that cannot be deleted
        """
        self._delete_sample_fields(field_names, error_level)

    def delete_frame_field(self, field_name, error_level=0):
        """Deletes the frame-level field from all samples in the dataset.

        You can use dot notation (``embedded.field.name``) to delete embedded
        frame fields.

        Only applicable to datasets that contain videos.

        Args:
            field_name: the field name or ``embedded.field.name``
            error_level (0): the error level to use. Valid values are:

            -   0: raise error if a top-level field cannot be deleted
            -   1: log warning if a top-level field cannot be deleted
            -   2: ignore top-level fields that cannot be deleted
        """
        self._delete_frame_fields(field_name, error_level)

    def delete_frame_fields(self, field_names, error_level=0):
        """Deletes the frame-level fields from all samples in the dataset.

        You can use dot notation (``embedded.field.name``) to delete embedded
        frame fields.

        Only applicable to datasets that contain videos.

        Args:
            field_names: a field name or iterable of field names
            error_level (0): the error level to use. Valid values are:

            -   0: raise error if a top-level field cannot be deleted
            -   1: log warning if a top-level field cannot be deleted
            -   2: ignore top-level fields that cannot be deleted
        """
        self._delete_frame_fields(field_names, error_level)

    def _delete_sample_fields(self, field_names, error_level):
        fields, embedded_fields = _parse_fields(field_names)

        if fields:
            self._sample_doc_cls._delete_fields(
                fields, error_level=error_level
            )
            fos.Sample._purge_fields(self._sample_collection_name, fields)

        if embedded_fields:
            self._sample_doc_cls._delete_embedded_fields(embedded_fields)
            fos.Sample._reload_docs(self._sample_collection_name)

        self._reload()

    def _delete_frame_fields(self, field_names, error_level):
        if not self._contains_videos():
            raise ValueError(
                "Only datasets that contain videos have frame fields"
            )

        fields, embedded_fields = _parse_fields(field_names)

        if fields:
            self._frame_doc_cls._delete_fields(fields, error_level=error_level)
            fofr.Frame._purge_fields(self._frame_collection_name, fields)

        if embedded_fields:
            self._frame_doc_cls._delete_embedded_fields(embedded_fields)
            fofr.Frame._reload_docs(self._frame_collection_name)

        self._reload()

    def rename_group_slice(self, name, new_name):
        """Renames the group slice with the given name.

        Args:
            name: the group slice name
            new_name: the new group slice name
        """
        if self.media_type != fom.GROUP:
            raise ValueError("Dataset has no groups")

        group_path = self.group_field + ".name"
        self.select_group_slice(name).set_field(group_path, new_name).save()

        new_media_type = self._doc.group_media_types.pop(name)
        self._doc.group_media_types[new_name] = new_media_type

        if self._doc.default_group_slice == name:
            self._doc.default_group_slice = new_name

        if self.group_slice == name:
            self.group_slice = new_name

        self._doc.save()

    def delete_group_slice(self, name):
        """Deletes all samples in the given group slice from the dataset.

        Args:
            name: a group slice name
        """
        if self.media_type != fom.GROUP:
            raise ValueError("Dataset has no groups")

        if name not in self._doc.group_media_types:
            raise ValueError("Dataset has no group slice '%s'" % name)

        self.delete_samples(self.select_group_slice(name))

        self._doc.group_media_types.pop(name)

        new_default = next(iter(self._doc.group_media_types.keys()), None)

        if self._doc.default_group_slice == name:
            self._doc.default_group_slice = new_default

        if self._group_slice == name:
            self._group_slice = new_default

        self._doc.save()

    def iter_samples(self, progress=False):
        """Returns an iterator over the samples in the dataset.

        Args:
            progress (False): whether to render a progress bar tracking the
                iterator's progress

        Returns:
            an iterator over :class:`fiftyone.core.sample.Sample` instances
        """
        if progress:
            with fou.ProgressBar(total=len(self)) as pb:
                for sample in pb(self._iter_samples()):
                    yield sample
        else:
            for sample in self._iter_samples():
                yield sample

    def _iter_samples(self, pipeline=None):
        make_sample = self._make_sample_fcn()
        index = 0

        try:
<<<<<<< HEAD
            for data in fodb.aggregate(
                fodb.get_db_conn()[self.__fiftyone_ref__.collections[""]],
                pipeline,
            ):
                sample = fos.Sample.__fiftyone_construct__(
                    self.__fiftyone_ref__, "", data
                )
=======
            for d in self._aggregate(
                pipeline=pipeline,
                detach_frames=True,
                detach_groups=True,
            ):
                sample = make_sample(d)
>>>>>>> e3e21af2
                index += 1
                yield sample

        except CursorNotFound:
            # The cursor has timed out so we yield from a new one after
            # skipping to the last offset
            pipeline = [{"$skip": index}] + (pipeline or [])
            for sample in self._iter_samples(pipeline=pipeline):
                yield sample

<<<<<<< HEAD
    def add_sample(self, sample, expand_schema=True):
=======
    def _make_sample_fcn(self):
        def make_sample(d):
            doc = self._sample_dict_to_doc(d)
            return fos.Sample.from_doc(doc, dataset=self)

        return make_sample

    def iter_groups(self, progress=False):
        """Returns an iterator over the groups in the dataset.

        Args:
            progress (False): whether to render a progress bar tracking the
                iterator's progress

        Returns:
            an iterator that emits dicts mapping group slice names to
            :class:`fiftyone.core.sample.Sample` instances, one per group
        """
        if self.media_type != fom.GROUP:
            raise ValueError("%s does not contain groups" % type(self))

        if progress:
            with fou.ProgressBar(total=len(self)) as pb:
                for group in pb(self._iter_groups()):
                    yield group
        else:
            for group in self._iter_groups():
                yield group

    def _iter_groups(self, pipeline=None):
        make_sample = self._make_sample_fcn()
        index = 0

        group_field = self.group_field
        curr_id = None
        group = {}

        try:
            for d in self._aggregate(pipeline=pipeline, groups_only=True):
                sample = make_sample(d)

                group_id = sample[group_field].id
                if curr_id is None:
                    # First overall element
                    curr_id = group_id
                    group[sample[group_field].name] = sample
                elif group_id == curr_id:
                    # Add element to group
                    group[sample[group_field].name] = sample
                else:
                    # Flush last group
                    index += 1
                    yield group

                    # First element of new group
                    curr_id = group_id
                    group = {}
                    group[sample[group_field].name] = sample

            if group:
                yield group
        except CursorNotFound:
            # The cursor has timed out so we yield from a new one after
            # skipping to the last offset
            pipeline = [{"$skip": index}] + (pipeline or [])
            for group in self._iter_groups(pipeline=pipeline):
                yield group

    def get_group(self, group_id):
        """Returns a dict containing the samples for the given group ID.

        Args:
            group_id: a group ID

        Returns:
            a dict mapping group names to :class:`fiftyone.core.sample.Sample`
            instances

        Raises:
            KeyError: if the group ID is not found
        """
        if self.media_type != fom.GROUP:
            raise ValueError("%s does not contain groups" % type(self))

        group_field = self.group_field
        id_field = group_field + "._id"

        pipeline = [
            {
                "$match": {
                    "$expr": {"$eq": ["$" + id_field, ObjectId(group_id)]}
                }
            }
        ]

        try:
            return next(iter(self._iter_groups(pipeline=pipeline)))
        except StopIteration:
            raise KeyError(
                "No group found with ID '%s' in field '%s'"
                % (group_id, group_field)
            )

    def add_sample(self, sample, expand_schema=True, validate=True):
>>>>>>> e3e21af2
        """Adds the given sample to the dataset.

        If the sample instance does not belong to a dataset, it is updated
        in-place to reflect its membership in this dataset. If the sample
        instance belongs to another dataset, it is not modified.

        Args:
            sample: a :class:`fiftyone.core.sample.Sample`
            expand_schema (True): whether to dynamically add new sample fields
                encountered to the dataset schema. If False, an error is raised
                if the sample's schema is not a subset of the dataset schema

        Returns:
            the ID of the sample in the dataset
        """
        return self._add_samples_batch([sample], expand_schema)[0]

    def add_samples(
        self, samples, expand_schema=True, validate=True, num_samples=None
    ):
        """Adds the given samples to the dataset.

        Any sample instances that do not belong to a dataset are updated
        in-place to reflect membership in this dataset. Any sample instances
        that belong to other datasets are not modified.

        Args:
            samples: an iterable of :class:`fiftyone.core.sample.Sample`
                instances or a
                :class:`fiftyone.core.collections.SampleCollection`
            expand_schema (True): whether to dynamically add new sample fields
                encountered to the dataset schema. If False, an error is raised
                if a sample's schema is not a subset of the dataset schema
            validate (True): whether to validate that the fields of each sample
                are compliant with the dataset schema before adding it
            num_samples (None): the number of samples in ``samples``. If not
                provided, this is computed via ``len(samples)``, if possible.
                This value is optional and is used only for progress tracking

        Returns:
            a list of IDs of the samples in the dataset
        """
        if num_samples is None:
            try:
                num_samples = len(samples)
            except:
                pass

        # Dynamically size batches so that they are as large as possible while
        # still achieving a nice frame rate on the progress bar
        batcher = fou.DynamicBatcher(
            samples, target_latency=0.2, init_batch_size=1, max_batch_beta=2.0
        )

        sample_ids = []
        with fou.ProgressBar(total=num_samples) as pb:
            for batch in batcher:
                sample_ids.extend(
                    self._add_samples_batch(batch, expand_schema, validate)
                )
                pb.update(count=len(batch))

        return sample_ids

    def add_collection(
        self, sample_collection, include_info=True, overwrite_info=False
    ):
        """Adds the contents of the given collection to the dataset.

        This method is a special case of :meth:`Dataset.merge_samples` that
        adds samples with new IDs to this dataset and omits any samples with
        existing IDs (the latter would only happen in rare cases).

        Use :meth:`Dataset.merge_samples` if you have multiple datasets whose
        samples refer to the same source media.

        Args:
            samples: a :class:`fiftyone.core.collections.SampleCollection`
            include_info (True): whether to merge dataset-level information
                such as ``info`` and ``classes``
            overwrite_info (False): whether to overwrite existing dataset-level
                information. Only applicable when ``include_info`` is True

        Returns:
            a list of IDs of the samples that were added to this dataset
        """
        num_samples = len(self)
        self.merge_samples(
            sample_collection,
            key_field="id",
            skip_existing=True,
            insert_new=True,
            include_info=include_info,
            overwrite_info=overwrite_info,
        )
        return self.skip(num_samples).values("id")

    def _add_samples_batch(
        self,
        samples: t.Iterable[fod.Document],
        expand_schema: bool,
    ) -> t.List[str]:
        samples = [
            sample.copy() if sample.__fiftyone_ref__.in_db else sample
            for sample in samples
        ]

        if self.media_type is None and samples:
            media_type = _get_media_type(samples[0])
            self._set_media_type(media_type)

        for sample in samples:
            fod.inherit_data(None, self.__fiftyone_ref__, "", sample)

        if self.__fiftyone_ref__.expanded:
            self.__fiftyone_ref__.commit()

        dicts = [
            fod.asdict(sample, dict_factory=dict, links=False)
            for sample in samples
        ]

        try:
            db = fodb.get_db_conn()
            db[self.__fiftyone_ref__.collections[""]].insert_many(dicts)
        except BulkWriteError as bwe:
            msg = bwe.details["writeErrors"][0]["errmsg"]
            raise ValueError(msg) from bwe

<<<<<<< HEAD
=======
        for sample, d in zip(samples, dicts):
            doc = self._sample_dict_to_doc(d)
            sample._set_backing_doc(doc, dataset=self)
            if sample.media_type == fom.VIDEO:
                sample.frames.save()

>>>>>>> e3e21af2
        return [str(d["_id"]) for d in dicts]

    def _upsert_samples(
        self, samples, expand_schema=True, validate=True, num_samples=None
    ):
        if num_samples is None:
            try:
                num_samples = len(samples)
            except:
                pass

        # Dynamically size batches so that they are as large as possible while
        # still achieving a nice frame rate on the progress bar
        batcher = fou.DynamicBatcher(
            samples, target_latency=0.2, init_batch_size=1, max_batch_beta=2.0
        )

        with fou.ProgressBar(total=num_samples) as pb:
            for batch in batcher:
                self._upsert_samples_batch(batch, expand_schema, validate)
                pb.update(count=len(batch))

    def _upsert_samples_batch(self, samples, expand_schema, validate):
        if self.media_type is None and samples:
            self.media_type = _get_media_type(samples[0])

        if expand_schema:
            self._expand_schema(samples)

        if validate:
            self._validate_samples(samples)

        dicts = []
        ops = []
        for sample in samples:
            d = self._make_dict(sample, include_id=True)
            dicts.append(d)

            if sample.id:
                ops.append(ReplaceOne({"_id": sample._id}, d, upsert=True))
            else:
                d.pop("_id", None)
                ops.append(InsertOne(d))  # adds `_id` to dict

        foo.bulk_write(ops, self._sample_collection, ordered=False)

        for sample, d in zip(samples, dicts):
            doc = self._sample_dict_to_doc(d)
            sample._set_backing_doc(doc, dataset=self)

            if sample.media_type == fom.VIDEO:
                sample.frames.save()

    def _bulk_write(self, ops, frames=False, ordered=False):
        if frames:
            coll = self._frame_collection
        else:
            coll = self._sample_collection

        foo.bulk_write(ops, coll, ordered=ordered)

        if frames:
            fofr.Frame._reload_docs(self._frame_collection_name)
        else:
            fos.Sample._reload_docs(self._sample_collection_name)

    def merge_samples(
        self,
        samples,
        key_field="filepath",
        key_fcn=None,
        skip_existing=False,
        insert_new=True,
        fields=None,
        omit_fields=None,
        merge_lists=True,
        overwrite=True,
        expand_schema=True,
        include_info=True,
        overwrite_info=False,
        num_samples=None,
    ):
        """Merges the given samples into this dataset.

        By default, samples with the same absolute ``filepath`` are merged, but
        you can customize this behavior via the ``key_field`` and ``key_fcn``
        parameters. For example, you could set
        ``key_fcn = lambda sample: os.path.basename(sample.filepath)`` to merge
        samples with the same base filename.

        The behavior of this method is highly customizable. By default, all
        top-level fields from the provided samples are merged in, overwriting
        any existing values for those fields, with the exception of list fields
        (e.g., ``tags``) and label list fields (e.g.,
        :class:`fiftyone.core.labels.Detections` fields), in which case the
        elements of the lists themselves are merged. In the case of label list
        fields, labels with the same ``id`` in both collections are updated
        rather than duplicated.

        To avoid confusion between missing fields and fields whose value is
        ``None``, ``None``-valued fields are always treated as missing while
        merging.

        This method can be configured in numerous ways, including:

        -   Whether existing samples should be modified or skipped
        -   Whether new samples should be added or omitted
        -   Whether new fields can be added to the dataset schema
        -   Whether list fields should be treated as ordinary fields and merged
            as a whole rather than merging their elements
        -   Whether to merge only specific fields, or all but certain fields
        -   Mapping input fields to different field names of this dataset

        Args:
            samples: a :class:`fiftyone.core.collections.SampleCollection` or
                iterable of :class:`fiftyone.core.sample.Sample` instances
            key_field ("filepath"): the sample field to use to decide whether
                to join with an existing sample
            key_fcn (None): a function that accepts a
                :class:`fiftyone.core.sample.Sample` instance and computes a
                key to decide if two samples should be merged. If a ``key_fcn``
                is provided, ``key_field`` is ignored
            skip_existing (False): whether to skip existing samples (True) or
                merge them (False)
            insert_new (True): whether to insert new samples (True) or skip
                them (False)
            fields (None): an optional field or iterable of fields to which to
                restrict the merge. If provided, fields other than these are
                omitted from ``samples`` when merging or adding samples. One
                exception is that ``filepath`` is always included when adding
                new samples, since the field is required. This can also be a
                dict mapping field names of the input collection to field names
                of this dataset
            omit_fields (None): an optional field or iterable of fields to
                exclude from the merge. If provided, these fields are omitted
                from ``samples``, if present, when merging or adding samples.
                One exception is that ``filepath`` is always included when
                adding new samples, since the field is required
            merge_lists (True): whether to merge the elements of list fields
                (e.g., ``tags``) and label list fields (e.g.,
                :class:`fiftyone.core.labels.Detections` fields) rather than
                merging the entire top-level field like other field types.
                For label lists fields, existing
                :class:`fiftyone.core.label.Label` elements are either replaced
                (when ``overwrite`` is True) or kept (when ``overwrite`` is
                False) when their ``id`` matches a label from the provided
                samples
            overwrite (True): whether to overwrite (True) or skip (False)
                existing fields and label elements
            expand_schema (True): whether to dynamically add new fields
                encountered to the dataset schema. If False, an error is raised
                if a sample's schema is not a subset of the dataset schema
            include_info (True): whether to merge dataset-level information
                such as ``info`` and ``classes``. Only applicable when
                ``samples`` is a
                :class:`fiftyone.core.collections.SampleCollection`
            overwrite_info (False): whether to overwrite existing dataset-level
                information. Only applicable when ``samples`` is a
                :class:`fiftyone.core.collections.SampleCollection` and
                ``include_info`` is True
            num_samples (None): the number of samples in ``samples``. If not
                provided, this is computed via ``len(samples)``, if possible.
                This value is optional and is used only for progress tracking
        """
        if fields is not None:
            if etau.is_str(fields):
                fields = [fields]
            elif not isinstance(fields, dict):
                fields = list(fields)

        if omit_fields is not None:
            if etau.is_str(omit_fields):
                omit_fields = [omit_fields]
            else:
                omit_fields = list(omit_fields)

        if isinstance(samples, foc.SampleCollection):
            _merge_dataset_doc(
                self,
                samples,
                fields=fields,
                omit_fields=omit_fields,
                expand_schema=expand_schema,
                merge_info=include_info,
                overwrite_info=overwrite_info,
            )

            expand_schema = False

        # If we're merging a collection, use aggregation pipelines
        if isinstance(samples, foc.SampleCollection) and key_fcn is None:
            _merge_samples_pipeline(
                samples,
                self,
                key_field,
                skip_existing=skip_existing,
                insert_new=insert_new,
                fields=fields,
                omit_fields=omit_fields,
                merge_lists=merge_lists,
                overwrite=overwrite,
            )
            return

        #
        # If we're not merging a collection but the merge key is a field, it's
        # faster to import into a temporary dataset and then do a merge that
        # leverages aggregation pipelines, because this avoids the need to
        # load samples from `self` into memory
        #

        if key_fcn is None:
            tmp = Dataset()
            tmp.add_samples(samples, num_samples=num_samples)

            self.merge_samples(
                tmp,
                key_field=key_field,
                skip_existing=skip_existing,
                insert_new=insert_new,
                fields=fields,
                omit_fields=omit_fields,
                merge_lists=merge_lists,
                overwrite=overwrite,
                expand_schema=expand_schema,
                include_info=False,
            )
            tmp.delete()

            return

        _merge_samples_python(
            self,
            samples,
            key_field=key_field,
            key_fcn=key_fcn,
            skip_existing=skip_existing,
            insert_new=insert_new,
            fields=fields,
            omit_fields=omit_fields,
            merge_lists=merge_lists,
            overwrite=overwrite,
            expand_schema=expand_schema,
            num_samples=num_samples,
        )

    def delete_samples(self, samples_or_ids):
        """Deletes the given sample(s) from the dataset.

        If reference to a sample exists in memory, the sample will be updated
        such that ``sample.in_dataset`` is False.

        Args:
            samples_or_ids: the sample(s) to delete. Can be any of the
                following:

                -   a sample ID
                -   an iterable of sample IDs
                -   a :class:`fiftyone.core.sample.Sample` or
                    :class:`fiftyone.core.sample.SampleView`
                -   an iterable of :class:`fiftyone.core.sample.Sample` or
                    :class:`fiftyone.core.sample.SampleView` instances
                -   a :class:`fiftyone.core.collections.SampleCollection`
        """
        sample_ids = _get_sample_ids(samples_or_ids)
        self._clear(sample_ids=sample_ids)

    def delete_frames(self, frames_or_ids):
        """Deletes the given frames(s) from the dataset.

        If reference to a frame exists in memory, the frame will be updated
        such that ``frame.in_dataset`` is False.

        Args:
            frames_or_ids: the frame(s) to delete. Can be any of the following:

                -   a frame ID
                -   an iterable of frame IDs
                -   a :class:`fiftyone.core.frame.Frame` or
                    :class:`fiftyone.core.frame.FrameView`
                -   a :class:`fiftyone.core.sample.Sample` or
                    :class:`fiftyone.core.sample.SampleView` whose frames to
                    delete
                -   an iterable of :class:`fiftyone.core.frame.Frame` or
                    :class:`fiftyone.core.frame.FrameView` instances
                -   an iterable of :class:`fiftyone.core.sample.Sample` or
                    :class:`fiftyone.core.sample.SampleView` instances whose
                    frames to delete
                -   a :class:`fiftyone.core.collections.SampleCollection` whose
                    frames to delete
        """
        frame_ids = _get_frame_ids(frames_or_ids)
        self._clear_frames(frame_ids=frame_ids)

    def delete_groups(self, groups_or_ids):
        """Deletes the given groups(s) from the dataset.

        If reference to a sample exists in memory, the sample will be updated
        such that ``sample.in_dataset`` is False.

        Args:
            groups_or_ids: the group(s) to delete. Can be any of the
                following:

                -   a group ID
                -   an iterable of group IDs
                -   a :class:`fiftyone.core.sample.Sample` or
                    :class:`fiftyone.core.sample.SampleView`
                -   a group dict returned by
                    :meth:`get_group() <fiftyone.core.collections.SampleCollection.get_group>`
                -   an iterable of :class:`fiftyone.core.sample.Sample` or
                    :class:`fiftyone.core.sample.SampleView` instances
                -   an iterable of group dicts returned by
                    :meth:`get_group() <fiftyone.core.collections.SampleCollection.get_group>`
                -   a :class:`fiftyone.core.collections.SampleCollection`
        """
        group_ids = _get_group_ids(groups_or_ids)
        self._clear_groups(group_ids=group_ids)

    def delete_labels(
        self, labels=None, ids=None, tags=None, view=None, fields=None
    ):
        """Deletes the specified labels from the dataset.

        You can specify the labels to delete via any of the following methods:

        -   Provide the ``labels`` argument, which should contain a list of
            dicts in the format returned by
            :meth:`fiftyone.core.session.Session.selected_labels`

        -   Provide the ``ids`` or ``tags`` arguments to specify the labels to
            delete via their IDs and/or tags

        -   Provide the ``view`` argument to delete all of the labels in a view
            into this dataset. This syntax is useful if you have constructed a
            :class:`fiftyone.core.view.DatasetView` defining the labels to
            delete

        Additionally, you can specify the ``fields`` argument to restrict
        deletion to specific field(s), either for efficiency or to ensure that
        labels from other fields are not deleted if their contents are included
        in the other arguments.

        Args:
            labels (None): a list of dicts specifying the labels to delete in
                the format returned by
                :meth:`fiftyone.core.session.Session.selected_labels`
            ids (None): an ID or iterable of IDs of the labels to delete
            tags (None): a tag or iterable of tags of the labels to delete
            view (None): a :class:`fiftyone.core.view.DatasetView` into this
                dataset containing the labels to delete
            fields (None): a field or iterable of fields from which to delete
                labels
        """
        if labels is not None:
            self._delete_labels(labels, fields=fields)

        if ids is None and tags is None and view is None:
            return

        if view is not None and view._dataset is not self:
            raise ValueError("`view` must be a view into the same dataset")

        if etau.is_str(ids):
            ids = [ids]

        if ids is not None:
            ids = [ObjectId(_id) for _id in ids]

        if etau.is_str(tags):
            tags = [tags]

        if fields is None:
            fields = self._get_label_fields()
        elif etau.is_str(fields):
            fields = [fields]

        sample_ops = []
        frame_ops = []
        for field in fields:
            if view is not None:
                _, id_path = view._get_label_field_path(field, "_id")
                view_ids = view.values(id_path, unwind=True)
            else:
                view_ids = None

            label_type = self._get_label_field_type(field)
            field, is_frame_field = self._handle_frame_field(field)

            ops = []
            if issubclass(label_type, fol._LABEL_LIST_FIELDS):
                array_field = field + "." + label_type._LABEL_LIST_FIELD

                if view_ids is not None:
                    ops.append(
                        UpdateMany(
                            {},
                            {
                                "$pull": {
                                    array_field: {"_id": {"$in": view_ids}}
                                }
                            },
                        )
                    )

                if ids is not None:
                    ops.append(
                        UpdateMany(
                            {}, {"$pull": {array_field: {"_id": {"$in": ids}}}}
                        )
                    )

                if tags is not None:
                    ops.append(
                        UpdateMany(
                            {},
                            {
                                "$pull": {
                                    array_field: {
                                        "tags": {"$elemMatch": {"$in": tags}}
                                    }
                                }
                            },
                        )
                    )
            else:
                if view_ids is not None:
                    ops.append(
                        UpdateMany(
                            {field + "._id": {"$in": view_ids}},
                            {"$set": {field: None}},
                        )
                    )

                if ids is not None:
                    ops.append(
                        UpdateMany(
                            {field + "._id": {"$in": ids}},
                            {"$set": {field: None}},
                        )
                    )

                if tags is not None:
                    ops.append(
                        UpdateMany(
                            {field + ".tags": {"$elemMatch": {"$in": tags}}},
                            {"$set": {field: None}},
                        )
                    )

            if is_frame_field:
                frame_ops.extend(ops)
            else:
                sample_ops.extend(ops)

        if sample_ops:
            foo.bulk_write(sample_ops, self._sample_collection)
            fos.Sample._reload_docs(self._sample_collection_name)

        if frame_ops:
            foo.bulk_write(frame_ops, self._frame_collection)
            fofr.Frame._reload_docs(self._frame_collection_name)

    def _delete_labels(self, labels, fields=None):
        if etau.is_str(fields):
            fields = [fields]

        # Partition labels by field
        sample_ids = set()
        labels_map = defaultdict(list)
        for l in labels:
            sample_ids.add(l["sample_id"])
            labels_map[l["field"]].append(l)

        sample_ops = []
        frame_ops = []
        for field, field_labels in labels_map.items():
            if fields is not None and field not in fields:
                continue

            label_type = self._get_label_field_type(field)
            field, is_frame_field = self._handle_frame_field(field)

            if is_frame_field:
                # Partition by (sample ID, frame number)
                _labels_map = defaultdict(list)
                for l in field_labels:
                    _labels_map[(l["sample_id"], l["frame_number"])].append(
                        ObjectId(l["label_id"])
                    )

                if issubclass(label_type, fol._LABEL_LIST_FIELDS):
                    array_field = field + "." + label_type._LABEL_LIST_FIELD

                    for (
                        (sample_id, frame_number),
                        label_ids,
                    ) in _labels_map.items():
                        frame_ops.append(
                            UpdateOne(
                                {
                                    "_sample_id": ObjectId(sample_id),
                                    "frame_number": frame_number,
                                },
                                {
                                    "$pull": {
                                        array_field: {
                                            "_id": {"$in": label_ids}
                                        }
                                    }
                                },
                            )
                        )
                else:
                    for (
                        (sample_id, frame_number),
                        label_ids,
                    ) in _labels_map.items():
                        # If the data is well-formed, `label_ids` should have
                        # exactly one element, and this is redundant anyhow
                        # since `sample_id` should uniquely define the label to
                        # delete, but we still include `label_id` in the query
                        # just to be safe
                        for label_id in label_ids:
                            frame_ops.append(
                                UpdateOne(
                                    {
                                        "_sample_id": ObjectId(sample_id),
                                        "frame_number": frame_number,
                                        field + "._id": label_id,
                                    },
                                    {"$set": {field: None}},
                                )
                            )
            else:
                # Partition by sample ID
                _labels_map = defaultdict(list)
                for l in field_labels:
                    _labels_map[l["sample_id"]].append(ObjectId(l["label_id"]))

                if issubclass(label_type, fol._LABEL_LIST_FIELDS):
                    array_field = field + "." + label_type._LABEL_LIST_FIELD

                    for sample_id, label_ids in _labels_map.items():
                        sample_ops.append(
                            UpdateOne(
                                {"_id": ObjectId(sample_id)},
                                {
                                    "$pull": {
                                        array_field: {
                                            "_id": {"$in": label_ids}
                                        }
                                    }
                                },
                            )
                        )
                else:
                    for sample_id, label_ids in _labels_map.items():
                        # If the data is well-formed, `label_ids` should have
                        # exactly one element, and this is redundant anyhow
                        # since `sample_id` and `frame_number` should uniquely
                        # define the label to delete, but we still include
                        # `label_id` in the query just to be safe
                        for label_id in label_ids:
                            sample_ops.append(
                                UpdateOne(
                                    {
                                        "_id": ObjectId(sample_id),
                                        field + "._id": label_id,
                                    },
                                    {"$set": {field: None}},
                                )
                            )

        if sample_ops:
            foo.bulk_write(sample_ops, self._sample_collection)

            fos.Sample._reload_docs(
                self._sample_collection_name, sample_ids=sample_ids
            )

        if frame_ops:
            foo.bulk_write(frame_ops, self._frame_collection)

            # pylint: disable=unexpected-keyword-arg
            fofr.Frame._reload_docs(
                self._frame_collection_name, sample_ids=sample_ids
            )

    @deprecated(reason="Use delete_samples() instead")
    def remove_sample(self, sample_or_id):
        """Removes the given sample from the dataset.

        If reference to a sample exists in memory, the sample will be updated
        such that ``sample.in_dataset`` is False.

        .. warning::

            This method is deprecated and will be removed in a future release.
            Use the drop-in replacement :meth:`delete_samples` instead.

        Args:
            sample_or_id: the sample to remove. Can be any of the following:

                -   a sample ID
                -   a :class:`fiftyone.core.sample.Sample`
                -   a :class:`fiftyone.core.sample.SampleView`
        """
        self.delete_samples(sample_or_id)

    @deprecated(reason="Use delete_samples() instead")
    def remove_samples(self, samples_or_ids):
        """Removes the given samples from the dataset.

        If reference to a sample exists in memory, the sample will be updated
        such that ``sample.in_dataset`` is False.

        .. warning::

            This method is deprecated and will be removed in a future release.
            Use the drop-in replacement :meth:`delete_samples` instead.

        Args:
            samples_or_ids: the samples to remove. Can be any of the following:

                -   a sample ID
                -   an iterable of sample IDs
                -   a :class:`fiftyone.core.sample.Sample` or
                    :class:`fiftyone.core.sample.SampleView`
                -   an iterable of :class:`fiftyone.core.sample.Sample` or
                    :class:`fiftyone.core.sample.SampleView` instances
                -   a :class:`fiftyone.core.collections.SampleCollection`
        """
        self.delete_samples(samples_or_ids)

    def save(self):
        """Saves the dataset to the database.

        This only needs to be called when dataset-level information such as its
        :meth:`Dataset.info` is modified.
        """
        self._save()

    def _save(self, view=None, fields=None):
        if view is not None:
            _save_view(view, fields=fields)

        self._doc.save()

    def clone(self, name=None, persistent=False):
        """Creates a copy of the dataset.

        Dataset clones contain deep copies of all samples and dataset-level
        information in the source dataset. The source *media files*, however,
        are not copied.

        Args:
            name (None): a name for the cloned dataset. By default,
                :func:`get_default_dataset_name` is used
            persistent (False): whether the cloned dataset should be persistent

        Returns:
            the new :class:`Dataset`
        """
        return self._clone(name=name, persistent=persistent)

    def _clone(self, name=None, persistent=False, view=None):
        if name is None:
            name = get_default_dataset_name()

        if view is not None:
            sample_collection = view
        else:
            sample_collection = self

        return _clone_dataset_or_view(sample_collection, name, persistent)

    def clear(self):
        """Removes all samples from the dataset.

        If reference to a sample exists in memory, the sample will be updated
        such that ``sample.in_dataset`` is False.
        """
        self._clear()

    def _clear(self, view=None, sample_ids=None):
        if view is not None:
            contains_videos = view._contains_videos()

            if view.media_type == fom.GROUP:
                view = view.select_group_slice(_allow_mixed=True)

            sample_ids = view.values("id")
        else:
            contains_videos = self._contains_videos()

        if sample_ids is not None:
            d = {"_id": {"$in": [ObjectId(_id) for _id in sample_ids]}}
        else:
            d = {}

        self._sample_collection.delete_many(d)
        fos.Sample._reset_docs(
            self._sample_collection_name, sample_ids=sample_ids
        )

        if contains_videos:
            self._clear_frames(sample_ids=sample_ids)

    def _clear_groups(self, view=None, group_ids=None):
        if view is not None:
            if view.media_type != fom.GROUP:
                raise ValueError("DatasetView is not grouped")

            group_ids = set(view.values(view.group_field + ".id"))

        if group_ids is not None:
            if self.media_type != fom.GROUP:
                raise ValueError("Dataset is not grouped")

            F = foex.ViewField
            oids = [ObjectId(_id) for _id in group_ids]
            view = self.select_group_slice(_allow_mixed=True).match(
                F(self.group_field + "._id").is_in(oids)
            )
            sample_ids = view.values("id")
        else:
            sample_ids = None

        self._clear(sample_ids=sample_ids)

    def _keep(self, view=None, sample_ids=None):
        if self.media_type == fom.GROUP:
            clear_view = self.select_group_slice(_allow_mixed=True)
        else:
            clear_view = self.view()

        if view is not None:
            if view.media_type == fom.GROUP:
                view = view.select_group_slice(_allow_mixed=True)

            clear_view = clear_view.exclude(view)
        elif sample_ids is not None:
            clear_view = clear_view.exclude(sample_ids)
        else:
            clear_view = None

        self._clear(view=clear_view)

    def _keep_fields(self, view=None):
        if view is None:
            return

        del_sample_fields = view._get_missing_fields()
        if del_sample_fields:
            self.delete_sample_fields(del_sample_fields)

        if self._contains_videos():
            del_frame_fields = view._get_missing_fields(frames=True)
            if del_frame_fields:
                self.delete_frame_fields(del_frame_fields)

    def clear_frames(self):
        """Removes all frame labels from the dataset.

        If reference to a frame exists in memory, the frame will be updated
        such that ``frame.in_dataset`` is False.
        """
        self._clear_frames()

    def _clear_frames(self, view=None, sample_ids=None, frame_ids=None):
        sample_collection = view if view is not None else self
        if not sample_collection._contains_videos():
            return

        if self._is_clips:
            if sample_ids is not None:
                view = self.select(sample_ids)
            elif frame_ids is None and view is None:
                view = self

            if view is not None:
                frame_ids = view.values("frames.id", unwind=True)

        if frame_ids is not None:
            self._frame_collection.delete_many(
                {"_id": {"$in": [ObjectId(_id) for _id in frame_ids]}}
            )
            fofr.Frame._reset_docs_by_frame_id(
                self._frame_collection_name, frame_ids
            )
            return

        if view is not None:
            if view.media_type == fom.GROUP:
                view = view._select_group_slices(fom.VIDEO)

            sample_ids = view.values("id")

        if sample_ids is not None:
            d = {"_sample_id": {"$in": [ObjectId(_id) for _id in sample_ids]}}
        else:
            d = {}

        self._frame_collection.delete_many(d)
        fofr.Frame._reset_docs(
            self._frame_collection_name, sample_ids=sample_ids
        )

    def _keep_frames(self, view=None, frame_ids=None):
        sample_collection = view if view is not None else self
        if not sample_collection._contains_videos():
            return

        if self._is_clips:
            if frame_ids is None and view is None:
                view = self

            if view is not None:
                frame_ids = view.values("frames.id", unwind=True)

        if frame_ids is not None:
            self._frame_collection.delete_many(
                {
                    "_id": {
                        "$not": {"$in": [ObjectId(_id) for _id in frame_ids]}
                    }
                }
            )
            fofr.Frame._reset_docs_by_frame_id(
                self._frame_collection_name, frame_ids, keep=True
            )
            return

        if view is None:
            return

        if view.media_type == fom.GROUP:
            view = view._select_group_slices(fom.VIDEO)

        sample_ids, frame_numbers = view.values(["id", "frames.frame_number"])

        ops = []
        for sample_id, fns in zip(sample_ids, frame_numbers):
            ops.append(
                DeleteMany(
                    {
                        "_sample_id": ObjectId(sample_id),
                        "frame_number": {"$not": {"$in": fns}},
                    }
                )
            )

        if not ops:
            return

        foo.bulk_write(ops, self._frame_collection)
        for sample_id, fns in zip(sample_ids, frame_numbers):
            fofr.Frame._reset_docs_for_sample(
                self._frame_collection_name, sample_id, fns, keep=True
            )

    def ensure_frames(self):
        """Ensures that the video dataset contains frame instances for every
        frame of each sample's source video.

        Empty frames will be inserted for missing frames, and already existing
        frames are left unchanged.
        """
        self._ensure_frames()

    def _ensure_frames(self, view=None):
        if not self._contains_videos():
            return

        if view is not None:
            sample_collection = view
        else:
            sample_collection = self

        if sample_collection.media_type == fom.GROUP:
            sample_collection = sample_collection._select_group_slices(
                fom.VIDEO
            )

        sample_collection.compute_metadata()

        pipeline = sample_collection._pipeline()
        pipeline.extend(
            [
                {
                    "$project": {
                        "_id": False,
                        "_sample_id": "$_id",
                        "frame_number": {
                            "$range": [
                                1,
                                {"$add": ["$metadata.total_frame_count", 1]},
                            ]
                        },
                    }
                },
                {"$unwind": "$frame_number"},
                {
                    "$merge": {
                        "into": self._frame_collection_name,
                        "on": ["_sample_id", "frame_number"],
                        "whenMatched": "keepExisting",
                        "whenNotMatched": "insert",
                    }
                },
            ]
        )

        self._aggregate(pipeline=pipeline)

    def delete(self):
        """Deletes the dataset.

        Once deleted, only the ``name`` and ``deleted`` attributes of a dataset
        may be accessed.

        If reference to a sample exists in memory, the sample will be updated
        such that ``sample.in_dataset`` is False.
        """
        self.__fiftyone_ref__.delete()

    def add_dir(
        self,
        dataset_dir=None,
        dataset_type=None,
        data_path=None,
        labels_path=None,
        label_field=None,
        tags=None,
        expand_schema=True,
        add_info=True,
        **kwargs,
    ):
        """Adds the contents of the given directory to the dataset.

        You can perform imports with this method via the following basic
        patterns:

        (a) Provide ``dataset_dir`` and ``dataset_type`` to import the contents
            of a directory that is organized in the default layout for the
            dataset type as documented in
            :ref:`this guide <loading-datasets-from-disk>`

        (b) Provide ``dataset_type`` along with ``data_path``, ``labels_path``,
            or other type-specific parameters to perform a customized import.
            This syntax provides the flexibility to, for example, perform
            labels-only imports or imports where the source media lies in a
            different location than the labels

        In either workflow, the remaining parameters of this method can be
        provided to further configure the import.

        See :ref:`this guide <loading-datasets-from-disk>` for example usages
        of this method and descriptions of the available dataset types.

        Args:
            dataset_dir (None): the dataset directory. This can be omitted for
                certain dataset formats if you provide arguments such as
                ``data_path`` and ``labels_path``
            dataset_type (None): the
                :class:`fiftyone.types.dataset_types.Dataset` type of the
                dataset
            data_path (None): an optional parameter that enables explicit
                control over the location of the media for certain dataset
                types. Can be any of the following:

                -   a folder name like ``"data"`` or ``"data/"`` specifying a
                    subfolder of ``dataset_dir`` in which the media lies
                -   an absolute directory path in which the media lies. In this
                    case, the ``export_dir`` has no effect on the location of
                    the data
                -   a filename like ``"data.json"`` specifying the filename of
                    a JSON manifest file in ``dataset_dir`` that maps UUIDs to
                    media filepaths. Files of this format are generated when
                    passing the ``export_media="manifest"`` option to
                    :meth:`fiftyone.core.collections.SampleCollection.export`
                -   an absolute filepath to a JSON manifest file. In this case,
                    ``dataset_dir`` has no effect on the location of the data
                -   a dict mapping filenames to absolute filepaths

                By default, it is assumed that the data can be located in the
                default location within ``dataset_dir`` for the dataset type
            labels_path (None): an optional parameter that enables explicit
                control over the location of the labels. Only applicable when
                importing certain labeled dataset formats. Can be any of the
                following:

                -   a type-specific folder name like ``"labels"`` or
                    ``"labels/"`` or a filename like ``"labels.json"`` or
                    ``"labels.xml"`` specifying the location in ``dataset_dir``
                    of the labels file(s)
                -   an absolute directory or filepath containing the labels
                    file(s). In this case, ``dataset_dir`` has no effect on the
                    location of the labels

                For labeled datasets, this parameter defaults to the location
                in ``dataset_dir`` of the labels for the default layout of the
                dataset type being imported
            label_field (None): controls the field(s) in which imported labels
                are stored. Only applicable if ``dataset_importer`` is a
                :class:`fiftyone.utils.data.importers.LabeledImageDatasetImporter` or
                :class:`fiftyone.utils.data.importers.LabeledVideoDatasetImporter`.
                If the importer produces a single
                :class:`fiftyone.core.labels.Label` instance per sample/frame,
                this argument specifies the name of the field to use; the
                default is ``"ground_truth"``. If the importer produces a
                dictionary of labels per sample, this argument can be either a
                string prefix to prepend to each label key or a dict mapping
                label keys to field names; the default in this case is to
                directly use the keys of the imported label dictionaries as
                field names
            tags (None): an optional tag or iterable of tags to attach to each
                sample
            expand_schema (True): whether to dynamically add new sample fields
                encountered to the dataset schema. If False, an error is raised
                if a sample's schema is not a subset of the dataset schema
            add_info (True): whether to add dataset info from the importer (if
                any) to the dataset's ``info``
            **kwargs: optional keyword arguments to pass to the constructor of
                the :class:`fiftyone.utils.data.importers.DatasetImporter` for
                the specified ``dataset_type``

        Returns:
            a list of IDs of the samples that were added to the dataset
        """
        dataset_importer, _ = foud.build_dataset_importer(
            dataset_type,
            dataset_dir=dataset_dir,
            data_path=data_path,
            labels_path=labels_path,
            name=self.name,
            **kwargs,
        )

        return self.add_importer(
            dataset_importer,
            label_field=label_field,
            tags=tags,
            expand_schema=expand_schema,
            add_info=add_info,
        )

    def merge_dir(
        self,
        dataset_dir=None,
        dataset_type=None,
        data_path=None,
        labels_path=None,
        label_field=None,
        tags=None,
        key_field="filepath",
        key_fcn=None,
        skip_existing=False,
        insert_new=True,
        fields=None,
        omit_fields=None,
        merge_lists=True,
        overwrite=True,
        expand_schema=True,
        add_info=True,
        **kwargs,
    ):
        """Merges the contents of the given directory into the dataset.

        You can perform imports with this method via the following basic
        patterns:

        (a) Provide ``dataset_dir`` and ``dataset_type`` to import the contents
            of a directory that is organized in the default layout for the
            dataset type as documented in
            :ref:`this guide <loading-datasets-from-disk>`

        (b) Provide ``dataset_type`` along with ``data_path``, ``labels_path``,
            or other type-specific parameters to perform a customized import.
            This syntax provides the flexibility to, for example, perform
            labels-only imports or imports where the source media lies in a
            different location than the labels

        In either workflow, the remaining parameters of this method can be
        provided to further configure the import.

        See :ref:`this guide <loading-datasets-from-disk>` for example usages
        of this method and descriptions of the available dataset types.

        By default, samples with the same absolute ``filepath`` are merged, but
        you can customize this behavior via the ``key_field`` and ``key_fcn``
        parameters. For example, you could set
        ``key_fcn = lambda sample: os.path.basename(sample.filepath)`` to merge
        samples with the same base filename.

        The behavior of this method is highly customizable. By default, all
        top-level fields from the imported samples are merged in, overwriting
        any existing values for those fields, with the exception of list fields
        (e.g., ``tags``) and label list fields (e.g.,
        :class:`fiftyone.core.labels.Detections` fields), in which case the
        elements of the lists themselves are merged. In the case of label list
        fields, labels with the same ``id`` in both collections are updated
        rather than duplicated.

        To avoid confusion between missing fields and fields whose value is
        ``None``, ``None``-valued fields are always treated as missing while
        merging.

        This method can be configured in numerous ways, including:

        -   Whether existing samples should be modified or skipped
        -   Whether new samples should be added or omitted
        -   Whether new fields can be added to the dataset schema
        -   Whether list fields should be treated as ordinary fields and merged
            as a whole rather than merging their elements
        -   Whether to merge only specific fields, or all but certain fields
        -   Mapping input fields to different field names of this dataset

        Args:
            dataset_dir (None): the dataset directory. This can be omitted for
                certain dataset formats if you provide arguments such as
                ``data_path`` and ``labels_path``
            dataset_type (None): the
                :class:`fiftyone.types.dataset_types.Dataset` type of the
                dataset
            data_path (None): an optional parameter that enables explicit
                control over the location of the media for certain dataset
                types. Can be any of the following:

                -   a folder name like ``"data"`` or ``"data/"`` specifying a
                    subfolder of ``dataset_dir`` in which the media lies
                -   an absolute directory path in which the media lies. In this
                    case, the ``export_dir`` has no effect on the location of
                    the data
                -   a filename like ``"data.json"`` specifying the filename of
                    a JSON manifest file in ``dataset_dir`` that maps UUIDs to
                    media filepaths. Files of this format are generated when
                    passing the ``export_media="manifest"`` option to
                    :meth:`fiftyone.core.collections.SampleCollection.export`
                -   an absolute filepath to a JSON manifest file. In this case,
                    ``dataset_dir`` has no effect on the location of the data
                -   a dict mapping filenames to absolute filepaths

                By default, it is assumed that the data can be located in the
                default location within ``dataset_dir`` for the dataset type
            labels_path (None): an optional parameter that enables explicit
                control over the location of the labels. Only applicable when
                importing certain labeled dataset formats. Can be any of the
                following:

                -   a type-specific folder name like ``"labels"`` or
                    ``"labels/"`` or a filename like ``"labels.json"`` or
                    ``"labels.xml"`` specifying the location in ``dataset_dir``
                    of the labels file(s)
                -   an absolute directory or filepath containing the labels
                    file(s). In this case, ``dataset_dir`` has no effect on the
                    location of the labels

                For labeled datasets, this parameter defaults to the location
                in ``dataset_dir`` of the labels for the default layout of the
                dataset type being imported
            label_field (None): controls the field(s) in which imported labels
                are stored. Only applicable if ``dataset_importer`` is a
                :class:`fiftyone.utils.data.importers.LabeledImageDatasetImporter` or
                :class:`fiftyone.utils.data.importers.LabeledVideoDatasetImporter`.
                If the importer produces a single
                :class:`fiftyone.core.labels.Label` instance per sample/frame,
                this argument specifies the name of the field to use; the
                default is ``"ground_truth"``. If the importer produces a
                dictionary of labels per sample, this argument can be either a
                string prefix to prepend to each label key or a dict mapping
                label keys to field names; the default in this case is to
                directly use the keys of the imported label dictionaries as
                field names
            tags (None): an optional tag or iterable of tags to attach to each
                sample
            key_field ("filepath"): the sample field to use to decide whether
                to join with an existing sample
            key_fcn (None): a function that accepts a
                :class:`fiftyone.core.sample.Sample` instance and computes a
                key to decide if two samples should be merged. If a ``key_fcn``
                is provided, ``key_field`` is ignored
            skip_existing (False): whether to skip existing samples (True) or
                merge them (False)
            insert_new (True): whether to insert new samples (True) or skip
                them (False)
            fields (None): an optional field or iterable of fields to which to
                restrict the merge. If provided, fields other than these are
                omitted from ``samples`` when merging or adding samples. One
                exception is that ``filepath`` is always included when adding
                new samples, since the field is required. This can also be a
                dict mapping field names of the input collection to field names
                of this dataset
            omit_fields (None): an optional field or iterable of fields to
                exclude from the merge. If provided, these fields are omitted
                from imported samples, if present. One exception is that
                ``filepath`` is always included when adding new samples, since
                the field is required
            merge_lists (True): whether to merge the elements of list fields
                (e.g., ``tags``) and label list fields (e.g.,
                :class:`fiftyone.core.labels.Detections` fields) rather than
                merging the entire top-level field like other field types. For
                label lists fields, existing :class:`fiftyone.core.label.Label`
                elements are either replaced (when ``overwrite`` is True) or
                kept (when ``overwrite`` is False) when their ``id`` matches a
                label from the provided samples
            overwrite (True): whether to overwrite (True) or skip (False)
                existing fields and label elements
            expand_schema (True): whether to dynamically add new fields
                encountered to the dataset schema. If False, an error is raised
                if a sample's schema is not a subset of the dataset schema
            add_info (True): whether to add dataset info from the importer
                (if any) to the dataset
            **kwargs: optional keyword arguments to pass to the constructor of
                the :class:`fiftyone.utils.data.importers.DatasetImporter` for
                the specified ``dataset_type``
        """
        dataset_importer, _ = foud.build_dataset_importer(
            dataset_type,
            dataset_dir=dataset_dir,
            data_path=data_path,
            labels_path=labels_path,
            name=self.name,
            **kwargs,
        )

        return self.merge_importer(
            dataset_importer,
            label_field=label_field,
            tags=tags,
            key_field=key_field,
            key_fcn=key_fcn,
            skip_existing=skip_existing,
            insert_new=insert_new,
            fields=fields,
            omit_fields=omit_fields,
            merge_lists=merge_lists,
            overwrite=overwrite,
            expand_schema=expand_schema,
            add_info=add_info,
        )

    def add_archive(
        self,
        archive_path,
        dataset_type=None,
        data_path=None,
        labels_path=None,
        label_field=None,
        tags=None,
        expand_schema=True,
        add_info=True,
        cleanup=True,
        **kwargs,
    ):
        """Adds the contents of the given archive to the dataset.

        If a directory with the same root name as ``archive_path`` exists, it
        is assumed that this directory contains the extracted contents of the
        archive, and thus the archive is not re-extracted.

        See :ref:`this guide <loading-datasets-from-disk>` for example usages
        of this method and descriptions of the available dataset types.

        .. note::

            The following archive formats are explicitly supported::

                .zip, .tar, .tar.gz, .tgz, .tar.bz, .tbz

            If an archive *not* in the above list is found, extraction will be
            attempted via the ``patool`` package, which supports many formats
            but may require that additional system packages be installed.

        Args:
            archive_path: the path to an archive of a dataset directory
            dataset_type (None): the
                :class:`fiftyone.types.dataset_types.Dataset` type of the
                dataset in ``archive_path``
            data_path (None): an optional parameter that enables explicit
                control over the location of the media for certain dataset
                types. Can be any of the following:

                -   a folder name like ``"data"`` or ``"data/"`` specifying a
                    subfolder of ``dataset_dir`` in which the media lies
                -   an absolute directory path in which the media lies. In this
                    case, the ``archive_path`` has no effect on the location of
                    the data
                -   a filename like ``"data.json"`` specifying the filename of
                    a JSON manifest file in ``archive_path`` that maps UUIDs to
                    media filepaths. Files of this format are generated when
                    passing the ``export_media="manifest"`` option to
                    :meth:`fiftyone.core.collections.SampleCollection.export`
                -   an absolute filepath to a JSON manifest file. In this case,
                    ``archive_path`` has no effect on the location of the data
                -   a dict mapping filenames to absolute filepaths

                By default, it is assumed that the data can be located in the
                default location within ``archive_path`` for the dataset type
            labels_path (None): an optional parameter that enables explicit
                control over the location of the labels. Only applicable when
                importing certain labeled dataset formats. Can be any of the
                following:

                -   a type-specific folder name like ``"labels"`` or
                    ``"labels/"`` or a filename like ``"labels.json"`` or
                    ``"labels.xml"`` specifying the location in
                    ``archive_path`` of the labels file(s)
                -   an absolute directory or filepath containing the labels
                    file(s). In this case, ``archive_path`` has no effect on
                    the location of the labels

                For labeled datasets, this parameter defaults to the location
                in ``archive_path`` of the labels for the default layout of the
                dataset type being imported
            label_field (None): controls the field(s) in which imported labels
                are stored. Only applicable if ``dataset_importer`` is a
                :class:`fiftyone.utils.data.importers.LabeledImageDatasetImporter` or
                :class:`fiftyone.utils.data.importers.LabeledVideoDatasetImporter`.
                If the importer produces a single
                :class:`fiftyone.core.labels.Label` instance per sample/frame,
                this argument specifies the name of the field to use; the
                default is ``"ground_truth"``. If the importer produces a
                dictionary of labels per sample, this argument can be either a
                string prefix to prepend to each label key or a dict mapping
                label keys to field names; the default in this case is to
                directly use the keys of the imported label dictionaries as
                field names
            tags (None): an optional tag or iterable of tags to attach to each
                sample
            expand_schema (True): whether to dynamically add new sample fields
                encountered to the dataset schema. If False, an error is raised
                if a sample's schema is not a subset of the dataset schema
            add_info (True): whether to add dataset info from the importer (if
                any) to the dataset's ``info``
            cleanup (True): whether to delete the archive after extracting it
            **kwargs: optional keyword arguments to pass to the constructor of
                the :class:`fiftyone.utils.data.importers.DatasetImporter` for
                the specified ``dataset_type``

        Returns:
            a list of IDs of the samples that were added to the dataset
        """
        dataset_dir = _extract_archive_if_necessary(archive_path, cleanup)
        return self.add_dir(
            dataset_dir=dataset_dir,
            dataset_type=dataset_type,
            data_path=data_path,
            labels_path=labels_path,
            label_field=label_field,
            tags=tags,
            expand_schema=expand_schema,
            add_info=add_info,
            **kwargs,
        )

    def merge_archive(
        self,
        archive_path,
        dataset_type=None,
        data_path=None,
        labels_path=None,
        label_field=None,
        tags=None,
        key_field="filepath",
        key_fcn=None,
        skip_existing=False,
        insert_new=True,
        fields=None,
        omit_fields=None,
        merge_lists=True,
        overwrite=True,
        expand_schema=True,
        add_info=True,
        cleanup=True,
        **kwargs,
    ):
        """Merges the contents of the given archive into the dataset.

        If a directory with the same root name as ``archive_path`` exists, it
        is assumed that this directory contains the extracted contents of the
        archive, and thus the archive is not re-extracted.

        See :ref:`this guide <loading-datasets-from-disk>` for example usages
        of this method and descriptions of the available dataset types.

        .. note::

            The following archive formats are explicitly supported::

                .zip, .tar, .tar.gz, .tgz, .tar.bz, .tbz

            If an archive *not* in the above list is found, extraction will be
            attempted via the ``patool`` package, which supports many formats
            but may require that additional system packages be installed.

        By default, samples with the same absolute ``filepath`` are merged, but
        you can customize this behavior via the ``key_field`` and ``key_fcn``
        parameters. For example, you could set
        ``key_fcn = lambda sample: os.path.basename(sample.filepath)`` to merge
        samples with the same base filename.

        The behavior of this method is highly customizable. By default, all
        top-level fields from the imported samples are merged in, overwriting
        any existing values for those fields, with the exception of list fields
        (e.g., ``tags``) and label list fields (e.g.,
        :class:`fiftyone.core.labels.Detections` fields), in which case the
        elements of the lists themselves are merged. In the case of label list
        fields, labels with the same ``id`` in both collections are updated
        rather than duplicated.

        To avoid confusion between missing fields and fields whose value is
        ``None``, ``None``-valued fields are always treated as missing while
        merging.

        This method can be configured in numerous ways, including:

        -   Whether existing samples should be modified or skipped
        -   Whether new samples should be added or omitted
        -   Whether new fields can be added to the dataset schema
        -   Whether list fields should be treated as ordinary fields and merged
            as a whole rather than merging their elements
        -   Whether to merge only specific fields, or all but certain fields
        -   Mapping input fields to different field names of this dataset

        Args:
            archive_path: the path to an archive of a dataset directory
            dataset_type (None): the
                :class:`fiftyone.types.dataset_types.Dataset` type of the
                dataset in ``archive_path``
            data_path (None): an optional parameter that enables explicit
                control over the location of the media for certain dataset
                types. Can be any of the following:

                -   a folder name like ``"data"`` or ``"data/"`` specifying a
                    subfolder of ``dataset_dir`` in which the media lies
                -   an absolute directory path in which the media lies. In this
                    case, the ``archive_path`` has no effect on the location of
                    the data
                -   a filename like ``"data.json"`` specifying the filename of
                    a JSON manifest file in ``archive_path`` that maps UUIDs to
                    media filepaths. Files of this format are generated when
                    passing the ``export_media="manifest"`` option to
                    :meth:`fiftyone.core.collections.SampleCollection.export`
                -   an absolute filepath to a JSON manifest file. In this case,
                    ``archive_path`` has no effect on the location of the data
                -   a dict mapping filenames to absolute filepaths

                By default, it is assumed that the data can be located in the
                default location within ``archive_path`` for the dataset type
            labels_path (None): an optional parameter that enables explicit
                control over the location of the labels. Only applicable when
                importing certain labeled dataset formats. Can be any of the
                following:

                -   a type-specific folder name like ``"labels"`` or
                    ``"labels/"`` or a filename like ``"labels.json"`` or
                    ``"labels.xml"`` specifying the location in
                    ``archive_path`` of the labels file(s)
                -   an absolute directory or filepath containing the labels
                    file(s). In this case, ``archive_path`` has no effect on
                    the location of the labels

                For labeled datasets, this parameter defaults to the location
                in ``archive_path`` of the labels for the default layout of the
                dataset type being imported
            label_field (None): controls the field(s) in which imported labels
                are stored. Only applicable if ``dataset_importer`` is a
                :class:`fiftyone.utils.data.importers.LabeledImageDatasetImporter` or
                :class:`fiftyone.utils.data.importers.LabeledVideoDatasetImporter`.
                If the importer produces a single
                :class:`fiftyone.core.labels.Label` instance per sample/frame,
                this argument specifies the name of the field to use; the
                default is ``"ground_truth"``. If the importer produces a
                dictionary of labels per sample, this argument can be either a
                string prefix to prepend to each label key or a dict mapping
                label keys to field names; the default in this case is to
                directly use the keys of the imported label dictionaries as
                field names
            tags (None): an optional tag or iterable of tags to attach to each
                sample
            key_field ("filepath"): the sample field to use to decide whether
                to join with an existing sample
            key_fcn (None): a function that accepts a
                :class:`fiftyone.core.sample.Sample` instance and computes a
                key to decide if two samples should be merged. If a ``key_fcn``
                is provided, ``key_field`` is ignored
            skip_existing (False): whether to skip existing samples (True) or
                merge them (False)
            insert_new (True): whether to insert new samples (True) or skip
                them (False)
            fields (None): an optional field or iterable of fields to which to
                restrict the merge. If provided, fields other than these are
                omitted from ``samples`` when merging or adding samples. One
                exception is that ``filepath`` is always included when adding
                new samples, since the field is required. This can also be a
                dict mapping field names of the input collection to field names
                of this dataset
            omit_fields (None): an optional field or iterable of fields to
                exclude from the merge. If provided, these fields are omitted
                from imported samples, if present. One exception is that
                ``filepath`` is always included when adding new samples, since
                the field is required
            merge_lists (True): whether to merge the elements of list fields
                (e.g., ``tags``) and label list fields (e.g.,
                :class:`fiftyone.core.labels.Detections` fields) rather than
                merging the entire top-level field like other field types. For
                label lists fields, existing :class:`fiftyone.core.label.Label`
                elements are either replaced (when ``overwrite`` is True) or
                kept (when ``overwrite`` is False) when their ``id`` matches a
                label from the provided samples
            overwrite (True): whether to overwrite (True) or skip (False)
                existing fields and label elements
            expand_schema (True): whether to dynamically add new fields
                encountered to the dataset schema. If False, an error is raised
                if a sample's schema is not a subset of the dataset schema
            add_info (True): whether to add dataset info from the importer
                (if any) to the dataset
            cleanup (True): whether to delete the archive after extracting it
            **kwargs: optional keyword arguments to pass to the constructor of
                the :class:`fiftyone.utils.data.importers.DatasetImporter` for
                the specified ``dataset_type``
        """
        dataset_dir = _extract_archive_if_necessary(archive_path, cleanup)
        return self.merge_dir(
            dataset_dir=dataset_dir,
            dataset_type=dataset_type,
            data_path=data_path,
            labels_path=labels_path,
            label_field=label_field,
            tags=tags,
            key_field=key_field,
            key_fcn=key_fcn,
            skip_existing=skip_existing,
            insert_new=insert_new,
            fields=fields,
            omit_fields=omit_fields,
            merge_lists=merge_lists,
            overwrite=overwrite,
            expand_schema=expand_schema,
            add_info=add_info,
            **kwargs,
        )

    def add_importer(
        self,
        dataset_importer,
        label_field=None,
        tags=None,
        expand_schema=True,
        add_info=True,
    ):
        """Adds the samples from the given
        :class:`fiftyone.utils.data.importers.DatasetImporter` to the dataset.

        See :ref:`this guide <custom-dataset-importer>` for more details about
        importing datasets in custom formats by defining your own
        :class:`DatasetImporter <fiftyone.utils.data.importers.DatasetImporter>`.

        Args:
            dataset_importer: a
                :class:`fiftyone.utils.data.importers.DatasetImporter`
            label_field (None): controls the field(s) in which imported labels
                are stored. Only applicable if ``dataset_importer`` is a
                :class:`fiftyone.utils.data.importers.LabeledImageDatasetImporter` or
                :class:`fiftyone.utils.data.importers.LabeledVideoDatasetImporter`.
                If the importer produces a single
                :class:`fiftyone.core.labels.Label` instance per sample/frame,
                this argument specifies the name of the field to use; the
                default is ``"ground_truth"``. If the importer produces a
                dictionary of labels per sample, this argument can be either a
                string prefix to prepend to each label key or a dict mapping
                label keys to field names; the default in this case is to
                directly use the keys of the imported label dictionaries as
                field names
            tags (None): an optional tag or iterable of tags to attach to each
                sample
            expand_schema (True): whether to dynamically add new sample fields
                encountered to the dataset schema. If False, an error is raised
                if a sample's schema is not a subset of the dataset schema
            add_info (True): whether to add dataset info from the importer (if
                any) to the dataset's ``info``

        Returns:
            a list of IDs of the samples that were added to the dataset
        """
        return foud.import_samples(
            self,
            dataset_importer,
            label_field=label_field,
            tags=tags,
            expand_schema=expand_schema,
            add_info=add_info,
        )

    def merge_importer(
        self,
        dataset_importer,
        label_field=None,
        tags=None,
        key_field="filepath",
        key_fcn=None,
        skip_existing=False,
        insert_new=True,
        fields=None,
        omit_fields=None,
        merge_lists=True,
        overwrite=True,
        expand_schema=True,
        add_info=True,
    ):
        """Merges the samples from the given
        :class:`fiftyone.utils.data.importers.DatasetImporter` into the
        dataset.

        See :ref:`this guide <custom-dataset-importer>` for more details about
        importing datasets in custom formats by defining your own
        :class:`DatasetImporter <fiftyone.utils.data.importers.DatasetImporter>`.

        By default, samples with the same absolute ``filepath`` are merged, but
        you can customize this behavior via the ``key_field`` and ``key_fcn``
        parameters. For example, you could set
        ``key_fcn = lambda sample: os.path.basename(sample.filepath)`` to merge
        samples with the same base filename.

        The behavior of this method is highly customizable. By default, all
        top-level fields from the imported samples are merged in, overwriting
        any existing values for those fields, with the exception of list fields
        (e.g., ``tags``) and label list fields (e.g.,
        :class:`fiftyone.core.labels.Detections` fields), in which case the
        elements of the lists themselves are merged. In the case of label list
        fields, labels with the same ``id`` in both collections are updated
        rather than duplicated.

        To avoid confusion between missing fields and fields whose value is
        ``None``, ``None``-valued fields are always treated as missing while
        merging.

        This method can be configured in numerous ways, including:

        -   Whether existing samples should be modified or skipped
        -   Whether new samples should be added or omitted
        -   Whether new fields can be added to the dataset schema
        -   Whether list fields should be treated as ordinary fields and merged
            as a whole rather than merging their elements
        -   Whether to merge only specific fields, or all but certain fields
        -   Mapping input fields to different field names of this dataset

        Args:
            dataset_importer: a
                :class:`fiftyone.utils.data.importers.DatasetImporter`
            label_field (None): controls the field(s) in which imported labels
                are stored. Only applicable if ``dataset_importer`` is a
                :class:`fiftyone.utils.data.importers.LabeledImageDatasetImporter` or
                :class:`fiftyone.utils.data.importers.LabeledVideoDatasetImporter`.
                If the importer produces a single
                :class:`fiftyone.core.labels.Label` instance per sample/frame,
                this argument specifies the name of the field to use; the
                default is ``"ground_truth"``. If the importer produces a
                dictionary of labels per sample, this argument can be either a
                string prefix to prepend to each label key or a dict mapping
                label keys to field names; the default in this case is to
                directly use the keys of the imported label dictionaries as
                field names
            tags (None): an optional tag or iterable of tags to attach to each
                sample
            key_field ("filepath"): the sample field to use to decide whether
                to join with an existing sample
            key_fcn (None): a function that accepts a
                :class:`fiftyone.core.sample.Sample` instance and computes a
                key to decide if two samples should be merged. If a ``key_fcn``
                is provided, ``key_field`` is ignored
            skip_existing (False): whether to skip existing samples (True) or
                merge them (False)
            insert_new (True): whether to insert new samples (True) or skip
                them (False)
            fields (None): an optional field or iterable of fields to which to
                restrict the merge. If provided, fields other than these are
                omitted from ``samples`` when merging or adding samples. One
                exception is that ``filepath`` is always included when adding
                new samples, since the field is required. This can also be a
                dict mapping field names of the input collection to field names
                of this dataset
            omit_fields (None): an optional field or iterable of fields to
                exclude from the merge. If provided, these fields are omitted
                from imported samples, if present. One exception is that
                ``filepath`` is always included when adding new samples, since
                the field is required
            merge_lists (True): whether to merge the elements of list fields
                (e.g., ``tags``) and label list fields (e.g.,
                :class:`fiftyone.core.labels.Detections` fields) rather than
                merging the entire top-level field like other field types. For
                label lists fields, existing :class:`fiftyone.core.label.Label`
                elements are either replaced (when ``overwrite`` is True) or
                kept (when ``overwrite`` is False) when their ``id`` matches a
                label from the provided samples
            overwrite (True): whether to overwrite (True) or skip (False)
                existing fields and label elements
            expand_schema (True): whether to dynamically add new fields
                encountered to the dataset schema. If False, an error is raised
                if a sample's schema is not a subset of the dataset schema
            add_info (True): whether to add dataset info from the importer
                (if any) to the dataset
        """
        return foud.merge_samples(
            self,
            dataset_importer,
            label_field=label_field,
            tags=tags,
            key_field=key_field,
            key_fcn=key_fcn,
            skip_existing=skip_existing,
            insert_new=insert_new,
            fields=fields,
            omit_fields=omit_fields,
            merge_lists=merge_lists,
            overwrite=overwrite,
            expand_schema=expand_schema,
            add_info=add_info,
        )

    def add_images(self, paths_or_samples, sample_parser=None, tags=None):
        """Adds the given images to the dataset.

        This operation does not read the images.

        See :ref:`this guide <custom-sample-parser>` for more details about
        adding images to a dataset by defining your own
        :class:`UnlabeledImageSampleParser <fiftyone.utils.data.parsers.UnlabeledImageSampleParser>`.

        Args:
            paths_or_samples: an iterable of data. If no ``sample_parser`` is
                provided, this must be an iterable of image paths. If a
                ``sample_parser`` is provided, this can be an arbitrary
                iterable whose elements can be parsed by the sample parser
            sample_parser (None): a
                :class:`fiftyone.utils.data.parsers.UnlabeledImageSampleParser`
                instance to use to parse the samples
            tags (None): an optional tag or iterable of tags to attach to each
                sample

        Returns:
            a list of IDs of the samples that were added to the dataset
        """
        if sample_parser is None:
            sample_parser = foud.ImageSampleParser()

        return foud.add_images(
            self, paths_or_samples, sample_parser, tags=tags
        )

    def add_labeled_images(
        self,
        samples,
        sample_parser,
        label_field=None,
        tags=None,
        expand_schema=True,
    ):
        """Adds the given labeled images to the dataset.

        This operation will iterate over all provided samples, but the images
        will not be read (unless the sample parser requires it in order to
        compute image metadata).

        See :ref:`this guide <custom-sample-parser>` for more details about
        adding labeled images to a dataset by defining your own
        :class:`LabeledImageSampleParser <fiftyone.utils.data.parsers.LabeledImageSampleParser>`.

        Args:
            samples: an iterable of data
            sample_parser: a
                :class:`fiftyone.utils.data.parsers.LabeledImageSampleParser`
                instance to use to parse the samples
            label_field (None): controls the field(s) in which imported labels
                are stored. If the parser produces a single
                :class:`fiftyone.core.labels.Label` instance per sample, this
                argument specifies the name of the field to use; the default is
                ``"ground_truth"``. If the parser produces a dictionary of
                labels per sample, this argument can be either a string prefix
                to prepend to each label key or a dict mapping label keys to
                field names; the default in this case is to directly use the
                keys of the imported label dictionaries as field names
            tags (None): an optional tag or iterable of tags to attach to each
                sample
            expand_schema (True): whether to dynamically add new sample fields
                encountered to the dataset schema. If False, an error is raised
                if a sample's schema is not a subset of the dataset schema

        Returns:
            a list of IDs of the samples that were added to the dataset
        """
        return foud.add_labeled_images(
            self,
            samples,
            sample_parser,
            label_field=label_field,
            tags=tags,
            expand_schema=expand_schema,
        )

    def add_images_dir(self, images_dir, tags=None, recursive=True):
        """Adds the given directory of images to the dataset.

        See :class:`fiftyone.types.dataset_types.ImageDirectory` for format
        details. In particular, note that files with non-image MIME types are
        omitted.

        This operation does not read the images.

        Args:
            images_dir: a directory of images
            tags (None): an optional tag or iterable of tags to attach to each
                sample
            recursive (True): whether to recursively traverse subdirectories

        Returns:
            a list of IDs of the samples in the dataset
        """
        image_paths = foud.parse_images_dir(images_dir, recursive=recursive)
        sample_parser = foud.ImageSampleParser()
        return self.add_images(image_paths, sample_parser, tags=tags)

    def add_images_patt(self, images_patt, tags=None):
        """Adds the given glob pattern of images to the dataset.

        This operation does not read the images.

        Args:
            images_patt: a glob pattern of images like
                ``/path/to/images/*.jpg``
            tags (None): an optional tag or iterable of tags to attach to each
                sample

        Returns:
            a list of IDs of the samples in the dataset
        """
        image_paths = etau.get_glob_matches(images_patt)
        sample_parser = foud.ImageSampleParser()
        return self.add_images(image_paths, sample_parser, tags=tags)

    def ingest_images(
        self,
        paths_or_samples,
        sample_parser=None,
        tags=None,
        dataset_dir=None,
        image_format=None,
    ):
        """Ingests the given iterable of images into the dataset.

        The images are read in-memory and written to ``dataset_dir``.

        See :ref:`this guide <custom-sample-parser>` for more details about
        ingesting images into a dataset by defining your own
        :class:`UnlabeledImageSampleParser <fiftyone.utils.data.parsers.UnlabeledImageSampleParser>`.

        Args:
            paths_or_samples: an iterable of data. If no ``sample_parser`` is
                provided, this must be an iterable of image paths. If a
                ``sample_parser`` is provided, this can be an arbitrary
                iterable whose elements can be parsed by the sample parser
            sample_parser (None): a
                :class:`fiftyone.utils.data.parsers.UnlabeledImageSampleParser`
                instance to use to parse the samples
            tags (None): an optional tag or iterable of tags to attach to each
                sample
            dataset_dir (None): the directory in which the images will be
                written. By default, :func:`get_default_dataset_dir` is used
            image_format (None): the image format to use to write the images to
                disk. By default, ``fiftyone.config.default_image_ext`` is used

        Returns:
            a list of IDs of the samples in the dataset
        """
        if sample_parser is None:
            sample_parser = foud.ImageSampleParser()

        if dataset_dir is None:
            dataset_dir = get_default_dataset_dir(self.name)

        dataset_ingestor = foud.UnlabeledImageDatasetIngestor(
            dataset_dir,
            paths_or_samples,
            sample_parser,
            image_format=image_format,
        )

        return self.add_importer(dataset_ingestor, tags=tags)

    def ingest_labeled_images(
        self,
        samples,
        sample_parser,
        label_field=None,
        tags=None,
        expand_schema=True,
        dataset_dir=None,
        image_format=None,
    ):
        """Ingests the given iterable of labeled image samples into the
        dataset.

        The images are read in-memory and written to ``dataset_dir``.

        See :ref:`this guide <custom-sample-parser>` for more details about
        ingesting labeled images into a dataset by defining your own
        :class:`LabeledImageSampleParser <fiftyone.utils.data.parsers.LabeledImageSampleParser>`.

        Args:
            samples: an iterable of data
            sample_parser: a
                :class:`fiftyone.utils.data.parsers.LabeledImageSampleParser`
                instance to use to parse the samples
            label_field (None): controls the field(s) in which imported labels
                are stored. If the parser produces a single
                :class:`fiftyone.core.labels.Label` instance per sample, this
                argument specifies the name of the field to use; the default is
                ``"ground_truth"``. If the parser produces a dictionary of
                labels per sample, this argument can be either a string prefix
                to prepend to each label key or a dict mapping label keys to
                field names; the default in this case is to directly use the
                keys of the imported label dictionaries as field names
            tags (None): an optional tag or iterable of tags to attach to each
                sample
            expand_schema (True): whether to dynamically add new sample fields
                encountered to the dataset schema. If False, an error is raised
                if the sample's schema is not a subset of the dataset schema
            dataset_dir (None): the directory in which the images will be
                written. By default, :func:`get_default_dataset_dir` is used
            image_format (None): the image format to use to write the images to
                disk. By default, ``fiftyone.config.default_image_ext`` is used

        Returns:
            a list of IDs of the samples in the dataset
        """
        if dataset_dir is None:
            dataset_dir = get_default_dataset_dir(self.name)

        dataset_ingestor = foud.LabeledImageDatasetIngestor(
            dataset_dir,
            samples,
            sample_parser,
            image_format=image_format,
        )

        return self.add_importer(
            dataset_ingestor,
            label_field=label_field,
            tags=tags,
            expand_schema=expand_schema,
        )

    def add_videos(self, paths_or_samples, sample_parser=None, tags=None):
        """Adds the given videos to the dataset.

        This operation does not read the videos.

        See :ref:`this guide <custom-sample-parser>` for more details about
        adding videos to a dataset by defining your own
        :class:`UnlabeledVideoSampleParser <fiftyone.utils.data.parsers.UnlabeledVideoSampleParser>`.

        Args:
            paths_or_samples: an iterable of data. If no ``sample_parser`` is
                provided, this must be an iterable of video paths. If a
                ``sample_parser`` is provided, this can be an arbitrary
                iterable whose elements can be parsed by the sample parser
            sample_parser (None): a
                :class:`fiftyone.utils.data.parsers.UnlabeledVideoSampleParser`
                instance to use to parse the samples
            tags (None): an optional tag or iterable of tags to attach to each
                sample

        Returns:
            a list of IDs of the samples that were added to the dataset
        """
        if sample_parser is None:
            sample_parser = foud.VideoSampleParser()

        return foud.add_videos(
            self, paths_or_samples, sample_parser, tags=tags
        )

    def add_labeled_videos(
        self,
        samples,
        sample_parser,
        label_field=None,
        tags=None,
        expand_schema=True,
    ):
        """Adds the given labeled videos to the dataset.

        This operation will iterate over all provided samples, but the videos
        will not be read/decoded/etc.

        See :ref:`this guide <custom-sample-parser>` for more details about
        adding labeled videos to a dataset by defining your own
        :class:`LabeledVideoSampleParser <fiftyone.utils.data.parsers.LabeledVideoSampleParser>`.

        Args:
            samples: an iterable of data
            sample_parser: a
                :class:`fiftyone.utils.data.parsers.LabeledVideoSampleParser`
                instance to use to parse the samples
            label_field (None): controls the field(s) in which imported labels
                are stored. If the parser produces a single
                :class:`fiftyone.core.labels.Label` instance per sample/frame,
                this argument specifies the name of the field to use; the
                default is ``"ground_truth"``. If the parser produces a
                dictionary of labels per sample/frame, this argument can be
                either a string prefix to prepend to each label key or a dict
                mapping label keys to field names; the default in this case is
                to directly use the keys of the imported label dictionaries as
                field names
            label_field ("ground_truth"): the name (or root name) of the
                frame field(s) to use for the labels
            tags (None): an optional tag or iterable of tags to attach to each
                sample
            expand_schema (True): whether to dynamically add new sample fields
                encountered to the dataset schema. If False, an error is raised
                if a sample's schema is not a subset of the dataset schema

        Returns:
            a list of IDs of the samples that were added to the dataset
        """
        return foud.add_labeled_videos(
            self,
            samples,
            sample_parser,
            label_field=label_field,
            tags=tags,
            expand_schema=expand_schema,
        )

    def add_videos_dir(self, videos_dir, tags=None, recursive=True):
        """Adds the given directory of videos to the dataset.

        See :class:`fiftyone.types.dataset_types.VideoDirectory` for format
        details. In particular, note that files with non-video MIME types are
        omitted.

        This operation does not read/decode the videos.

        Args:
            videos_dir: a directory of videos
            tags (None): an optional tag or iterable of tags to attach to each
                sample
            recursive (True): whether to recursively traverse subdirectories

        Returns:
            a list of IDs of the samples in the dataset
        """
        video_paths = foud.parse_videos_dir(videos_dir, recursive=recursive)
        sample_parser = foud.VideoSampleParser()
        return self.add_videos(video_paths, sample_parser, tags=tags)

    def add_videos_patt(self, videos_patt, tags=None):
        """Adds the given glob pattern of videos to the dataset.

        This operation does not read/decode the videos.

        Args:
            videos_patt: a glob pattern of videos like
                ``/path/to/videos/*.mp4``
            tags (None): an optional tag or iterable of tags to attach to each
                sample

        Returns:
            a list of IDs of the samples in the dataset
        """
        video_paths = etau.get_glob_matches(videos_patt)
        sample_parser = foud.VideoSampleParser()
        return self.add_videos(video_paths, sample_parser, tags=tags)

    def ingest_videos(
        self, paths_or_samples, sample_parser=None, tags=None, dataset_dir=None
    ):
        """Ingests the given iterable of videos into the dataset.

        The videos are copied to ``dataset_dir``.

        See :ref:`this guide <custom-sample-parser>` for more details about
        ingesting videos into a dataset by defining your own
        :class:`UnlabeledVideoSampleParser <fiftyone.utils.data.parsers.UnlabeledVideoSampleParser>`.

        Args:
            paths_or_samples: an iterable of data. If no ``sample_parser`` is
                provided, this must be an iterable of video paths. If a
                ``sample_parser`` is provided, this can be an arbitrary
                iterable whose elements can be parsed by the sample parser
            sample_parser (None): a
                :class:`fiftyone.utils.data.parsers.UnlabeledVideoSampleParser`
                instance to use to parse the samples
            tags (None): an optional tag or iterable of tags to attach to each
                sample
            dataset_dir (None): the directory in which the videos will be
                written. By default, :func:`get_default_dataset_dir` is used

        Returns:
            a list of IDs of the samples in the dataset
        """
        if sample_parser is None:
            sample_parser = foud.VideoSampleParser()

        if dataset_dir is None:
            dataset_dir = get_default_dataset_dir(self.name)

        dataset_ingestor = foud.UnlabeledVideoDatasetIngestor(
            dataset_dir, paths_or_samples, sample_parser
        )

        return self.add_importer(dataset_ingestor, tags=tags)

    def ingest_labeled_videos(
        self,
        samples,
        sample_parser,
        tags=None,
        expand_schema=True,
        dataset_dir=None,
    ):
        """Ingests the given iterable of labeled video samples into the
        dataset.

        The videos are copied to ``dataset_dir``.

        See :ref:`this guide <custom-sample-parser>` for more details about
        ingesting labeled videos into a dataset by defining your own
        :class:`LabeledVideoSampleParser <fiftyone.utils.data.parsers.LabeledVideoSampleParser>`.

        Args:
            samples: an iterable of data
            sample_parser: a
                :class:`fiftyone.utils.data.parsers.LabeledVideoSampleParser`
                instance to use to parse the samples
            tags (None): an optional tag or iterable of tags to attach to each
                sample
            expand_schema (True): whether to dynamically add new sample fields
                encountered to the dataset schema. If False, an error is raised
                if the sample's schema is not a subset of the dataset schema
            dataset_dir (None): the directory in which the videos will be
                written. By default, :func:`get_default_dataset_dir` is used

        Returns:
            a list of IDs of the samples in the dataset
        """
        if dataset_dir is None:
            dataset_dir = get_default_dataset_dir(self.name)

        dataset_ingestor = foud.LabeledVideoDatasetIngestor(
            dataset_dir, samples, sample_parser
        )

        return self.add_importer(
            dataset_ingestor, tags=tags, expand_schema=expand_schema
        )

    @classmethod
    def from_dir(
        cls,
        dataset_dir=None,
        dataset_type=None,
        data_path=None,
        labels_path=None,
        name=None,
        label_field=None,
        tags=None,
        **kwargs,
    ):
        """Creates a :class:`Dataset` from the contents of the given directory.

        You can create datasets with this method via the following basic
        patterns:

        (a) Provide ``dataset_dir`` and ``dataset_type`` to import the contents
            of a directory that is organized in the default layout for the
            dataset type as documented in
            :ref:`this guide <loading-datasets-from-disk>`

        (b) Provide ``dataset_type`` along with ``data_path``, ``labels_path``,
            or other type-specific parameters to perform a customized
            import. This syntax provides the flexibility to, for example,
            perform labels-only imports or imports where the source media lies
            in a different location than the labels

        In either workflow, the remaining parameters of this method can be
        provided to further configure the import.

        See :ref:`this guide <loading-datasets-from-disk>` for example usages
        of this method and descriptions of the available dataset types.

        Args:
            dataset_dir (None): the dataset directory. This can be omitted if
                you provide arguments such as ``data_path`` and ``labels_path``
            dataset_type (None): the
                :class:`fiftyone.types.dataset_types.Dataset` type of the
                dataset
            data_path (None): an optional parameter that enables explicit
                control over the location of the media for certain dataset
                types. Can be any of the following:

                -   a folder name like ``"data"`` or ``"data/"`` specifying a
                    subfolder of ``dataset_dir`` in which the media lies
                -   an absolute directory path in which the media lies. In this
                    case, the ``export_dir`` has no effect on the location of
                    the data
                -   a filename like ``"data.json"`` specifying the filename of
                    a JSON manifest file in ``dataset_dir`` that maps UUIDs to
                    media filepaths. Files of this format are generated when
                    passing the ``export_media="manifest"`` option to
                    :meth:`fiftyone.core.collections.SampleCollection.export`
                -   an absolute filepath to a JSON manifest file. In this case,
                    ``dataset_dir`` has no effect on the location of the data
                -   a dict mapping filenames to absolute filepaths

                By default, it is assumed that the data can be located in the
                default location within ``dataset_dir`` for the dataset type
            labels_path (None): an optional parameter that enables explicit
                control over the location of the labels. Only applicable when
                importing certain labeled dataset formats. Can be any of the
                following:

                -   a type-specific folder name like ``"labels"`` or
                    ``"labels/"`` or a filename like ``"labels.json"`` or
                    ``"labels.xml"`` specifying the location in ``dataset_dir``
                    of the labels file(s)
                -   an absolute directory or filepath containing the labels
                    file(s). In this case, ``dataset_dir`` has no effect on the
                    location of the labels

                For labeled datasets, this parameter defaults to the location
                in ``dataset_dir`` of the labels for the default layout of the
                dataset type being imported
            name (None): a name for the dataset. By default,
                :func:`get_default_dataset_name` is used
            label_field (None): controls the field(s) in which imported labels
                are stored. Only applicable if ``dataset_importer`` is a
                :class:`fiftyone.utils.data.importers.LabeledImageDatasetImporter` or
                :class:`fiftyone.utils.data.importers.LabeledVideoDatasetImporter`.
                If the importer produces a single
                :class:`fiftyone.core.labels.Label` instance per sample/frame,
                this argument specifies the name of the field to use; the
                default is ``"ground_truth"``. If the importer produces a
                dictionary of labels per sample, this argument can be either a
                string prefix to prepend to each label key or a dict mapping
                label keys to field names; the default in this case is to
                directly use the keys of the imported label dictionaries as
                field names
            tags (None): an optional tag or iterable of tags to attach to each
                sample
            **kwargs: optional keyword arguments to pass to the constructor of
                the :class:`fiftyone.utils.data.importers.DatasetImporter` for
                the specified ``dataset_type``

        Returns:
            a :class:`Dataset`
        """
        dataset = cls(name)
        dataset.add_dir(
            dataset_dir=dataset_dir,
            dataset_type=dataset_type,
            data_path=data_path,
            labels_path=labels_path,
            label_field=label_field,
            tags=tags,
            **kwargs,
        )
        return dataset

    @classmethod
    def from_archive(
        cls,
        archive_path,
        dataset_type=None,
        data_path=None,
        labels_path=None,
        name=None,
        label_field=None,
        tags=None,
        cleanup=True,
        **kwargs,
    ):
        """Creates a :class:`Dataset` from the contents of the given archive.

        If a directory with the same root name as ``archive_path`` exists, it
        is assumed that this directory contains the extracted contents of the
        archive, and thus the archive is not re-extracted.

        See :ref:`this guide <loading-datasets-from-disk>` for example usages
        of this method and descriptions of the available dataset types.

        .. note::

            The following archive formats are explicitly supported::

                .zip, .tar, .tar.gz, .tgz, .tar.bz, .tbz

            If an archive *not* in the above list is found, extraction will be
            attempted via the ``patool`` package, which supports many formats
            but may require that additional system packages be installed.

        Args:
            archive_path: the path to an archive of a dataset directory
            dataset_type (None): the
                :class:`fiftyone.types.dataset_types.Dataset` type of the
                dataset in ``archive_path``
            data_path (None): an optional parameter that enables explicit
                control over the location of the media for certain dataset
                types. Can be any of the following:

                -   a folder name like ``"data"`` or ``"data/"`` specifying a
                    subfolder of ``dataset_dir`` in which the media lies
                -   an absolute directory path in which the media lies. In this
                    case, the ``archive_path`` has no effect on the location of
                    the data
                -   a filename like ``"data.json"`` specifying the filename of
                    a JSON manifest file in ``archive_path`` that maps UUIDs to
                    media filepaths. Files of this format are generated when
                    passing the ``export_media="manifest"`` option to
                    :meth:`fiftyone.core.collections.SampleCollection.export`
                -   an absolute filepath to a JSON manifest file. In this case,
                    ``archive_path`` has no effect on the location of the data
                -   a dict mapping filenames to absolute filepaths

                By default, it is assumed that the data can be located in the
                default location within ``archive_path`` for the dataset type
            labels_path (None): an optional parameter that enables explicit
                control over the location of the labels. Only applicable when
                importing certain labeled dataset formats. Can be any of the
                following:

                -   a type-specific folder name like ``"labels"`` or
                    ``"labels/"`` or a filename like ``"labels.json"`` or
                    ``"labels.xml"`` specifying the location in
                    ``archive_path`` of the labels file(s)
                -   an absolute directory or filepath containing the labels
                    file(s). In this case, ``archive_path`` has no effect on
                    the location of the labels

                For labeled datasets, this parameter defaults to the location
                in ``archive_path`` of the labels for the default layout of the
                dataset type being imported
            name (None): a name for the dataset. By default,
                :func:`get_default_dataset_name` is used
            label_field (None): controls the field(s) in which imported labels
                are stored. Only applicable if ``dataset_importer`` is a
                :class:`fiftyone.utils.data.importers.LabeledImageDatasetImporter` or
                :class:`fiftyone.utils.data.importers.LabeledVideoDatasetImporter`.
                If the importer produces a single
                :class:`fiftyone.core.labels.Label` instance per sample/frame,
                this argument specifies the name of the field to use; the
                default is ``"ground_truth"``. If the importer produces a
                dictionary of labels per sample, this argument can be either a
                string prefix to prepend to each label key or a dict mapping
                label keys to field names; the default in this case is to
                directly use the keys of the imported label dictionaries as
                field names
            tags (None): an optional tag or iterable of tags to attach to each
                sample
            cleanup (True): whether to delete the archive after extracting it
            **kwargs: optional keyword arguments to pass to the constructor of
                the :class:`fiftyone.utils.data.importers.DatasetImporter` for
                the specified ``dataset_type``

        Returns:
            a :class:`Dataset`
        """
        dataset = cls(name)
        dataset.add_archive(
            archive_path,
            dataset_type=dataset_type,
            data_path=data_path,
            labels_path=labels_path,
            label_field=label_field,
            tags=tags,
            cleanup=cleanup,
            **kwargs,
        )
        return dataset

    @classmethod
    def from_importer(
        cls, dataset_importer, name=None, label_field=None, tags=None
    ):
        """Creates a :class:`Dataset` by importing the samples in the given
        :class:`fiftyone.utils.data.importers.DatasetImporter`.

        See :ref:`this guide <custom-dataset-importer>` for more details about
        providing a custom
        :class:`DatasetImporter <fiftyone.utils.data.importers.DatasetImporter>`
        to import datasets into FiftyOne.

        Args:
            dataset_importer: a
                :class:`fiftyone.utils.data.importers.DatasetImporter`
            name (None): a name for the dataset. By default,
                :func:`get_default_dataset_name` is used
            label_field (None): controls the field(s) in which imported labels
                are stored. Only applicable if ``dataset_importer`` is a
                :class:`fiftyone.utils.data.importers.LabeledImageDatasetImporter` or
                :class:`fiftyone.utils.data.importers.LabeledVideoDatasetImporter`.
                If the importer produces a single
                :class:`fiftyone.core.labels.Label` instance per sample/frame,
                this argument specifies the name of the field to use; the
                default is ``"ground_truth"``. If the importer produces a
                dictionary of labels per sample, this argument can be either a
                string prefix to prepend to each label key or a dict mapping
                label keys to field names; the default in this case is to
                directly use the keys of the imported label dictionaries as
                field names
            tags (None): an optional tag or iterable of tags to attach to each
                sample

        Returns:
            a :class:`Dataset`
        """
        dataset = cls(name)
        dataset.add_importer(
            dataset_importer, label_field=label_field, tags=tags
        )
        return dataset

    @classmethod
    def from_images(
        cls, paths_or_samples, sample_parser=None, name=None, tags=None
    ):
        """Creates a :class:`Dataset` from the given images.

        This operation does not read the images.

        See :ref:`this guide <custom-sample-parser>` for more details about
        providing a custom
        :class:`UnlabeledImageSampleParser <fiftyone.utils.data.parsers.UnlabeledImageSampleParser>`
        to load image samples into FiftyOne.

        Args:
            paths_or_samples: an iterable of data. If no ``sample_parser`` is
                provided, this must be an iterable of image paths. If a
                ``sample_parser`` is provided, this can be an arbitrary
                iterable whose elements can be parsed by the sample parser
            sample_parser (None): a
                :class:`fiftyone.utils.data.parsers.UnlabeledImageSampleParser`
                instance to use to parse the samples
            name (None): a name for the dataset. By default,
                :func:`get_default_dataset_name` is used
            tags (None): an optional tag or iterable of tags to attach to each
                sample

        Returns:
            a :class:`Dataset`
        """
        dataset = cls(name)
        dataset.add_images(
            paths_or_samples, sample_parser=sample_parser, tags=tags
        )
        return dataset

    @classmethod
    def from_labeled_images(
        cls,
        samples,
        sample_parser,
        name=None,
        label_field=None,
        tags=None,
    ):
        """Creates a :class:`Dataset` from the given labeled images.

        This operation will iterate over all provided samples, but the images
        will not be read.

        See :ref:`this guide <custom-sample-parser>` for more details about
        providing a custom
        :class:`LabeledImageSampleParser <fiftyone.utils.data.parsers.LabeledImageSampleParser>`
        to load labeled image samples into FiftyOne.

        Args:
            samples: an iterable of data
            sample_parser: a
                :class:`fiftyone.utils.data.parsers.LabeledImageSampleParser`
                instance to use to parse the samples
            name (None): a name for the dataset. By default,
                :func:`get_default_dataset_name` is used
            label_field (None): controls the field(s) in which imported labels
                are stored. If the parser produces a single
                :class:`fiftyone.core.labels.Label` instance per sample, this
                argument specifies the name of the field to use; the default is
                ``"ground_truth"``. If the parser produces a dictionary of
                labels per sample, this argument can be either a string prefix
                to prepend to each label key or a dict mapping label keys to
                field names; the default in this case is to directly use the
                keys of the imported label dictionaries as field names
            tags (None): an optional tag or iterable of tags to attach to each
                sample

        Returns:
            a :class:`Dataset`
        """
        dataset = cls(name)
        dataset.add_labeled_images(
            samples,
            sample_parser,
            label_field=label_field,
            tags=tags,
        )
        return dataset

    @classmethod
    def from_images_dir(cls, images_dir, name=None, tags=None, recursive=True):
        """Creates a :class:`Dataset` from the given directory of images.

        This operation does not read the images.

        Args:
            images_dir: a directory of images
            name (None): a name for the dataset. By default,
                :func:`get_default_dataset_name` is used
            tags (None): an optional tag or iterable of tags to attach to each
                sample
            recursive (True): whether to recursively traverse subdirectories

        Returns:
            a :class:`Dataset`
        """
        dataset = cls(name)
        dataset.add_images_dir(images_dir, tags=tags, recursive=recursive)
        return dataset

    @classmethod
    def from_images_patt(cls, images_patt, name=None, tags=None):
        """Creates a :class:`Dataset` from the given glob pattern of images.

        This operation does not read the images.

        Args:
            images_patt: a glob pattern of images like
                ``/path/to/images/*.jpg``
            name (None): a name for the dataset. By default,
                :func:`get_default_dataset_name` is used
            tags (None): an optional tag or iterable of tags to attach to each
                sample

        Returns:
            a :class:`Dataset`
        """
        dataset = cls(name)
        dataset.add_images_patt(images_patt, tags=tags)
        return dataset

    @classmethod
    def from_videos(
        cls, paths_or_samples, sample_parser=None, name=None, tags=None
    ):
        """Creates a :class:`Dataset` from the given videos.

        This operation does not read/decode the videos.

        See :ref:`this guide <custom-sample-parser>` for more details about
        providing a custom
        :class:`UnlabeledVideoSampleParser <fiftyone.utils.data.parsers.UnlabeledVideoSampleParser>`
        to load video samples into FiftyOne.

        Args:
            paths_or_samples: an iterable of data. If no ``sample_parser`` is
                provided, this must be an iterable of video paths. If a
                ``sample_parser`` is provided, this can be an arbitrary
                iterable whose elements can be parsed by the sample parser
            sample_parser (None): a
                :class:`fiftyone.utils.data.parsers.UnlabeledVideoSampleParser`
                instance to use to parse the samples
            name (None): a name for the dataset. By default,
                :func:`get_default_dataset_name` is used
            tags (None): an optional tag or iterable of tags to attach to each
                sample

        Returns:
            a :class:`Dataset`
        """
        dataset = cls(name)
        dataset.add_videos(
            paths_or_samples, sample_parser=sample_parser, tags=tags
        )
        return dataset

    @classmethod
    def from_labeled_videos(
        cls, samples, sample_parser, name=None, label_field=None, tags=None
    ):
        """Creates a :class:`Dataset` from the given labeled videos.

        This operation will iterate over all provided samples, but the videos
        will not be read/decoded/etc.

        See :ref:`this guide <custom-sample-parser>` for more details about
        providing a custom
        :class:`LabeledVideoSampleParser <fiftyone.utils.data.parsers.LabeledVideoSampleParser>`
        to load labeled video samples into FiftyOne.

        Args:
            samples: an iterable of data
            sample_parser: a
                :class:`fiftyone.utils.data.parsers.LabeledVideoSampleParser`
                instance to use to parse the samples
            name (None): a name for the dataset. By default,
                :func:`get_default_dataset_name` is used
            label_field (None): controls the field(s) in which imported labels
                are stored. If the parser produces a single
                :class:`fiftyone.core.labels.Label` instance per sample/frame,
                this argument specifies the name of the field to use; the
                default is ``"ground_truth"``. If the parser produces a
                dictionary of labels per sample/frame, this argument can be
                either a string prefix to prepend to each label key or a dict
                mapping label keys to field names; the default in this case is
                to directly use the keys of the imported label dictionaries as
                field names
            tags (None): an optional tag or iterable of tags to attach to each
                sample

        Returns:
            a :class:`Dataset`
        """
        dataset = cls(name)
        dataset.add_labeled_videos(
            samples, sample_parser, label_field=label_field, tags=tags
        )
        return dataset

    @classmethod
    def from_videos_dir(cls, videos_dir, name=None, tags=None, recursive=True):
        """Creates a :class:`Dataset` from the given directory of videos.

        This operation does not read/decode the videos.

        Args:
            videos_dir: a directory of videos
            name (None): a name for the dataset. By default,
                :func:`get_default_dataset_name` is used
            tags (None): an optional tag or iterable of tags to attach to each
                sample
            recursive (True): whether to recursively traverse subdirectories

        Returns:
            a :class:`Dataset`
        """
        dataset = cls(name)
        dataset.add_videos_dir(videos_dir, tags=tags, recursive=recursive)
        return dataset

    @classmethod
    def from_videos_patt(cls, videos_patt, name=None, tags=None):
        """Creates a :class:`Dataset` from the given glob pattern of videos.

        This operation does not read/decode the videos.

        Args:
            videos_patt: a glob pattern of videos like
                ``/path/to/videos/*.mp4``
            name (None): a name for the dataset. By default,
                :func:`get_default_dataset_name` is used
            tags (None): an optional tag or iterable of tags to attach to each
                sample

        Returns:
            a :class:`Dataset`
        """
        dataset = cls(name)
        dataset.add_videos_patt(videos_patt, tags=tags)
        return dataset

    @classmethod
    def from_dict(cls, d, name=None, rel_dir=None, frame_labels_dir=None):
        """Loads a :class:`Dataset` from a JSON dictionary generated by
        :meth:`fiftyone.core.collections.SampleCollection.to_dict`.

        The JSON dictionary can contain an export of any
        :class:`fiftyone.core.collections.SampleCollection`, e.g.,
        :class:`Dataset` or :class:`fiftyone.core.view.DatasetView`.

        Args:
            d: a JSON dictionary
            name (None): a name for the new dataset. By default, ``d["name"]``
                is used
            rel_dir (None): a relative directory to prepend to the ``filepath``
                of each sample if the filepath is not absolute (begins with a
                path separator). The path is converted to an absolute path
                (if necessary) via :func:`fiftyone.core.utils.normalize_path`
            frame_labels_dir (None): a directory of per-sample JSON files
                containing the frame labels for video samples. If omitted, it
                is assumed that the frame labels are included directly in the
                provided JSON dict. Only applicable to datasets that contain
                videos

        Returns:
            a :class:`Dataset`
        """
        if name is None:
            name = d["name"]

        if rel_dir is not None:
            rel_dir = fou.normalize_path(rel_dir)

        name = make_unique_dataset_name(name)
        dataset = cls(name)

        media_type = d.get("media_type", None)
        if media_type is not None:
            dataset._set_media_type(media_type)

        if media_type == fom.GROUP:
            # group_field and group_slice are inferred when adding samples
            dataset._doc.group_media_types = d.get("group_media_types", {})
            dataset._doc.default_group_slice = d.get(
                "default_group_slice", None
            )
            dataset.save()

        dataset._apply_field_schema(d.get("sample_fields", {}))

        if "frame_fields" in d:
            if media_type == fom.GROUP:
                dataset._declare_frame_fields()

            dataset._apply_frame_field_schema(d["frame_fields"])

        dataset._doc.info = d.get("info", {})

        dataset._doc.classes = d.get("classes", {})
        dataset._doc.default_classes = d.get("default_classes", [])

        dataset._doc.mask_targets = dataset._parse_mask_targets(
            d.get("mask_targets", {})
        )
        dataset._doc.default_mask_targets = (
            dataset._parse_default_mask_targets(
                d.get("default_mask_targets", {})
            )
        )

        dataset._doc.skeletons = dataset._parse_skeletons(
            d.get("skeletons", {})
        )
        dataset._doc.default_skeleton = dataset._parse_default_skeleton(
            d.get("default_skeleton", None)
        )

        dataset.save()

        def parse_sample(sd):
            if rel_dir and not os.path.isabs(sd["filepath"]):
                sd["filepath"] = os.path.join(rel_dir, sd["filepath"])

            if (media_type == fom.VIDEO) or (
                media_type == fom.GROUP
                and fom.get_media_type(sd["filepath"]) == fom.VIDEO
            ):
                frames = sd.pop("frames", {})

                if etau.is_str(frames):
                    frames_path = os.path.join(frame_labels_dir, frames)
                    frames = etas.load_json(frames_path).get("frames", {})

                sample = fos.Sample.from_dict(sd)

                for key, value in frames.items():
                    sample.frames[int(key)] = fofr.Frame.from_dict(value)
            else:
                sample = fos.Sample.from_dict(sd)

            return sample

        samples = d["samples"]
        _samples = map(parse_sample, samples)

        dataset.add_samples(
            _samples, expand_schema=False, num_samples=len(samples)
        )

        return dataset

    @classmethod
    def from_json(
        cls, path_or_str, name=None, rel_dir=None, frame_labels_dir=None
    ):
        """Loads a :class:`Dataset` from JSON generated by
        :func:`fiftyone.core.collections.SampleCollection.write_json` or
        :func:`fiftyone.core.collections.SampleCollection.to_json`.

        The JSON file can contain an export of any
        :class:`fiftyone.core.collections.SampleCollection`, e.g.,
        :class:`Dataset` or :class:`fiftyone.core.view.DatasetView`.

        Args:
            path_or_str: the path to a JSON file on disk or a JSON string
            name (None): a name for the new dataset. By default, ``d["name"]``
                is used
            rel_dir (None): a relative directory to prepend to the ``filepath``
                of each sample, if the filepath is not absolute (begins with a
                path separator). The path is converted to an absolute path
                (if necessary) via :func:`fiftyone.core.utils.normalize_path`

        Returns:
            a :class:`Dataset`
        """
        d = etas.load_json(path_or_str)
        return cls.from_dict(
            d, name=name, rel_dir=rel_dir, frame_labels_dir=frame_labels_dir
        )

    def _add_view_stage(self, stage):
        return self.view().add_stage(stage)

    def _pipeline(
        self,
        pipeline=None,
        media_type=None,
        attach_frames=False,
        detach_frames=False,
        frames_only=False,
        group_slices=None,
        groups_only=False,
        detach_groups=False,
        manual_group_select=False,
    ):
        if media_type is None:
            media_type = self.media_type

        if media_type == fom.VIDEO:
            contains_videos = True
        else:
            contains_videos = self._contains_videos(only_active_slice=True)

        if not contains_videos:
            attach_frames = False
            detach_frames = False
            frames_only = False

        # We check for exactly False here, because `attach_frames == None` is a
        # special syntax that means that frames were already attached
        if attach_frames == False:
            if frames_only:
                attach_frames = True

            detach_frames = False

        if frames_only:
            detach_frames = False

        if media_type != fom.GROUP:
            group_slices = None
            groups_only = False
            detach_groups = False

        if groups_only:
            detach_groups = False

        _pipeline = []

        # If this is a grouped dataset, always start the pipeline by selecting
        # `group_slice`, unless the caller manually overrides this
        if self.media_type == fom.GROUP and not manual_group_select:
            _pipeline.extend(self._group_select_pipeline())

        if attach_frames:
            _pipeline.extend(self._attach_frames_pipeline())

        if group_slices:
            _pipeline.extend(
                self._attach_groups_pipeline(group_slices=group_slices)
            )

        if pipeline is not None:
            _pipeline.extend(pipeline)

        if detach_frames:
            _pipeline.append({"$project": {"frames": False}})
        elif frames_only:
            _pipeline.extend(self._unwind_frames_pipeline())

        if detach_groups:
            _pipeline.append({"$project": {"groups": False}})
        elif groups_only:
            _pipeline.extend(self._groups_only_pipeline())

        return _pipeline

    def _attach_frames_pipeline(self):
        """A pipeline that attaches the frame documents for each document."""
        if self._is_clips:
            return [
                {
                    "$lookup": {
                        "from": self._frame_collection_name,
                        "let": {
                            "sample_id": "$_sample_id",
                            "first": {"$arrayElemAt": ["$support", 0]},
                            "last": {"$arrayElemAt": ["$support", 1]},
                        },
                        "pipeline": [
                            {
                                "$match": {
                                    "$expr": {
                                        "$and": [
                                            {
                                                "$eq": [
                                                    "$_sample_id",
                                                    "$$sample_id",
                                                ]
                                            },
                                            {
                                                "$gte": [
                                                    "$frame_number",
                                                    "$$first",
                                                ]
                                            },
                                            {
                                                "$lte": [
                                                    "$frame_number",
                                                    "$$last",
                                                ]
                                            },
                                        ]
                                    }
                                }
                            },
                            {"$sort": {"frame_number": 1}},
                        ],
                        "as": "frames",
                    }
                }
            ]

        return [
            {
                "$lookup": {
                    "from": self._frame_collection_name,
                    "let": {"sample_id": "$_id"},
                    "pipeline": [
                        {
                            "$match": {
                                "$expr": {
                                    "$eq": ["$$sample_id", "$_sample_id"]
                                }
                            }
                        },
                        {"$sort": {"frame_number": 1}},
                    ],
                    "as": "frames",
                }
            }
        ]

    def _unwind_frames_pipeline(self):
        """A pipeline that returns (only) the unwound ``frames`` documents."""
        return [
            {"$unwind": "$frames"},
            {"$replaceRoot": {"newRoot": "$frames"}},
        ]

    def _group_select_pipeline(self):
        """A pipeline that selects only ``group_slice`` documents from the
        pipeline.
        """
        name_field = self.group_field + ".name"
        return [
            {
                "$match": {
                    "$expr": {"$eq": ["$" + name_field, self.group_slice]}
                }
            }
        ]

    def _attach_groups_pipeline(self, group_slices=None):
        """A pipeline that attaches the reuested group slice(s) for each
        document and stores them in under ``groups.<slice>`` keys.
        """
        id_field = self.group_field + "._id"
        name_field = self.group_field + ".name"

        F = foex.ViewField
        expr = F(id_field) == "$$group_id"
        if etau.is_container(group_slices):
            expr &= F(name_field).is_in(list(group_slices))
        elif group_slices is not None:
            expr &= F(name_field) == group_slices

        return [
            {
                "$lookup": {
                    "from": self._sample_collection_name,
                    "let": {"group_id": "$" + id_field},
                    "pipeline": [{"$match": {"$expr": expr.to_mongo()}}],
                    "as": "groups",
                }
            },
            {
                "$set": {
                    "groups": {
                        "$arrayToObject": {
                            "$map": {
                                "input": "$groups",
                                "as": "this",
                                "in": ["$$this." + name_field, "$$this"],
                            }
                        }
                    }
                }
            },
        ]

    def _groups_only_pipeline(self, group_slices=None):
        """A pipeline that looks up the requested group slices for each
        document and returns (only) the unwound group slices.
        """
        id_field = self.group_field + "._id"
        name_field = self.group_field + ".name"

        F = foex.ViewField
        expr = F(id_field) == "$$group_id"
        if etau.is_container(group_slices):
            expr &= F(name_field).is_in(list(group_slices))
        elif group_slices is not None:
            expr &= F(name_field) == group_slices

        return [
            {"$project": {self.group_field: True}},
            {
                "$lookup": {
                    "from": self._sample_collection_name,
                    "let": {"group_id": "$" + id_field},
                    "pipeline": [{"$match": {"$expr": expr.to_mongo()}}],
                    "as": "groups",
                }
            },
            {"$unwind": "$groups"},
            {"$replaceRoot": {"newRoot": "$groups"}},
        ]

    def _unwind_groups_pipeline(self):
        """A pipeline that returns (only) the unwound ``groups`` documents."""
        return [
            {
                "$set": {
                    "groups": {
                        "$map": {
                            "input": {"$objectToArray": "$groups"},
                            "as": "this",
                            "in": "$$this.v",
                        }
                    }
                }
            },
            {"$unwind": "$groups"},
            {"$replaceRoot": {"newRoot": "$groups"}},
        ]

    def _aggregate(
        self,
        pipeline=None,
        media_type=None,
        attach_frames=False,
        detach_frames=False,
        frames_only=False,
        group_slices=None,
        groups_only=False,
        detach_groups=False,
        manual_group_select=False,
    ):
        _pipeline = self._pipeline(
            pipeline=pipeline,
            media_type=media_type,
            attach_frames=attach_frames,
            detach_frames=detach_frames,
            frames_only=frames_only,
            group_slices=group_slices,
            groups_only=groups_only,
            detach_groups=detach_groups,
            manual_group_select=manual_group_select,
        )

        return fodb.aggregate(self._sample_collection, _pipeline)

    def _apply_field_schema(self, new_fields):
        curr_fields = self.get_field_schema()
        add_field_fcn = self.add_sample_field
        self._apply_schema(curr_fields, new_fields, add_field_fcn)

    def _apply_frame_field_schema(self, new_fields):
        curr_fields = self.get_frame_field_schema()
        add_field_fcn = self.add_frame_field
        self._apply_schema(curr_fields, new_fields, add_field_fcn)

    def _apply_schema(self, curr_fields, new_fields, add_field_fcn):
        for field_name, field_str in new_fields.items():
            ftype, embedded_doc_type, subfield = fof.parse_field_str(field_str)
            add_field_fcn(
                field_name,
                ftype,
                embedded_doc_type=embedded_doc_type,
                subfield=subfield,
            )

    def _ensure_label_field(self, label_field, label_cls):
        if label_field not in self.get_field_schema():
            self.add_sample_field(
                label_field,
                fof.EmbeddedDocumentField,
                embedded_doc_type=label_cls,
            )

    def _expand_schema(self, samples):
        expanded = False
        schema = self.get_field_schema(include_private=True)
        for sample in samples:
            for field_name in sample._get_field_names(include_private=True):
                if field_name == "_id":
                    continue

                value = sample[field_name]

                if isinstance(value, fog.Group):
                    self._expand_group_schema(sample, field_name, value)

                if field_name in schema:
                    continue

                if value is None:
                    continue

                if isinstance(value, fog.Group):
                    self._add_group_field(field_name, default=value.name)
                else:
                    self._sample_doc_cls.add_implied_field(field_name, value)

                schema = self.get_field_schema(include_private=True)
                expanded = True

            if sample.media_type == fom.VIDEO:
                expanded |= self._expand_frame_schema(sample.frames)

        if expanded:
            self._reload()

    def _expand_group_schema(self, sample, field_name, value):
        if self.group_field is not None and field_name != self.group_field:
            raise ValueError("Dataset has no group field '%s'" % field_name)

        slice_name = value.name
        media_type = sample.media_type

        if slice_name not in self._doc.group_media_types:
            # If this is the first video slice, we need to initialize the frame
            # field schema
            if media_type == fom.VIDEO and not any(
                slice_media_type == fom.VIDEO
                for slice_media_type in self._doc.group_media_types.values()
            ):
                self._declare_frame_fields()

            self._doc.group_media_types[slice_name] = media_type

            # If dataset doesn't yet have a default group slice, use the first
            # observed value
            if self._doc.default_group_slice is None:
                self._doc.default_group_slice = slice_name
                self._group_slice = slice_name

            self._doc.save()

    def _expand_frame_schema(self, frames):
        expanded = False
        schema = self.get_frame_field_schema(include_private=True)
        for frame in frames.values():
            for field_name in frame._get_field_names(include_private=True):
                if field_name == "_id":
                    continue

                if field_name in schema:
                    continue

                value = frame[field_name]

                if value is None:
                    continue

                self._frame_doc_cls.add_implied_field(field_name, value)
                schema = self.get_frame_field_schema(include_private=True)
                expanded = True

        return expanded

    def _sample_dict_to_doc(self, d):
        try:
            return self._sample_doc_cls.from_dict(d, extended=False)
        except:
            # The dataset's schema may have been changed in another process;
            # let's try reloading to see if that fixes things
            self.reload()

            return self._sample_doc_cls.from_dict(d, extended=False)

    def _frame_dict_to_doc(self, d):
        try:
            return self._frame_doc_cls.from_dict(d, extended=False)
        except:
            # The dataset's schema may have been changed in another process;
            # let's try reloading to see if that fixes things
            self.reload()

            return self._frame_doc_cls.from_dict(d, extended=False)

    def _validate_samples(self, samples):
        schema = self.get_field_schema(include_private=True)

        for sample in samples:
            if (
                self.media_type != fom.GROUP
                and sample.media_type != self.media_type
            ):
                raise fom.MediaTypeError(
                    "Sample media type '%s' does not match dataset media type "
                    "'%s'" % (sample.media_type, self.media_type)
                )

            non_existent_fields = set()
            found_group = False

            for field_name, value in sample.iter_fields():
                if isinstance(value, fog.Group):
                    if self.media_type != fom.GROUP:
                        raise ValueError(
                            "Only datasets with media type '%s' may contain "
                            "Group fields" % fom.GROUP
                        )

                    if field_name != self.group_field:
                        raise ValueError(
                            "Dataset has no group field '%s'" % field_name
                        )

                    slice_media_type = self._doc.group_media_types.get(
                        value.name,
                        None,
                    )
                    if slice_media_type is None:
                        raise ValueError(
                            "Dataset has no group slice '%s'" % value.name
                        )
                    elif sample.media_type != slice_media_type:
                        raise ValueError(
                            "Sample media type '%s' does not match group "
                            "slice '%s' media type '%s'"
                            % (
                                sample.media_type,
                                value.name,
                                slice_media_type,
                            )
                        )

                    found_group = True

                field = schema.get(field_name, None)
                if field is None:
                    if value is not None:
                        non_existent_fields.add(field_name)
                else:
                    if value is not None or not field.null:
                        try:
                            field.validate(value)
                        except moe.ValidationError as e:
                            raise moe.ValidationError(
                                "Invalid value for field '%s'. Reason: %s"
                                % (field_name, str(e))
                            )

            if non_existent_fields:
                raise ValueError(
                    "Fields %s do not exist on dataset '%s'"
                    % (non_existent_fields, self.name)
                )

            if self.media_type == fom.GROUP and not found_group:
                raise ValueError(
                    "Found sample missing group field '%s'" % self.group_field
                )

    def reload(self):
        """Reloads the dataset and any in-memory samples from the database."""
        self._reload(hard=True)
        self._reload_docs(hard=True)

        self._annotation_cache.clear()
        self._brain_cache.clear()
        self._evaluation_cache.clear()

    def _reload(self, hard=False):
        if not hard:
            self._doc.reload()
            return

        doc, sample_doc_cls, frame_doc_cls = _load_dataset_definition(
            self.name, virtual=True
        )

        self._doc = doc
        self._sample_doc_cls = sample_doc_cls
        self._frame_doc_cls = frame_doc_cls

        if self._group_slice is None:
            self._group_slice = doc.default_group_slice

    def _reload_docs(self, hard=False):
        fos.Sample._reload_docs(self._sample_collection_name, hard=hard)

        if self._contains_videos():
            fofr.Frame._reload_docs(self._frame_collection_name, hard=hard)

    def _serialize(self):
        return self._doc.to_dict(extended=True)


def _get_random_characters(n):
    return "".join(
        random.choice(string.ascii_lowercase + string.digits) for _ in range(n)
    )


def _list_datasets(include_private=False):
    conn = fodb.get_db_conn()

    if include_private:
        return sorted(conn.datasets.distinct("name"))

    # We don't want an error here if `name == None`
    return sorted(conn.datasets.find({"root": True}).distinct("name"))


def _list_dataset_info():
    info = []
    for name in _list_datasets():
        try:
            dataset = Dataset(name, _create=False, _virtual=True)
            num_samples = dataset._sample_collection.estimated_document_count()
            i = {
                "name": dataset.name,
                "created_at": dataset.created_at,
                "last_loaded_at": dataset.last_loaded_at,
                "version": dataset.version,
                "persistent": dataset.persistent,
                "media_type": dataset.media_type,
                "tags": dataset.tags,
                "num_samples": num_samples,
            }
        except:
            # If the dataset can't be loaded, it likely requires migration, so
            # we can't show any information about it
            i = {
                "name": name,
                "created_at": None,
                "last_loaded_at": None,
                "version": None,
                "persistent": None,
                "media_type": None,
                "tags": None,
                "num_samples": None,
            }

        info.append(i)

    return info


<<<<<<< HEAD
=======
def _create_dataset(
    name,
    persistent=False,
    _patches=False,
    _frames=False,
    _clips=False,
    _src_collection=None,
):
    if dataset_exists(name):
        raise ValueError(
            (
                "Dataset '%s' already exists; use `fiftyone.load_dataset()` "
                "to load an existing dataset"
            )
            % name
        )

    sample_collection_name = _make_sample_collection_name(
        patches=_patches, frames=_frames, clips=_clips
    )
    sample_doc_cls = _create_sample_document_cls(sample_collection_name)

    # pylint: disable=no-member
    sample_fields = [
        foo.SampleFieldDocument.from_field(field)
        for field in sample_doc_cls._fields.values()
    ]

    if _clips:
        # Clips datasets directly inherit frames from source dataset
        src_dataset = _src_collection._dataset
        frame_collection_name = src_dataset._doc.frame_collection_name
        frame_doc_cls = src_dataset._frame_doc_cls
        frame_fields = src_dataset._doc.frame_fields
    else:
        # @todo don't create frame collection until media type is VIDEO?
        frame_collection_name = _make_frame_collection_name(
            sample_collection_name
        )
        frame_doc_cls = _create_frame_document_cls(frame_collection_name)
        frame_fields = []

    now = datetime.utcnow()
    dataset_doc = foo.DatasetDocument(
        name=name,
        version=focn.VERSION,
        created_at=now,
        last_loaded_at=now,
        media_type=None,  # will be inferred when first sample is added
        sample_collection_name=sample_collection_name,
        frame_collection_name=frame_collection_name,
        persistent=persistent,
        sample_fields=sample_fields,
        frame_fields=frame_fields,
        app_config=DatasetAppConfig(),
    )
    dataset_doc.save()

    if _clips:
        _create_indexes(sample_collection_name, None)
    else:
        _create_indexes(sample_collection_name, frame_collection_name)

    return dataset_doc, sample_doc_cls, frame_doc_cls


def _create_indexes(sample_collection_name, frame_collection_name):
    conn = foo.get_db_conn()

    collection = conn[sample_collection_name]
    collection.create_index("filepath")

    if frame_collection_name is not None:
        frame_collection = conn[frame_collection_name]
        frame_collection.create_index(
            [("_sample_id", 1), ("frame_number", 1)], unique=True
        )


def _make_sample_collection_name(patches=False, frames=False, clips=False):
    conn = foo.get_db_conn()
    now = datetime.now()

    if patches:
        prefix = "patches"
    elif frames:
        prefix = "frames"
    elif clips:
        prefix = "clips"
    else:
        prefix = "samples"

    create_name = lambda timestamp: ".".join([prefix, timestamp])

    name = create_name(now.strftime("%Y.%m.%d.%H.%M.%S"))
    if name in conn.list_collection_names():
        name = create_name(now.strftime("%Y.%m.%d.%H.%M.%S.%f"))

    return name


def _make_frame_collection_name(sample_collection_name):
    return "frames." + sample_collection_name


def _create_sample_document_cls(sample_collection_name, field_docs=None):
    cls = type(sample_collection_name, (foo.DatasetSampleDocument,), {})
    _declare_fields(cls, field_docs=field_docs)
    return cls


def _create_frame_document_cls(frame_collection_name, field_docs=None):
    cls = type(frame_collection_name, (foo.DatasetFrameDocument,), {})
    _declare_fields(cls, field_docs=field_docs)
    return cls


def _declare_fields(doc_cls, field_docs=None):
    for field_name, field in doc_cls._fields.items():
        if isinstance(field, fof.EmbeddedDocumentField):
            field = foo.create_field(field_name, **foo.get_field_kwargs(field))
            doc_cls._fields[field_name] = field
            setattr(doc_cls, field_name, field)

    if field_docs is not None:
        for field_doc in field_docs:
            field = field_doc.to_field()
            doc_cls._declare_field(field)


def _get_dataset_doc(collection_name, frames=False):
    if frames:
        # Clips datasets share their parent dataset's frame collection, but
        # only the parent sample collection starts with "samples."
        query = {
            "frame_collection_name": collection_name,
            "sample_collection_name": {"$regex": "^samples\\."},
        }
    else:
        query = {"sample_collection_name": collection_name}

    conn = foo.get_db_conn()
    doc = conn.datasets.find_one(query, {"name": 1})

    if doc is None:
        dtype = "sample" if not frames else "frame"
        raise ValueError(
            "No dataset found with %s collection name '%s'"
            % (dtype, collection_name)
        )

    dataset = load_dataset(doc["name"])
    return dataset._doc


def _load_clips_source_dataset(frame_collection_name):
    # All clips datasets have a source dataset with the same frame collection
    query = {
        "frame_collection_name": frame_collection_name,
        "sample_collection_name": {"$regex": "^samples\\."},
    }

    conn = foo.get_db_conn()
    doc = conn.datasets.find_one(query, {"name": 1})

    if doc is None:
        # The source dataset must have been deleted...
        return None

    return load_dataset(doc["name"])


def _load_dataset(name, virtual=False):
    if not virtual:
        fomi.migrate_dataset_if_necessary(name)

    try:
        # pylint: disable=no-member
        dataset_doc = foo.DatasetDocument.objects.get(name=name)
    except moe.DoesNotExist:
        raise ValueError("Dataset '%s' not found" % name)

    sample_collection_name = dataset_doc.sample_collection_name
    sample_doc_cls = _create_sample_document_cls(
        sample_collection_name, dataset_doc.sample_fields
    )

    default_sample_fields = fos.get_default_sample_fields(include_private=True)
    for sample_field in dataset_doc.sample_fields:
        if sample_field.name in default_sample_fields:
            continue

        sample_doc_cls._declare_field(sample_field)

    dataset_doc.sample_fields = [
        SampleFieldDocument.from_field(f)
        for f in sample_doc_cls._fields.values()
    ]
    frame_collection_name = dataset_doc.frame_collection_name

    if not virtual:
        dataset_doc.last_loaded_at = datetime.utcnow()
        dataset_doc.save()

    if sample_collection_name.startswith("clips."):
        # Clips datasets directly inherit frames from source dataset
        _src_dataset = _load_clips_source_dataset(frame_collection_name)
    else:
        _src_dataset = None

    if _src_dataset is not None:
        frame_doc_cls = _src_dataset._frame_doc_cls
        dataset_doc.frame_fields = _src_dataset._doc.frame_fields
    else:
        frame_doc_cls = _create_frame_document_cls(
            frame_collection_name, dataset_doc.frame_fields
        )

        if _contains_videos(dataset_doc):
            default_frame_fields = fofr.get_default_frame_fields(
                include_private=True
            )
            for frame_field in dataset_doc.frame_fields:
                if frame_field.name in default_frame_fields:
                    continue

                frame_doc_cls._declare_field(frame_field)

            dataset_doc.frame_fields = [
                SampleFieldDocument.from_field(f)
                for f in frame_doc_cls._fields.values()
            ]

    if dataset_doc.app_config is None:
        dataset_doc.app_config = DatasetAppConfig()

    dataset_doc.save()

    return dataset_doc, sample_doc_cls, frame_doc_cls


def _contains_videos(dataset_doc):
    if dataset_doc.media_type == fom.VIDEO:
        return True

    if (dataset_doc.media_type == fom.GROUP) and any(
        slice_media_type == fom.VIDEO
        for slice_media_type in dataset_doc.group_media_types.values()
    ):
        return True

    return False


def _delete_dataset_doc(dataset_doc):
    #
    # Must manually cleanup run results, which are stored using GridFS
    # https://docs.mongoengine.org/guide/gridfs.html#deletion
    #

    for run_doc in dataset_doc.annotation_runs.values():
        if run_doc.results is not None:
            run_doc.results.delete()

    for run_doc in dataset_doc.brain_methods.values():
        if run_doc.results is not None:
            run_doc.results.delete()

    for run_doc in dataset_doc.evaluations.values():
        if run_doc.results is not None:
            run_doc.results.delete()

    dataset_doc.delete()


def _clone_dataset_or_view(dataset_or_view, name, persistent):
    if dataset_exists(name):
        raise ValueError("Dataset '%s' already exists" % name)

    contains_videos = dataset_or_view._contains_videos()

    if isinstance(dataset_or_view, fov.DatasetView):
        dataset = dataset_or_view._dataset
        view = dataset_or_view
    else:
        dataset = dataset_or_view
        view = None

    dataset._reload()

    sample_collection_name = _make_sample_collection_name()
    frame_collection_name = _make_frame_collection_name(sample_collection_name)

    #
    # Clone dataset document
    #

    dataset_doc = dataset._doc.copy()

    dataset_doc.name = name
    dataset_doc.created_at = datetime.utcnow()
    dataset_doc.last_loaded_at = None
    dataset_doc.persistent = persistent
    dataset_doc.sample_collection_name = sample_collection_name
    dataset_doc.frame_collection_name = frame_collection_name

    dataset_doc.media_type = dataset_or_view.media_type
    if dataset_doc.media_type != fom.GROUP:
        dataset_doc.group_field = None
        dataset_doc.group_media_types = {}
        dataset_doc.default_group_slice = None

    # Run results get special treatment at the end
    dataset_doc.annotation_runs.clear()
    dataset_doc.brain_methods.clear()
    dataset_doc.evaluations.clear()

    if view is not None:
        # Respect filtered sample fields, if any
        schema = view.get_field_schema()
        dataset_doc.sample_fields = [
            f
            for f in dataset_doc.sample_fields
            if f.name in set(schema.keys())
        ]

        # Respect filtered frame fields, if any
        if contains_videos:
            frame_schema = view.get_frame_field_schema()
            dataset_doc.frame_fields = [
                f
                for f in dataset_doc.frame_fields
                if f.name in set(frame_schema.keys())
            ]

    dataset_doc.save()

    # Create indexes
    _create_indexes(sample_collection_name, frame_collection_name)

    # Clone samples
    coll, pipeline = _get_samples_pipeline(dataset_or_view)
    pipeline.append({"$out": sample_collection_name})
    foo.aggregate(coll, pipeline)

    # Clone frames
    if contains_videos:
        coll, pipeline = _get_frames_pipeline(dataset_or_view)
        pipeline.append({"$out": frame_collection_name})
        foo.aggregate(coll, pipeline)

    clone_dataset = load_dataset(name)

    # Clone run results (full datasets only)
    if view is None and (
        dataset.has_annotation_runs
        or dataset.has_brain_runs
        or dataset.has_evaluations
    ):
        _clone_runs(clone_dataset, dataset._doc)

    return clone_dataset


>>>>>>> e3e21af2
def _get_samples_pipeline(sample_collection):
    if sample_collection.media_type == fom.GROUP:
        sample_collection = sample_collection.select_group_slice(
            _allow_mixed=True
        )

    coll = sample_collection._dataset._sample_collection
    pipeline = sample_collection._pipeline(
        detach_frames=True, detach_groups=True
    )
    return coll, pipeline


def _get_frames_pipeline(sample_collection):
    if isinstance(sample_collection, fov.DatasetView):
        dataset = sample_collection._dataset
        view = sample_collection
    else:
        dataset = sample_collection
        view = None

    if dataset._is_clips:
        # Clips datasets use `sample_id` to associated with frames, but now as
        # a standalone collection, they must use `_id`
        coll = dataset._sample_collection
        pipeline = sample_collection._pipeline(attach_frames=True) + [
            {"$project": {"frames": True}},
            {"$unwind": "$frames"},
            {"$set": {"frames._sample_id": "$_id"}},
            {"$replaceRoot": {"newRoot": "$frames"}},
            {"$unset": "_id"},
        ]
    elif view is not None:
        # The view may modify the frames, so we route the frames though
        # the sample collection

        if view.media_type == fom.GROUP:
            view = view._select_group_slices(fom.VIDEO)

        coll = dataset._sample_collection
        pipeline = view._pipeline(frames_only=True)
    else:
        # Here we can directly aggregate on the frame collection
        coll = dataset._frame_collection
        pipeline = []

    return coll, pipeline


def _save_view(view, fields=None):
    # Note: for grouped views, only the active slice's contents are saved,
    # since views cannot edit other slices

    dataset = view._dataset

    contains_videos = view._contains_videos(only_active_slice=True)
    all_fields = fields is None

    if fields is None:
        fields = []

    if etau.is_str(fields):
        fields = [fields]

    if contains_videos:
        sample_fields, frame_fields = fou.split_frame_fields(fields)
    else:
        sample_fields = fields
        frame_fields = []

    if sample_fields:
        sample_fields = dataset._handle_db_fields(sample_fields)

    if frame_fields:
        frame_fields = dataset._handle_db_fields(frame_fields, frames=True)

    save_samples = sample_fields or all_fields
    save_frames = frame_fields or all_fields

    # Must retrieve IDs now in case view changes after saving
    sample_ids = view.values("id")

    #
    # Save samples
    #

    pipeline = view._pipeline(detach_frames=True, detach_groups=True)

    if sample_fields:
        pipeline.append({"$project": {f: True for f in sample_fields}})
        pipeline.append({"$merge": dataset._sample_collection_name})
        fodb.aggregate(dataset._sample_collection, pipeline)
    elif save_samples:
        pipeline.append(
            {
                "$merge": {
                    "into": dataset._sample_collection_name,
                    "whenMatched": "replace",
                }
            }
        )
        fodb.aggregate(dataset._sample_collection, pipeline)

    #
    # Save frames
    #

    if contains_videos:
        # The view may modify the frames, so we route the frames through the
        # sample collection
        pipeline = view._pipeline(frames_only=True)

        # Clips datasets may contain overlapping clips, so we must select only
        # the first occurrance of each frame
        if dataset._is_clips:
            pipeline.extend(
                [
                    {"$group": {"_id": "$_id", "doc": {"$first": "$$ROOT"}}},
                    {"$replaceRoot": {"newRoot": "$doc"}},
                ]
            )

        if frame_fields:
            pipeline.append({"$project": {f: True for f in frame_fields}})
            pipeline.append({"$merge": dataset._frame_collection_name})
            fodb.aggregate(dataset._sample_collection, pipeline)
        elif save_frames:
            pipeline.append(
                {
                    "$merge": {
                        "into": dataset._frame_collection_name,
                        "whenMatched": "replace",
                    }
                }
            )
            fodb.aggregate(dataset._sample_collection, pipeline)

    #
    # Reload in-memory documents
    #

    if save_samples:
        fos.Sample._reload_docs(
            dataset._sample_collection_name, sample_ids=sample_ids
        )

    if contains_videos and save_frames:
        fofr.Frame._reload_docs(
            dataset._frame_collection_name, sample_ids=sample_ids
        )


def _merge_dataset_doc(
    dataset,
    collection_or_doc,
    fields=None,
    omit_fields=None,
    expand_schema=True,
    merge_info=True,
    overwrite_info=False,
):
    #
    # Merge media type
    #

    src_media_type = collection_or_doc.media_type
    if dataset.media_type is None:
        dataset.media_type = src_media_type

    if src_media_type != dataset.media_type and src_media_type is not None:
        raise ValueError(
            "Cannot merge a dataset with media_type='%s' into a dataset "
            "with media_type='%s'" % (src_media_type, dataset.media_type)
        )

    #
    # Merge schemas
    #

    curr_doc = dataset._doc
    contains_videos = dataset._contains_videos()

    if isinstance(collection_or_doc, foc.SampleCollection):
        # Respects filtered schemas, if any
        doc = collection_or_doc._dataset._doc
        schema = collection_or_doc.get_field_schema()
        if contains_videos:
            frame_schema = collection_or_doc.get_frame_field_schema()
    else:
        doc = collection_or_doc
        schema = {f.name: f.to_field() for f in doc.sample_fields}
        if contains_videos:
            frame_schema = {f.name: f.to_field() for f in doc.frame_fields}

    # Omit fields first in case `fields` is a dict that changes field names
    if omit_fields is not None:
        if contains_videos:
            omit_fields, omit_frame_fields = fou.split_frame_fields(
                omit_fields
            )
            frame_schema = {
                k: v
                for k, v in frame_schema.items()
                if k not in omit_frame_fields
            }

        schema = {k: v for k, v in schema.items() if k not in omit_fields}

    if fields is not None:
        if not isinstance(fields, dict):
            fields = {f: f for f in fields}

        if contains_videos:
            fields, frame_fields = fou.split_frame_fields(fields)

            frame_schema = {
                frame_fields[k]: v
                for k, v in frame_schema.items()
                if k in frame_fields
            }

        schema = {fields[k]: v for k, v in schema.items() if k in fields}

    dataset._sample_doc_cls.merge_field_schema(
        schema, expand_schema=expand_schema
    )

    if contains_videos and frame_schema is not None:
        dataset._frame_doc_cls.merge_field_schema(
            frame_schema, expand_schema=expand_schema
        )

    if not merge_info:
        curr_doc.reload()
        return

    #
    # Merge info
    #

    if overwrite_info:
        curr_doc.info.update(doc.info)
        curr_doc.classes.update(doc.classes)
        curr_doc.mask_targets.update(doc.mask_targets)
        curr_doc.skeletons.update(doc.skeletons)

        if doc.default_classes:
            curr_doc.default_classes = doc.default_classes

        if doc.default_mask_targets:
            curr_doc.default_mask_targets = doc.default_mask_targets

        if doc.default_skeleton:
            curr_doc.default_skeleton = doc.default_skeleton
    else:
        _update_no_overwrite(curr_doc.info, doc.info)
        _update_no_overwrite(curr_doc.classes, doc.classes)
        _update_no_overwrite(curr_doc.mask_targets, doc.mask_targets)
        _update_no_overwrite(curr_doc.skeletons, doc.skeletons)

        if doc.default_classes and not curr_doc.default_classes:
            curr_doc.default_classes = doc.default_classes

        if doc.default_mask_targets and not curr_doc.default_mask_targets:
            curr_doc.default_mask_targets = doc.default_mask_targets

        if doc.default_skeleton and not curr_doc.default_skeleton:
            curr_doc.default_skeleton = doc.default_skeleton

    curr_doc.save()

    if dataset:
        if doc.annotation_runs:
            logger.warning(
                "Annotation runs cannot be merged into a non-empty dataset"
            )

        if doc.brain_methods:
            logger.warning(
                "Brain runs cannot be merged into a non-empty dataset"
            )

        if doc.evaluations:
            logger.warning(
                "Evaluations cannot be merged into a non-empty dataset"
            )
    else:
        dataset.delete_annotation_runs()
        dataset.delete_brain_runs()
        dataset.delete_evaluations()

        _clone_runs(dataset, doc)


def _update_no_overwrite(d, dnew):
    d.update({k: v for k, v in dnew.items() if k not in d})


def _clone_runs(dst_dataset, src_doc):
    dst_doc = dst_dataset._doc

    #
    # Clone annotation runs results
    #
    # GridFS files must be manually copied
    # This works by loading the source dataset's copy of the results into
    # memory and then writing a new copy for the destination dataset
    #

    for anno_key, run_doc in src_doc.annotation_runs.items():
        _run_doc = deepcopy(run_doc)
        dst_doc.annotation_runs[anno_key] = _run_doc
        results = foan.AnnotationMethod.load_run_results(
            dst_dataset, anno_key, cache=False
        )
        _run_doc.results = None
        foan.AnnotationMethod.save_run_results(
            dst_dataset, anno_key, results, cache=False
        )

    #
    # Clone brain results
    #
    # GridFS files must be manually copied
    # This works by loading the source dataset's copy of the results into
    # memory and then writing a new copy for the destination dataset
    #

    for brain_key, run_doc in src_doc.brain_methods.items():
        _run_doc = deepcopy(run_doc)
        dst_doc.brain_methods[brain_key] = _run_doc
        results = fob.BrainMethod.load_run_results(
            dst_dataset, brain_key, cache=False
        )
        _run_doc.results = None
        fob.BrainMethod.save_run_results(
            dst_dataset, brain_key, results, cache=False
        )

    #
    # Clone evaluation results
    #
    # GridFS files must be manually copied
    # This works by loading the source dataset's copy of the results into
    # memory and then writing a new copy for the destination dataset
    #

    for eval_key, run_doc in src_doc.evaluations.items():
        _run_doc = deepcopy(run_doc)
        dst_doc.evaluations[eval_key] = _run_doc
        results = foe.EvaluationMethod.load_run_results(
            dst_dataset, eval_key, cache=False
        )
        _run_doc.results = None
        foe.EvaluationMethod.save_run_results(
            dst_dataset, eval_key, results, cache=False
        )

    dst_doc.save()


def _ensure_index(sample_collection, db_field, unique=False):
    # For some reason the ID index is not reported by `index_information()` as
    # being unique like other manually created indexes, but it is
    if db_field == "_id":
        return False, False

    coll = sample_collection._dataset._sample_collection

    # db_field -> (name, unique)
    index_map = _get_single_index_map(coll)

    new = False
    dropped = False

    if db_field in index_map:
        name, _unique = index_map[db_field]
        if _unique or (_unique == unique):
            # Satisfactory index already exists
            return new, dropped

        # Must upgrade to unique index
        coll.drop_index(name)
        dropped = True

    coll.create_index(db_field, unique=True)
    new = True

    return new, dropped


def _cleanup_index(sample_collection, db_field, new_index, dropped_index):
    coll = sample_collection._dataset._sample_collection

    if new_index:
        # db_field -> (name, unique)
        index_map = _get_single_index_map(coll)

        name = index_map[db_field][0]
        coll.drop_index(name)

    if dropped_index:
        coll.create_index(db_field)


def _get_single_index_map(coll):
    # db_field -> (name, unique)
    return {
        v["key"][0][0]: (k, v.get("unique", False))
        for k, v in coll.index_information().items()
        if len(v["key"]) == 1
    }


def _merge_samples_python(
    dataset,
    samples,
    key_field="filepath",
    key_fcn=None,
    skip_existing=False,
    insert_new=True,
    fields=None,
    omit_fields=None,
    merge_lists=True,
    overwrite=True,
    expand_schema=True,
    num_samples=None,
):
    if num_samples is None:
        try:
            num_samples = len(samples)
        except:
            pass

    if key_fcn is None:
        id_map = {k: v for k, v in zip(*dataset.values([key_field, "_id"]))}
        key_fcn = lambda sample: sample[key_field]
    else:
        id_map = {}
        logger.info("Indexing dataset...")
        for sample in dataset.iter_samples(progress=True):
            id_map[key_fcn(sample)] = sample._id

    _samples = _make_merge_samples_generator(
        dataset,
        samples,
        key_fcn,
        id_map,
        skip_existing=skip_existing,
        insert_new=insert_new,
        fields=fields,
        omit_fields=omit_fields,
        merge_lists=merge_lists,
        overwrite=overwrite,
        expand_schema=expand_schema,
    )

    logger.info("Merging samples...")
    dataset._upsert_samples(
        _samples, expand_schema=expand_schema, num_samples=num_samples
    )


def _make_merge_samples_generator(
    dataset,
    samples,
    key_fcn,
    id_map,
    skip_existing=False,
    insert_new=True,
    fields=None,
    omit_fields=None,
    merge_lists=True,
    overwrite=True,
    expand_schema=True,
):
    # When inserting new samples, `filepath` cannot be excluded
    if insert_new:
        if isinstance(fields, dict):
            insert_fields = fields.copy()
            insert_fields["filepath"] = "filepath"
        elif fields is not None:
            insert_fields = fields.copy()
            if "filepath" not in insert_fields:
                insert_fields = ["filepath"] + insert_fields
        else:
            insert_fields = None

        insert_omit_fields = omit_fields
        if insert_omit_fields is not None:
            insert_omit_fields = [
                f for f in insert_omit_fields if f != "filepath"
            ]

    for sample in samples:
        key = key_fcn(sample)
        if key in id_map:
            if not skip_existing:
                existing_sample = dataset[id_map[key]]
                existing_sample.merge(
                    sample,
                    fields=fields,
                    omit_fields=omit_fields,
                    merge_lists=merge_lists,
                    overwrite=overwrite,
                    expand_schema=expand_schema,
                )

                yield existing_sample
        elif insert_new:
            if insert_fields is not None or insert_omit_fields is not None:
                sample = sample.copy(
                    fields=insert_fields, omit_fields=insert_omit_fields
                )
            elif sample._in_db:
                sample = sample.copy()

            yield sample


def _merge_samples_pipeline(
    src_collection,
    dst_dataset,
    key_field,
    skip_existing=False,
    insert_new=True,
    fields=None,
    omit_fields=None,
    merge_lists=True,
    overwrite=True,
):
    #
    # Prepare for merge
    #

    in_key_field = key_field
    db_fields_map = src_collection._get_db_fields_map()
    key_field = db_fields_map.get(key_field, key_field)

    contains_videos = dst_dataset._contains_videos()
    src_dataset = src_collection._dataset

    new_src_index, dropped_src_index = _ensure_index(
        src_dataset, key_field, unique=True
    )
    new_dst_index, dropped_dst_index = _ensure_index(
        dst_dataset, key_field, unique=True
    )

    if contains_videos:
        frame_fields = None
        omit_frame_fields = None

    if fields is not None:
        if not isinstance(fields, dict):
            fields = {f: f for f in fields}

        if contains_videos:
            fields, frame_fields = fou.split_frame_fields(fields)

    if omit_fields is not None:
        if contains_videos:
            omit_fields, omit_frame_fields = fou.split_frame_fields(
                omit_fields
            )

        if fields is not None:
            fields = {k: v for k, v in fields.items() if k not in omit_fields}
            omit_fields = None

        if contains_videos and frame_fields is not None:
            frame_fields = {
                k: v
                for k, v in frame_fields.items()
                if k not in omit_frame_fields
            }
            omit_frame_fields = None

    #
    # The implementation of merging video frames is currently a bit complex.
    # It may be possible to simplify this...
    #
    # The trouble is that the `_sample_id` of the frame documents need to match
    # the `_id` of the sample documents after merging. There may be a more
    # clever way to make this happen via `$lookup` than what is implemented
    # here, but here's the current workflow:
    #
    # - Store the `key_field` value on each frame document in both the source
    #   and destination collections corresopnding to its parent sample in a
    #   temporary `frame_key_field` field
    # - Merge the sample documents without frames attached
    # - Merge the frame documents on `[frame_key_field, frame_number]` with
    #   their old `_sample_id`s unset
    # - Generate a `key_field` -> `_id` mapping for the post-merge sample docs,
    #   then make a pass over the frame documents and set
    #   their `_sample_id` to the corresponding value from this mapping
    # - The merge is complete, so delete `frame_key_field` from both frame
    #   collections
    #

    if contains_videos:
        frame_key_field = "_merge_key"
        _index_frames(dst_dataset, key_field, frame_key_field)
        _index_frames(src_collection, key_field, frame_key_field)

        # Must create unique indexes in order to use `$merge`
        frame_index_spec = [(frame_key_field, 1), ("frame_number", 1)]
        dst_frame_index = dst_dataset._frame_collection.create_index(
            frame_index_spec, unique=True
        )
        src_frame_index = src_dataset._frame_collection.create_index(
            frame_index_spec, unique=True
        )

    #
    # Merge samples
    #

    default_fields = set(
        src_collection._get_default_sample_fields(include_private=True)
    )
    default_fields.discard("id")

    sample_pipeline = src_collection._pipeline(
        detach_frames=True, detach_groups=True
    )

    if fields is not None:
        project = {key_field: True}

        for k, v in fields.items():
            k = db_fields_map.get(k, k)
            v = db_fields_map.get(v, v)
            if k == v:
                project[k] = True
            else:
                project[v] = "$" + k

        if insert_new:
            # Must include default fields when new samples may be inserted.
            # Any extra fields here are omitted in `when_matched` pipeline
            project["filepath"] = True
            project["_rand"] = True
            project["_media_type"] = True

            if "tags" not in project:
                project["tags"] = []

        sample_pipeline.append({"$project": project})

    if omit_fields is not None:
        _omit_fields = set(omit_fields)
    else:
        _omit_fields = set()

    _omit_fields.add("id")
    _omit_fields.discard(in_key_field)

    if insert_new:
        # Can't omit default fields here when new samples may be inserted.
        # Any extra fields here are omitted in `when_matched` pipeline
        _omit_fields -= default_fields

    if _omit_fields:
        unset_fields = [db_fields_map.get(f, f) for f in _omit_fields]
        sample_pipeline.append({"$unset": unset_fields})

    if skip_existing:
        when_matched = "keepExisting"
    else:
        # We had to include all default fields since they are required if new
        # samples are inserted, but, when merging, the user may have wanted
        # them excluded
        delete_fields = set()
        if insert_new:
            if fields is not None:
                delete_fields.update(
                    f for f in default_fields if f not in set(fields.values())
                )

            if omit_fields is not None:
                delete_fields.update(
                    f for f in default_fields if f in omit_fields
                )

        when_matched = _merge_docs(
            src_collection,
            merge_lists=merge_lists,
            fields=fields,
            omit_fields=omit_fields,
            delete_fields=delete_fields,
            overwrite=overwrite,
            frames=False,
        )

    if insert_new:
        when_not_matched = "insert"
    else:
        when_not_matched = "discard"

    sample_pipeline.append(
        {
            "$merge": {
                "into": dst_dataset._sample_collection_name,
                "on": key_field,
                "whenMatched": when_matched,
                "whenNotMatched": when_not_matched,
            }
        }
    )

    # Merge samples
    src_dataset._aggregate(pipeline=sample_pipeline)

    # Cleanup indexes
    _cleanup_index(src_collection, key_field, new_src_index, dropped_src_index)
    _cleanup_index(dst_dataset, key_field, new_dst_index, dropped_dst_index)

    #
    # Merge frames
    #

    if contains_videos:
        # @todo this there a cleaner way to avoid this? we have to be sure that
        # `frame_key_field` is not excluded by a user's view here...
        _src_collection = _always_select_field(
            src_collection, "frames." + frame_key_field
        )

        db_fields_map = src_collection._get_db_fields_map(frames=True)

        frame_pipeline = _src_collection._pipeline(frames_only=True)

        if frame_fields is not None:
            project = {}
            for k, v in frame_fields.items():
                k = db_fields_map.get(k, k)
                v = db_fields_map.get(v, v)
                if k == v:
                    project[k] = True
                else:
                    project[v] = "$" + k

            project[frame_key_field] = True
            project["frame_number"] = True
            frame_pipeline.append({"$project": project})

        if omit_frame_fields is not None:
            _omit_frame_fields = set(omit_frame_fields)
        else:
            _omit_frame_fields = set()

        _omit_frame_fields.update(["id", "_sample_id"])
        _omit_frame_fields.discard(frame_key_field)
        _omit_frame_fields.discard("frame_number")

        unset_fields = [db_fields_map.get(f, f) for f in _omit_frame_fields]
        frame_pipeline.append({"$unset": unset_fields})

        if skip_existing:
            when_frame_matched = "keepExisting"
        else:
            when_frame_matched = _merge_docs(
                src_collection,
                merge_lists=merge_lists,
                fields=frame_fields,
                omit_fields=omit_frame_fields,
                overwrite=overwrite,
                frames=True,
            )

        frame_pipeline.append(
            {
                "$merge": {
                    "into": dst_dataset._frame_collection_name,
                    "on": [frame_key_field, "frame_number"],
                    "whenMatched": when_frame_matched,
                    "whenNotMatched": "insert",
                }
            }
        )

        # Merge frames
        src_dataset._aggregate(pipeline=frame_pipeline)

        # Drop indexes
        dst_dataset._frame_collection.drop_index(dst_frame_index)
        src_dataset._frame_collection.drop_index(src_frame_index)

        # Finalize IDs
        _finalize_frames(dst_dataset, key_field, frame_key_field)

        # Cleanup merge key
        cleanup_op = {"$unset": {frame_key_field: ""}}
        src_dataset._frame_collection.update_many({}, cleanup_op)
        dst_dataset._frame_collection.update_many({}, cleanup_op)

    # Reload docs
    fos.Sample._reload_docs(dst_dataset._sample_collection_name)
    if contains_videos:
        fofr.Frame._reload_docs(dst_dataset._frame_collection_name)


def _merge_docs(
    sample_collection,
    merge_lists=True,
    fields=None,
    omit_fields=None,
    delete_fields=None,
    overwrite=False,
    frames=False,
):
    if frames:
        schema = sample_collection.get_frame_field_schema()
    else:
        schema = sample_collection.get_field_schema()

    if merge_lists:
        list_fields = []
        elem_fields = []
        for field, field_type in schema.items():
            if fields is not None and field not in fields:
                continue

            if omit_fields is not None and field in omit_fields:
                continue

            if isinstance(field_type, fof.ListField):
                root = fields[field] if fields is not None else field
                list_fields.append(root)
            elif isinstance(
                field_type, fof.EmbeddedDocumentField
            ) and issubclass(field_type.document_type, fol._LABEL_LIST_FIELDS):
                root = fields[field] if fields is not None else field
                elem_fields.append(
                    root + "." + field_type.document_type._LABEL_LIST_FIELD
                )
    else:
        list_fields = None
        elem_fields = None

    if overwrite:
        root_doc = "$$ROOT"

        if delete_fields:
            cond = {
                "$and": [
                    {"$ne": ["$$item.v", None]},
                    {"$not": {"$in": ["$$item.k", list(delete_fields)]}},
                ]
            }
        else:
            cond = {"$ne": ["$$item.v", None]}

        new_doc = {
            "$arrayToObject": {
                "$filter": {
                    "input": {"$objectToArray": "$$new"},
                    "as": "item",
                    "cond": cond,
                }
            }
        }

        docs = [root_doc, new_doc]
    else:
        if delete_fields:
            new_doc = {
                "$arrayToObject": {
                    "$filter": {
                        "input": {"$objectToArray": "$$new"},
                        "as": "item",
                        "cond": {
                            "$not": {"$in": ["$$item.k", list(delete_fields)]}
                        },
                    }
                }
            }
        else:
            new_doc = "$$new"

        root_doc = {
            "$arrayToObject": {
                "$filter": {
                    "input": {"$objectToArray": "$$ROOT"},
                    "as": "item",
                    "cond": {"$ne": ["$$item.v", None]},
                }
            }
        }

        docs = [new_doc, root_doc]

    if list_fields or elem_fields:
        doc = {}

        if list_fields:
            for list_field in list_fields:
                _merge_list_field(doc, list_field)

        if elem_fields:
            for elem_field in elem_fields:
                _merge_label_list_field(doc, elem_field, overwrite=overwrite)

        docs.append(doc)

    return [{"$replaceWith": {"$mergeObjects": docs}}]


def _merge_list_field(doc, list_field):
    doc[list_field] = {
        "$switch": {
            "branches": [
                {
                    "case": {"$not": {"$gt": ["$" + list_field, None]}},
                    "then": "$$new." + list_field,
                },
                {
                    "case": {"$not": {"$gt": ["$$new." + list_field, None]}},
                    "then": "$" + list_field,
                },
            ],
            "default": {
                "$concatArrays": [
                    "$" + list_field,
                    {
                        "$filter": {
                            "input": "$$new." + list_field,
                            "as": "this",
                            "cond": {
                                "$not": {"$in": ["$$this", "$" + list_field]}
                            },
                        }
                    },
                ]
            },
        }
    }


def _merge_label_list_field(doc, elem_field, overwrite=False):
    field, leaf = elem_field.split(".")

    if overwrite:
        root = "$$new." + field
        elements = {
            "$reverseArray": {
                "$let": {
                    "vars": {
                        "new_ids": {
                            "$map": {
                                "input": "$$new." + elem_field,
                                "as": "this",
                                "in": "$$this._id",
                            },
                        },
                    },
                    "in": {
                        "$reduce": {
                            "input": {"$reverseArray": "$" + elem_field},
                            "initialValue": {
                                "$reverseArray": "$$new." + elem_field
                            },
                            "in": {
                                "$cond": {
                                    "if": {
                                        "$not": {
                                            "$in": ["$$this._id", "$$new_ids"]
                                        }
                                    },
                                    "then": {
                                        "$concatArrays": [
                                            "$$value",
                                            ["$$this"],
                                        ]
                                    },
                                    "else": "$$value",
                                }
                            },
                        }
                    },
                }
            }
        }
    else:
        root = "$" + field
        elements = {
            "$let": {
                "vars": {
                    "existing_ids": {
                        "$map": {
                            "input": "$" + elem_field,
                            "as": "this",
                            "in": "$$this._id",
                        },
                    },
                },
                "in": {
                    "$reduce": {
                        "input": "$$new." + elem_field,
                        "initialValue": "$" + elem_field,
                        "in": {
                            "$cond": {
                                "if": {
                                    "$not": {
                                        "$in": ["$$this._id", "$$existing_ids"]
                                    }
                                },
                                "then": {
                                    "$concatArrays": ["$$value", ["$$this"]]
                                },
                                "else": "$$value",
                            }
                        },
                    }
                },
            }
        }

    doc[field] = {
        "$switch": {
            "branches": [
                {
                    "case": {"$not": {"$gt": ["$" + field, None]}},
                    "then": "$$new." + field,
                },
                {
                    "case": {"$not": {"$gt": ["$$new." + field, None]}},
                    "then": "$" + field,
                },
            ],
            "default": {"$mergeObjects": [root, {leaf: elements}]},
        }
    }


def _index_frames(sample_collection, key_field, frame_key_field):
    ids, keys, all_sample_ids = sample_collection.values(
        ["_id", key_field, "frames._sample_id"]
    )
    keys_map = {k: v for k, v in zip(ids, keys)}

    frame_keys = []
    for sample_ids in all_sample_ids:
        if sample_ids:
            sample_keys = [keys_map[_id] for _id in sample_ids]
        else:
            sample_keys = sample_ids

        frame_keys.append(sample_keys)

    sample_collection.set_values(
        "frames." + frame_key_field,
        frame_keys,
        expand_schema=False,
        _allow_missing=True,
    )


def _always_select_field(sample_collection, field):
    if not isinstance(sample_collection, fov.DatasetView):
        return sample_collection

    view = sample_collection

    if not any(isinstance(stage, fost.SelectFields) for stage in view._stages):
        return view

    # Manually insert `field` into all `SelectFields` stages
    _view = view._base_view
    for stage in view._stages:
        if isinstance(stage, fost.SelectFields):
            stage = fost.SelectFields(
                stage.field_names + [field], _allow_missing=True
            )

        _view = _view.add_stage(stage)

    return _view


def _finalize_frames(sample_collection, key_field, frame_key_field):
    results = sample_collection.values([key_field, "_id"])
    ids_map = {k: v for k, v in zip(*results)}

    frame_coll = sample_collection._frame_collection

    ops = [
        UpdateMany(
            {frame_key_field: key}, {"$set": {"_sample_id": ids_map[key]}}
        )
        for key in frame_coll.distinct(frame_key_field)
    ]

    fod.bulk_write(ops, frame_coll)


def _get_media_type(sample):
    for field, value in sample.iter_fields():
        if isinstance(value, fog.Group):
            return fom.GROUP

    return sample.media_type


def _get_group_field(dataset):
    for field_name, field in dataset.get_field_schema().items():
        if isinstance(field, fof.EmbeddedDocumentField) and issubclass(
            field.document_type, fog.Group
        ):
            return field_name

    return None


def _get_sample_ids(arg):
    if etau.is_str(arg):
        return [arg]

    if isinstance(arg, (fos.Sample, fos.SampleView)):
        return [arg.id]

    if isinstance(arg, foc.SampleCollection):
        return arg.values("id")

    arg = list(arg)

    if not arg:
        return []

    if isinstance(arg[0], (fos.Sample, fos.SampleView)):
        return [sample.id for sample in arg]

    return arg


def _get_frame_ids(arg):
    if etau.is_str(arg):
        return [arg]

    if isinstance(arg, (fofr.Frame, fofr.FrameView)):
        return [arg.id]

    if isinstance(arg, (fos.Sample, fos.SampleView)):
        return _get_frame_ids_for_sample(arg)

    if isinstance(arg, foc.SampleCollection):
        return arg.values("frames.id", unwind=True)

    arg = list(arg)

    if not arg:
        return []

    if isinstance(arg[0], (fofr.Frame, fofr.FrameView)):
        return [frame.id for frame in arg]

    if isinstance(arg[0], (fos.Sample, fos.SampleView)):
        return itertools.chain.from_iterable(
            _get_frame_ids_for_sample(a) for a in arg
        )

    return arg


def _get_frame_ids_for_sample(sample):
    if sample.in_dataset:
        view = sample._collection.select(sample.id)
        return view.values("frames.id", unwind=True)

    return [frame.id for frame in sample.frames.values()]


def _get_group_ids(arg):
    if etau.is_str(arg):
        return [arg]

    if isinstance(arg, (dict, fos.Sample, fos.SampleView)):
        return [_get_group_id(arg)]

    if isinstance(arg, foc.SampleCollection):
        if arg.media_type != fom.GROUP:
            raise ValueError("%s is not a grouped collection" % type(arg))

        return arg.values(arg.group_field + ".id")

    arg = list(arg)

    if not arg:
        return []

    if isinstance(arg[0], (dict, fos.Sample, fos.SampleView)):
        return [_get_group_id(a) for a in arg]

    return arg


def _get_group_id(sample_or_group):
    if isinstance(sample_or_group, dict):
        sample = next(iter(sample_or_group.values()))
    else:
        sample = sample_or_group

    for field, value in sample.iter_fields():
        if isinstance(value, fog.Group):
            return value.id

    raise ValueError("Sample '%s' has no group" % sample.id)


def _parse_fields(field_names):
    if etau.is_str(field_names):
        field_names = [field_names]

    fields = [f for f in field_names if "." not in f]
    embedded_fields = [f for f in field_names if "." in f]
    return fields, embedded_fields


def _parse_field_mapping(field_mapping):
    fields = []
    new_fields = []
    embedded_fields = []
    embedded_new_fields = []
    for field, new_field in field_mapping.items():
        if "." in field or "." in new_field:
            embedded_fields.append(field)
            embedded_new_fields.append(new_field)
        else:
            fields.append(field)
            new_fields.append(new_field)

    return fields, new_fields, embedded_fields, embedded_new_fields


def _extract_archive_if_necessary(archive_path, cleanup):
    dataset_dir = etau.split_archive(archive_path)[0]

    if not os.path.isdir(dataset_dir):
        etau.extract_archive(archive_path, delete_archive=cleanup)

        if not os.path.isdir(dataset_dir):
            raise ValueError(
                "Expected to find a directory '%s' after extracting '%s', "
                "but it was not found" % (dataset_dir, archive_path)
            )
    else:
        logger.info(
            "Assuming '%s' contains the extracted contents of '%s'",
            dataset_dir,
            archive_path,
        )

    return dataset_dir<|MERGE_RESOLUTION|>--- conflicted
+++ resolved
@@ -41,13 +41,7 @@
 import fiftyone.core.labels as fol
 import fiftyone.core.media as fom
 import fiftyone.core.metadata as fome
-<<<<<<< HEAD
-=======
-from fiftyone.core.odm.dataset import SampleFieldDocument
-from fiftyone.core.odm.dataset import DatasetAppConfig
 import fiftyone.migrations as fomi
-import fiftyone.core.odm as foo
->>>>>>> e3e21af2
 import fiftyone.core.sample as fos
 import fiftyone.core.utils as fou
 import fiftyone.core.view as fov
@@ -314,22 +308,9 @@
         else:
             reference = fod.FiftyOneReference.from_db(name, virtual=_virtual)
 
-<<<<<<< HEAD
         self.__fiftyone_caches__ = DatasetCaches()
         self.__fiftyone_name__ = name
         self.__fiftyone_ref__ = reference
-=======
-        self._doc = doc
-
-        self._sample_doc_cls = sample_doc_cls
-        self._frame_doc_cls = frame_doc_cls
-
-        self._group_slice = doc.default_group_slice
-
-        self._annotation_cache = {}
-        self._brain_cache = {}
-        self._evaluation_cache = {}
->>>>>>> e3e21af2
 
     def __len__(self) -> int:
         return self.count()
@@ -409,15 +390,10 @@
         return str(media_type) if media_type is not None else None
 
     @media_type.setter
-<<<<<<< HEAD
     def media_type(
         self, media_type: t.Union[t.Literal["image"], t.Literal["video"], None]
     ) -> None:
-        if len(self):
-=======
-    def media_type(self, media_type):
         if len(self) > 0:
->>>>>>> e3e21af2
             raise ValueError("Cannot set media type of a non-empty dataset")
 
         if media_type not in fom.MEDIA_TYPES:
@@ -429,7 +405,6 @@
         if media_type == str(self.__fiftyone_ref__.definition.media_type):
             return
 
-<<<<<<< HEAD
         self.__fiftyone_ref__.definition.media_type = MediaType(media_type)
         data_type: t.Type[fome.Metadata]
 
@@ -442,15 +417,6 @@
 
         self.__fiftyone_ref__.schema["metadata"].type = data_type
         self.__fiftyone_ref__.commit()
-=======
-        if media_type == fom.GROUP:
-            raise ValueError(
-                "You cannot directly set a dataset's media type to 'group'. "
-                "Instead, use add_group_field() or just add a sample with a "
-                "group field to the dataset"
-            )
-
-        self._set_media_type(media_type)
 
     def _set_media_type(self, media_type):
         self._doc.media_type = media_type
@@ -632,7 +598,6 @@
 
         if self._group_slice is None:
             self._group_slice = slice_name
->>>>>>> e3e21af2
 
     @property
     def version(self) -> str:
@@ -694,9 +659,6 @@
             raise
 
     @property
-<<<<<<< HEAD
-    def info(self) -> str:
-=======
     def tags(self):
         """A list of tags given to the dataset.
 
@@ -728,7 +690,6 @@
 
     @property
     def info(self):
->>>>>>> e3e21af2
         """A user-facing dictionary of information about the dataset.
 
         Examples::
@@ -754,9 +715,6 @@
         self.__fiftyone_ref__.commit()
 
     @property
-<<<<<<< HEAD
-    def classes(self) -> t.Dict:
-=======
     def app_config(self):
         """Dataset-specific settings that customize how this dataset is
         visualized in the :ref:`FiftyOne App <fiftyone-app>`.
@@ -782,7 +740,6 @@
 
     @property
     def classes(self):
->>>>>>> e3e21af2
         """A dict mapping field names to list of class label strings for the
         corresponding fields of the dataset.
 
@@ -1224,24 +1181,9 @@
                 **kwargs,
             )
 
-<<<<<<< HEAD
-=======
         if expanded:
             self._reload()
 
-    def _add_implied_sample_field(self, field_name, value):
-        if isinstance(value, fog.Group):
-            expanded = self._add_group_field(field_name, default=value.name)
-        else:
-            expanded = self._sample_doc_cls.add_implied_field(
-                field_name,
-                value,
-            )
-
-        if expanded:
-            self._reload()
-
->>>>>>> e3e21af2
     def add_frame_field(
         self,
         field_name,
@@ -1284,66 +1226,9 @@
             **kwargs,
         )
 
-<<<<<<< HEAD
-=======
         if expanded:
             self._reload()
 
-    def _add_implied_frame_field(self, field_name, value):
-        if not self._contains_videos():
-            raise ValueError(
-                "Only datasets that contain videos may have frame fields"
-            )
-
-        expanded = self._frame_doc_cls.add_implied_field(field_name, value)
-
-        if expanded:
-            self._reload()
-
-    def add_group_field(self, field_name, default=None):
-        """Adds a group field to the dataset, if necessary.
-
-        Args:
-            field_name: the field name
-            default (None): a default group slice for the field
-
-        Raises:
-            ValueError: if a group field with another name already exists
-        """
-        expanded = self._add_group_field(field_name, default=default)
-
-        if expanded:
-            self._reload()
-
-    def _add_group_field(self, field_name, default=None):
-        expanded = self._sample_doc_cls.add_field(
-            field_name,
-            fof.EmbeddedDocumentField,
-            embedded_doc_type=fog.Group,
-        )
-
-        if not expanded:
-            return False
-
-        self._doc.media_type = fom.GROUP
-
-        if self._doc.group_media_types is None:
-            self._doc.group_media_types = {}
-
-        if self._doc.default_group_slice is None:
-            self._doc.default_group_slice = default
-
-        self._doc.group_field = field_name
-        self._doc.save()
-
-        self._group_slice = self._doc.default_group_slice
-
-        self.create_index(field_name + "._id")
-        self.create_index(field_name + ".name")
-
-        return True
-
->>>>>>> e3e21af2
     def rename_sample_field(self, field_name, new_field_name):
         """Renames the sample field to the given new name.
 
@@ -1809,7 +1694,6 @@
         index = 0
 
         try:
-<<<<<<< HEAD
             for data in fodb.aggregate(
                 fodb.get_db_conn()[self.__fiftyone_ref__.collections[""]],
                 pipeline,
@@ -1817,14 +1701,7 @@
                 sample = fos.Sample.__fiftyone_construct__(
                     self.__fiftyone_ref__, "", data
                 )
-=======
-            for d in self._aggregate(
-                pipeline=pipeline,
-                detach_frames=True,
-                detach_groups=True,
-            ):
-                sample = make_sample(d)
->>>>>>> e3e21af2
+
                 index += 1
                 yield sample
 
@@ -1835,9 +1712,6 @@
             for sample in self._iter_samples(pipeline=pipeline):
                 yield sample
 
-<<<<<<< HEAD
-    def add_sample(self, sample, expand_schema=True):
-=======
     def _make_sample_fcn(self):
         def make_sample(d):
             doc = self._sample_dict_to_doc(d)
@@ -1942,7 +1816,6 @@
             )
 
     def add_sample(self, sample, expand_schema=True, validate=True):
->>>>>>> e3e21af2
         """Adds the given sample to the dataset.
 
         If the sample instance does not belong to a dataset, it is updated
@@ -2072,15 +1945,6 @@
             msg = bwe.details["writeErrors"][0]["errmsg"]
             raise ValueError(msg) from bwe
 
-<<<<<<< HEAD
-=======
-        for sample, d in zip(samples, dicts):
-            doc = self._sample_dict_to_doc(d)
-            sample._set_backing_doc(doc, dataset=self)
-            if sample.media_type == fom.VIDEO:
-                sample.frames.save()
-
->>>>>>> e3e21af2
         return [str(d["_id"]) for d in dicts]
 
     def _upsert_samples(
@@ -5454,180 +5318,6 @@
     return info
 
 
-<<<<<<< HEAD
-=======
-def _create_dataset(
-    name,
-    persistent=False,
-    _patches=False,
-    _frames=False,
-    _clips=False,
-    _src_collection=None,
-):
-    if dataset_exists(name):
-        raise ValueError(
-            (
-                "Dataset '%s' already exists; use `fiftyone.load_dataset()` "
-                "to load an existing dataset"
-            )
-            % name
-        )
-
-    sample_collection_name = _make_sample_collection_name(
-        patches=_patches, frames=_frames, clips=_clips
-    )
-    sample_doc_cls = _create_sample_document_cls(sample_collection_name)
-
-    # pylint: disable=no-member
-    sample_fields = [
-        foo.SampleFieldDocument.from_field(field)
-        for field in sample_doc_cls._fields.values()
-    ]
-
-    if _clips:
-        # Clips datasets directly inherit frames from source dataset
-        src_dataset = _src_collection._dataset
-        frame_collection_name = src_dataset._doc.frame_collection_name
-        frame_doc_cls = src_dataset._frame_doc_cls
-        frame_fields = src_dataset._doc.frame_fields
-    else:
-        # @todo don't create frame collection until media type is VIDEO?
-        frame_collection_name = _make_frame_collection_name(
-            sample_collection_name
-        )
-        frame_doc_cls = _create_frame_document_cls(frame_collection_name)
-        frame_fields = []
-
-    now = datetime.utcnow()
-    dataset_doc = foo.DatasetDocument(
-        name=name,
-        version=focn.VERSION,
-        created_at=now,
-        last_loaded_at=now,
-        media_type=None,  # will be inferred when first sample is added
-        sample_collection_name=sample_collection_name,
-        frame_collection_name=frame_collection_name,
-        persistent=persistent,
-        sample_fields=sample_fields,
-        frame_fields=frame_fields,
-        app_config=DatasetAppConfig(),
-    )
-    dataset_doc.save()
-
-    if _clips:
-        _create_indexes(sample_collection_name, None)
-    else:
-        _create_indexes(sample_collection_name, frame_collection_name)
-
-    return dataset_doc, sample_doc_cls, frame_doc_cls
-
-
-def _create_indexes(sample_collection_name, frame_collection_name):
-    conn = foo.get_db_conn()
-
-    collection = conn[sample_collection_name]
-    collection.create_index("filepath")
-
-    if frame_collection_name is not None:
-        frame_collection = conn[frame_collection_name]
-        frame_collection.create_index(
-            [("_sample_id", 1), ("frame_number", 1)], unique=True
-        )
-
-
-def _make_sample_collection_name(patches=False, frames=False, clips=False):
-    conn = foo.get_db_conn()
-    now = datetime.now()
-
-    if patches:
-        prefix = "patches"
-    elif frames:
-        prefix = "frames"
-    elif clips:
-        prefix = "clips"
-    else:
-        prefix = "samples"
-
-    create_name = lambda timestamp: ".".join([prefix, timestamp])
-
-    name = create_name(now.strftime("%Y.%m.%d.%H.%M.%S"))
-    if name in conn.list_collection_names():
-        name = create_name(now.strftime("%Y.%m.%d.%H.%M.%S.%f"))
-
-    return name
-
-
-def _make_frame_collection_name(sample_collection_name):
-    return "frames." + sample_collection_name
-
-
-def _create_sample_document_cls(sample_collection_name, field_docs=None):
-    cls = type(sample_collection_name, (foo.DatasetSampleDocument,), {})
-    _declare_fields(cls, field_docs=field_docs)
-    return cls
-
-
-def _create_frame_document_cls(frame_collection_name, field_docs=None):
-    cls = type(frame_collection_name, (foo.DatasetFrameDocument,), {})
-    _declare_fields(cls, field_docs=field_docs)
-    return cls
-
-
-def _declare_fields(doc_cls, field_docs=None):
-    for field_name, field in doc_cls._fields.items():
-        if isinstance(field, fof.EmbeddedDocumentField):
-            field = foo.create_field(field_name, **foo.get_field_kwargs(field))
-            doc_cls._fields[field_name] = field
-            setattr(doc_cls, field_name, field)
-
-    if field_docs is not None:
-        for field_doc in field_docs:
-            field = field_doc.to_field()
-            doc_cls._declare_field(field)
-
-
-def _get_dataset_doc(collection_name, frames=False):
-    if frames:
-        # Clips datasets share their parent dataset's frame collection, but
-        # only the parent sample collection starts with "samples."
-        query = {
-            "frame_collection_name": collection_name,
-            "sample_collection_name": {"$regex": "^samples\\."},
-        }
-    else:
-        query = {"sample_collection_name": collection_name}
-
-    conn = foo.get_db_conn()
-    doc = conn.datasets.find_one(query, {"name": 1})
-
-    if doc is None:
-        dtype = "sample" if not frames else "frame"
-        raise ValueError(
-            "No dataset found with %s collection name '%s'"
-            % (dtype, collection_name)
-        )
-
-    dataset = load_dataset(doc["name"])
-    return dataset._doc
-
-
-def _load_clips_source_dataset(frame_collection_name):
-    # All clips datasets have a source dataset with the same frame collection
-    query = {
-        "frame_collection_name": frame_collection_name,
-        "sample_collection_name": {"$regex": "^samples\\."},
-    }
-
-    conn = foo.get_db_conn()
-    doc = conn.datasets.find_one(query, {"name": 1})
-
-    if doc is None:
-        # The source dataset must have been deleted...
-        return None
-
-    return load_dataset(doc["name"])
-
-
 def _load_dataset(name, virtual=False):
     if not virtual:
         fomi.migrate_dataset_if_necessary(name)
@@ -5820,7 +5510,6 @@
     return clone_dataset
 
 
->>>>>>> e3e21af2
 def _get_samples_pipeline(sample_collection):
     if sample_collection.media_type == fom.GROUP:
         sample_collection = sample_collection.select_group_slice(
