"""
FiftyOne datasets.

| Copyright 2017-2022, Voxel51, Inc.
| `voxel51.com <https://voxel51.com/>`_
|
"""
from collections import defaultdict
<<<<<<< HEAD
=======
import contextlib
from copy import deepcopy
>>>>>>> fbeca20b
from datetime import datetime
import fnmatch
import itertools
import logging
import numbers
import os
import random
import string

from bson import json_util, ObjectId
from deprecated import deprecated
import mongoengine.errors as moe
from pymongo import DeleteMany, InsertOne, ReplaceOne, UpdateMany, UpdateOne
from pymongo.errors import CursorNotFound, BulkWriteError

import eta.core.serial as etas
import eta.core.utils as etau

import fiftyone as fo
import fiftyone.constants as focn
import fiftyone.core.collections as foc
import fiftyone.core.expressions as foe
import fiftyone.core.fields as fof
import fiftyone.core.frame as fofr
import fiftyone.core.labels as fol
import fiftyone.core.media as fom
import fiftyone.core.metadata as fome
from fiftyone.core.odm.dataset import SampleFieldDocument
import fiftyone.migrations as fomi
import fiftyone.core.odm as foo
import fiftyone.core.sample as fos
from fiftyone.core.singletons import DatasetSingleton
import fiftyone.core.utils as fou
import fiftyone.core.view as fov

fost = fou.lazy_import("fiftyone.core.stages")
foud = fou.lazy_import("fiftyone.utils.data")


logger = logging.getLogger(__name__)


def list_datasets(info=False):
    """Lists the available FiftyOne datasets.

    Args:
        info (False): whether to return info dicts describing each dataset
            rather than just their names

    Returns:
        a list of dataset names or info dicts
    """
    if info:
        return _list_dataset_info()

    return _list_datasets()


def dataset_exists(name):
    """Checks if the dataset exists.

    Args:
        name: the name of the dataset

    Returns:
        True/False
    """
    conn = foo.get_db_conn()
    return bool(list(conn.datasets.find({"name": name}, {"_id": 1}).limit(1)))


def load_dataset(name):
    """Loads the FiftyOne dataset with the given name.

    To create a new dataset, use the :class:`Dataset` constructor.

    .. note::

        :class:`Dataset` instances are singletons keyed by their name, so all
        calls to this method with a given dataset ``name`` in a program will
        return the same object.

    Args:
        name: the name of the dataset

    Returns:
        a :class:`Dataset`
    """
    return Dataset(name, _create=False)


def get_default_dataset_name():
    """Returns a default dataset name based on the current time.

    Returns:
        a dataset name
    """
    now = datetime.now()
    name = now.strftime("%Y.%m.%d.%H.%M.%S")
    if name in _list_datasets(include_private=True):
        name = now.strftime("%Y.%m.%d.%H.%M.%S.%f")

    return name


def make_unique_dataset_name(root):
    """Makes a unique dataset name with the given root name.

    Args:
        root: the root name for the dataset

    Returns:
        the dataset name
    """
    name = root
    dataset_names = _list_datasets(include_private=True)

    if name in dataset_names:
        name += "_" + _get_random_characters(6)

    while name in dataset_names:
        name += _get_random_characters(1)

    return name


def get_default_dataset_dir(name):
    """Returns the default dataset directory for the dataset with the given
    name.

    Args:
        name: the dataset name

    Returns:
        the default directory for the dataset
    """
    return os.path.join(fo.config.default_dataset_dir, name)


def delete_dataset(name, verbose=False):
    """Deletes the FiftyOne dataset with the given name.

    Args:
        name: the name of the dataset
        verbose (False): whether to log the name of the deleted dataset
    """
    dataset = load_dataset(name)
    dataset.delete()
    if verbose:
        logger.info("Dataset '%s' deleted", name)


def delete_datasets(glob_patt, verbose=False):
    """Deletes all FiftyOne datasets whose names match the given glob pattern.

    Args:
        glob_patt: a glob pattern of datasets to delete
        verbose (False): whether to log the names of deleted datasets
    """
    all_datasets = _list_datasets()
    for name in fnmatch.filter(all_datasets, glob_patt):
        delete_dataset(name, verbose=verbose)


def delete_non_persistent_datasets(verbose=False):
    """Deletes all non-persistent datasets.

    Args:
        verbose (False): whether to log the names of deleted datasets
    """
    conn = foo.get_db_conn()

    for name in conn.datasets.find({"persistent": False}).distinct("name"):
        try:
            dataset = Dataset(name, _create=False, _virtual=True)
        except:
            # If the dataset can't be loaded, it likely requires migration,
            # which means it is persistent, so we don't worry about it here
            continue

        if not dataset.persistent and not dataset.deleted:
            dataset.delete()
            if verbose:
                logger.info("Dataset '%s' deleted", name)


class Dataset(foc.SampleCollection, metaclass=DatasetSingleton):
    """A FiftyOne dataset.

    Datasets represent an ordered collection of
    :class:`fiftyone.core.sample.Sample` instances that describe a particular
    type of raw media (e.g., images or videos) together with a user-defined set
    of fields.

    FiftyOne datasets ingest and store the labels for all samples internally;
    raw media is stored on disk and the dataset provides paths to the data.

    See :ref:`this page <using-datasets>` for an overview of working with
    FiftyOne datasets.

    Args:
        name (None): the name of the dataset. By default,
            :func:`get_default_dataset_name` is used
        persistent (False): whether the dataset should persist in the database
            after the session terminates
        overwrite (False): whether to overwrite an existing dataset of the same
            name
    """

    def __init__(
        self,
        name=None,
        persistent=False,
        overwrite=False,
        _create=True,
        _virtual=False,
        **kwargs,
    ):
        if name is None and _create:
            name = get_default_dataset_name()

        if overwrite and dataset_exists(name):
            delete_dataset(name)

        if _create:
            doc, sample_doc_cls, frame_doc_cls = _create_dataset(
                name, persistent=persistent, **kwargs
            )
        else:
            doc, sample_doc_cls, frame_doc_cls = _load_dataset(
                name, virtual=_virtual
            )

        self._doc = doc
        self._sample_doc_cls = sample_doc_cls
        self._frame_doc_cls = frame_doc_cls

        self._annotation_cache = {}
        self._brain_cache = {}
        self._evaluation_cache = {}

        self._deleted = False

    def __len__(self):
        return self.count()

    def __getitem__(self, id_filepath_slice):
        if isinstance(id_filepath_slice, numbers.Integral):
            raise ValueError(
                "Accessing dataset samples by numeric index is not supported. "
                "Use sample IDs, filepaths, slices, boolean arrays, or a "
                "boolean ViewExpression instead"
            )

        if isinstance(id_filepath_slice, slice):
            return self.view()[id_filepath_slice]

        if isinstance(id_filepath_slice, foe.ViewExpression):
            return self.view()[id_filepath_slice]

        if etau.is_container(id_filepath_slice):
            return self.view()[id_filepath_slice]

        try:
            oid = ObjectId(id_filepath_slice)
            query = {"_id": oid}
        except:
            oid = None
            query = {"filepath": id_filepath_slice}

        d = self._sample_collection.find_one(query)

        if d is None:
            field = "ID" if oid is not None else "filepath"
            raise KeyError(
                "No sample found with %s '%s'" % (field, id_filepath_slice)
            )

        doc = self._sample_dict_to_doc(d)
        return fos.Sample.from_doc(doc, dataset=self)

    def __delitem__(self, samples_or_ids):
        self.delete_samples(samples_or_ids)

    def __getattribute__(self, name):
        #
        # The attributes necessary to determine a dataset's name and whether
        # it is deleted are always available. If a dataset is deleted, no other
        # methods are available
        #
        if name.startswith("__") or name in (
            "name",
            "deleted",
            "_deleted",
            "_doc",
        ):
            return super().__getattribute__(name)

        if getattr(self, "_deleted", False):
            raise ValueError("Dataset '%s' is deleted" % self.name)

        return super().__getattribute__(name)

    @property
    def _dataset(self):
        return self

    @property
    def _root_dataset(self):
        return self

    @property
    def _is_generated(self):
        return self._is_patches or self._is_frames or self._is_clips

    @property
    def _is_patches(self):
        return self._sample_collection_name.startswith("patches.")

    @property
    def _is_frames(self):
        return self._sample_collection_name.startswith("frames.")

    @property
    def _is_clips(self):
        return self._sample_collection_name.startswith("clips.")

    @property
    def media_type(self):
        """The media type of the dataset."""
        return self._doc.media_type

    @media_type.setter
    def media_type(self, media_type):
        if self:
            raise ValueError("Cannot set media type of a non-empty dataset")

        if media_type not in fom.MEDIA_TYPES:
            raise ValueError(
                "Invalid media_type '%s'. Supported values are %s"
                % (media_type, fom.MEDIA_TYPES)
            )

        if media_type == self._doc.media_type:
            return

        self._doc.media_type = media_type
        self._set_metadata(media_type)

    def _set_metadata(self, media_type):
        idx = None
        for i, field in enumerate(self._doc.sample_fields):
            if field.name == "metadata":
                idx = i

        if idx is not None:
            if media_type == fom.IMAGE:
                doc_type = fome.ImageMetadata
            elif media_type == fom.VIDEO:
                doc_type = fome.VideoMetadata
            else:
                doc_type = fome.Metadata

            field = foo.create_field(
                "metadata",
                fof.EmbeddedDocumentField,
                embedded_doc_type=doc_type,
            )
            field_doc = foo.SampleFieldDocument.from_field(field)
            self._doc.sample_fields[idx] = field_doc

        if media_type == fom.VIDEO:
            # pylint: disable=no-member
            self._doc.frame_fields = [
                foo.SampleFieldDocument.from_field(field)
                for field in self._frame_doc_cls._fields.values()
            ]

        self._doc.save()
        self.reload()

    @property
    def version(self):
        """The version of the ``fiftyone`` package for which the dataset is
        formatted.
        """
        return self._doc.version

    @property
    def name(self):
        """The name of the dataset."""
        return self._doc.name

    @name.setter
    def name(self, name):
        _name = self._doc.name

        if name == _name:
            return

        if name in list_datasets():
            raise ValueError("A dataset with name '%s' already exists" % name)

        try:
            self._doc.name = name
            self._doc.save()
        except:
            self._doc.name = _name
            raise

        # Update singleton
        self._instances.pop(_name, None)
        self._instances[name] = self

    @property
    def created_at(self):
        """The datetime that the dataset was created."""
        return self._doc.created_at

    @property
    def last_loaded_at(self):
        """The datetime that the dataset was last loaded."""
        return self._doc.last_loaded_at

    @property
    def persistent(self):
        """Whether the dataset persists in the database after a session is
        terminated.
        """
        return self._doc.persistent

    @persistent.setter
    def persistent(self, value):
        _value = self._doc.persistent
        try:
            self._doc.persistent = value
            self._doc.save()
        except:
            self._doc.persistent = _value
            raise

    @property
    def tags(self):
        """A list of tags given to the dataset.

        Examples::

            import fiftyone as fo

            dataset = fo.Dataset()

            # Add some tags
            dataset.tags = ["test", "projectA"]

            # Edit the tags
            dataset.tags.pop()
            dataset.tags.append("projectB")
            dataset.save()  # must save after edits
        """
        return self._doc.tags

    @tags.setter
    def tags(self, value):
        _value = self._doc.tags
        try:
            self._doc.tags = value
            self._doc.save()
        except:
            self._doc.tags = _value
            raise

    @property
    def info(self):
        """A user-facing dictionary of information about the dataset.

        Examples::

            import fiftyone as fo

            dataset = fo.Dataset()

            # Store a class list in the dataset's info
            dataset.info = {"classes": ["cat", "dog"]}

            # Edit the info
            dataset.info["other_classes"] = ["bird", "plane"]
            dataset.save()  # must save after edits
        """
        return self._doc.info

    @info.setter
    def info(self, info):
        self._doc.info = info
        self._doc.save()

    @property
    def classes(self):
        """A dict mapping field names to list of class label strings for the
        corresponding fields of the dataset.

        Examples::

            import fiftyone as fo

            dataset = fo.Dataset()

            # Set classes for the `ground_truth` and `predictions` fields
            dataset.classes = {
                "ground_truth": ["cat", "dog"],
                "predictions": ["cat", "dog", "other"],
            }

            # Edit an existing classes list
            dataset.classes["ground_truth"].append("other")
            dataset.save()  # must save after edits
        """
        return self._doc.classes

    @classes.setter
    def classes(self, classes):
        self._doc.classes = classes
        self.save()

    @property
    def default_classes(self):
        """A list of class label strings for all
        :class:`fiftyone.core.labels.Label` fields of this dataset that do not
        have customized classes defined in :meth:`classes`.

        Examples::

            import fiftyone as fo

            dataset = fo.Dataset()

            # Set default classes
            dataset.default_classes = ["cat", "dog"]

            # Edit the default classes
            dataset.default_classes.append("rabbit")
            dataset.save()  # must save after edits
        """
        return self._doc.default_classes

    @default_classes.setter
    def default_classes(self, classes):
        self._doc.default_classes = classes
        self.save()

    @property
    def mask_targets(self):
        """A dict mapping field names to mask target dicts, each of which
        defines a mapping between pixel values and label strings for the
        segmentation masks in the corresponding field of the dataset.

        .. note::

            The pixel value `0` is a reserved "background" class that is
            rendered as invisible in the App.

        Examples::

            import fiftyone as fo

            dataset = fo.Dataset()

            # Set mask targets for the `ground_truth` and `predictions` fields
            dataset.mask_targets = {
                "ground_truth": {1: "cat", 2: "dog"},
                "predictions": {1: "cat", 2: "dog", 255: "other"},
            }

            # Edit an existing mask target
            dataset.mask_targets["ground_truth"][255] = "other"
            dataset.save()  # must save after edits
        """
        return self._doc.mask_targets

    @mask_targets.setter
    def mask_targets(self, targets):
        self._doc.mask_targets = targets
        self.save()

    @property
    def default_mask_targets(self):
        """A dict defining a default mapping between pixel values and label
        strings for the segmentation masks of all
        :class:`fiftyone.core.labels.Segmentation` fields of this dataset that
        do not have customized mask targets defined in :meth:`mask_targets`.

        .. note::

            The pixel value `0` is a reserved "background" class that is
            rendered as invisible in the App.

        Examples::

            import fiftyone as fo

            dataset = fo.Dataset()

            # Set default mask targets
            dataset.default_mask_targets = {1: "cat", 2: "dog"}

            # Edit the default mask targets
            dataset.default_mask_targets[255] = "other"
            dataset.save()  # must save after edits
        """
        return self._doc.default_mask_targets

    @default_mask_targets.setter
    def default_mask_targets(self, targets):
        self._doc.default_mask_targets = targets
        self.save()

    @property
    def skeletons(self):
        """A dict mapping field names to
        :class:`fiftyone.core.odm.dataset.KeypointSkeleton` instances, each of
        which defines the semantic labels and point connectivity for the
        :class:`fiftyone.core.labels.Keypoint` instances in the corresponding
        field of the dataset.

        Examples::

            import fiftyone as fo

            dataset = fo.Dataset()

            # Set keypoint skeleton for the `ground_truth` field
            dataset.skeletons = {
                "ground_truth": fo.KeypointSkeleton(
                    labels=[
                        "left hand" "left shoulder", "right shoulder", "right hand",
                        "left eye", "right eye", "mouth",
                    ],
                    edges=[[0, 1, 2, 3], [4, 5, 6]],
                )
            }

            # Edit an existing skeleton
            dataset.skeletons["ground_truth"].labels[-1] = "lips"
            dataset.save()  # must save after edits
        """
        return self._doc.skeletons

    @skeletons.setter
    def skeletons(self, skeletons):
        self._doc.skeletons = skeletons
        self.save()

    @property
    def default_skeleton(self):
        """A default :class:`fiftyone.core.odm.dataset.KeypointSkeleton`
        defining the semantic labels and point connectivity for all
        :class:`fiftyone.core.labels.Keypoint` fields of this dataset that do
        not have customized skeletons defined in :meth:`skeleton`.

        Examples::

            import fiftyone as fo

            dataset = fo.Dataset()

            # Set default keypoint skeleton
            dataset.default_skeleton = fo.KeypointSkeleton(
                labels=[
                    "left hand" "left shoulder", "right shoulder", "right hand",
                    "left eye", "right eye", "mouth",
                ],
                edges=[[0, 1, 2, 3], [4, 5, 6]],
            )

            # Edit the default skeleton
            dataset.default_skeleton.labels[-1] = "lips"
            dataset.save()  # must save after edits
        """
        return self._doc.default_skeleton

    @default_skeleton.setter
    def default_skeleton(self, skeleton):
        self._doc.default_skeleton = skeleton
        self.save()

    @property
    def deleted(self):
        """Whether the dataset is deleted."""
        return self._deleted

    def summary(self):
        """Returns a string summary of the dataset.

        Returns:
            a string summary
        """
        elements = [
            ("Name:", self.name),
            ("Media type:", self.media_type),
            ("Num samples:", self.count()),
            ("Persistent:", self.persistent),
            ("Tags:", self.tags),
        ]

        elements = fou.justify_headings(elements)
        lines = ["%s %s" % tuple(e) for e in elements]

        lines.extend(
            ["Sample fields:", self._to_fields_str(self.get_field_schema())]
        )

        if self.media_type == fom.VIDEO:
            lines.extend(
                [
                    "Frame fields:",
                    self._to_fields_str(self.get_frame_field_schema()),
                ]
            )

        return "\n".join(lines)

    def stats(self, include_media=False, compressed=False):
        """Returns stats about the dataset on disk.

        The ``samples`` keys refer to the sample documents stored in the
        database.

        The ``media`` keys refer to the raw media associated with each sample
        on disk.

        For video datasets, the ``frames`` keys refer to the frame documents
        stored in the database.

        Note that dataset-level metadata such as annotation runs are not
        included in this computation.

        Args:
            include_media (False): whether to include stats about the size of
                the raw media in the dataset
            compressed (False): whether to return the sizes of collections in
                their compressed form on disk (True) or the logical
                uncompressed size of the collections (False)

        Returns:
            a stats dict
        """
        stats = {}

        conn = foo.get_db_conn()

        cs = conn.command("collstats", self._sample_collection_name)
        samples_bytes = cs["storageSize"] if compressed else cs["size"]
        stats["samples_count"] = cs["count"]
        stats["samples_bytes"] = samples_bytes
        stats["samples_size"] = etau.to_human_bytes_str(samples_bytes)
        total_bytes = samples_bytes

        if self.media_type == fom.VIDEO:
            cs = conn.command("collstats", self._frame_collection_name)
            frames_bytes = cs["storageSize"] if compressed else cs["size"]
            stats["frames_count"] = cs["count"]
            stats["frames_bytes"] = frames_bytes
            stats["frames_size"] = etau.to_human_bytes_str(frames_bytes)
            total_bytes += frames_bytes

        if include_media:
            self.compute_metadata()
            media_bytes = self.sum("metadata.size_bytes")
            stats["media_bytes"] = media_bytes
            stats["media_size"] = etau.to_human_bytes_str(media_bytes)
            total_bytes += media_bytes

        stats["total_bytes"] = total_bytes
        stats["total_size"] = etau.to_human_bytes_str(total_bytes)

        return stats

    def first(self):
        """Returns the first sample in the dataset.

        Returns:
            a :class:`fiftyone.core.sample.Sample`
        """
        return super().first()

    def last(self):
        """Returns the last sample in the dataset.

        Returns:
            a :class:`fiftyone.core.sample.Sample`
        """
        try:
            sample_view = self[-1:].first()
        except ValueError:
            raise ValueError("%s is empty" % self.__class__.__name__)

        return fos.Sample.from_doc(sample_view._doc, dataset=self)

    def head(self, num_samples=3):
        """Returns a list of the first few samples in the dataset.

        If fewer than ``num_samples`` samples are in the dataset, only the
        available samples are returned.

        Args:
            num_samples (3): the number of samples

        Returns:
            a list of :class:`fiftyone.core.sample.Sample` objects
        """
        return [
            fos.Sample.from_doc(sv._doc, dataset=self)
            for sv in self[:num_samples]
        ]

    def tail(self, num_samples=3):
        """Returns a list of the last few samples in the dataset.

        If fewer than ``num_samples`` samples are in the dataset, only the
        available samples are returned.

        Args:
            num_samples (3): the number of samples

        Returns:
            a list of :class:`fiftyone.core.sample.Sample` objects
        """
        return [
            fos.Sample.from_doc(sv._doc, dataset=self)
            for sv in self[-num_samples:]
        ]

    def view(self):
        """Returns a :class:`fiftyone.core.view.DatasetView` containing the
        entire dataset.

        Returns:
            a :class:`fiftyone.core.view.DatasetView`
        """
        return fov.DatasetView(self)

    def get_field_schema(
        self, ftype=None, embedded_doc_type=None, include_private=False
    ):
        """Returns a schema dictionary describing the fields of the samples in
        the dataset.

        Args:
            ftype (None): an optional field type to which to restrict the
                returned schema. Must be a subclass of
                :class:`fiftyone.core.fields.Field`
            embedded_doc_type (None): an optional embedded document type to
                which to restrict the returned schema. Must be a subclass of
                :class:`fiftyone.core.odm.BaseEmbeddedDocument`
            include_private (False): whether to include fields that start with
                ``_`` in the returned schema

        Returns:
             an ``OrderedDict`` mapping field names to field types
        """
        return self._sample_doc_cls.get_field_schema(
            ftype=ftype,
            embedded_doc_type=embedded_doc_type,
            include_private=include_private,
        )

    def get_frame_field_schema(
        self, ftype=None, embedded_doc_type=None, include_private=False
    ):
        """Returns a schema dictionary describing the fields of the frames of
        the samples in the dataset.

        Only applicable for video datasets.

        Args:
            ftype (None): an optional field type to which to restrict the
                returned schema. Must be a subclass of
                :class:`fiftyone.core.fields.Field`
            embedded_doc_type (None): an optional embedded document type to
                which to restrict the returned schema. Must be a subclass of
                :class:`fiftyone.core.odm.BaseEmbeddedDocument`
            include_private (False): whether to include fields that start with
                ``_`` in the returned schema

        Returns:
            a dictionary mapping field names to field types, or ``None`` if
            the dataset is not a video dataset
        """
        if self.media_type != fom.VIDEO:
            return None

        return self._frame_doc_cls.get_field_schema(
            ftype=ftype,
            embedded_doc_type=embedded_doc_type,
            include_private=include_private,
        )

    def add_sample_field(
        self,
        field_name,
        ftype,
        embedded_doc_type=None,
        subfield=None,
        **kwargs,
    ):
        """Adds a new sample field to the dataset, if necessary.

        Args:
            field_name: the field name
            ftype: the field type to create. Must be a subclass of
                :class:`fiftyone.core.fields.Field`
            embedded_doc_type (None): the
                :class:`fiftyone.core.odm.BaseEmbeddedDocument` type of the
                field. Only applicable when ``ftype`` is
                :class:`fiftyone.core.fields.EmbeddedDocumentField`
            subfield (None): the :class:`fiftyone.core.fields.Field` type of
                the contained field. Only applicable when ``ftype`` is
                :class:`fiftyone.core.fields.ListField` or
                :class:`fiftyone.core.fields.DictField`

        Raises:
            ValueError: if a field with the given name exists but has an
                incompatible type
        """
        expanded = self._sample_doc_cls.add_field(
            field_name,
            ftype,
            embedded_doc_type=embedded_doc_type,
            subfield=subfield,
            **kwargs,
        )

        if expanded:
            self._reload()

    def _add_implied_sample_field(self, field_name, value):
        expanded = self._sample_doc_cls.add_implied_field(field_name, value)

        if expanded:
            self._reload()

    def add_frame_field(
        self,
        field_name,
        ftype,
        embedded_doc_type=None,
        subfield=None,
        **kwargs,
    ):
        """Adds a new frame-level field to the dataset, if necessary.

        Only applicable to video datasets.

        Args:
            field_name: the field name
            ftype: the field type to create. Must be a subclass of
                :class:`fiftyone.core.fields.Field`
            embedded_doc_type (None): the
                :class:`fiftyone.core.odm.BaseEmbeddedDocument` type of the
                field. Only applicable when ``ftype`` is
                :class:`fiftyone.core.fields.EmbeddedDocumentField`
            subfield (None): the :class:`fiftyone.core.fields.Field` type of
                the contained field. Only applicable when ``ftype`` is
                :class:`fiftyone.core.fields.ListField` or
                :class:`fiftyone.core.fields.DictField`

        Raises:
            ValueError: if a field with the given name exists but has an
                incompatible type
        """
        if self.media_type != fom.VIDEO:
            raise ValueError("Only video datasets have frame fields")

        expanded = self._frame_doc_cls.add_field(
            field_name,
            ftype,
            embedded_doc_type=embedded_doc_type,
            subfield=subfield,
            **kwargs,
        )

        if expanded:
            self._reload()

    def _add_implied_frame_field(self, field_name, value):
        if self.media_type != fom.VIDEO:
            raise ValueError("Only video datasets have frame fields")

        expanded = self._frame_doc_cls.add_implied_field(field_name, value)

        if expanded:
            self._reload()

    def rename_sample_field(self, field_name, new_field_name):
        """Renames the sample field to the given new name.

        You can use dot notation (``embedded.field.name``) to rename embedded
        fields.

        Args:
            field_name: the field name or ``embedded.field.name``
            new_field_name: the new field name or ``embedded.field.name``
        """
        self._rename_sample_fields({field_name: new_field_name})

    def rename_sample_fields(self, field_mapping):
        """Renames the sample fields to the given new names.

        You can use dot notation (``embedded.field.name``) to rename embedded
        fields.

        Args:
            field_mapping: a dict mapping field names to new field names
        """
        self._rename_sample_fields(field_mapping)

    def rename_frame_field(self, field_name, new_field_name):
        """Renames the frame-level field to the given new name.

        You can use dot notation (``embedded.field.name``) to rename embedded
        frame fields.

        Only applicable to video datasets.

        Args:
            field_name: the field name or ``embedded.field.name``
            new_field_name: the new field name or ``embedded.field.name``
        """
        self._rename_frame_fields({field_name: new_field_name})

    def rename_frame_fields(self, field_mapping):
        """Renames the frame-level fields to the given new names.

        You can use dot notation (``embedded.field.name``) to rename embedded
        frame fields.

        Args:
            field_mapping: a dict mapping field names to new field names
        """
        self._rename_frame_fields(field_mapping)

    def _rename_sample_fields(self, field_mapping, view=None):
        (
            fields,
            new_fields,
            embedded_fields,
            embedded_new_fields,
        ) = _parse_field_mapping(field_mapping)

        if fields:
            self._sample_doc_cls._rename_fields(fields, new_fields)
            fos.Sample._rename_fields(
                self._sample_collection_name, fields, new_fields
            )

        if embedded_fields:
            sample_collection = self if view is None else view
            self._sample_doc_cls._rename_embedded_fields(
                embedded_fields, embedded_new_fields, sample_collection
            )
            fos.Sample._reload_docs(self._sample_collection_name)

        self._reload()

    def _rename_frame_fields(self, field_mapping, view=None):
        if self.media_type != fom.VIDEO:
            raise ValueError("Only video datasets have frame fields")

        (
            fields,
            new_fields,
            embedded_fields,
            embedded_new_fields,
        ) = _parse_field_mapping(field_mapping)

        if fields:
            self._frame_doc_cls._rename_fields(fields, new_fields)
            fofr.Frame._rename_fields(
                self._frame_collection_name, fields, new_fields
            )

        if embedded_fields:
            sample_collection = self if view is None else view
            self._frame_doc_cls._rename_embedded_fields(
                embedded_fields, embedded_new_fields, sample_collection
            )
            fofr.Frame._reload_docs(self._frame_collection_name)

        self._reload()

    def clone_sample_field(self, field_name, new_field_name):
        """Clones the given sample field into a new field of the dataset.

        You can use dot notation (``embedded.field.name``) to clone embedded
        fields.

        Args:
            field_name: the field name or ``embedded.field.name``
            new_field_name: the new field name or ``embedded.field.name``
        """
        self._clone_sample_fields({field_name: new_field_name})

    def clone_sample_fields(self, field_mapping):
        """Clones the given sample fields into new fields of the dataset.

        You can use dot notation (``embedded.field.name``) to clone embedded
        fields.

        Args:
            field_mapping: a dict mapping field names to new field names into
                which to clone each field
        """
        self._clone_sample_fields(field_mapping)

    def clone_frame_field(self, field_name, new_field_name):
        """Clones the frame-level field into a new field.

        You can use dot notation (``embedded.field.name``) to clone embedded
        frame fields.

        Only applicable to video datasets.

        Args:
            field_name: the field name or ``embedded.field.name``
            new_field_name: the new field name or ``embedded.field.name``
        """
        self._clone_frame_fields({field_name: new_field_name})

    def clone_frame_fields(self, field_mapping):
        """Clones the frame-level fields into new fields.

        You can use dot notation (``embedded.field.name``) to clone embedded
        frame fields.

        Only applicable to video datasets.

        Args:
            field_mapping: a dict mapping field names to new field names into
                which to clone each field
        """
        self._clone_frame_fields(field_mapping)

    def _clone_sample_fields(self, field_mapping, view=None):
        (
            fields,
            new_fields,
            embedded_fields,
            embedded_new_fields,
        ) = _parse_field_mapping(field_mapping)

        if fields:
            self._sample_doc_cls._clone_fields(fields, new_fields, view)

        if embedded_fields:
            sample_collection = self if view is None else view
            self._sample_doc_cls._clone_embedded_fields(
                embedded_fields, embedded_new_fields, sample_collection
            )

        fos.Sample._reload_docs(self._sample_collection_name)
        self._reload()

    def _clone_frame_fields(self, field_mapping, view=None):
        if self.media_type != fom.VIDEO:
            raise ValueError("Only video datasets have frame fields")

        (
            fields,
            new_fields,
            embedded_fields,
            embedded_new_fields,
        ) = _parse_field_mapping(field_mapping)

        if fields:
            self._frame_doc_cls._clone_fields(fields, new_fields, view)

        if embedded_fields:
            sample_collection = self if view is None else view
            self._frame_doc_cls._clone_embedded_fields(
                embedded_fields, embedded_new_fields, sample_collection
            )

        fofr.Frame._reload_docs(self._frame_collection_name)
        self._reload()

    def clear_sample_field(self, field_name):
        """Clears the values of the field from all samples in the dataset.

        The field will remain in the dataset's schema, and all samples will
        have the value ``None`` for the field.

        You can use dot notation (``embedded.field.name``) to clone embedded
        frame fields.

        Args:
            field_name: the field name or ``embedded.field.name``
        """
        self._clear_sample_fields(field_name)

    def clear_sample_fields(self, field_names):
        """Clears the values of the fields from all samples in the dataset.

        The field will remain in the dataset's schema, and all samples will
        have the value ``None`` for the field.

        You can use dot notation (``embedded.field.name``) to clone embedded
        frame fields.

        Args:
            field_names: the field name or iterable of field names
        """
        self._clear_sample_fields(field_names)

    def clear_frame_field(self, field_name):
        """Clears the values of the frame-level field from all samples in the
        dataset.

        The field will remain in the dataset's frame schema, and all frames
        will have the value ``None`` for the field.

        You can use dot notation (``embedded.field.name``) to clone embedded
        frame fields.

        Only applicable to video datasets.

        Args:
            field_name: the field name or ``embedded.field.name``
        """
        self._clear_frame_fields(field_name)

    def clear_frame_fields(self, field_names):
        """Clears the values of the frame-level fields from all samples in the
        dataset.

        The fields will remain in the dataset's frame schema, and all frames
        will have the value ``None`` for the field.

        You can use dot notation (``embedded.field.name``) to clone embedded
        frame fields.

        Only applicable to video datasets.

        Args:
            field_names: the field name or iterable of field names
        """
        self._clear_frame_fields(field_names)

    def _clear_sample_fields(self, field_names, view=None):
        fields, embedded_fields = _parse_fields(field_names)

        if fields:
            self._sample_doc_cls._clear_fields(fields, view)

        if embedded_fields:
            sample_collection = self if view is None else view
            self._sample_doc_cls._clear_embedded_fields(
                embedded_fields, sample_collection
            )

        fos.Sample._reload_docs(self._sample_collection_name)

    def _clear_frame_fields(self, field_names, view=None):
        if self.media_type != fom.VIDEO:
            raise ValueError("Only video datasets have frame fields")

        fields, embedded_fields = _parse_fields(field_names)

        if fields:
            self._frame_doc_cls._clear_fields(fields, view)

        if embedded_fields:
            sample_collection = self if view is None else view
            self._frame_doc_cls._clear_embedded_fields(
                embedded_fields, sample_collection
            )

        fofr.Frame._reload_docs(self._frame_collection_name)

    def delete_sample_field(self, field_name, error_level=0):
        """Deletes the field from all samples in the dataset.

        You can use dot notation (``embedded.field.name``) to delete embedded
        fields.

        Args:
            field_name: the field name or ``embedded.field.name``
            error_level (0): the error level to use. Valid values are:

            -   0: raise error if a top-level field cannot be deleted
            -   1: log warning if a top-level field cannot be deleted
            -   2: ignore top-level fields that cannot be deleted
        """
        self._delete_sample_fields(field_name, error_level)

    def delete_sample_fields(self, field_names, error_level=0):
        """Deletes the fields from all samples in the dataset.

        You can use dot notation (``embedded.field.name``) to delete embedded
        fields.

        Args:
            field_names: the field name or iterable of field names
            error_level (0): the error level to use. Valid values are:

            -   0: raise error if a top-level field cannot be deleted
            -   1: log warning if a top-level field cannot be deleted
            -   2: ignore top-level fields that cannot be deleted
        """
        self._delete_sample_fields(field_names, error_level)

    def delete_frame_field(self, field_name, error_level=0):
        """Deletes the frame-level field from all samples in the dataset.

        You can use dot notation (``embedded.field.name``) to delete embedded
        frame fields.

        Only applicable to video datasets.

        Args:
            field_name: the field name or ``embedded.field.name``
            error_level (0): the error level to use. Valid values are:

            -   0: raise error if a top-level field cannot be deleted
            -   1: log warning if a top-level field cannot be deleted
            -   2: ignore top-level fields that cannot be deleted
        """
        self._delete_frame_fields(field_name, error_level)

    def delete_frame_fields(self, field_names, error_level=0):
        """Deletes the frame-level fields from all samples in the dataset.

        You can use dot notation (``embedded.field.name``) to delete embedded
        frame fields.

        Only applicable to video datasets.

        Args:
            field_names: a field name or iterable of field names
            error_level (0): the error level to use. Valid values are:

            -   0: raise error if a top-level field cannot be deleted
            -   1: log warning if a top-level field cannot be deleted
            -   2: ignore top-level fields that cannot be deleted
        """
        self._delete_frame_fields(field_names, error_level)

    def _delete_sample_fields(self, field_names, error_level):
        fields, embedded_fields = _parse_fields(field_names)

        if fields:
            self._sample_doc_cls._delete_fields(
                fields, error_level=error_level
            )
            fos.Sample._purge_fields(self._sample_collection_name, fields)

        if embedded_fields:
            self._sample_doc_cls._delete_embedded_fields(embedded_fields)
            fos.Sample._reload_docs(self._sample_collection_name)

        self._reload()

    def _delete_frame_fields(self, field_names, error_level):
        if self.media_type != fom.VIDEO:
            raise ValueError("Only video datasets have frame fields")

        fields, embedded_fields = _parse_fields(field_names)

        if fields:
            self._frame_doc_cls._delete_fields(fields, error_level=error_level)
            fofr.Frame._purge_fields(self._frame_collection_name, fields)

        if embedded_fields:
            self._frame_doc_cls._delete_embedded_fields(embedded_fields)
            fofr.Frame._reload_docs(self._frame_collection_name)

        self._reload()

    def iter_samples(self, progress=False, autosave=False, batch_size=None):
        """Returns an iterator over the samples in the dataset.

        Examples::

            import random as r
            import string as s

            import fiftyone as fo
            import fiftyone.zoo as foz

            dataset = foz.load_zoo_dataset("cifar10", split="test")

            def make_label():
                return "".join(r.choice(s.ascii_letters) for i in range(10))

            # No save context
            for sample in dataset.iter_samples(progress=True):
                sample.ground_truth.label = make_label()
                sample.save()

            # Save in batches of 10
            for sample in dataset.iter_samples(
                progress=True, autosave=True, batch_size=10
            ):
                sample.ground_truth.label = make_label()

            # Save every 0.5 seconds
            for sample in dataset.iter_samples(
                progress=True, autosave=True, batch_size=0.5
            ):
                sample.ground_truth.label = make_label()

        Args:
            progress (False): whether to render a progress bar tracking the
                iterator's progress
            autosave (False): whether to automatically save changes to samples
                emitted by this iterator
            batch_size (None): a batch size to use when autosaving samples. Can
                either be an integer specifying the number of samples to save
                in a batch, or a float number of seconds between batched saves

        Returns:
            an iterator over :class:`fiftyone.core.sample.Sample` instances
        """
        pipeline = self._pipeline(detach_frames=True)

        with contextlib.ExitStack() as exit_context:
            samples = self._iter_samples(pipeline)

            if progress:
                pb = fou.ProgressBar(total=len(self))
                exit_context.enter_context(pb)
                samples = pb(samples)

            if autosave:
                save_context = foc.SaveContext(self, batch_size=batch_size)
                exit_context.enter_context(save_context)

            for sample in samples:
                yield sample

                if autosave:
                    save_context.save(sample)

    def _iter_samples(self, pipeline):
        index = 0

        try:
            for d in foo.aggregate(self._sample_collection, pipeline):
                doc = self._sample_dict_to_doc(d)
                sample = fos.Sample.from_doc(doc, dataset=self)
                index += 1
                yield sample

        except CursorNotFound:
            # The cursor has timed out so we yield from a new one after
            # skipping to the last offset

            pipeline.append({"$skip": index})
            for sample in self._iter_samples(pipeline):
                yield sample

    def add_sample(self, sample, expand_schema=True, validate=True):
        """Adds the given sample to the dataset.

        If the sample instance does not belong to a dataset, it is updated
        in-place to reflect its membership in this dataset. If the sample
        instance belongs to another dataset, it is not modified.

        Args:
            sample: a :class:`fiftyone.core.sample.Sample`
            expand_schema (True): whether to dynamically add new sample fields
                encountered to the dataset schema. If False, an error is raised
                if the sample's schema is not a subset of the dataset schema
            validate (True): whether to validate that the fields of the sample
                are compliant with the dataset schema before adding it

        Returns:
            the ID of the sample in the dataset
        """
        return self._add_samples_batch([sample], expand_schema, validate)[0]

    def add_samples(
        self, samples, expand_schema=True, validate=True, num_samples=None
    ):
        """Adds the given samples to the dataset.

        Any sample instances that do not belong to a dataset are updated
        in-place to reflect membership in this dataset. Any sample instances
        that belong to other datasets are not modified.

        Args:
            samples: an iterable of :class:`fiftyone.core.sample.Sample`
                instances or a
                :class:`fiftyone.core.collections.SampleCollection`
            expand_schema (True): whether to dynamically add new sample fields
                encountered to the dataset schema. If False, an error is raised
                if a sample's schema is not a subset of the dataset schema
            validate (True): whether to validate that the fields of each sample
                are compliant with the dataset schema before adding it
            num_samples (None): the number of samples in ``samples``. If not
                provided, this is computed via ``len(samples)``, if possible.
                This value is optional and is used only for progress tracking

        Returns:
            a list of IDs of the samples in the dataset
        """
        if num_samples is None:
            try:
                num_samples = len(samples)
            except:
                pass

        # Dynamically size batches so that they are as large as possible while
        # still achieving a nice frame rate on the progress bar
        batcher = fou.DynamicBatcher(
            samples, target_latency=0.2, init_batch_size=1, max_batch_beta=2.0
        )

        sample_ids = []
        with fou.ProgressBar(total=num_samples) as pb:
            for batch in batcher:
                sample_ids.extend(
                    self._add_samples_batch(batch, expand_schema, validate)
                )
                pb.update(count=len(batch))

        return sample_ids

    def add_collection(
        self,
        sample_collection,
        include_info=True,
        overwrite_info=False,
        new_ids=False,
    ):
        """Adds the contents of the given collection to the dataset.

        This method is a special case of :meth:`Dataset.merge_samples` that
        adds samples with new IDs to this dataset and omits any samples with
        existing IDs (the latter would only happen in rare cases).

        Use :meth:`Dataset.merge_samples` if you have multiple datasets whose
        samples refer to the same source media.

        Args:
            samples: a :class:`fiftyone.core.collections.SampleCollection`
            include_info (True): whether to merge dataset-level information
                such as ``info`` and ``classes``
            overwrite_info (False): whether to overwrite existing dataset-level
                information. Only applicable when ``include_info`` is True
            new_ids (False): whether to generate new sample/frame IDs. By
                default, the IDs of the input collection are retained

        Returns:
            a list of IDs of the samples that were added to this dataset
        """
        if new_ids:
            return _add_collection_with_new_ids(
                self,
                sample_collection,
                include_info=include_info,
                overwrite_info=overwrite_info,
            )

        num_samples = len(self)
        self.merge_samples(
            sample_collection,
            key_field="id",
            skip_existing=True,
            insert_new=True,
            include_info=include_info,
            overwrite_info=overwrite_info,
        )
        return self.skip(num_samples).values("id")

    def _add_samples_batch(self, samples, expand_schema, validate):
        samples = [s.copy() if s._in_db else s for s in samples]

        if self.media_type is None and samples:
            self.media_type = samples[0].media_type

        if expand_schema:
            self._expand_schema(samples)

        if validate:
            self._validate_samples(samples)

        dicts = [self._make_dict(sample) for sample in samples]

        try:
            # adds `_id` to each dict
            self._sample_collection.insert_many(dicts)
        except BulkWriteError as bwe:
            msg = bwe.details["writeErrors"][0]["errmsg"]
            raise ValueError(msg) from bwe

        for sample, d in zip(samples, dicts):
            doc = self._sample_dict_to_doc(d)
            sample._set_backing_doc(doc, dataset=self)
            if self.media_type == fom.VIDEO:
                sample.frames.save()

        return [str(d["_id"]) for d in dicts]

    def _upsert_samples(
        self, samples, expand_schema=True, validate=True, num_samples=None
    ):
        if num_samples is None:
            try:
                num_samples = len(samples)
            except:
                pass

        # Dynamically size batches so that they are as large as possible while
        # still achieving a nice frame rate on the progress bar
        batcher = fou.DynamicBatcher(
            samples, target_latency=0.2, init_batch_size=1, max_batch_beta=2.0
        )

        with fou.ProgressBar(total=num_samples) as pb:
            for batch in batcher:
                self._upsert_samples_batch(batch, expand_schema, validate)
                pb.update(count=len(batch))

    def _upsert_samples_batch(self, samples, expand_schema, validate):
        if self.media_type is None and samples:
            self.media_type = samples[0].media_type

        if expand_schema:
            self._expand_schema(samples)

        if validate:
            self._validate_samples(samples)

        dicts = []
        ops = []
        for sample in samples:
            d = self._make_dict(sample, include_id=True)
            dicts.append(d)

            if sample.id:
                ops.append(ReplaceOne({"_id": sample._id}, d, upsert=True))
            else:
                d.pop("_id", None)
                ops.append(InsertOne(d))  # adds `_id` to dict

        foo.bulk_write(ops, self._sample_collection, ordered=False)

        for sample, d in zip(samples, dicts):
            doc = self._sample_dict_to_doc(d)
            sample._set_backing_doc(doc, dataset=self)

            if self.media_type == fom.VIDEO:
                sample.frames.save()

    def _make_dict(self, sample, include_id=False):
        d = sample.to_mongo_dict(include_id=include_id)

        # We omit None here to allow samples with None-valued new fields to
        # be added without raising nonexistent field errors. This is safe
        # because None and missing are equivalent in our data model
        return {k: v for k, v in d.items() if v is not None}

    def _bulk_write(self, ops, frames=False, ordered=False):
        if frames:
            coll = self._frame_collection
        else:
            coll = self._sample_collection

        foo.bulk_write(ops, coll, ordered=ordered)

        if frames:
            fofr.Frame._reload_docs(self._frame_collection_name)
        else:
            fos.Sample._reload_docs(self._sample_collection_name)

    def _merge_doc(
        self,
        doc,
        fields=None,
        omit_fields=None,
        expand_schema=True,
        merge_info=True,
        overwrite_info=False,
    ):
        if fields is not None:
            if etau.is_str(fields):
                fields = [fields]
            elif not isinstance(fields, dict):
                fields = list(fields)

        if omit_fields is not None:
            if etau.is_str(omit_fields):
                omit_fields = [omit_fields]
            else:
                omit_fields = list(omit_fields)

        _merge_dataset_doc(
            self,
            doc,
            fields=fields,
            omit_fields=omit_fields,
            expand_schema=expand_schema,
            merge_info=merge_info,
            overwrite_info=overwrite_info,
        )

    def merge_samples(
        self,
        samples,
        key_field="filepath",
        key_fcn=None,
        skip_existing=False,
        insert_new=True,
        fields=None,
        omit_fields=None,
        merge_lists=True,
        overwrite=True,
        expand_schema=True,
        include_info=True,
        overwrite_info=False,
        num_samples=None,
    ):
        """Merges the given samples into this dataset.

        By default, samples with the same absolute ``filepath`` are merged, but
        you can customize this behavior via the ``key_field`` and ``key_fcn``
        parameters. For example, you could set
        ``key_fcn = lambda sample: os.path.basename(sample.filepath)`` to merge
        samples with the same base filename.

        The behavior of this method is highly customizable. By default, all
        top-level fields from the provided samples are merged in, overwriting
        any existing values for those fields, with the exception of list fields
        (e.g., ``tags``) and label list fields (e.g.,
        :class:`fiftyone.core.labels.Detections` fields), in which case the
        elements of the lists themselves are merged. In the case of label list
        fields, labels with the same ``id`` in both collections are updated
        rather than duplicated.

        To avoid confusion between missing fields and fields whose value is
        ``None``, ``None``-valued fields are always treated as missing while
        merging.

        This method can be configured in numerous ways, including:

        -   Whether existing samples should be modified or skipped
        -   Whether new samples should be added or omitted
        -   Whether new fields can be added to the dataset schema
        -   Whether list fields should be treated as ordinary fields and merged
            as a whole rather than merging their elements
        -   Whether to merge only specific fields, or all but certain fields
        -   Mapping input fields to different field names of this dataset

        Args:
            samples: a :class:`fiftyone.core.collections.SampleCollection` or
                iterable of :class:`fiftyone.core.sample.Sample` instances
            key_field ("filepath"): the sample field to use to decide whether
                to join with an existing sample
            key_fcn (None): a function that accepts a
                :class:`fiftyone.core.sample.Sample` instance and computes a
                key to decide if two samples should be merged. If a ``key_fcn``
                is provided, ``key_field`` is ignored
            skip_existing (False): whether to skip existing samples (True) or
                merge them (False)
            insert_new (True): whether to insert new samples (True) or skip
                them (False)
            fields (None): an optional field or iterable of fields to which to
                restrict the merge. If provided, fields other than these are
                omitted from ``samples`` when merging or adding samples. One
                exception is that ``filepath`` is always included when adding
                new samples, since the field is required. This can also be a
                dict mapping field names of the input collection to field names
                of this dataset
            omit_fields (None): an optional field or iterable of fields to
                exclude from the merge. If provided, these fields are omitted
                from ``samples``, if present, when merging or adding samples.
                One exception is that ``filepath`` is always included when
                adding new samples, since the field is required
            merge_lists (True): whether to merge the elements of list fields
                (e.g., ``tags``) and label list fields (e.g.,
                :class:`fiftyone.core.labels.Detections` fields) rather than
                merging the entire top-level field like other field types.
                For label lists fields, existing
                :class:`fiftyone.core.label.Label` elements are either replaced
                (when ``overwrite`` is True) or kept (when ``overwrite`` is
                False) when their ``id`` matches a label from the provided
                samples
            overwrite (True): whether to overwrite (True) or skip (False)
                existing fields and label elements
            expand_schema (True): whether to dynamically add new fields
                encountered to the dataset schema. If False, an error is raised
                if a sample's schema is not a subset of the dataset schema
            include_info (True): whether to merge dataset-level information
                such as ``info`` and ``classes``. Only applicable when
                ``samples`` is a
                :class:`fiftyone.core.collections.SampleCollection`
            overwrite_info (False): whether to overwrite existing dataset-level
                information. Only applicable when ``samples`` is a
                :class:`fiftyone.core.collections.SampleCollection` and
                ``include_info`` is True
            num_samples (None): the number of samples in ``samples``. If not
                provided, this is computed via ``len(samples)``, if possible.
                This value is optional and is used only for progress tracking
        """
        if fields is not None:
            if etau.is_str(fields):
                fields = [fields]
            elif not isinstance(fields, dict):
                fields = list(fields)

        if omit_fields is not None:
            if etau.is_str(omit_fields):
                omit_fields = [omit_fields]
            else:
                omit_fields = list(omit_fields)

        if isinstance(samples, foc.SampleCollection):
            _merge_dataset_doc(
                self,
                samples,
                fields=fields,
                omit_fields=omit_fields,
                expand_schema=expand_schema,
                merge_info=include_info,
                overwrite_info=overwrite_info,
            )

            expand_schema = False

        # If we're merging a collection, use aggregation pipelines
        if isinstance(samples, foc.SampleCollection) and key_fcn is None:
            _merge_samples_pipeline(
                samples,
                self,
                key_field,
                skip_existing=skip_existing,
                insert_new=insert_new,
                fields=fields,
                omit_fields=omit_fields,
                merge_lists=merge_lists,
                overwrite=overwrite,
            )
            return

        #
        # If we're not merging a collection but the merge key is a field, it's
        # faster to import into a temporary dataset and then do a merge that
        # leverages aggregation pipelines, because this avoids the need to
        # load samples from `self` into memory
        #

        if key_fcn is None:
            tmp = Dataset()
            tmp.add_samples(samples, num_samples=num_samples)

            self.merge_samples(
                tmp,
                key_field=key_field,
                skip_existing=skip_existing,
                insert_new=insert_new,
                fields=fields,
                omit_fields=omit_fields,
                merge_lists=merge_lists,
                overwrite=overwrite,
                expand_schema=expand_schema,
                include_info=False,
            )
            tmp.delete()

            return

        _merge_samples_python(
            self,
            samples,
            key_field=key_field,
            key_fcn=key_fcn,
            skip_existing=skip_existing,
            insert_new=insert_new,
            fields=fields,
            omit_fields=omit_fields,
            merge_lists=merge_lists,
            overwrite=overwrite,
            expand_schema=expand_schema,
            num_samples=num_samples,
        )

    def delete_samples(self, samples_or_ids):
        """Deletes the given sample(s) from the dataset.

        If reference to a sample exists in memory, the sample will be updated
        such that ``sample.in_dataset`` is False.

        Args:
            samples_or_ids: the sample(s) to delete. Can be any of the
                following:

                -   a sample ID
                -   an iterable of sample IDs
                -   a :class:`fiftyone.core.sample.Sample` or
                    :class:`fiftyone.core.sample.SampleView`
                -   an iterable of :class:`fiftyone.core.sample.Sample` or
                    :class:`fiftyone.core.sample.SampleView` instances
                -   a :class:`fiftyone.core.collections.SampleCollection`
        """
        sample_ids = _get_sample_ids(samples_or_ids)
        self._clear(sample_ids=sample_ids)

    def delete_frames(self, frames_or_ids):
        """Deletes the given frames(s) from the dataset.

        If reference to a frame exists in memory, the frame will be updated
        such that ``frame.in_dataset`` is False.

        Args:
            frames_or_ids: the frame(s) to delete. Can be any of the following:

                -   a frame ID
                -   an iterable of frame IDs
                -   a :class:`fiftyone.core.frame.Frame` or
                    :class:`fiftyone.core.frame.FrameView`
                -   a :class:`fiftyone.core.sample.Sample` or
                    :class:`fiftyone.core.sample.SampleView` whose frames to
                    delete
                -   an iterable of :class:`fiftyone.core.frame.Frame` or
                    :class:`fiftyone.core.frame.FrameView` instances
                -   an iterable of :class:`fiftyone.core.sample.Sample` or
                    :class:`fiftyone.core.sample.SampleView` instances whose
                    frames to delete
                -   a :class:`fiftyone.core.collections.SampleCollection` whose
                    frames to delete
        """
        frame_ids = _get_frame_ids(frames_or_ids)
        self._clear_frames(frame_ids=frame_ids)

    def delete_labels(
        self, labels=None, ids=None, tags=None, view=None, fields=None
    ):
        """Deletes the specified labels from the dataset.

        You can specify the labels to delete via any of the following methods:

        -   Provide the ``labels`` argument, which should contain a list of
            dicts in the format returned by
            :meth:`fiftyone.core.session.Session.selected_labels`

        -   Provide the ``ids`` or ``tags`` arguments to specify the labels to
            delete via their IDs and/or tags

        -   Provide the ``view`` argument to delete all of the labels in a view
            into this dataset. This syntax is useful if you have constructed a
            :class:`fiftyone.core.view.DatasetView` defining the labels to
            delete

        Additionally, you can specify the ``fields`` argument to restrict
        deletion to specific field(s), either for efficiency or to ensure that
        labels from other fields are not deleted if their contents are included
        in the other arguments.

        Args:
            labels (None): a list of dicts specifying the labels to delete in
                the format returned by
                :meth:`fiftyone.core.session.Session.selected_labels`
            ids (None): an ID or iterable of IDs of the labels to delete
            tags (None): a tag or iterable of tags of the labels to delete
            view (None): a :class:`fiftyone.core.view.DatasetView` into this
                dataset containing the labels to delete
            fields (None): a field or iterable of fields from which to delete
                labels
        """
        if labels is not None:
            self._delete_labels(labels, fields=fields)

        if ids is None and tags is None and view is None:
            return

        if view is not None and view._dataset is not self:
            raise ValueError("`view` must be a view into the same dataset")

        if etau.is_str(ids):
            ids = [ids]

        if ids is not None:
            ids = [ObjectId(_id) for _id in ids]

        if etau.is_str(tags):
            tags = [tags]

        if fields is None:
            fields = self._get_label_fields()
        elif etau.is_str(fields):
            fields = [fields]

        sample_ops = []
        frame_ops = []
        for field in fields:
            if view is not None:
                _, id_path = view._get_label_field_path(field, "_id")
                view_ids = view.values(id_path, unwind=True)
            else:
                view_ids = None

            label_type = self._get_label_field_type(field)
            field, is_frame_field = self._handle_frame_field(field)

            ops = []
            if issubclass(label_type, fol._LABEL_LIST_FIELDS):
                array_field = field + "." + label_type._LABEL_LIST_FIELD

                if view_ids is not None:
                    ops.append(
                        UpdateMany(
                            {},
                            {
                                "$pull": {
                                    array_field: {"_id": {"$in": view_ids}}
                                }
                            },
                        )
                    )

                if ids is not None:
                    ops.append(
                        UpdateMany(
                            {}, {"$pull": {array_field: {"_id": {"$in": ids}}}}
                        )
                    )

                if tags is not None:
                    ops.append(
                        UpdateMany(
                            {},
                            {
                                "$pull": {
                                    array_field: {
                                        "tags": {"$elemMatch": {"$in": tags}}
                                    }
                                }
                            },
                        )
                    )
            else:
                if view_ids is not None:
                    ops.append(
                        UpdateMany(
                            {field + "._id": {"$in": view_ids}},
                            {"$set": {field: None}},
                        )
                    )

                if ids is not None:
                    ops.append(
                        UpdateMany(
                            {field + "._id": {"$in": ids}},
                            {"$set": {field: None}},
                        )
                    )

                if tags is not None:
                    ops.append(
                        UpdateMany(
                            {field + ".tags": {"$elemMatch": {"$in": tags}}},
                            {"$set": {field: None}},
                        )
                    )

            if is_frame_field:
                frame_ops.extend(ops)
            else:
                sample_ops.extend(ops)

        if sample_ops:
            foo.bulk_write(sample_ops, self._sample_collection)
            fos.Sample._reload_docs(self._sample_collection_name)

        if frame_ops:
            foo.bulk_write(frame_ops, self._frame_collection)
            fofr.Frame._reload_docs(self._frame_collection_name)

    def _delete_labels(self, labels, fields=None):
        if etau.is_str(fields):
            fields = [fields]

        # Partition labels by field
        sample_ids = set()
        labels_map = defaultdict(list)
        for l in labels:
            sample_ids.add(l["sample_id"])
            labels_map[l["field"]].append(l)

        sample_ops = []
        frame_ops = []
        for field, field_labels in labels_map.items():
            if fields is not None and field not in fields:
                continue

            label_type = self._get_label_field_type(field)
            field, is_frame_field = self._handle_frame_field(field)

            if is_frame_field:
                # Partition by (sample ID, frame number)
                _labels_map = defaultdict(list)
                for l in field_labels:
                    _labels_map[(l["sample_id"], l["frame_number"])].append(
                        ObjectId(l["label_id"])
                    )

                if issubclass(label_type, fol._LABEL_LIST_FIELDS):
                    array_field = field + "." + label_type._LABEL_LIST_FIELD

                    for (
                        (sample_id, frame_number),
                        label_ids,
                    ) in _labels_map.items():
                        frame_ops.append(
                            UpdateOne(
                                {
                                    "_sample_id": ObjectId(sample_id),
                                    "frame_number": frame_number,
                                },
                                {
                                    "$pull": {
                                        array_field: {
                                            "_id": {"$in": label_ids}
                                        }
                                    }
                                },
                            )
                        )
                else:
                    for (
                        (sample_id, frame_number),
                        label_ids,
                    ) in _labels_map.items():
                        # If the data is well-formed, `label_ids` should have
                        # exactly one element, and this is redundant anyhow
                        # since `sample_id` should uniquely define the label to
                        # delete, but we still include `label_id` in the query
                        # just to be safe
                        for label_id in label_ids:
                            frame_ops.append(
                                UpdateOne(
                                    {
                                        "_sample_id": ObjectId(sample_id),
                                        "frame_number": frame_number,
                                        field + "._id": label_id,
                                    },
                                    {"$set": {field: None}},
                                )
                            )
            else:
                # Partition by sample ID
                _labels_map = defaultdict(list)
                for l in field_labels:
                    _labels_map[l["sample_id"]].append(ObjectId(l["label_id"]))

                if issubclass(label_type, fol._LABEL_LIST_FIELDS):
                    array_field = field + "." + label_type._LABEL_LIST_FIELD

                    for sample_id, label_ids in _labels_map.items():
                        sample_ops.append(
                            UpdateOne(
                                {"_id": ObjectId(sample_id)},
                                {
                                    "$pull": {
                                        array_field: {
                                            "_id": {"$in": label_ids}
                                        }
                                    }
                                },
                            )
                        )
                else:
                    for sample_id, label_ids in _labels_map.items():
                        # If the data is well-formed, `label_ids` should have
                        # exactly one element, and this is redundant anyhow
                        # since `sample_id` and `frame_number` should uniquely
                        # define the label to delete, but we still include
                        # `label_id` in the query just to be safe
                        for label_id in label_ids:
                            sample_ops.append(
                                UpdateOne(
                                    {
                                        "_id": ObjectId(sample_id),
                                        field + "._id": label_id,
                                    },
                                    {"$set": {field: None}},
                                )
                            )

        if sample_ops:
            foo.bulk_write(sample_ops, self._sample_collection)

            fos.Sample._reload_docs(
                self._sample_collection_name, sample_ids=sample_ids
            )

        if frame_ops:
            foo.bulk_write(frame_ops, self._frame_collection)

            # pylint: disable=unexpected-keyword-arg
            fofr.Frame._reload_docs(
                self._frame_collection_name, sample_ids=sample_ids
            )

    @deprecated(reason="Use delete_samples() instead")
    def remove_sample(self, sample_or_id):
        """Removes the given sample from the dataset.

        If reference to a sample exists in memory, the sample will be updated
        such that ``sample.in_dataset`` is False.

        .. warning::

            This method is deprecated and will be removed in a future release.
            Use the drop-in replacement :meth:`delete_samples` instead.

        Args:
            sample_or_id: the sample to remove. Can be any of the following:

                -   a sample ID
                -   a :class:`fiftyone.core.sample.Sample`
                -   a :class:`fiftyone.core.sample.SampleView`
        """
        self.delete_samples(sample_or_id)

    @deprecated(reason="Use delete_samples() instead")
    def remove_samples(self, samples_or_ids):
        """Removes the given samples from the dataset.

        If reference to a sample exists in memory, the sample will be updated
        such that ``sample.in_dataset`` is False.

        .. warning::

            This method is deprecated and will be removed in a future release.
            Use the drop-in replacement :meth:`delete_samples` instead.

        Args:
            samples_or_ids: the samples to remove. Can be any of the following:

                -   a sample ID
                -   an iterable of sample IDs
                -   a :class:`fiftyone.core.sample.Sample` or
                    :class:`fiftyone.core.sample.SampleView`
                -   an iterable of :class:`fiftyone.core.sample.Sample` or
                    :class:`fiftyone.core.sample.SampleView` instances
                -   a :class:`fiftyone.core.collections.SampleCollection`
        """
        self.delete_samples(samples_or_ids)

    def save(self):
        """Saves the dataset to the database.

        This only needs to be called when dataset-level information such as its
        :meth:`Dataset.info` is modified.
        """
        self._save()

    def _save(self, view=None, fields=None):
        if view is not None:
            _save_view(view, fields=fields)

        self._doc.save()

    @property
    def has_views(self):
        """Whether this dataset has any saved views."""
        return bool(self.list_views())

    def has_view(self, name):
        """Whether this dataset has a saved view with the given name.

        Args:
            name: a saved view name

        Returns:
            True/False
        """
        return name in self.list_views()

    def list_views(self):
        """Returns the names of saved views on this dataset.

        Returns:
            a list of saved view names
        """
        return [view_doc.name for view_doc in self._doc.views]

    def save_view(
        self,
        name,
        view,
        description=None,
        color=None,
        overwrite=False,
    ):
        """Saves the given view into this dataset under the given name so it
        can be loaded later via :meth:`load_view`.

        Examples::

            import fiftyone as fo
            import fiftyone.zoo as foz
            from fiftyone import ViewField as F

            dataset = foz.load_zoo_dataset("quickstart")
            view = dataset.filter_labels("ground_truth", F("label") == "cat")

            dataset.save_view("cats", view)

            also_view = dataset.load_view("cats")
            assert view == also_view

        Args:
            name: a name for the saved view
            view: a :class:`fiftyone.core.view.DatasetView`
            overwrite (False): whether to overwrite an existing saved view with
                the same name
        """
        if view._root_dataset is not self:
            raise ValueError("Cannot save view into a different dataset")

        url_name = self._validate_view_name(name, overwrite=overwrite)

        now = datetime.utcnow()

        view_doc = foo.ViewDocument(
            dataset_id=self._doc.id,
            name=name,
            url_name=url_name,
            description=description,
            color=color,
            view_stages=[
                json_util.dumps(s)
                for s in view._serialize(include_uuids=False)
            ],
            created_at=now,
            last_modified_at=now,
        )
        view_doc.save()

        self._doc.views.append(view_doc)
        self._doc.save()

    def get_view_info(self, name):
        """Loads the editable information about the saved view with the given
        name.

        Args:
            name: the name of a saved view

        Returns:
            a dict of editable info
        """
        view_doc = self._get_view_doc(name)
        return {f: view_doc[f] for f in view_doc._EDITABLE_FIELDS}

    def update_view_info(self, name, info):
        """Updates the editable information for the saved view with the given
        name.

        Examples::

            import fiftyone as fo
            import fiftyone.zoo as foz

            dataset = foz.load_zoo_dataset("quickstart")
            view = dataset.limit(10)

            dataset.save_view("test", view)

            info = dataset.get_view_info("test")
            info["name"] = "a new name"

            dataset.update_view_info("test", info)

        Args:
            name: the name of a saved view
            info: a dict whose keys are a subset of the keys returned by
                :meth:`get_view_info`
        """
        view_doc = self._get_view_doc(name)

        invalid_fields = set(info.keys()) - set(view_doc._EDITABLE_FIELDS)
        if invalid_fields:
            raise ValueError("Cannot edit fields %s" % invalid_fields)

        edited = False
        for key, value in info.items():
            if value != view_doc[key]:
                if key == "name":
                    url_name = self._validate_view_name(value, skip=view_doc)
                    view_doc.url_name = url_name

                view_doc[key] = value
                edited = True

        if edited:
            view_doc.last_modified_at = datetime.utcnow()
            view_doc.save()

    def load_view(self, name):
        """Loads the saved view with the given name.

        Examples::

            import fiftyone as fo
            import fiftyone.zoo as foz
            from fiftyone import ViewField as F

            dataset = foz.load_zoo_dataset("quickstart")
            view = dataset.filter_labels("ground_truth", F("label") == "cat")

            dataset.save_view("cats", view)

            also_view = dataset.load_view("cats")
            assert view == also_view

        Args:
            name: the name of a saved view

        Returns:
            a :class:`fiftyone.core.view.DatasetView`
        """
        view_doc = self._get_view_doc(name)

        stage_dicts = [json_util.loads(s) for s in view_doc.view_stages]
        view = fov.DatasetView._build(self, stage_dicts)

        view_doc.last_loaded_at = datetime.utcnow()
        view_doc.save()

        return view

    def delete_view(self, name):
        """Deletes the saved view with the given name.

        Args:
            name: the name of a saved view
        """
        view_doc = self._get_view_doc(name, pop=True)
        view_doc.delete()
        self._doc.save()

    def delete_views(self):
        """Deletes all saved views from this dataset."""
        for view_doc in self._doc.views:
            view_doc.delete()

        self._doc.views = []
        self._doc.save()

    def _get_view_doc(self, name, pop=False):
        idx = None
        for i, view_doc in enumerate(self._doc.views):
            if name == view_doc.name:
                idx = i
                break

        if idx is None:
            raise ValueError("Dataset has no saved view '%s'" % name)

        if pop:
            return self._doc.views.pop(idx)

        return self._doc.views[idx]

    def _views(self):
        return self._doc.views

    def _reorder_views(self, new_order):
        if sorted(new_order) != list(range(len(self._doc.views))):
            raise ValueError("Invalid ordering %s" % list(new_order))

        self._doc.views = [self._doc.views[i] for i in new_order]
        self._doc.save()

    def _validate_view_name(self, name, skip=None, overwrite=False):
        url_name = fou.to_url_name(name)

        for view_doc in self._doc.views:
            if view_doc is skip:
                continue

            if name == view_doc.name or url_name == view_doc.url_name:
                dup_name = view_doc.name

                if not overwrite:
                    raise ValueError(
                        "Saved view with name '%s' already exists" % dup_name
                    )

                self.delete_view(dup_name)

        return url_name

    def clone(self, name=None, persistent=False):
        """Creates a copy of the dataset.

        Dataset clones contain deep copies of all samples and dataset-level
        information in the source dataset. The source *media files*, however,
        are not copied.

        Args:
            name (None): a name for the cloned dataset. By default,
                :func:`get_default_dataset_name` is used
            persistent (False): whether the cloned dataset should be persistent

        Returns:
            the new :class:`Dataset`
        """
        return self._clone(name=name, persistent=persistent)

    def _clone(self, name=None, persistent=False, view=None):
        if name is None:
            name = get_default_dataset_name()

        if view is not None:
            sample_collection = view
        else:
            sample_collection = self

        return _clone_dataset_or_view(sample_collection, name, persistent)

    def clear(self):
        """Removes all samples from the dataset.

        If reference to a sample exists in memory, the sample will be updated
        such that ``sample.in_dataset`` is False.
        """
        self._clear()

    def _clear(self, view=None, sample_ids=None):
        if view is not None:
            sample_ids = view.values("id")

        if sample_ids is not None:
            d = {"_id": {"$in": [ObjectId(_id) for _id in sample_ids]}}
        else:
            d = {}

        self._sample_collection.delete_many(d)
        fos.Sample._reset_docs(
            self._sample_collection_name, sample_ids=sample_ids
        )

        self._clear_frames(sample_ids=sample_ids)

    def _keep(self, view=None, sample_ids=None):
        if view is not None:
            clear_view = self.exclude(view)
        else:
            clear_view = self.exclude(sample_ids)

        self._clear(view=clear_view)

    def _keep_fields(self, view=None):
        if view is None:
            return

        del_sample_fields = view._get_missing_fields()
        if del_sample_fields:
            self.delete_sample_fields(del_sample_fields)

        if self.media_type == fom.VIDEO:
            del_frame_fields = view._get_missing_fields(frames=True)
            if del_frame_fields:
                self.delete_frame_fields(del_frame_fields)

    def clear_frames(self):
        """Removes all frame labels from the video dataset.

        If reference to a frame exists in memory, the frame will be updated
        such that ``frame.in_dataset`` is False.
        """
        self._clear_frames()

    def _clear_frames(self, view=None, sample_ids=None, frame_ids=None):
        if self.media_type != fom.VIDEO:
            return

        if self._is_clips:
            if sample_ids is not None:
                view = self.select(sample_ids)
            elif frame_ids is None and view is None:
                view = self

            if view is not None:
                frame_ids = view.values("frames.id", unwind=True)

        if frame_ids is not None:
            self._frame_collection.delete_many(
                {"_id": {"$in": [ObjectId(_id) for _id in frame_ids]}}
            )
            fofr.Frame._reset_docs_by_frame_id(
                self._frame_collection_name, frame_ids
            )
            return

        if view is not None:
            sample_ids = view.values("id")

        if sample_ids is not None:
            d = {"_sample_id": {"$in": [ObjectId(_id) for _id in sample_ids]}}
        else:
            d = {}

        self._frame_collection.delete_many(d)
        fofr.Frame._reset_docs(
            self._frame_collection_name, sample_ids=sample_ids
        )

    def _keep_frames(self, view=None, frame_ids=None):
        if self.media_type != fom.VIDEO:
            return

        if self._is_clips:
            if frame_ids is None and view is None:
                view = self

            if view is not None:
                frame_ids = view.values("frames.id", unwind=True)

        if frame_ids is not None:
            self._frame_collection.delete_many(
                {
                    "_id": {
                        "$not": {"$in": [ObjectId(_id) for _id in frame_ids]}
                    }
                }
            )
            fofr.Frame._reset_docs_by_frame_id(
                self._frame_collection_name, frame_ids, keep=True
            )
            return

        if view is None:
            return

        sample_ids, frame_numbers = view.values(["id", "frames.frame_number"])

        ops = []
        for sample_id, fns in zip(sample_ids, frame_numbers):
            ops.append(
                DeleteMany(
                    {
                        "_sample_id": ObjectId(sample_id),
                        "frame_number": {"$not": {"$in": fns}},
                    }
                )
            )

        if not ops:
            return

        foo.bulk_write(ops, self._frame_collection)
        for sample_id, fns in zip(sample_ids, frame_numbers):
            fofr.Frame._reset_docs_for_sample(
                self._frame_collection_name, sample_id, fns, keep=True
            )

    def ensure_frames(self):
        """Ensures that the video dataset contains frame instances for every
        frame of each sample's source video.

        Empty frames will be inserted for missing frames, and already existing
        frames are left unchanged.
        """
        self._ensure_frames()

    def _ensure_frames(self, view=None):
        if self.media_type != fom.VIDEO:
            return

        if view is not None:
            sample_collection = view
        else:
            sample_collection = self

        sample_collection.compute_metadata()

        pipeline = sample_collection._pipeline()
        pipeline.extend(
            [
                {
                    "$project": {
                        "_id": False,
                        "_sample_id": "$_id",
                        "frame_number": {
                            "$range": [
                                1,
                                {"$add": ["$metadata.total_frame_count", 1]},
                            ]
                        },
                    }
                },
                {"$unwind": "$frame_number"},
                {
                    "$merge": {
                        "into": self._frame_collection_name,
                        "on": ["_sample_id", "frame_number"],
                        "whenMatched": "keepExisting",
                        "whenNotMatched": "insert",
                    }
                },
            ]
        )

        self._aggregate(pipeline=pipeline)

    def delete(self):
        """Deletes the dataset.

        Once deleted, only the ``name`` and ``deleted`` attributes of a dataset
        may be accessed.

        If reference to a sample exists in memory, the sample will be updated
        such that ``sample.in_dataset`` is False.
        """
        self._sample_collection.drop()
        fos.Sample._reset_docs(self._sample_collection_name)

        # Clips datasets directly inherit frames from source dataset
        if not self._is_clips:
            self._frame_collection.drop()
            fofr.Frame._reset_docs(self._frame_collection_name)

        # Update singleton
        self._instances.pop(self._doc.name, None)

        _delete_dataset_doc(self._doc)
        self._deleted = True

    def add_dir(
        self,
        dataset_dir=None,
        dataset_type=None,
        data_path=None,
        labels_path=None,
        label_field=None,
        tags=None,
        expand_schema=True,
        add_info=True,
        **kwargs,
    ):
        """Adds the contents of the given directory to the dataset.

        You can perform imports with this method via the following basic
        patterns:

        (a) Provide ``dataset_dir`` and ``dataset_type`` to import the contents
            of a directory that is organized in the default layout for the
            dataset type as documented in
            :ref:`this guide <loading-datasets-from-disk>`

        (b) Provide ``dataset_type`` along with ``data_path``, ``labels_path``,
            or other type-specific parameters to perform a customized import.
            This syntax provides the flexibility to, for example, perform
            labels-only imports or imports where the source media lies in a
            different location than the labels

        In either workflow, the remaining parameters of this method can be
        provided to further configure the import.

        See :ref:`this guide <loading-datasets-from-disk>` for example usages
        of this method and descriptions of the available dataset types.

        Args:
            dataset_dir (None): the dataset directory. This can be omitted for
                certain dataset formats if you provide arguments such as
                ``data_path`` and ``labels_path``
            dataset_type (None): the
                :class:`fiftyone.types.dataset_types.Dataset` type of the
                dataset
            data_path (None): an optional parameter that enables explicit
                control over the location of the media for certain dataset
                types. Can be any of the following:

                -   a folder name like ``"data"`` or ``"data/"`` specifying a
                    subfolder of ``dataset_dir`` in which the media lies
                -   an absolute directory path in which the media lies. In this
                    case, the ``export_dir`` has no effect on the location of
                    the data
                -   a filename like ``"data.json"`` specifying the filename of
                    a JSON manifest file in ``dataset_dir`` that maps UUIDs to
                    media filepaths. Files of this format are generated when
                    passing the ``export_media="manifest"`` option to
                    :meth:`fiftyone.core.collections.SampleCollection.export`
                -   an absolute filepath to a JSON manifest file. In this case,
                    ``dataset_dir`` has no effect on the location of the data
                -   a dict mapping filenames to absolute filepaths

                By default, it is assumed that the data can be located in the
                default location within ``dataset_dir`` for the dataset type
            labels_path (None): an optional parameter that enables explicit
                control over the location of the labels. Only applicable when
                importing certain labeled dataset formats. Can be any of the
                following:

                -   a type-specific folder name like ``"labels"`` or
                    ``"labels/"`` or a filename like ``"labels.json"`` or
                    ``"labels.xml"`` specifying the location in ``dataset_dir``
                    of the labels file(s)
                -   an absolute directory or filepath containing the labels
                    file(s). In this case, ``dataset_dir`` has no effect on the
                    location of the labels

                For labeled datasets, this parameter defaults to the location
                in ``dataset_dir`` of the labels for the default layout of the
                dataset type being imported
            label_field (None): controls the field(s) in which imported labels
                are stored. Only applicable if ``dataset_importer`` is a
                :class:`fiftyone.utils.data.importers.LabeledImageDatasetImporter` or
                :class:`fiftyone.utils.data.importers.LabeledVideoDatasetImporter`.
                If the importer produces a single
                :class:`fiftyone.core.labels.Label` instance per sample/frame,
                this argument specifies the name of the field to use; the
                default is ``"ground_truth"``. If the importer produces a
                dictionary of labels per sample, this argument can be either a
                string prefix to prepend to each label key or a dict mapping
                label keys to field names; the default in this case is to
                directly use the keys of the imported label dictionaries as
                field names
            tags (None): an optional tag or iterable of tags to attach to each
                sample
            expand_schema (True): whether to dynamically add new sample fields
                encountered to the dataset schema. If False, an error is raised
                if a sample's schema is not a subset of the dataset schema
            add_info (True): whether to add dataset info from the importer (if
                any) to the dataset's ``info``
            **kwargs: optional keyword arguments to pass to the constructor of
                the :class:`fiftyone.utils.data.importers.DatasetImporter` for
                the specified ``dataset_type``

        Returns:
            a list of IDs of the samples that were added to the dataset
        """
        dataset_importer, _ = foud.build_dataset_importer(
            dataset_type,
            dataset_dir=dataset_dir,
            data_path=data_path,
            labels_path=labels_path,
            name=self.name,
            **kwargs,
        )

        return self.add_importer(
            dataset_importer,
            label_field=label_field,
            tags=tags,
            expand_schema=expand_schema,
            add_info=add_info,
        )

    def merge_dir(
        self,
        dataset_dir=None,
        dataset_type=None,
        data_path=None,
        labels_path=None,
        label_field=None,
        tags=None,
        key_field="filepath",
        key_fcn=None,
        skip_existing=False,
        insert_new=True,
        fields=None,
        omit_fields=None,
        merge_lists=True,
        overwrite=True,
        expand_schema=True,
        add_info=True,
        **kwargs,
    ):
        """Merges the contents of the given directory into the dataset.

        You can perform imports with this method via the following basic
        patterns:

        (a) Provide ``dataset_dir`` and ``dataset_type`` to import the contents
            of a directory that is organized in the default layout for the
            dataset type as documented in
            :ref:`this guide <loading-datasets-from-disk>`

        (b) Provide ``dataset_type`` along with ``data_path``, ``labels_path``,
            or other type-specific parameters to perform a customized import.
            This syntax provides the flexibility to, for example, perform
            labels-only imports or imports where the source media lies in a
            different location than the labels

        In either workflow, the remaining parameters of this method can be
        provided to further configure the import.

        See :ref:`this guide <loading-datasets-from-disk>` for example usages
        of this method and descriptions of the available dataset types.

        By default, samples with the same absolute ``filepath`` are merged, but
        you can customize this behavior via the ``key_field`` and ``key_fcn``
        parameters. For example, you could set
        ``key_fcn = lambda sample: os.path.basename(sample.filepath)`` to merge
        samples with the same base filename.

        The behavior of this method is highly customizable. By default, all
        top-level fields from the imported samples are merged in, overwriting
        any existing values for those fields, with the exception of list fields
        (e.g., ``tags``) and label list fields (e.g.,
        :class:`fiftyone.core.labels.Detections` fields), in which case the
        elements of the lists themselves are merged. In the case of label list
        fields, labels with the same ``id`` in both collections are updated
        rather than duplicated.

        To avoid confusion between missing fields and fields whose value is
        ``None``, ``None``-valued fields are always treated as missing while
        merging.

        This method can be configured in numerous ways, including:

        -   Whether existing samples should be modified or skipped
        -   Whether new samples should be added or omitted
        -   Whether new fields can be added to the dataset schema
        -   Whether list fields should be treated as ordinary fields and merged
            as a whole rather than merging their elements
        -   Whether to merge only specific fields, or all but certain fields
        -   Mapping input fields to different field names of this dataset

        Args:
            dataset_dir (None): the dataset directory. This can be omitted for
                certain dataset formats if you provide arguments such as
                ``data_path`` and ``labels_path``
            dataset_type (None): the
                :class:`fiftyone.types.dataset_types.Dataset` type of the
                dataset
            data_path (None): an optional parameter that enables explicit
                control over the location of the media for certain dataset
                types. Can be any of the following:

                -   a folder name like ``"data"`` or ``"data/"`` specifying a
                    subfolder of ``dataset_dir`` in which the media lies
                -   an absolute directory path in which the media lies. In this
                    case, the ``export_dir`` has no effect on the location of
                    the data
                -   a filename like ``"data.json"`` specifying the filename of
                    a JSON manifest file in ``dataset_dir`` that maps UUIDs to
                    media filepaths. Files of this format are generated when
                    passing the ``export_media="manifest"`` option to
                    :meth:`fiftyone.core.collections.SampleCollection.export`
                -   an absolute filepath to a JSON manifest file. In this case,
                    ``dataset_dir`` has no effect on the location of the data
                -   a dict mapping filenames to absolute filepaths

                By default, it is assumed that the data can be located in the
                default location within ``dataset_dir`` for the dataset type
            labels_path (None): an optional parameter that enables explicit
                control over the location of the labels. Only applicable when
                importing certain labeled dataset formats. Can be any of the
                following:

                -   a type-specific folder name like ``"labels"`` or
                    ``"labels/"`` or a filename like ``"labels.json"`` or
                    ``"labels.xml"`` specifying the location in ``dataset_dir``
                    of the labels file(s)
                -   an absolute directory or filepath containing the labels
                    file(s). In this case, ``dataset_dir`` has no effect on the
                    location of the labels

                For labeled datasets, this parameter defaults to the location
                in ``dataset_dir`` of the labels for the default layout of the
                dataset type being imported
            label_field (None): controls the field(s) in which imported labels
                are stored. Only applicable if ``dataset_importer`` is a
                :class:`fiftyone.utils.data.importers.LabeledImageDatasetImporter` or
                :class:`fiftyone.utils.data.importers.LabeledVideoDatasetImporter`.
                If the importer produces a single
                :class:`fiftyone.core.labels.Label` instance per sample/frame,
                this argument specifies the name of the field to use; the
                default is ``"ground_truth"``. If the importer produces a
                dictionary of labels per sample, this argument can be either a
                string prefix to prepend to each label key or a dict mapping
                label keys to field names; the default in this case is to
                directly use the keys of the imported label dictionaries as
                field names
            tags (None): an optional tag or iterable of tags to attach to each
                sample
            key_field ("filepath"): the sample field to use to decide whether
                to join with an existing sample
            key_fcn (None): a function that accepts a
                :class:`fiftyone.core.sample.Sample` instance and computes a
                key to decide if two samples should be merged. If a ``key_fcn``
                is provided, ``key_field`` is ignored
            skip_existing (False): whether to skip existing samples (True) or
                merge them (False)
            insert_new (True): whether to insert new samples (True) or skip
                them (False)
            fields (None): an optional field or iterable of fields to which to
                restrict the merge. If provided, fields other than these are
                omitted from ``samples`` when merging or adding samples. One
                exception is that ``filepath`` is always included when adding
                new samples, since the field is required. This can also be a
                dict mapping field names of the input collection to field names
                of this dataset
            omit_fields (None): an optional field or iterable of fields to
                exclude from the merge. If provided, these fields are omitted
                from imported samples, if present. One exception is that
                ``filepath`` is always included when adding new samples, since
                the field is required
            merge_lists (True): whether to merge the elements of list fields
                (e.g., ``tags``) and label list fields (e.g.,
                :class:`fiftyone.core.labels.Detections` fields) rather than
                merging the entire top-level field like other field types. For
                label lists fields, existing :class:`fiftyone.core.label.Label`
                elements are either replaced (when ``overwrite`` is True) or
                kept (when ``overwrite`` is False) when their ``id`` matches a
                label from the provided samples
            overwrite (True): whether to overwrite (True) or skip (False)
                existing fields and label elements
            expand_schema (True): whether to dynamically add new fields
                encountered to the dataset schema. If False, an error is raised
                if a sample's schema is not a subset of the dataset schema
            add_info (True): whether to add dataset info from the importer
                (if any) to the dataset
            **kwargs: optional keyword arguments to pass to the constructor of
                the :class:`fiftyone.utils.data.importers.DatasetImporter` for
                the specified ``dataset_type``
        """
        dataset_importer, _ = foud.build_dataset_importer(
            dataset_type,
            dataset_dir=dataset_dir,
            data_path=data_path,
            labels_path=labels_path,
            name=self.name,
            **kwargs,
        )

        return self.merge_importer(
            dataset_importer,
            label_field=label_field,
            tags=tags,
            key_field=key_field,
            key_fcn=key_fcn,
            skip_existing=skip_existing,
            insert_new=insert_new,
            fields=fields,
            omit_fields=omit_fields,
            merge_lists=merge_lists,
            overwrite=overwrite,
            expand_schema=expand_schema,
            add_info=add_info,
        )

    def add_archive(
        self,
        archive_path,
        dataset_type=None,
        data_path=None,
        labels_path=None,
        label_field=None,
        tags=None,
        expand_schema=True,
        add_info=True,
        cleanup=True,
        **kwargs,
    ):
        """Adds the contents of the given archive to the dataset.

        If a directory with the same root name as ``archive_path`` exists, it
        is assumed that this directory contains the extracted contents of the
        archive, and thus the archive is not re-extracted.

        See :ref:`this guide <loading-datasets-from-disk>` for example usages
        of this method and descriptions of the available dataset types.

        .. note::

            The following archive formats are explicitly supported::

                .zip, .tar, .tar.gz, .tgz, .tar.bz, .tbz

            If an archive *not* in the above list is found, extraction will be
            attempted via the ``patool`` package, which supports many formats
            but may require that additional system packages be installed.

        Args:
            archive_path: the path to an archive of a dataset directory
            dataset_type (None): the
                :class:`fiftyone.types.dataset_types.Dataset` type of the
                dataset in ``archive_path``
            data_path (None): an optional parameter that enables explicit
                control over the location of the media for certain dataset
                types. Can be any of the following:

                -   a folder name like ``"data"`` or ``"data/"`` specifying a
                    subfolder of ``dataset_dir`` in which the media lies
                -   an absolute directory path in which the media lies. In this
                    case, the ``archive_path`` has no effect on the location of
                    the data
                -   a filename like ``"data.json"`` specifying the filename of
                    a JSON manifest file in ``archive_path`` that maps UUIDs to
                    media filepaths. Files of this format are generated when
                    passing the ``export_media="manifest"`` option to
                    :meth:`fiftyone.core.collections.SampleCollection.export`
                -   an absolute filepath to a JSON manifest file. In this case,
                    ``archive_path`` has no effect on the location of the data
                -   a dict mapping filenames to absolute filepaths

                By default, it is assumed that the data can be located in the
                default location within ``archive_path`` for the dataset type
            labels_path (None): an optional parameter that enables explicit
                control over the location of the labels. Only applicable when
                importing certain labeled dataset formats. Can be any of the
                following:

                -   a type-specific folder name like ``"labels"`` or
                    ``"labels/"`` or a filename like ``"labels.json"`` or
                    ``"labels.xml"`` specifying the location in
                    ``archive_path`` of the labels file(s)
                -   an absolute directory or filepath containing the labels
                    file(s). In this case, ``archive_path`` has no effect on
                    the location of the labels

                For labeled datasets, this parameter defaults to the location
                in ``archive_path`` of the labels for the default layout of the
                dataset type being imported
            label_field (None): controls the field(s) in which imported labels
                are stored. Only applicable if ``dataset_importer`` is a
                :class:`fiftyone.utils.data.importers.LabeledImageDatasetImporter` or
                :class:`fiftyone.utils.data.importers.LabeledVideoDatasetImporter`.
                If the importer produces a single
                :class:`fiftyone.core.labels.Label` instance per sample/frame,
                this argument specifies the name of the field to use; the
                default is ``"ground_truth"``. If the importer produces a
                dictionary of labels per sample, this argument can be either a
                string prefix to prepend to each label key or a dict mapping
                label keys to field names; the default in this case is to
                directly use the keys of the imported label dictionaries as
                field names
            tags (None): an optional tag or iterable of tags to attach to each
                sample
            expand_schema (True): whether to dynamically add new sample fields
                encountered to the dataset schema. If False, an error is raised
                if a sample's schema is not a subset of the dataset schema
            add_info (True): whether to add dataset info from the importer (if
                any) to the dataset's ``info``
            cleanup (True): whether to delete the archive after extracting it
            **kwargs: optional keyword arguments to pass to the constructor of
                the :class:`fiftyone.utils.data.importers.DatasetImporter` for
                the specified ``dataset_type``

        Returns:
            a list of IDs of the samples that were added to the dataset
        """
        dataset_dir = _extract_archive_if_necessary(archive_path, cleanup)
        return self.add_dir(
            dataset_dir=dataset_dir,
            dataset_type=dataset_type,
            data_path=data_path,
            labels_path=labels_path,
            label_field=label_field,
            tags=tags,
            expand_schema=expand_schema,
            add_info=add_info,
            **kwargs,
        )

    def merge_archive(
        self,
        archive_path,
        dataset_type=None,
        data_path=None,
        labels_path=None,
        label_field=None,
        tags=None,
        key_field="filepath",
        key_fcn=None,
        skip_existing=False,
        insert_new=True,
        fields=None,
        omit_fields=None,
        merge_lists=True,
        overwrite=True,
        expand_schema=True,
        add_info=True,
        cleanup=True,
        **kwargs,
    ):
        """Merges the contents of the given archive into the dataset.

        If a directory with the same root name as ``archive_path`` exists, it
        is assumed that this directory contains the extracted contents of the
        archive, and thus the archive is not re-extracted.

        See :ref:`this guide <loading-datasets-from-disk>` for example usages
        of this method and descriptions of the available dataset types.

        .. note::

            The following archive formats are explicitly supported::

                .zip, .tar, .tar.gz, .tgz, .tar.bz, .tbz

            If an archive *not* in the above list is found, extraction will be
            attempted via the ``patool`` package, which supports many formats
            but may require that additional system packages be installed.

        By default, samples with the same absolute ``filepath`` are merged, but
        you can customize this behavior via the ``key_field`` and ``key_fcn``
        parameters. For example, you could set
        ``key_fcn = lambda sample: os.path.basename(sample.filepath)`` to merge
        samples with the same base filename.

        The behavior of this method is highly customizable. By default, all
        top-level fields from the imported samples are merged in, overwriting
        any existing values for those fields, with the exception of list fields
        (e.g., ``tags``) and label list fields (e.g.,
        :class:`fiftyone.core.labels.Detections` fields), in which case the
        elements of the lists themselves are merged. In the case of label list
        fields, labels with the same ``id`` in both collections are updated
        rather than duplicated.

        To avoid confusion between missing fields and fields whose value is
        ``None``, ``None``-valued fields are always treated as missing while
        merging.

        This method can be configured in numerous ways, including:

        -   Whether existing samples should be modified or skipped
        -   Whether new samples should be added or omitted
        -   Whether new fields can be added to the dataset schema
        -   Whether list fields should be treated as ordinary fields and merged
            as a whole rather than merging their elements
        -   Whether to merge only specific fields, or all but certain fields
        -   Mapping input fields to different field names of this dataset

        Args:
            archive_path: the path to an archive of a dataset directory
            dataset_type (None): the
                :class:`fiftyone.types.dataset_types.Dataset` type of the
                dataset in ``archive_path``
            data_path (None): an optional parameter that enables explicit
                control over the location of the media for certain dataset
                types. Can be any of the following:

                -   a folder name like ``"data"`` or ``"data/"`` specifying a
                    subfolder of ``dataset_dir`` in which the media lies
                -   an absolute directory path in which the media lies. In this
                    case, the ``archive_path`` has no effect on the location of
                    the data
                -   a filename like ``"data.json"`` specifying the filename of
                    a JSON manifest file in ``archive_path`` that maps UUIDs to
                    media filepaths. Files of this format are generated when
                    passing the ``export_media="manifest"`` option to
                    :meth:`fiftyone.core.collections.SampleCollection.export`
                -   an absolute filepath to a JSON manifest file. In this case,
                    ``archive_path`` has no effect on the location of the data
                -   a dict mapping filenames to absolute filepaths

                By default, it is assumed that the data can be located in the
                default location within ``archive_path`` for the dataset type
            labels_path (None): an optional parameter that enables explicit
                control over the location of the labels. Only applicable when
                importing certain labeled dataset formats. Can be any of the
                following:

                -   a type-specific folder name like ``"labels"`` or
                    ``"labels/"`` or a filename like ``"labels.json"`` or
                    ``"labels.xml"`` specifying the location in
                    ``archive_path`` of the labels file(s)
                -   an absolute directory or filepath containing the labels
                    file(s). In this case, ``archive_path`` has no effect on
                    the location of the labels

                For labeled datasets, this parameter defaults to the location
                in ``archive_path`` of the labels for the default layout of the
                dataset type being imported
            label_field (None): controls the field(s) in which imported labels
                are stored. Only applicable if ``dataset_importer`` is a
                :class:`fiftyone.utils.data.importers.LabeledImageDatasetImporter` or
                :class:`fiftyone.utils.data.importers.LabeledVideoDatasetImporter`.
                If the importer produces a single
                :class:`fiftyone.core.labels.Label` instance per sample/frame,
                this argument specifies the name of the field to use; the
                default is ``"ground_truth"``. If the importer produces a
                dictionary of labels per sample, this argument can be either a
                string prefix to prepend to each label key or a dict mapping
                label keys to field names; the default in this case is to
                directly use the keys of the imported label dictionaries as
                field names
            tags (None): an optional tag or iterable of tags to attach to each
                sample
            key_field ("filepath"): the sample field to use to decide whether
                to join with an existing sample
            key_fcn (None): a function that accepts a
                :class:`fiftyone.core.sample.Sample` instance and computes a
                key to decide if two samples should be merged. If a ``key_fcn``
                is provided, ``key_field`` is ignored
            skip_existing (False): whether to skip existing samples (True) or
                merge them (False)
            insert_new (True): whether to insert new samples (True) or skip
                them (False)
            fields (None): an optional field or iterable of fields to which to
                restrict the merge. If provided, fields other than these are
                omitted from ``samples`` when merging or adding samples. One
                exception is that ``filepath`` is always included when adding
                new samples, since the field is required. This can also be a
                dict mapping field names of the input collection to field names
                of this dataset
            omit_fields (None): an optional field or iterable of fields to
                exclude from the merge. If provided, these fields are omitted
                from imported samples, if present. One exception is that
                ``filepath`` is always included when adding new samples, since
                the field is required
            merge_lists (True): whether to merge the elements of list fields
                (e.g., ``tags``) and label list fields (e.g.,
                :class:`fiftyone.core.labels.Detections` fields) rather than
                merging the entire top-level field like other field types. For
                label lists fields, existing :class:`fiftyone.core.label.Label`
                elements are either replaced (when ``overwrite`` is True) or
                kept (when ``overwrite`` is False) when their ``id`` matches a
                label from the provided samples
            overwrite (True): whether to overwrite (True) or skip (False)
                existing fields and label elements
            expand_schema (True): whether to dynamically add new fields
                encountered to the dataset schema. If False, an error is raised
                if a sample's schema is not a subset of the dataset schema
            add_info (True): whether to add dataset info from the importer
                (if any) to the dataset
            cleanup (True): whether to delete the archive after extracting it
            **kwargs: optional keyword arguments to pass to the constructor of
                the :class:`fiftyone.utils.data.importers.DatasetImporter` for
                the specified ``dataset_type``
        """
        dataset_dir = _extract_archive_if_necessary(archive_path, cleanup)
        return self.merge_dir(
            dataset_dir=dataset_dir,
            dataset_type=dataset_type,
            data_path=data_path,
            labels_path=labels_path,
            label_field=label_field,
            tags=tags,
            key_field=key_field,
            key_fcn=key_fcn,
            skip_existing=skip_existing,
            insert_new=insert_new,
            fields=fields,
            omit_fields=omit_fields,
            merge_lists=merge_lists,
            overwrite=overwrite,
            expand_schema=expand_schema,
            add_info=add_info,
            **kwargs,
        )

    def add_importer(
        self,
        dataset_importer,
        label_field=None,
        tags=None,
        expand_schema=True,
        add_info=True,
    ):
        """Adds the samples from the given
        :class:`fiftyone.utils.data.importers.DatasetImporter` to the dataset.

        See :ref:`this guide <custom-dataset-importer>` for more details about
        importing datasets in custom formats by defining your own
        :class:`DatasetImporter <fiftyone.utils.data.importers.DatasetImporter>`.

        Args:
            dataset_importer: a
                :class:`fiftyone.utils.data.importers.DatasetImporter`
            label_field (None): controls the field(s) in which imported labels
                are stored. Only applicable if ``dataset_importer`` is a
                :class:`fiftyone.utils.data.importers.LabeledImageDatasetImporter` or
                :class:`fiftyone.utils.data.importers.LabeledVideoDatasetImporter`.
                If the importer produces a single
                :class:`fiftyone.core.labels.Label` instance per sample/frame,
                this argument specifies the name of the field to use; the
                default is ``"ground_truth"``. If the importer produces a
                dictionary of labels per sample, this argument can be either a
                string prefix to prepend to each label key or a dict mapping
                label keys to field names; the default in this case is to
                directly use the keys of the imported label dictionaries as
                field names
            tags (None): an optional tag or iterable of tags to attach to each
                sample
            expand_schema (True): whether to dynamically add new sample fields
                encountered to the dataset schema. If False, an error is raised
                if a sample's schema is not a subset of the dataset schema
            add_info (True): whether to add dataset info from the importer (if
                any) to the dataset's ``info``

        Returns:
            a list of IDs of the samples that were added to the dataset
        """
        return foud.import_samples(
            self,
            dataset_importer,
            label_field=label_field,
            tags=tags,
            expand_schema=expand_schema,
            add_info=add_info,
        )

    def merge_importer(
        self,
        dataset_importer,
        label_field=None,
        tags=None,
        key_field="filepath",
        key_fcn=None,
        skip_existing=False,
        insert_new=True,
        fields=None,
        omit_fields=None,
        merge_lists=True,
        overwrite=True,
        expand_schema=True,
        add_info=True,
    ):
        """Merges the samples from the given
        :class:`fiftyone.utils.data.importers.DatasetImporter` into the
        dataset.

        See :ref:`this guide <custom-dataset-importer>` for more details about
        importing datasets in custom formats by defining your own
        :class:`DatasetImporter <fiftyone.utils.data.importers.DatasetImporter>`.

        By default, samples with the same absolute ``filepath`` are merged, but
        you can customize this behavior via the ``key_field`` and ``key_fcn``
        parameters. For example, you could set
        ``key_fcn = lambda sample: os.path.basename(sample.filepath)`` to merge
        samples with the same base filename.

        The behavior of this method is highly customizable. By default, all
        top-level fields from the imported samples are merged in, overwriting
        any existing values for those fields, with the exception of list fields
        (e.g., ``tags``) and label list fields (e.g.,
        :class:`fiftyone.core.labels.Detections` fields), in which case the
        elements of the lists themselves are merged. In the case of label list
        fields, labels with the same ``id`` in both collections are updated
        rather than duplicated.

        To avoid confusion between missing fields and fields whose value is
        ``None``, ``None``-valued fields are always treated as missing while
        merging.

        This method can be configured in numerous ways, including:

        -   Whether existing samples should be modified or skipped
        -   Whether new samples should be added or omitted
        -   Whether new fields can be added to the dataset schema
        -   Whether list fields should be treated as ordinary fields and merged
            as a whole rather than merging their elements
        -   Whether to merge only specific fields, or all but certain fields
        -   Mapping input fields to different field names of this dataset

        Args:
            dataset_importer: a
                :class:`fiftyone.utils.data.importers.DatasetImporter`
            label_field (None): controls the field(s) in which imported labels
                are stored. Only applicable if ``dataset_importer`` is a
                :class:`fiftyone.utils.data.importers.LabeledImageDatasetImporter` or
                :class:`fiftyone.utils.data.importers.LabeledVideoDatasetImporter`.
                If the importer produces a single
                :class:`fiftyone.core.labels.Label` instance per sample/frame,
                this argument specifies the name of the field to use; the
                default is ``"ground_truth"``. If the importer produces a
                dictionary of labels per sample, this argument can be either a
                string prefix to prepend to each label key or a dict mapping
                label keys to field names; the default in this case is to
                directly use the keys of the imported label dictionaries as
                field names
            tags (None): an optional tag or iterable of tags to attach to each
                sample
            key_field ("filepath"): the sample field to use to decide whether
                to join with an existing sample
            key_fcn (None): a function that accepts a
                :class:`fiftyone.core.sample.Sample` instance and computes a
                key to decide if two samples should be merged. If a ``key_fcn``
                is provided, ``key_field`` is ignored
            skip_existing (False): whether to skip existing samples (True) or
                merge them (False)
            insert_new (True): whether to insert new samples (True) or skip
                them (False)
            fields (None): an optional field or iterable of fields to which to
                restrict the merge. If provided, fields other than these are
                omitted from ``samples`` when merging or adding samples. One
                exception is that ``filepath`` is always included when adding
                new samples, since the field is required. This can also be a
                dict mapping field names of the input collection to field names
                of this dataset
            omit_fields (None): an optional field or iterable of fields to
                exclude from the merge. If provided, these fields are omitted
                from imported samples, if present. One exception is that
                ``filepath`` is always included when adding new samples, since
                the field is required
            merge_lists (True): whether to merge the elements of list fields
                (e.g., ``tags``) and label list fields (e.g.,
                :class:`fiftyone.core.labels.Detections` fields) rather than
                merging the entire top-level field like other field types. For
                label lists fields, existing :class:`fiftyone.core.label.Label`
                elements are either replaced (when ``overwrite`` is True) or
                kept (when ``overwrite`` is False) when their ``id`` matches a
                label from the provided samples
            overwrite (True): whether to overwrite (True) or skip (False)
                existing fields and label elements
            expand_schema (True): whether to dynamically add new fields
                encountered to the dataset schema. If False, an error is raised
                if a sample's schema is not a subset of the dataset schema
            add_info (True): whether to add dataset info from the importer
                (if any) to the dataset
        """
        return foud.merge_samples(
            self,
            dataset_importer,
            label_field=label_field,
            tags=tags,
            key_field=key_field,
            key_fcn=key_fcn,
            skip_existing=skip_existing,
            insert_new=insert_new,
            fields=fields,
            omit_fields=omit_fields,
            merge_lists=merge_lists,
            overwrite=overwrite,
            expand_schema=expand_schema,
            add_info=add_info,
        )

    def add_images(self, paths_or_samples, sample_parser=None, tags=None):
        """Adds the given images to the dataset.

        This operation does not read the images.

        See :ref:`this guide <custom-sample-parser>` for more details about
        adding images to a dataset by defining your own
        :class:`UnlabeledImageSampleParser <fiftyone.utils.data.parsers.UnlabeledImageSampleParser>`.

        Args:
            paths_or_samples: an iterable of data. If no ``sample_parser`` is
                provided, this must be an iterable of image paths. If a
                ``sample_parser`` is provided, this can be an arbitrary
                iterable whose elements can be parsed by the sample parser
            sample_parser (None): a
                :class:`fiftyone.utils.data.parsers.UnlabeledImageSampleParser`
                instance to use to parse the samples
            tags (None): an optional tag or iterable of tags to attach to each
                sample

        Returns:
            a list of IDs of the samples that were added to the dataset
        """
        if sample_parser is None:
            sample_parser = foud.ImageSampleParser()

        return foud.add_images(
            self, paths_or_samples, sample_parser, tags=tags
        )

    def add_labeled_images(
        self,
        samples,
        sample_parser,
        label_field=None,
        tags=None,
        expand_schema=True,
    ):
        """Adds the given labeled images to the dataset.

        This operation will iterate over all provided samples, but the images
        will not be read (unless the sample parser requires it in order to
        compute image metadata).

        See :ref:`this guide <custom-sample-parser>` for more details about
        adding labeled images to a dataset by defining your own
        :class:`LabeledImageSampleParser <fiftyone.utils.data.parsers.LabeledImageSampleParser>`.

        Args:
            samples: an iterable of data
            sample_parser: a
                :class:`fiftyone.utils.data.parsers.LabeledImageSampleParser`
                instance to use to parse the samples
            label_field (None): controls the field(s) in which imported labels
                are stored. If the parser produces a single
                :class:`fiftyone.core.labels.Label` instance per sample, this
                argument specifies the name of the field to use; the default is
                ``"ground_truth"``. If the parser produces a dictionary of
                labels per sample, this argument can be either a string prefix
                to prepend to each label key or a dict mapping label keys to
                field names; the default in this case is to directly use the
                keys of the imported label dictionaries as field names
            tags (None): an optional tag or iterable of tags to attach to each
                sample
            expand_schema (True): whether to dynamically add new sample fields
                encountered to the dataset schema. If False, an error is raised
                if a sample's schema is not a subset of the dataset schema

        Returns:
            a list of IDs of the samples that were added to the dataset
        """
        return foud.add_labeled_images(
            self,
            samples,
            sample_parser,
            label_field=label_field,
            tags=tags,
            expand_schema=expand_schema,
        )

    def add_images_dir(self, images_dir, tags=None, recursive=True):
        """Adds the given directory of images to the dataset.

        See :class:`fiftyone.types.dataset_types.ImageDirectory` for format
        details. In particular, note that files with non-image MIME types are
        omitted.

        This operation does not read the images.

        Args:
            images_dir: a directory of images
            tags (None): an optional tag or iterable of tags to attach to each
                sample
            recursive (True): whether to recursively traverse subdirectories

        Returns:
            a list of IDs of the samples in the dataset
        """
        image_paths = foud.parse_images_dir(images_dir, recursive=recursive)
        sample_parser = foud.ImageSampleParser()
        return self.add_images(image_paths, sample_parser, tags=tags)

    def add_images_patt(self, images_patt, tags=None):
        """Adds the given glob pattern of images to the dataset.

        This operation does not read the images.

        Args:
            images_patt: a glob pattern of images like
                ``/path/to/images/*.jpg``
            tags (None): an optional tag or iterable of tags to attach to each
                sample

        Returns:
            a list of IDs of the samples in the dataset
        """
        image_paths = etau.get_glob_matches(images_patt)
        sample_parser = foud.ImageSampleParser()
        return self.add_images(image_paths, sample_parser, tags=tags)

    def ingest_images(
        self,
        paths_or_samples,
        sample_parser=None,
        tags=None,
        dataset_dir=None,
        image_format=None,
    ):
        """Ingests the given iterable of images into the dataset.

        The images are read in-memory and written to ``dataset_dir``.

        See :ref:`this guide <custom-sample-parser>` for more details about
        ingesting images into a dataset by defining your own
        :class:`UnlabeledImageSampleParser <fiftyone.utils.data.parsers.UnlabeledImageSampleParser>`.

        Args:
            paths_or_samples: an iterable of data. If no ``sample_parser`` is
                provided, this must be an iterable of image paths. If a
                ``sample_parser`` is provided, this can be an arbitrary
                iterable whose elements can be parsed by the sample parser
            sample_parser (None): a
                :class:`fiftyone.utils.data.parsers.UnlabeledImageSampleParser`
                instance to use to parse the samples
            tags (None): an optional tag or iterable of tags to attach to each
                sample
            dataset_dir (None): the directory in which the images will be
                written. By default, :func:`get_default_dataset_dir` is used
            image_format (None): the image format to use to write the images to
                disk. By default, ``fiftyone.config.default_image_ext`` is used

        Returns:
            a list of IDs of the samples in the dataset
        """
        if sample_parser is None:
            sample_parser = foud.ImageSampleParser()

        if dataset_dir is None:
            dataset_dir = get_default_dataset_dir(self.name)

        dataset_ingestor = foud.UnlabeledImageDatasetIngestor(
            dataset_dir,
            paths_or_samples,
            sample_parser,
            image_format=image_format,
        )

        return self.add_importer(dataset_ingestor, tags=tags)

    def ingest_labeled_images(
        self,
        samples,
        sample_parser,
        label_field=None,
        tags=None,
        expand_schema=True,
        dataset_dir=None,
        image_format=None,
    ):
        """Ingests the given iterable of labeled image samples into the
        dataset.

        The images are read in-memory and written to ``dataset_dir``.

        See :ref:`this guide <custom-sample-parser>` for more details about
        ingesting labeled images into a dataset by defining your own
        :class:`LabeledImageSampleParser <fiftyone.utils.data.parsers.LabeledImageSampleParser>`.

        Args:
            samples: an iterable of data
            sample_parser: a
                :class:`fiftyone.utils.data.parsers.LabeledImageSampleParser`
                instance to use to parse the samples
            label_field (None): controls the field(s) in which imported labels
                are stored. If the parser produces a single
                :class:`fiftyone.core.labels.Label` instance per sample, this
                argument specifies the name of the field to use; the default is
                ``"ground_truth"``. If the parser produces a dictionary of
                labels per sample, this argument can be either a string prefix
                to prepend to each label key or a dict mapping label keys to
                field names; the default in this case is to directly use the
                keys of the imported label dictionaries as field names
            tags (None): an optional tag or iterable of tags to attach to each
                sample
            expand_schema (True): whether to dynamically add new sample fields
                encountered to the dataset schema. If False, an error is raised
                if the sample's schema is not a subset of the dataset schema
            dataset_dir (None): the directory in which the images will be
                written. By default, :func:`get_default_dataset_dir` is used
            image_format (None): the image format to use to write the images to
                disk. By default, ``fiftyone.config.default_image_ext`` is used

        Returns:
            a list of IDs of the samples in the dataset
        """
        if dataset_dir is None:
            dataset_dir = get_default_dataset_dir(self.name)

        dataset_ingestor = foud.LabeledImageDatasetIngestor(
            dataset_dir,
            samples,
            sample_parser,
            image_format=image_format,
        )

        return self.add_importer(
            dataset_ingestor,
            label_field=label_field,
            tags=tags,
            expand_schema=expand_schema,
        )

    def add_videos(self, paths_or_samples, sample_parser=None, tags=None):
        """Adds the given videos to the dataset.

        This operation does not read the videos.

        See :ref:`this guide <custom-sample-parser>` for more details about
        adding videos to a dataset by defining your own
        :class:`UnlabeledVideoSampleParser <fiftyone.utils.data.parsers.UnlabeledVideoSampleParser>`.

        Args:
            paths_or_samples: an iterable of data. If no ``sample_parser`` is
                provided, this must be an iterable of video paths. If a
                ``sample_parser`` is provided, this can be an arbitrary
                iterable whose elements can be parsed by the sample parser
            sample_parser (None): a
                :class:`fiftyone.utils.data.parsers.UnlabeledVideoSampleParser`
                instance to use to parse the samples
            tags (None): an optional tag or iterable of tags to attach to each
                sample

        Returns:
            a list of IDs of the samples that were added to the dataset
        """
        if sample_parser is None:
            sample_parser = foud.VideoSampleParser()

        return foud.add_videos(
            self, paths_or_samples, sample_parser, tags=tags
        )

    def add_labeled_videos(
        self,
        samples,
        sample_parser,
        label_field=None,
        tags=None,
        expand_schema=True,
    ):
        """Adds the given labeled videos to the dataset.

        This operation will iterate over all provided samples, but the videos
        will not be read/decoded/etc.

        See :ref:`this guide <custom-sample-parser>` for more details about
        adding labeled videos to a dataset by defining your own
        :class:`LabeledVideoSampleParser <fiftyone.utils.data.parsers.LabeledVideoSampleParser>`.

        Args:
            samples: an iterable of data
            sample_parser: a
                :class:`fiftyone.utils.data.parsers.LabeledVideoSampleParser`
                instance to use to parse the samples
            label_field (None): controls the field(s) in which imported labels
                are stored. If the parser produces a single
                :class:`fiftyone.core.labels.Label` instance per sample/frame,
                this argument specifies the name of the field to use; the
                default is ``"ground_truth"``. If the parser produces a
                dictionary of labels per sample/frame, this argument can be
                either a string prefix to prepend to each label key or a dict
                mapping label keys to field names; the default in this case is
                to directly use the keys of the imported label dictionaries as
                field names
            label_field ("ground_truth"): the name (or root name) of the
                frame field(s) to use for the labels
            tags (None): an optional tag or iterable of tags to attach to each
                sample
            expand_schema (True): whether to dynamically add new sample fields
                encountered to the dataset schema. If False, an error is raised
                if a sample's schema is not a subset of the dataset schema

        Returns:
            a list of IDs of the samples that were added to the dataset
        """
        return foud.add_labeled_videos(
            self,
            samples,
            sample_parser,
            label_field=label_field,
            tags=tags,
            expand_schema=expand_schema,
        )

    def add_videos_dir(self, videos_dir, tags=None, recursive=True):
        """Adds the given directory of videos to the dataset.

        See :class:`fiftyone.types.dataset_types.VideoDirectory` for format
        details. In particular, note that files with non-video MIME types are
        omitted.

        This operation does not read/decode the videos.

        Args:
            videos_dir: a directory of videos
            tags (None): an optional tag or iterable of tags to attach to each
                sample
            recursive (True): whether to recursively traverse subdirectories

        Returns:
            a list of IDs of the samples in the dataset
        """
        video_paths = foud.parse_videos_dir(videos_dir, recursive=recursive)
        sample_parser = foud.VideoSampleParser()
        return self.add_videos(video_paths, sample_parser, tags=tags)

    def add_videos_patt(self, videos_patt, tags=None):
        """Adds the given glob pattern of videos to the dataset.

        This operation does not read/decode the videos.

        Args:
            videos_patt: a glob pattern of videos like
                ``/path/to/videos/*.mp4``
            tags (None): an optional tag or iterable of tags to attach to each
                sample

        Returns:
            a list of IDs of the samples in the dataset
        """
        video_paths = etau.get_glob_matches(videos_patt)
        sample_parser = foud.VideoSampleParser()
        return self.add_videos(video_paths, sample_parser, tags=tags)

    def ingest_videos(
        self, paths_or_samples, sample_parser=None, tags=None, dataset_dir=None
    ):
        """Ingests the given iterable of videos into the dataset.

        The videos are copied to ``dataset_dir``.

        See :ref:`this guide <custom-sample-parser>` for more details about
        ingesting videos into a dataset by defining your own
        :class:`UnlabeledVideoSampleParser <fiftyone.utils.data.parsers.UnlabeledVideoSampleParser>`.

        Args:
            paths_or_samples: an iterable of data. If no ``sample_parser`` is
                provided, this must be an iterable of video paths. If a
                ``sample_parser`` is provided, this can be an arbitrary
                iterable whose elements can be parsed by the sample parser
            sample_parser (None): a
                :class:`fiftyone.utils.data.parsers.UnlabeledVideoSampleParser`
                instance to use to parse the samples
            tags (None): an optional tag or iterable of tags to attach to each
                sample
            dataset_dir (None): the directory in which the videos will be
                written. By default, :func:`get_default_dataset_dir` is used

        Returns:
            a list of IDs of the samples in the dataset
        """
        if sample_parser is None:
            sample_parser = foud.VideoSampleParser()

        if dataset_dir is None:
            dataset_dir = get_default_dataset_dir(self.name)

        dataset_ingestor = foud.UnlabeledVideoDatasetIngestor(
            dataset_dir, paths_or_samples, sample_parser
        )

        return self.add_importer(dataset_ingestor, tags=tags)

    def ingest_labeled_videos(
        self,
        samples,
        sample_parser,
        tags=None,
        expand_schema=True,
        dataset_dir=None,
    ):
        """Ingests the given iterable of labeled video samples into the
        dataset.

        The videos are copied to ``dataset_dir``.

        See :ref:`this guide <custom-sample-parser>` for more details about
        ingesting labeled videos into a dataset by defining your own
        :class:`LabeledVideoSampleParser <fiftyone.utils.data.parsers.LabeledVideoSampleParser>`.

        Args:
            samples: an iterable of data
            sample_parser: a
                :class:`fiftyone.utils.data.parsers.LabeledVideoSampleParser`
                instance to use to parse the samples
            tags (None): an optional tag or iterable of tags to attach to each
                sample
            expand_schema (True): whether to dynamically add new sample fields
                encountered to the dataset schema. If False, an error is raised
                if the sample's schema is not a subset of the dataset schema
            dataset_dir (None): the directory in which the videos will be
                written. By default, :func:`get_default_dataset_dir` is used

        Returns:
            a list of IDs of the samples in the dataset
        """
        if dataset_dir is None:
            dataset_dir = get_default_dataset_dir(self.name)

        dataset_ingestor = foud.LabeledVideoDatasetIngestor(
            dataset_dir, samples, sample_parser
        )

        return self.add_importer(
            dataset_ingestor, tags=tags, expand_schema=expand_schema
        )

    @classmethod
    def from_dir(
        cls,
        dataset_dir=None,
        dataset_type=None,
        data_path=None,
        labels_path=None,
        name=None,
        label_field=None,
        tags=None,
        **kwargs,
    ):
        """Creates a :class:`Dataset` from the contents of the given directory.

        You can create datasets with this method via the following basic
        patterns:

        (a) Provide ``dataset_dir`` and ``dataset_type`` to import the contents
            of a directory that is organized in the default layout for the
            dataset type as documented in
            :ref:`this guide <loading-datasets-from-disk>`

        (b) Provide ``dataset_type`` along with ``data_path``, ``labels_path``,
            or other type-specific parameters to perform a customized
            import. This syntax provides the flexibility to, for example,
            perform labels-only imports or imports where the source media lies
            in a different location than the labels

        In either workflow, the remaining parameters of this method can be
        provided to further configure the import.

        See :ref:`this guide <loading-datasets-from-disk>` for example usages
        of this method and descriptions of the available dataset types.

        Args:
            dataset_dir (None): the dataset directory. This can be omitted if
                you provide arguments such as ``data_path`` and ``labels_path``
            dataset_type (None): the
                :class:`fiftyone.types.dataset_types.Dataset` type of the
                dataset
            data_path (None): an optional parameter that enables explicit
                control over the location of the media for certain dataset
                types. Can be any of the following:

                -   a folder name like ``"data"`` or ``"data/"`` specifying a
                    subfolder of ``dataset_dir`` in which the media lies
                -   an absolute directory path in which the media lies. In this
                    case, the ``export_dir`` has no effect on the location of
                    the data
                -   a filename like ``"data.json"`` specifying the filename of
                    a JSON manifest file in ``dataset_dir`` that maps UUIDs to
                    media filepaths. Files of this format are generated when
                    passing the ``export_media="manifest"`` option to
                    :meth:`fiftyone.core.collections.SampleCollection.export`
                -   an absolute filepath to a JSON manifest file. In this case,
                    ``dataset_dir`` has no effect on the location of the data
                -   a dict mapping filenames to absolute filepaths

                By default, it is assumed that the data can be located in the
                default location within ``dataset_dir`` for the dataset type
            labels_path (None): an optional parameter that enables explicit
                control over the location of the labels. Only applicable when
                importing certain labeled dataset formats. Can be any of the
                following:

                -   a type-specific folder name like ``"labels"`` or
                    ``"labels/"`` or a filename like ``"labels.json"`` or
                    ``"labels.xml"`` specifying the location in ``dataset_dir``
                    of the labels file(s)
                -   an absolute directory or filepath containing the labels
                    file(s). In this case, ``dataset_dir`` has no effect on the
                    location of the labels

                For labeled datasets, this parameter defaults to the location
                in ``dataset_dir`` of the labels for the default layout of the
                dataset type being imported
            name (None): a name for the dataset. By default,
                :func:`get_default_dataset_name` is used
            label_field (None): controls the field(s) in which imported labels
                are stored. Only applicable if ``dataset_importer`` is a
                :class:`fiftyone.utils.data.importers.LabeledImageDatasetImporter` or
                :class:`fiftyone.utils.data.importers.LabeledVideoDatasetImporter`.
                If the importer produces a single
                :class:`fiftyone.core.labels.Label` instance per sample/frame,
                this argument specifies the name of the field to use; the
                default is ``"ground_truth"``. If the importer produces a
                dictionary of labels per sample, this argument can be either a
                string prefix to prepend to each label key or a dict mapping
                label keys to field names; the default in this case is to
                directly use the keys of the imported label dictionaries as
                field names
            tags (None): an optional tag or iterable of tags to attach to each
                sample
            **kwargs: optional keyword arguments to pass to the constructor of
                the :class:`fiftyone.utils.data.importers.DatasetImporter` for
                the specified ``dataset_type``

        Returns:
            a :class:`Dataset`
        """
        dataset = cls(name)
        dataset.add_dir(
            dataset_dir=dataset_dir,
            dataset_type=dataset_type,
            data_path=data_path,
            labels_path=labels_path,
            label_field=label_field,
            tags=tags,
            **kwargs,
        )
        return dataset

    @classmethod
    def from_archive(
        cls,
        archive_path,
        dataset_type=None,
        data_path=None,
        labels_path=None,
        name=None,
        label_field=None,
        tags=None,
        cleanup=True,
        **kwargs,
    ):
        """Creates a :class:`Dataset` from the contents of the given archive.

        If a directory with the same root name as ``archive_path`` exists, it
        is assumed that this directory contains the extracted contents of the
        archive, and thus the archive is not re-extracted.

        See :ref:`this guide <loading-datasets-from-disk>` for example usages
        of this method and descriptions of the available dataset types.

        .. note::

            The following archive formats are explicitly supported::

                .zip, .tar, .tar.gz, .tgz, .tar.bz, .tbz

            If an archive *not* in the above list is found, extraction will be
            attempted via the ``patool`` package, which supports many formats
            but may require that additional system packages be installed.

        Args:
            archive_path: the path to an archive of a dataset directory
            dataset_type (None): the
                :class:`fiftyone.types.dataset_types.Dataset` type of the
                dataset in ``archive_path``
            data_path (None): an optional parameter that enables explicit
                control over the location of the media for certain dataset
                types. Can be any of the following:

                -   a folder name like ``"data"`` or ``"data/"`` specifying a
                    subfolder of ``dataset_dir`` in which the media lies
                -   an absolute directory path in which the media lies. In this
                    case, the ``archive_path`` has no effect on the location of
                    the data
                -   a filename like ``"data.json"`` specifying the filename of
                    a JSON manifest file in ``archive_path`` that maps UUIDs to
                    media filepaths. Files of this format are generated when
                    passing the ``export_media="manifest"`` option to
                    :meth:`fiftyone.core.collections.SampleCollection.export`
                -   an absolute filepath to a JSON manifest file. In this case,
                    ``archive_path`` has no effect on the location of the data
                -   a dict mapping filenames to absolute filepaths

                By default, it is assumed that the data can be located in the
                default location within ``archive_path`` for the dataset type
            labels_path (None): an optional parameter that enables explicit
                control over the location of the labels. Only applicable when
                importing certain labeled dataset formats. Can be any of the
                following:

                -   a type-specific folder name like ``"labels"`` or
                    ``"labels/"`` or a filename like ``"labels.json"`` or
                    ``"labels.xml"`` specifying the location in
                    ``archive_path`` of the labels file(s)
                -   an absolute directory or filepath containing the labels
                    file(s). In this case, ``archive_path`` has no effect on
                    the location of the labels

                For labeled datasets, this parameter defaults to the location
                in ``archive_path`` of the labels for the default layout of the
                dataset type being imported
            name (None): a name for the dataset. By default,
                :func:`get_default_dataset_name` is used
            label_field (None): controls the field(s) in which imported labels
                are stored. Only applicable if ``dataset_importer`` is a
                :class:`fiftyone.utils.data.importers.LabeledImageDatasetImporter` or
                :class:`fiftyone.utils.data.importers.LabeledVideoDatasetImporter`.
                If the importer produces a single
                :class:`fiftyone.core.labels.Label` instance per sample/frame,
                this argument specifies the name of the field to use; the
                default is ``"ground_truth"``. If the importer produces a
                dictionary of labels per sample, this argument can be either a
                string prefix to prepend to each label key or a dict mapping
                label keys to field names; the default in this case is to
                directly use the keys of the imported label dictionaries as
                field names
            tags (None): an optional tag or iterable of tags to attach to each
                sample
            cleanup (True): whether to delete the archive after extracting it
            **kwargs: optional keyword arguments to pass to the constructor of
                the :class:`fiftyone.utils.data.importers.DatasetImporter` for
                the specified ``dataset_type``

        Returns:
            a :class:`Dataset`
        """
        dataset = cls(name)
        dataset.add_archive(
            archive_path,
            dataset_type=dataset_type,
            data_path=data_path,
            labels_path=labels_path,
            label_field=label_field,
            tags=tags,
            cleanup=cleanup,
            **kwargs,
        )
        return dataset

    @classmethod
    def from_importer(
        cls, dataset_importer, name=None, label_field=None, tags=None
    ):
        """Creates a :class:`Dataset` by importing the samples in the given
        :class:`fiftyone.utils.data.importers.DatasetImporter`.

        See :ref:`this guide <custom-dataset-importer>` for more details about
        providing a custom
        :class:`DatasetImporter <fiftyone.utils.data.importers.DatasetImporter>`
        to import datasets into FiftyOne.

        Args:
            dataset_importer: a
                :class:`fiftyone.utils.data.importers.DatasetImporter`
            name (None): a name for the dataset. By default,
                :func:`get_default_dataset_name` is used
            label_field (None): controls the field(s) in which imported labels
                are stored. Only applicable if ``dataset_importer`` is a
                :class:`fiftyone.utils.data.importers.LabeledImageDatasetImporter` or
                :class:`fiftyone.utils.data.importers.LabeledVideoDatasetImporter`.
                If the importer produces a single
                :class:`fiftyone.core.labels.Label` instance per sample/frame,
                this argument specifies the name of the field to use; the
                default is ``"ground_truth"``. If the importer produces a
                dictionary of labels per sample, this argument can be either a
                string prefix to prepend to each label key or a dict mapping
                label keys to field names; the default in this case is to
                directly use the keys of the imported label dictionaries as
                field names
            tags (None): an optional tag or iterable of tags to attach to each
                sample

        Returns:
            a :class:`Dataset`
        """
        dataset = cls(name)
        dataset.add_importer(
            dataset_importer, label_field=label_field, tags=tags
        )
        return dataset

    @classmethod
    def from_images(
        cls, paths_or_samples, sample_parser=None, name=None, tags=None
    ):
        """Creates a :class:`Dataset` from the given images.

        This operation does not read the images.

        See :ref:`this guide <custom-sample-parser>` for more details about
        providing a custom
        :class:`UnlabeledImageSampleParser <fiftyone.utils.data.parsers.UnlabeledImageSampleParser>`
        to load image samples into FiftyOne.

        Args:
            paths_or_samples: an iterable of data. If no ``sample_parser`` is
                provided, this must be an iterable of image paths. If a
                ``sample_parser`` is provided, this can be an arbitrary
                iterable whose elements can be parsed by the sample parser
            sample_parser (None): a
                :class:`fiftyone.utils.data.parsers.UnlabeledImageSampleParser`
                instance to use to parse the samples
            name (None): a name for the dataset. By default,
                :func:`get_default_dataset_name` is used
            tags (None): an optional tag or iterable of tags to attach to each
                sample

        Returns:
            a :class:`Dataset`
        """
        dataset = cls(name)
        dataset.add_images(
            paths_or_samples, sample_parser=sample_parser, tags=tags
        )
        return dataset

    @classmethod
    def from_labeled_images(
        cls,
        samples,
        sample_parser,
        name=None,
        label_field=None,
        tags=None,
    ):
        """Creates a :class:`Dataset` from the given labeled images.

        This operation will iterate over all provided samples, but the images
        will not be read.

        See :ref:`this guide <custom-sample-parser>` for more details about
        providing a custom
        :class:`LabeledImageSampleParser <fiftyone.utils.data.parsers.LabeledImageSampleParser>`
        to load labeled image samples into FiftyOne.

        Args:
            samples: an iterable of data
            sample_parser: a
                :class:`fiftyone.utils.data.parsers.LabeledImageSampleParser`
                instance to use to parse the samples
            name (None): a name for the dataset. By default,
                :func:`get_default_dataset_name` is used
            label_field (None): controls the field(s) in which imported labels
                are stored. If the parser produces a single
                :class:`fiftyone.core.labels.Label` instance per sample, this
                argument specifies the name of the field to use; the default is
                ``"ground_truth"``. If the parser produces a dictionary of
                labels per sample, this argument can be either a string prefix
                to prepend to each label key or a dict mapping label keys to
                field names; the default in this case is to directly use the
                keys of the imported label dictionaries as field names
            tags (None): an optional tag or iterable of tags to attach to each
                sample

        Returns:
            a :class:`Dataset`
        """
        dataset = cls(name)
        dataset.add_labeled_images(
            samples,
            sample_parser,
            label_field=label_field,
            tags=tags,
        )
        return dataset

    @classmethod
    def from_images_dir(cls, images_dir, name=None, tags=None, recursive=True):
        """Creates a :class:`Dataset` from the given directory of images.

        This operation does not read the images.

        Args:
            images_dir: a directory of images
            name (None): a name for the dataset. By default,
                :func:`get_default_dataset_name` is used
            tags (None): an optional tag or iterable of tags to attach to each
                sample
            recursive (True): whether to recursively traverse subdirectories

        Returns:
            a :class:`Dataset`
        """
        dataset = cls(name)
        dataset.add_images_dir(images_dir, tags=tags, recursive=recursive)
        return dataset

    @classmethod
    def from_images_patt(cls, images_patt, name=None, tags=None):
        """Creates a :class:`Dataset` from the given glob pattern of images.

        This operation does not read the images.

        Args:
            images_patt: a glob pattern of images like
                ``/path/to/images/*.jpg``
            name (None): a name for the dataset. By default,
                :func:`get_default_dataset_name` is used
            tags (None): an optional tag or iterable of tags to attach to each
                sample

        Returns:
            a :class:`Dataset`
        """
        dataset = cls(name)
        dataset.add_images_patt(images_patt, tags=tags)
        return dataset

    @classmethod
    def from_videos(
        cls, paths_or_samples, sample_parser=None, name=None, tags=None
    ):
        """Creates a :class:`Dataset` from the given videos.

        This operation does not read/decode the videos.

        See :ref:`this guide <custom-sample-parser>` for more details about
        providing a custom
        :class:`UnlabeledVideoSampleParser <fiftyone.utils.data.parsers.UnlabeledVideoSampleParser>`
        to load video samples into FiftyOne.

        Args:
            paths_or_samples: an iterable of data. If no ``sample_parser`` is
                provided, this must be an iterable of video paths. If a
                ``sample_parser`` is provided, this can be an arbitrary
                iterable whose elements can be parsed by the sample parser
            sample_parser (None): a
                :class:`fiftyone.utils.data.parsers.UnlabeledVideoSampleParser`
                instance to use to parse the samples
            name (None): a name for the dataset. By default,
                :func:`get_default_dataset_name` is used
            tags (None): an optional tag or iterable of tags to attach to each
                sample

        Returns:
            a :class:`Dataset`
        """
        dataset = cls(name)
        dataset.add_videos(
            paths_or_samples, sample_parser=sample_parser, tags=tags
        )
        return dataset

    @classmethod
    def from_labeled_videos(
        cls, samples, sample_parser, name=None, label_field=None, tags=None
    ):
        """Creates a :class:`Dataset` from the given labeled videos.

        This operation will iterate over all provided samples, but the videos
        will not be read/decoded/etc.

        See :ref:`this guide <custom-sample-parser>` for more details about
        providing a custom
        :class:`LabeledVideoSampleParser <fiftyone.utils.data.parsers.LabeledVideoSampleParser>`
        to load labeled video samples into FiftyOne.

        Args:
            samples: an iterable of data
            sample_parser: a
                :class:`fiftyone.utils.data.parsers.LabeledVideoSampleParser`
                instance to use to parse the samples
            name (None): a name for the dataset. By default,
                :func:`get_default_dataset_name` is used
            label_field (None): controls the field(s) in which imported labels
                are stored. If the parser produces a single
                :class:`fiftyone.core.labels.Label` instance per sample/frame,
                this argument specifies the name of the field to use; the
                default is ``"ground_truth"``. If the parser produces a
                dictionary of labels per sample/frame, this argument can be
                either a string prefix to prepend to each label key or a dict
                mapping label keys to field names; the default in this case is
                to directly use the keys of the imported label dictionaries as
                field names
            tags (None): an optional tag or iterable of tags to attach to each
                sample

        Returns:
            a :class:`Dataset`
        """
        dataset = cls(name)
        dataset.add_labeled_videos(
            samples, sample_parser, label_field=label_field, tags=tags
        )
        return dataset

    @classmethod
    def from_videos_dir(cls, videos_dir, name=None, tags=None, recursive=True):
        """Creates a :class:`Dataset` from the given directory of videos.

        This operation does not read/decode the videos.

        Args:
            videos_dir: a directory of videos
            name (None): a name for the dataset. By default,
                :func:`get_default_dataset_name` is used
            tags (None): an optional tag or iterable of tags to attach to each
                sample
            recursive (True): whether to recursively traverse subdirectories

        Returns:
            a :class:`Dataset`
        """
        dataset = cls(name)
        dataset.add_videos_dir(videos_dir, tags=tags, recursive=recursive)
        return dataset

    @classmethod
    def from_videos_patt(cls, videos_patt, name=None, tags=None):
        """Creates a :class:`Dataset` from the given glob pattern of videos.

        This operation does not read/decode the videos.

        Args:
            videos_patt: a glob pattern of videos like
                ``/path/to/videos/*.mp4``
            name (None): a name for the dataset. By default,
                :func:`get_default_dataset_name` is used
            tags (None): an optional tag or iterable of tags to attach to each
                sample

        Returns:
            a :class:`Dataset`
        """
        dataset = cls(name)
        dataset.add_videos_patt(videos_patt, tags=tags)
        return dataset

    @classmethod
    def from_dict(cls, d, name=None, rel_dir=None, frame_labels_dir=None):
        """Loads a :class:`Dataset` from a JSON dictionary generated by
        :meth:`fiftyone.core.collections.SampleCollection.to_dict`.

        The JSON dictionary can contain an export of any
        :class:`fiftyone.core.collections.SampleCollection`, e.g.,
        :class:`Dataset` or :class:`fiftyone.core.view.DatasetView`.

        Args:
            d: a JSON dictionary
            name (None): a name for the new dataset. By default, ``d["name"]``
                is used
            rel_dir (None): a relative directory to prepend to the ``filepath``
                of each sample if the filepath is not absolute (begins with a
                path separator). The path is converted to an absolute path
                (if necessary) via :func:`fiftyone.core.utils.normalize_path`
            frame_labels_dir (None): a directory of per-sample JSON files
                containing the frame labels for video samples. If omitted, it
                is assumed that the frame labels are included directly in the
                provided JSON dict. Only applicable to video datasets

        Returns:
            a :class:`Dataset`
        """
        if name is None:
            name = d["name"]

        if rel_dir is not None:
            rel_dir = fou.normalize_path(rel_dir)

        name = make_unique_dataset_name(name)
        dataset = cls(name)

        media_type = d.get("media_type", None)
        if media_type is not None:
            dataset.media_type = media_type

        dataset._apply_field_schema(d["sample_fields"])
        if media_type == fom.VIDEO:
            dataset._apply_frame_field_schema(d["frame_fields"])

        dataset.info = d.get("info", {})

        dataset.classes = d.get("classes", {})
        dataset.default_classes = d.get("default_classes", [])

        dataset.mask_targets = dataset._parse_mask_targets(
            d.get("mask_targets", {})
        )
        dataset.default_mask_targets = dataset._parse_default_mask_targets(
            d.get("default_mask_targets", {})
        )

        dataset.skeletons = dataset._parse_skeletons(d.get("skeletons", {}))
        dataset.default_skeleton = dataset._parse_default_skeleton(
            d.get("default_skeleton", None)
        )

        def parse_sample(sd):
            if rel_dir and not os.path.isabs(sd["filepath"]):
                sd["filepath"] = os.path.join(rel_dir, sd["filepath"])

            if media_type == fom.VIDEO:
                frames = sd.pop("frames", {})

                if etau.is_str(frames):
                    frames_path = os.path.join(frame_labels_dir, frames)
                    frames = etas.load_json(frames_path).get("frames", {})

                sample = fos.Sample.from_dict(sd)

                for key, value in frames.items():
                    sample.frames[int(key)] = fofr.Frame.from_dict(value)
            else:
                sample = fos.Sample.from_dict(sd)

            return sample

        samples = d["samples"]
        num_samples = len(samples)

        _samples = map(parse_sample, samples)
        dataset.add_samples(
            _samples, expand_schema=False, num_samples=num_samples
        )

        return dataset

    @classmethod
    def from_json(
        cls, path_or_str, name=None, rel_dir=None, frame_labels_dir=None
    ):
        """Loads a :class:`Dataset` from JSON generated by
        :func:`fiftyone.core.collections.SampleCollection.write_json` or
        :func:`fiftyone.core.collections.SampleCollection.to_json`.

        The JSON file can contain an export of any
        :class:`fiftyone.core.collections.SampleCollection`, e.g.,
        :class:`Dataset` or :class:`fiftyone.core.view.DatasetView`.

        Args:
            path_or_str: the path to a JSON file on disk or a JSON string
            name (None): a name for the new dataset. By default, ``d["name"]``
                is used
            rel_dir (None): a relative directory to prepend to the ``filepath``
                of each sample, if the filepath is not absolute (begins with a
                path separator). The path is converted to an absolute path
                (if necessary) via :func:`fiftyone.core.utils.normalize_path`

        Returns:
            a :class:`Dataset`
        """
        d = etas.load_json(path_or_str)
        return cls.from_dict(
            d, name=name, rel_dir=rel_dir, frame_labels_dir=frame_labels_dir
        )

    def _add_view_stage(self, stage):
        return self.view().add_stage(stage)

    def _pipeline(
        self,
        pipeline=None,
        attach_frames=False,
        detach_frames=False,
        frames_only=False,
    ):
        if self.media_type != fom.VIDEO:
            attach_frames = False
            detach_frames = False
            frames_only = False

        if not attach_frames:
            detach_frames = False

        if frames_only:
            attach_frames = True

        if attach_frames:
            _pipeline = self._frames_lookup_pipeline()
        else:
            _pipeline = []

        if pipeline is not None:
            _pipeline.extend(pipeline)

        if detach_frames:
            _pipeline.append({"$project": {"frames": False}})
        elif frames_only:
            _pipeline.extend(
                [
                    {"$project": {"frames": True}},
                    {"$unwind": "$frames"},
                    {"$replaceRoot": {"newRoot": "$frames"}},
                ]
            )

        return _pipeline

    def _frames_lookup_pipeline(self):
        if self._is_clips:
            return [
                {
                    "$lookup": {
                        "from": self._frame_collection_name,
                        "let": {
                            "sample_id": "$_sample_id",
                            "first": {"$arrayElemAt": ["$support", 0]},
                            "last": {"$arrayElemAt": ["$support", 1]},
                        },
                        "pipeline": [
                            {
                                "$match": {
                                    "$expr": {
                                        "$and": [
                                            {
                                                "$eq": [
                                                    "$_sample_id",
                                                    "$$sample_id",
                                                ]
                                            },
                                            {
                                                "$gte": [
                                                    "$frame_number",
                                                    "$$first",
                                                ]
                                            },
                                            {
                                                "$lte": [
                                                    "$frame_number",
                                                    "$$last",
                                                ]
                                            },
                                        ]
                                    }
                                }
                            },
                            {"$sort": {"frame_number": 1}},
                        ],
                        "as": "frames",
                    }
                }
            ]

        return [
            {
                "$lookup": {
                    "from": self._frame_collection_name,
                    "let": {"sample_id": "$_id"},
                    "pipeline": [
                        {
                            "$match": {
                                "$expr": {
                                    "$eq": ["$$sample_id", "$_sample_id"]
                                }
                            }
                        },
                        {"$sort": {"frame_number": 1}},
                    ],
                    "as": "frames",
                }
            }
        ]

    def _aggregate(
        self,
        pipeline=None,
        attach_frames=False,
        detach_frames=False,
        frames_only=False,
    ):
        _pipeline = self._pipeline(
            pipeline=pipeline,
            attach_frames=attach_frames,
            detach_frames=detach_frames,
            frames_only=frames_only,
        )

        return foo.aggregate(self._sample_collection, _pipeline)

    @property
    def _sample_collection_name(self):
        return self._doc.sample_collection_name

    @property
    def _sample_collection(self):
        return foo.get_db_conn()[self._sample_collection_name]

    @property
    def _frame_collection_name(self):
        return self._doc.frame_collection_name

    @property
    def _frame_collection(self):
        return foo.get_db_conn()[self._frame_collection_name]

    @property
    def _frame_indexes(self):
        index_info = self._frame_collection.index_information()
        return [k["key"][0][0] for k in index_info.values()]

    def _apply_field_schema(self, new_fields):
        curr_fields = self.get_field_schema()
        add_field_fcn = self.add_sample_field
        self._apply_schema(curr_fields, new_fields, add_field_fcn)

    def _apply_frame_field_schema(self, new_fields):
        curr_fields = self.get_frame_field_schema()
        add_field_fcn = self.add_frame_field
        self._apply_schema(curr_fields, new_fields, add_field_fcn)

    def _apply_schema(self, curr_fields, new_fields, add_field_fcn):
        for field_name, field_str in new_fields.items():
            if field_name in curr_fields:
                # Ensure that existing field matches the requested field
                _new_field_str = str(field_str)
                _curr_field_str = str(curr_fields[field_name])
                if _new_field_str != _curr_field_str:
                    raise ValueError(
                        "Existing field %s=%s does not match new field type %s"
                        % (field_name, _curr_field_str, _new_field_str)
                    )
            else:
                # Add new field
                ftype, embedded_doc_type, subfield = fof.parse_field_str(
                    field_str
                )
                add_field_fcn(
                    field_name,
                    ftype,
                    embedded_doc_type=embedded_doc_type,
                    subfield=subfield,
                )

    def _ensure_label_field(self, label_field, label_cls):
        if label_field not in self.get_field_schema():
            self.add_sample_field(
                label_field,
                fof.EmbeddedDocumentField,
                embedded_doc_type=label_cls,
            )

    def _expand_schema(self, samples):
        expanded = False
        fields = self.get_field_schema(include_private=True)
        for sample in samples:
            self._validate_media_type(sample)

            if self.media_type == fom.VIDEO:
                expanded |= self._expand_frame_schema(sample.frames)

            for field_name in sample._get_field_names(include_private=True):
                if field_name == "_id":
                    continue

                if field_name in fields:
                    continue

                value = sample[field_name]
                if value is None:
                    continue

                self._sample_doc_cls.add_implied_field(field_name, value)
                fields = self.get_field_schema(include_private=True)
                expanded = True

        if expanded:
            self._reload()

    def _expand_frame_schema(self, frames):
        expanded = False
        fields = self.get_frame_field_schema(include_private=True)
        for frame in frames.values():
            for field_name in frame._get_field_names(include_private=True):
                if field_name == "_id":
                    continue

                if field_name in fields:
                    continue

                value = frame[field_name]
                if value is None:
                    continue

                self._frame_doc_cls.add_implied_field(field_name, value)
                fields = self.get_frame_field_schema(include_private=True)
                expanded = True

        return expanded

    def _validate_media_type(self, sample):
        if self.media_type != sample.media_type:
            raise fom.MediaTypeError(
                "Sample media type '%s' does not match dataset media type '%s'"
                % (sample.media_type, self.media_type)
            )

    def _sample_dict_to_doc(self, d):
        try:
            return self._sample_doc_cls.from_dict(d, extended=False)
        except:
            # The dataset's schema may have been changed in another process;
            # let's try reloading to see if that fixes things
            self.reload()

            return self._sample_doc_cls.from_dict(d, extended=False)

    def _frame_dict_to_doc(self, d):
        try:
            return self._frame_doc_cls.from_dict(d, extended=False)
        except:
            # The dataset's schema may have been changed in another process;
            # let's try reloading to see if that fixes things
            self.reload()

            return self._frame_doc_cls.from_dict(d, extended=False)

    def _validate_samples(self, samples):
        fields = self.get_field_schema(include_private=True)
        for sample in samples:
            non_existent_fields = set()

            for field_name, value in sample.iter_fields():
                field = fields.get(field_name, None)
                if field is None:
                    if value is not None:
                        non_existent_fields.add(field_name)
                else:
                    if value is not None or not field.null:
                        try:
                            field.validate(value)
                        except moe.ValidationError as e:
                            raise moe.ValidationError(
                                "Invalid value for field '%s'. Reason: %s"
                                % (field_name, str(e))
                            )

            if non_existent_fields:
                raise ValueError(
                    "Fields %s do not exist on dataset '%s'"
                    % (non_existent_fields, self.name)
                )

    def reload(self):
        """Reloads the dataset and any in-memory samples from the database."""
        self._reload(hard=True)
        self._reload_docs(hard=True)

        self._annotation_cache.clear()
        self._brain_cache.clear()
        self._evaluation_cache.clear()

    def _reload(self, hard=False):
        if not hard:
            self._doc.reload()
            return

        doc, sample_doc_cls, frame_doc_cls = _load_dataset(
            self.name, virtual=True
        )

        self._doc = doc
        self._sample_doc_cls = sample_doc_cls
        self._frame_doc_cls = frame_doc_cls

    def _reload_docs(self, hard=False):
        fos.Sample._reload_docs(self._sample_collection_name, hard=hard)

        if self.media_type == fom.VIDEO:
            fofr.Frame._reload_docs(self._frame_collection_name, hard=hard)

    def _serialize(self):
        return self._doc.to_dict(extended=True)


def _get_random_characters(n):
    return "".join(
        random.choice(string.ascii_lowercase + string.digits) for _ in range(n)
    )


def _list_datasets(include_private=False):
    conn = foo.get_db_conn()

    if include_private:
        query = {}
    else:
        # Datasets whose sample collections don't start with `samples.` are
        # private e.g., patches or frames datasets
        query = {"sample_collection_name": {"$regex": "^samples\\."}}

    # We don't want an error here if `name == None`
    _sort = lambda l: sorted(l, key=lambda x: (x is None, x))

    return _sort(conn.datasets.find(query).distinct("name"))


def _list_dataset_info():
    info = []
    for name in _list_datasets():
        try:
            dataset = Dataset(name, _create=False, _virtual=True)
            num_samples = dataset._sample_collection.estimated_document_count()
            i = {
                "name": dataset.name,
                "created_at": dataset.created_at,
                "last_loaded_at": dataset.last_loaded_at,
                "version": dataset.version,
                "persistent": dataset.persistent,
                "media_type": dataset.media_type,
                "tags": dataset.tags,
                "num_samples": num_samples,
            }
        except:
            # If the dataset can't be loaded, it likely requires migration, so
            # we can't show any information about it
            i = {
                "name": name,
                "created_at": None,
                "last_loaded_at": None,
                "version": None,
                "persistent": None,
                "media_type": None,
                "tags": None,
                "num_samples": None,
            }

        info.append(i)

    return info


def _create_dataset(
    name,
    persistent=False,
    _patches=False,
    _frames=False,
    _clips=False,
    _src_collection=None,
):
    if dataset_exists(name):
        raise ValueError(
            (
                "Dataset '%s' already exists; use `fiftyone.load_dataset()` "
                "to load an existing dataset"
            )
            % name
        )

    sample_collection_name = _make_sample_collection_name(
        patches=_patches, frames=_frames, clips=_clips
    )
    sample_doc_cls = _create_sample_document_cls(sample_collection_name)

    # pylint: disable=no-member
    sample_fields = [
        foo.SampleFieldDocument.from_field(field)
        for field in sample_doc_cls._fields.values()
    ]

    if _clips:
        # Clips datasets directly inherit frames from source dataset
        src_dataset = _src_collection._dataset
        frame_collection_name = src_dataset._doc.frame_collection_name
        frame_doc_cls = src_dataset._frame_doc_cls
        frame_fields = src_dataset._doc.frame_fields
    else:
        # @todo don't create frame collection until media type is VIDEO?
        frame_collection_name = _make_frame_collection_name(
            sample_collection_name
        )
        frame_doc_cls = _create_frame_document_cls(frame_collection_name)
        frame_fields = []

    now = datetime.utcnow()
    dataset_doc = foo.DatasetDocument(
        name=name,
        version=focn.VERSION,
        created_at=now,
        last_loaded_at=now,
        media_type=None,  # will be inferred when first sample is added
        sample_collection_name=sample_collection_name,
        frame_collection_name=frame_collection_name,
        persistent=persistent,
        sample_fields=sample_fields,
        frame_fields=frame_fields,
    )
    dataset_doc.save()

    if _clips:
        _create_indexes(sample_collection_name, None)
    else:
        _create_indexes(sample_collection_name, frame_collection_name)

    return dataset_doc, sample_doc_cls, frame_doc_cls


def _create_indexes(sample_collection_name, frame_collection_name):
    conn = foo.get_db_conn()

    collection = conn[sample_collection_name]
    collection.create_index("filepath")

    if frame_collection_name is not None:
        frame_collection = conn[frame_collection_name]
        frame_collection.create_index(
            [("_sample_id", 1), ("frame_number", 1)], unique=True
        )


def _make_sample_collection_name(patches=False, frames=False, clips=False):
    conn = foo.get_db_conn()
    now = datetime.now()

    if patches:
        prefix = "patches"
    elif frames:
        prefix = "frames"
    elif clips:
        prefix = "clips"
    else:
        prefix = "samples"

    create_name = lambda timestamp: ".".join([prefix, timestamp])

    name = create_name(now.strftime("%Y.%m.%d.%H.%M.%S"))
    if name in conn.list_collection_names():
        name = create_name(now.strftime("%Y.%m.%d.%H.%M.%S.%f"))

    return name


def _make_frame_collection_name(sample_collection_name):
    return "frames." + sample_collection_name


def _create_sample_document_cls(sample_collection_name, field_docs=None):
    cls = type(sample_collection_name, (foo.DatasetSampleDocument,), {})
    _declare_fields(cls, field_docs=field_docs)
    return cls


def _create_frame_document_cls(frame_collection_name, field_docs=None):
    cls = type(frame_collection_name, (foo.DatasetFrameDocument,), {})
    _declare_fields(cls, field_docs=field_docs)
    return cls


def _declare_fields(doc_cls, field_docs=None):
    for field_name, field in doc_cls._fields.items():
        if isinstance(field, fof.EmbeddedDocumentField):
            field = foo.create_field(field_name, **foo.get_field_kwargs(field))
            doc_cls._fields[field_name] = field
            setattr(doc_cls, field_name, field)

    if field_docs is not None:
        for field_doc in field_docs:
            field = field_doc.to_field()
            doc_cls._declare_field(field)


def _get_dataset_doc(collection_name, frames=False):
    if frames:
        # Clips datasets share their parent dataset's frame collection, but
        # only the parent sample collection starts with "samples."
        query = {
            "frame_collection_name": collection_name,
            "sample_collection_name": {"$regex": "^samples\\."},
        }
    else:
        query = {"sample_collection_name": collection_name}

    conn = foo.get_db_conn()
    doc = conn.datasets.find_one(query, {"name": 1})

    if doc is None:
        dtype = "sample" if not frames else "frame"
        raise ValueError(
            "No dataset found with %s collection name '%s'"
            % (dtype, collection_name)
        )

    dataset = load_dataset(doc["name"])
    return dataset._doc


def _load_clips_source_dataset(frame_collection_name):
    # All clips datasets have a source dataset with the same frame collection
    query = {
        "frame_collection_name": frame_collection_name,
        "sample_collection_name": {"$regex": "^samples\\."},
    }

    conn = foo.get_db_conn()
    doc = conn.datasets.find_one(query, {"name": 1})

    if doc is None:
        # The source dataset must have been deleted...
        return None

    return load_dataset(doc["name"])


def _load_dataset(name, virtual=False):
    if not virtual:
        fomi.migrate_dataset_if_necessary(name)

    try:
        # pylint: disable=no-member
        dataset_doc = foo.DatasetDocument.objects.get(name=name)
    except moe.DoesNotExist:
        raise ValueError("Dataset '%s' not found" % name)

    sample_collection_name = dataset_doc.sample_collection_name
    sample_doc_cls = _create_sample_document_cls(
        sample_collection_name, dataset_doc.sample_fields
    )

    default_sample_fields = fos.get_default_sample_fields(include_private=True)
    for sample_field in dataset_doc.sample_fields:
        if sample_field.name in default_sample_fields:
            continue

        sample_doc_cls._declare_field(sample_field)

    dataset_doc.sample_fields = [
        SampleFieldDocument.from_field(f)
        for f in sample_doc_cls._fields.values()
    ]
    frame_collection_name = dataset_doc.frame_collection_name

    if not virtual:
        dataset_doc.last_loaded_at = datetime.utcnow()
        dataset_doc.save()

    if sample_collection_name.startswith("clips."):
        # Clips datasets directly inherit frames from source dataset
        _src_dataset = _load_clips_source_dataset(frame_collection_name)
    else:
        _src_dataset = None

    if _src_dataset is not None:
        frame_doc_cls = _src_dataset._frame_doc_cls
        dataset_doc.frame_fields = _src_dataset._doc.frame_fields
    else:
        frame_doc_cls = _create_frame_document_cls(
            frame_collection_name, dataset_doc.frame_fields
        )

        if dataset_doc.media_type == fom.VIDEO:
            default_frame_fields = fofr.get_default_frame_fields(
                include_private=True
            )
            for frame_field in dataset_doc.frame_fields:
                if frame_field.name in default_frame_fields:
                    continue

                frame_doc_cls._declare_field(frame_field)

            dataset_doc.frame_fields = [
                SampleFieldDocument.from_field(f)
                for f in frame_doc_cls._fields.values()
            ]

    dataset_doc.save()
    return dataset_doc, sample_doc_cls, frame_doc_cls


def _delete_dataset_doc(dataset_doc):
    for view_doc in dataset_doc.views:
        view_doc.delete()

    for run_doc in dataset_doc.annotation_runs.values():
        if run_doc.results is not None:
            run_doc.results.delete()

        run_doc.delete()

    for run_doc in dataset_doc.brain_methods.values():
        if run_doc.results is not None:
            run_doc.results.delete()

        run_doc.delete()

    for run_doc in dataset_doc.evaluations.values():
        if run_doc.results is not None:
            run_doc.results.delete()

        run_doc.delete()

    dataset_doc.delete()


def _clone_dataset_or_view(dataset_or_view, name, persistent):
    if dataset_exists(name):
        raise ValueError("Dataset '%s' already exists" % name)

    if isinstance(dataset_or_view, fov.DatasetView):
        dataset = dataset_or_view._dataset
        view = dataset_or_view
    else:
        dataset = dataset_or_view
        view = None

    dataset._reload()

    sample_collection_name = _make_sample_collection_name()
    frame_collection_name = _make_frame_collection_name(sample_collection_name)

    #
    # Clone dataset document
    #

    dataset_doc = dataset._doc.copy()
    dataset_doc.name = name
    dataset_doc.created_at = datetime.utcnow()
    dataset_doc.last_loaded_at = None
    dataset_doc.persistent = persistent
    dataset_doc.sample_collection_name = sample_collection_name
    dataset_doc.frame_collection_name = frame_collection_name

    # Runs/views get special treatment at the end
    dataset_doc.views.clear()
    dataset_doc.annotation_runs.clear()
    dataset_doc.brain_methods.clear()
    dataset_doc.evaluations.clear()

    if view is not None:
        # Respect filtered sample fields, if any
        schema = view.get_field_schema()
        dataset_doc.sample_fields = [
            f
            for f in dataset_doc.sample_fields
            if f.name in set(schema.keys())
        ]

        # Respect filtered frame fields, if any
        if dataset.media_type == fom.VIDEO:
            frame_schema = view.get_frame_field_schema()
            dataset_doc.frame_fields = [
                f
                for f in dataset_doc.frame_fields
                if f.name in set(frame_schema.keys())
            ]

    dataset_doc.save()

    # Create indexes
    _create_indexes(sample_collection_name, frame_collection_name)

    # Clone samples
    coll, pipeline = _get_samples_pipeline(dataset_or_view)
    pipeline.append({"$out": sample_collection_name})
    foo.aggregate(coll, pipeline)

    # Clone frames
    if dataset.media_type == fom.VIDEO:
        coll, pipeline = _get_frames_pipeline(dataset_or_view)
        pipeline.append({"$out": frame_collection_name})
        foo.aggregate(coll, pipeline)

    clone_dataset = load_dataset(name)

    # Clone extras (full datasets only)
    if view is None and (
        dataset.has_views
        or dataset.has_annotation_runs
        or dataset.has_brain_runs
        or dataset.has_evaluations
    ):
        _clone_extras(clone_dataset, dataset._doc)

    return clone_dataset


def _get_samples_pipeline(sample_collection):
    coll = sample_collection._dataset._sample_collection
    pipeline = sample_collection._pipeline(detach_frames=True)
    return coll, pipeline


def _get_frames_pipeline(sample_collection):
    if isinstance(sample_collection, fov.DatasetView):
        dataset = sample_collection._dataset
        view = sample_collection
    else:
        dataset = sample_collection
        view = None

    if dataset._is_clips:
        # Clips datasets use `sample_id` to associated with frames, but now as
        # a standalone collection, they must use `_id`
        coll = dataset._sample_collection
        pipeline = sample_collection._pipeline(attach_frames=True) + [
            {"$project": {"frames": True}},
            {"$unwind": "$frames"},
            {"$set": {"frames._sample_id": "$_id"}},
            {"$replaceRoot": {"newRoot": "$frames"}},
            {"$unset": "_id"},
        ]
    elif view is not None:
        # The view may modify the frames, so we route the frames though
        # the sample collection
        coll = dataset._sample_collection
        pipeline = view._pipeline(frames_only=True)
    else:
        # Here we can directly aggregate on the frame collection
        coll = dataset._frame_collection
        pipeline = []

    return coll, pipeline


def _save_view(view, fields=None):
    dataset = view._dataset

    is_video = dataset.media_type == fom.VIDEO
    all_fields = fields is None

    if fields is None:
        fields = []

    if etau.is_str(fields):
        fields = [fields]

    if is_video:
        sample_fields, frame_fields = fou.split_frame_fields(fields)
    else:
        sample_fields = fields
        frame_fields = []

    if sample_fields:
        sample_fields = dataset._handle_db_fields(sample_fields)

    if frame_fields:
        frame_fields = dataset._handle_db_fields(frame_fields, frames=True)

    save_samples = sample_fields or all_fields
    save_frames = frame_fields or all_fields

    #
    # Save samples
    #

    pipeline = view._pipeline(detach_frames=True)

    if sample_fields:
        pipeline.append({"$project": {f: True for f in sample_fields}})
        pipeline.append({"$merge": dataset._sample_collection_name})
        foo.aggregate(dataset._sample_collection, pipeline)
    elif save_samples:
        pipeline.append(
            {
                "$merge": {
                    "into": dataset._sample_collection_name,
                    "whenMatched": "replace",
                }
            }
        )
        foo.aggregate(dataset._sample_collection, pipeline)

    #
    # Save frames
    #

    if is_video:
        # The view may modify the frames, so we route the frames through the
        # sample collection
        pipeline = view._pipeline(frames_only=True)

        # Clips datasets may contain overlapping clips, so we must select only
        # the first occurrance of each frame
        if dataset._is_clips:
            pipeline.extend(
                [
                    {"$group": {"_id": "$_id", "doc": {"$first": "$$ROOT"}}},
                    {"$replaceRoot": {"newRoot": "$doc"}},
                ]
            )

        if frame_fields:
            pipeline.append({"$project": {f: True for f in frame_fields}})
            pipeline.append({"$merge": dataset._frame_collection_name})
            foo.aggregate(dataset._sample_collection, pipeline)
        elif save_frames:
            pipeline.append(
                {
                    "$merge": {
                        "into": dataset._frame_collection_name,
                        "whenMatched": "replace",
                    }
                }
            )
            foo.aggregate(dataset._sample_collection, pipeline)

    #
    # Reload in-memory documents
    #

    sample_ids = view.values("id")

    if save_samples:
        fos.Sample._reload_docs(
            dataset._sample_collection_name, sample_ids=sample_ids
        )

    if is_video and save_frames:
        fofr.Frame._reload_docs(
            dataset._frame_collection_name, sample_ids=sample_ids
        )


def _merge_dataset_doc(
    dataset,
    collection_or_doc,
    fields=None,
    omit_fields=None,
    expand_schema=True,
    merge_info=True,
    overwrite_info=False,
):
    #
    # Merge media type
    #

    src_media_type = collection_or_doc.media_type
    if dataset.media_type is None:
        dataset.media_type = src_media_type

    if src_media_type != dataset.media_type and src_media_type is not None:
        raise ValueError(
            "Cannot merge a dataset with media_type='%s' into a dataset "
            "with media_type='%s'" % (src_media_type, dataset.media_type)
        )

    #
    # Merge schemas
    #

    curr_doc = dataset._doc
    is_video = dataset.media_type == fom.VIDEO

    if isinstance(collection_or_doc, foc.SampleCollection):
        # Respects filtered schemas, if any
        doc = collection_or_doc._root_dataset._doc
        schema = collection_or_doc.get_field_schema()
        if is_video:
            frame_schema = collection_or_doc.get_frame_field_schema()
    else:
        doc = collection_or_doc
        schema = {f.name: f.to_field() for f in doc.sample_fields}
        if is_video:
            frame_schema = {f.name: f.to_field() for f in doc.frame_fields}

    # Omit fields first in case `fields` is a dict that changes field names
    if omit_fields is not None:
        if is_video:
            omit_fields, omit_frame_fields = fou.split_frame_fields(
                omit_fields
            )
            frame_schema = {
                k: v
                for k, v in frame_schema.items()
                if k not in omit_frame_fields
            }

        schema = {k: v for k, v in schema.items() if k not in omit_fields}

    if fields is not None:
        if not isinstance(fields, dict):
            fields = {f: f for f in fields}

        if is_video:
            fields, frame_fields = fou.split_frame_fields(fields)

            frame_schema = {
                frame_fields[k]: v
                for k, v in frame_schema.items()
                if k in frame_fields
            }

        schema = {fields[k]: v for k, v in schema.items() if k in fields}

    dataset._sample_doc_cls.merge_field_schema(
        schema, expand_schema=expand_schema
    )

    if is_video and frame_schema is not None:
        dataset._frame_doc_cls.merge_field_schema(
            frame_schema, expand_schema=expand_schema
        )

    if not merge_info:
        curr_doc.reload()
        return

    #
    # Merge info
    #

    if overwrite_info:
        curr_doc.info.update(doc.info)
        curr_doc.classes.update(doc.classes)
        curr_doc.mask_targets.update(doc.mask_targets)
        curr_doc.skeletons.update(doc.skeletons)

        if doc.default_classes:
            curr_doc.default_classes = doc.default_classes

        if doc.default_mask_targets:
            curr_doc.default_mask_targets = doc.default_mask_targets

        if doc.default_skeleton:
            curr_doc.default_skeleton = doc.default_skeleton
    else:
        _update_no_overwrite(curr_doc.info, doc.info)
        _update_no_overwrite(curr_doc.classes, doc.classes)
        _update_no_overwrite(curr_doc.mask_targets, doc.mask_targets)
        _update_no_overwrite(curr_doc.skeletons, doc.skeletons)

        if doc.default_classes and not curr_doc.default_classes:
            curr_doc.default_classes = doc.default_classes

        if doc.default_mask_targets and not curr_doc.default_mask_targets:
            curr_doc.default_mask_targets = doc.default_mask_targets

        if doc.default_skeleton and not curr_doc.default_skeleton:
            curr_doc.default_skeleton = doc.default_skeleton

    curr_doc.save()

    #
    # Merge views/runs
    #

    if dataset:
        if doc.views:
            logger.warning(
                "Saved views cannot be merged into a non-empty dataset"
            )

        if doc.annotation_runs:
            logger.warning(
                "Annotation runs cannot be merged into a non-empty dataset"
            )

        if doc.brain_methods:
            logger.warning(
                "Brain runs cannot be merged into a non-empty dataset"
            )

        if doc.evaluations:
            logger.warning(
                "Evaluations cannot be merged into a non-empty dataset"
            )
    else:
        dataset.delete_views()
        dataset.delete_annotation_runs()
        dataset.delete_brain_runs()
        dataset.delete_evaluations()

        _clone_extras(dataset, doc)


def _update_no_overwrite(d, dnew):
    d.update({k: v for k, v in dnew.items() if k not in d})


def _clone_extras(dst_dataset, src_doc):
    dst_doc = dst_dataset._doc

    # Clone saved views
    for _view_doc in src_doc.views:
        view_doc = _clone_view_doc(_view_doc)
        view_doc.save()

        dst_doc.views.append(view_doc)

    # Clone annotation runs
    for anno_key, _run_doc in src_doc.annotation_runs.items():
        run_doc = _clone_run(_run_doc)
        run_doc.save()

        dst_doc.annotation_runs[anno_key] = run_doc

    # Clone brain method runs
    for brain_key, _run_doc in src_doc.brain_methods.items():
        run_doc = _clone_run(_run_doc)
        run_doc.save()

        dst_doc.brain_methods[brain_key] = run_doc

    # Clone evaluation runs
    for eval_key, _run_doc in src_doc.evaluations.items():
        run_doc = _clone_run(_run_doc)
        run_doc.save()

        dst_doc.evaluations[eval_key] = run_doc

    dst_doc.save()


def _clone_view_doc(view_doc):
    _view_doc = view_doc.copy()
    _view_doc.id = ObjectId()  # IDs must be unique across datasets
    return _view_doc


def _clone_run(run_doc):
    _run_doc = run_doc.copy()
    _run_doc.id = ObjectId()  # IDs must be unique across datasets

    # Unfortunately the only way to copy GridFS files is to read-write them...
    # https://jira.mongodb.org/browse/TOOLS-2208
    run_doc.results.seek(0)
    results_bytes = run_doc.results.read()
    _run_doc.results = None
    _run_doc.results.put(results_bytes, content_type="application/json")

    return _run_doc


def _ensure_index(sample_collection, db_field, unique=False):
    # For some reason the ID index is not reported by `index_information()` as
    # being unique like other manually created indexes, but it is
    if db_field == "_id":
        return False, False

    coll = sample_collection._dataset._sample_collection

    # db_field -> (name, unique)
    index_map = _get_single_index_map(coll)

    new = False
    dropped = False

    if db_field in index_map:
        name, _unique = index_map[db_field]
        if _unique or (_unique == unique):
            # Satisfactory index already exists
            return new, dropped

        # Must upgrade to unique index
        coll.drop_index(name)
        dropped = True

    coll.create_index(db_field, unique=True)
    new = True

    return new, dropped


def _cleanup_index(sample_collection, db_field, new_index, dropped_index):
    coll = sample_collection._dataset._sample_collection

    if new_index:
        # db_field -> (name, unique)
        index_map = _get_single_index_map(coll)

        name = index_map[db_field][0]
        coll.drop_index(name)

    if dropped_index:
        coll.create_index(db_field)


def _get_single_index_map(coll):
    # db_field -> (name, unique)
    return {
        v["key"][0][0]: (k, v.get("unique", False))
        for k, v in coll.index_information().items()
        if len(v["key"]) == 1
    }


def _add_collection_with_new_ids(
    dataset,
    sample_collection,
    include_info=True,
    overwrite_info=False,
):
    dataset._merge_doc(
        sample_collection,
        merge_info=include_info,
        overwrite_info=overwrite_info,
    )

    if sample_collection.media_type != fom.VIDEO:
        pipeline = sample_collection._pipeline() + [
            {"$unset": "_id"},
            {
                "$merge": {
                    "into": dataset._sample_collection_name,
                    "whenMatched": "keepExisting",
                    "whenNotMatched": "insert",
                }
            },
        ]
        sample_collection._dataset._aggregate(pipeline=pipeline)

        return

    #
    # For video datasets, we must take greater care, because sample IDs are
    # used as foreign keys in the frame documents
    #

    old_ids = sample_collection.values("_id")

    sample_pipeline = sample_collection._pipeline(detach_frames=True) + [
        {"$unset": "_id"},
        {
            "$merge": {
                "into": dataset._sample_collection_name,
                "whenMatched": "keepExisting",
                "whenNotMatched": "insert",
            }
        },
    ]
    sample_collection._dataset._aggregate(pipeline=sample_pipeline)

    frame_pipeline = sample_collection._pipeline(frames_only=True) + [
        {"$set": {"_tmp": "$_sample_id", "_sample_id": {"$rand": {}}}},
        {"$unset": "_id"},
        {
            "$merge": {
                "into": dataset._frame_collection_name,
                "whenMatched": "keepExisting",
                "whenNotMatched": "insert",
            }
        },
    ]
    sample_collection._dataset._aggregate(pipeline=frame_pipeline)

    new_ids = dataset[-len(old_ids) :].values("_id")

    ops = [
        UpdateMany(
            {"_tmp": _old},
            {"$set": {"_sample_id": _new}, "$unset": {"_tmp": ""}},
        )
        for _old, _new in zip(old_ids, new_ids)
    ]
    dataset._bulk_write(ops, frames=True)

    return [str(_id) for _id in new_ids]


def _merge_samples_python(
    dataset,
    samples,
    key_field="filepath",
    key_fcn=None,
    skip_existing=False,
    insert_new=True,
    fields=None,
    omit_fields=None,
    merge_lists=True,
    overwrite=True,
    expand_schema=True,
    num_samples=None,
):
    if num_samples is None:
        try:
            num_samples = len(samples)
        except:
            pass

    if key_fcn is None:
        id_map = {k: v for k, v in zip(*dataset.values([key_field, "_id"]))}
        key_fcn = lambda sample: sample[key_field]
    else:
        id_map = {}
        logger.info("Indexing dataset...")
        for sample in dataset.iter_samples(progress=True):
            id_map[key_fcn(sample)] = sample._id

    _samples = _make_merge_samples_generator(
        dataset,
        samples,
        key_fcn,
        id_map,
        skip_existing=skip_existing,
        insert_new=insert_new,
        fields=fields,
        omit_fields=omit_fields,
        merge_lists=merge_lists,
        overwrite=overwrite,
        expand_schema=expand_schema,
    )

    logger.info("Merging samples...")
    dataset._upsert_samples(
        _samples, expand_schema=expand_schema, num_samples=num_samples
    )


def _make_merge_samples_generator(
    dataset,
    samples,
    key_fcn,
    id_map,
    skip_existing=False,
    insert_new=True,
    fields=None,
    omit_fields=None,
    merge_lists=True,
    overwrite=True,
    expand_schema=True,
):
    # When inserting new samples, `filepath` cannot be excluded
    if insert_new:
        if isinstance(fields, dict):
            insert_fields = fields.copy()
            insert_fields["filepath"] = "filepath"
        elif fields is not None:
            insert_fields = fields.copy()
            if "filepath" not in insert_fields:
                insert_fields = ["filepath"] + insert_fields
        else:
            insert_fields = None

        insert_omit_fields = omit_fields
        if insert_omit_fields is not None:
            insert_omit_fields = [
                f for f in insert_omit_fields if f != "filepath"
            ]

    for sample in samples:
        key = key_fcn(sample)
        if key in id_map:
            if not skip_existing:
                existing_sample = dataset[id_map[key]]
                existing_sample.merge(
                    sample,
                    fields=fields,
                    omit_fields=omit_fields,
                    merge_lists=merge_lists,
                    overwrite=overwrite,
                    expand_schema=expand_schema,
                )

                yield existing_sample
        elif insert_new:
            if insert_fields is not None or insert_omit_fields is not None:
                sample = sample.copy(
                    fields=insert_fields, omit_fields=insert_omit_fields
                )
            elif sample._in_db:
                sample = sample.copy()

            yield sample


def _merge_samples_pipeline(
    src_collection,
    dst_dataset,
    key_field,
    skip_existing=False,
    insert_new=True,
    fields=None,
    omit_fields=None,
    merge_lists=True,
    overwrite=True,
):
    #
    # Prepare for merge
    #

    in_key_field = key_field
    db_fields_map = src_collection._get_db_fields_map()
    key_field = db_fields_map.get(key_field, key_field)

    is_video = dst_dataset.media_type == fom.VIDEO
    src_dataset = src_collection._dataset

    new_src_index, dropped_src_index = _ensure_index(
        src_dataset, key_field, unique=True
    )
    new_dst_index, dropped_dst_index = _ensure_index(
        dst_dataset, key_field, unique=True
    )

    if is_video:
        frame_fields = None
        omit_frame_fields = None

    if fields is not None:
        if not isinstance(fields, dict):
            fields = {f: f for f in fields}

        if is_video:
            fields, frame_fields = fou.split_frame_fields(fields)

    if omit_fields is not None:
        if is_video:
            omit_fields, omit_frame_fields = fou.split_frame_fields(
                omit_fields
            )

        if fields is not None:
            fields = {k: v for k, v in fields.items() if k not in omit_fields}
            omit_fields = None

        if is_video and frame_fields is not None:
            frame_fields = {
                k: v
                for k, v in frame_fields.items()
                if k not in omit_frame_fields
            }
            omit_frame_fields = None

    #
    # The implementation of merging video frames is currently a bit complex.
    # It may be possible to simplify this...
    #
    # The trouble is that the `_sample_id` of the frame documents need to match
    # the `_id` of the sample documents after merging. There may be a more
    # clever way to make this happen via `$lookup` than what is implemented
    # here, but here's the current workflow:
    #
    # - Store the `key_field` value on each frame document in both the source
    #   and destination collections corresopnding to its parent sample in a
    #   temporary `frame_key_field` field
    # - Merge the sample documents without frames attached
    # - Merge the frame documents on `[frame_key_field, frame_number]` with
    #   their old `_sample_id`s unset
    # - Generate a `key_field` -> `_id` mapping for the post-merge sample docs,
    #   then make a pass over the frame documents and set
    #   their `_sample_id` to the corresponding value from this mapping
    # - The merge is complete, so delete `frame_key_field` from both frame
    #   collections
    #

    if is_video:
        frame_key_field = "_merge_key"
        _index_frames(dst_dataset, key_field, frame_key_field)
        _index_frames(src_collection, key_field, frame_key_field)

        # Must create unique indexes in order to use `$merge`
        frame_index_spec = [(frame_key_field, 1), ("frame_number", 1)]
        dst_frame_index = dst_dataset._frame_collection.create_index(
            frame_index_spec, unique=True
        )
        src_frame_index = src_dataset._frame_collection.create_index(
            frame_index_spec, unique=True
        )

    #
    # Merge samples
    #

    default_fields = set(
        src_collection._get_default_sample_fields(include_private=True)
    )
    default_fields.discard("id")

    sample_pipeline = src_collection._pipeline(detach_frames=True)

    if fields is not None:
        project = {key_field: True}

        for k, v in fields.items():
            k = db_fields_map.get(k, k)
            v = db_fields_map.get(v, v)
            if k == v:
                project[k] = True
            else:
                project[v] = "$" + k

        if insert_new:
            # Must include default fields when new samples may be inserted.
            # Any extra fields here are omitted in `when_matched` pipeline
            project["filepath"] = True
            project["_rand"] = True
            project["_media_type"] = True

            if "tags" not in project:
                project["tags"] = []

        sample_pipeline.append({"$project": project})

    if omit_fields is not None:
        _omit_fields = set(omit_fields)
    else:
        _omit_fields = set()

    _omit_fields.add("id")
    _omit_fields.discard(in_key_field)

    if insert_new:
        # Can't omit default fields here when new samples may be inserted.
        # Any extra fields here are omitted in `when_matched` pipeline
        _omit_fields -= default_fields

    if _omit_fields:
        unset_fields = [db_fields_map.get(f, f) for f in _omit_fields]
        sample_pipeline.append({"$unset": unset_fields})

    if skip_existing:
        when_matched = "keepExisting"
    else:
        # We had to include all default fields since they are required if new
        # samples are inserted, but, when merging, the user may have wanted
        # them excluded
        delete_fields = set()
        if insert_new:
            if fields is not None:
                delete_fields.update(
                    f for f in default_fields if f not in set(fields.values())
                )

            if omit_fields is not None:
                delete_fields.update(
                    f for f in default_fields if f in omit_fields
                )

        when_matched = _merge_docs(
            src_collection,
            merge_lists=merge_lists,
            fields=fields,
            omit_fields=omit_fields,
            delete_fields=delete_fields,
            overwrite=overwrite,
            frames=False,
        )

    if insert_new:
        when_not_matched = "insert"
    else:
        when_not_matched = "discard"

    sample_pipeline.append(
        {
            "$merge": {
                "into": dst_dataset._sample_collection_name,
                "on": key_field,
                "whenMatched": when_matched,
                "whenNotMatched": when_not_matched,
            }
        }
    )

    # Merge samples
    src_dataset._aggregate(pipeline=sample_pipeline)

    # Cleanup indexes
    _cleanup_index(src_collection, key_field, new_src_index, dropped_src_index)
    _cleanup_index(dst_dataset, key_field, new_dst_index, dropped_dst_index)

    #
    # Merge frames
    #

    if is_video:
        # @todo this there a cleaner way to avoid this? we have to be sure that
        # `frame_key_field` is not excluded by a user's view here...
        _src_collection = _always_select_field(
            src_collection, "frames." + frame_key_field
        )

        db_fields_map = src_collection._get_db_fields_map(frames=True)

        frame_pipeline = _src_collection._pipeline(frames_only=True)

        if frame_fields is not None:
            project = {}
            for k, v in frame_fields.items():
                k = db_fields_map.get(k, k)
                v = db_fields_map.get(v, v)
                if k == v:
                    project[k] = True
                else:
                    project[v] = "$" + k

            project[frame_key_field] = True
            project["frame_number"] = True
            frame_pipeline.append({"$project": project})

        if omit_frame_fields is not None:
            _omit_frame_fields = set(omit_frame_fields)
        else:
            _omit_frame_fields = set()

        _omit_frame_fields.update(["id", "_sample_id"])
        _omit_frame_fields.discard(frame_key_field)
        _omit_frame_fields.discard("frame_number")

        unset_fields = [db_fields_map.get(f, f) for f in _omit_frame_fields]
        frame_pipeline.append({"$unset": unset_fields})

        if skip_existing:
            when_frame_matched = "keepExisting"
        else:
            when_frame_matched = _merge_docs(
                src_collection,
                merge_lists=merge_lists,
                fields=frame_fields,
                omit_fields=omit_frame_fields,
                overwrite=overwrite,
                frames=True,
            )

        frame_pipeline.append(
            {
                "$merge": {
                    "into": dst_dataset._frame_collection_name,
                    "on": [frame_key_field, "frame_number"],
                    "whenMatched": when_frame_matched,
                    "whenNotMatched": "insert",
                }
            }
        )

        # Merge frames
        src_dataset._aggregate(pipeline=frame_pipeline)

        # Drop indexes
        dst_dataset._frame_collection.drop_index(dst_frame_index)
        src_dataset._frame_collection.drop_index(src_frame_index)

        # Finalize IDs
        _finalize_frames(dst_dataset, key_field, frame_key_field)

        # Cleanup merge key
        cleanup_op = {"$unset": {frame_key_field: ""}}
        src_dataset._frame_collection.update_many({}, cleanup_op)
        dst_dataset._frame_collection.update_many({}, cleanup_op)

    # Reload docs
    fos.Sample._reload_docs(dst_dataset._sample_collection_name)
    if is_video:
        fofr.Frame._reload_docs(dst_dataset._frame_collection_name)


def _merge_docs(
    sample_collection,
    merge_lists=True,
    fields=None,
    omit_fields=None,
    delete_fields=None,
    overwrite=False,
    frames=False,
):
    if frames:
        schema = sample_collection.get_frame_field_schema()
    else:
        schema = sample_collection.get_field_schema()

    if merge_lists:
        list_fields = []
        elem_fields = []
        for field, field_type in schema.items():
            if fields is not None and field not in fields:
                continue

            if omit_fields is not None and field in omit_fields:
                continue

            if isinstance(field_type, fof.ListField):
                root = fields[field] if fields is not None else field
                list_fields.append(root)
            elif isinstance(
                field_type, fof.EmbeddedDocumentField
            ) and issubclass(field_type.document_type, fol._LABEL_LIST_FIELDS):
                root = fields[field] if fields is not None else field
                elem_fields.append(
                    root + "." + field_type.document_type._LABEL_LIST_FIELD
                )
    else:
        list_fields = None
        elem_fields = None

    if overwrite:
        root_doc = "$$ROOT"

        if delete_fields:
            cond = {
                "$and": [
                    {"$ne": ["$$item.v", None]},
                    {"$not": {"$in": ["$$item.k", list(delete_fields)]}},
                ]
            }
        else:
            cond = {"$ne": ["$$item.v", None]}

        new_doc = {
            "$arrayToObject": {
                "$filter": {
                    "input": {"$objectToArray": "$$new"},
                    "as": "item",
                    "cond": cond,
                }
            }
        }

        docs = [root_doc, new_doc]
    else:
        if delete_fields:
            new_doc = {
                "$arrayToObject": {
                    "$filter": {
                        "input": {"$objectToArray": "$$new"},
                        "as": "item",
                        "cond": {
                            "$not": {"$in": ["$$item.k", list(delete_fields)]}
                        },
                    }
                }
            }
        else:
            new_doc = "$$new"

        root_doc = {
            "$arrayToObject": {
                "$filter": {
                    "input": {"$objectToArray": "$$ROOT"},
                    "as": "item",
                    "cond": {"$ne": ["$$item.v", None]},
                }
            }
        }

        docs = [new_doc, root_doc]

    if list_fields or elem_fields:
        doc = {}

        if list_fields:
            for list_field in list_fields:
                _merge_list_field(doc, list_field)

        if elem_fields:
            for elem_field in elem_fields:
                _merge_label_list_field(doc, elem_field, overwrite=overwrite)

        docs.append(doc)

    return [{"$replaceWith": {"$mergeObjects": docs}}]


def _merge_list_field(doc, list_field):
    doc[list_field] = {
        "$switch": {
            "branches": [
                {
                    "case": {"$not": {"$gt": ["$" + list_field, None]}},
                    "then": "$$new." + list_field,
                },
                {
                    "case": {"$not": {"$gt": ["$$new." + list_field, None]}},
                    "then": "$" + list_field,
                },
            ],
            "default": {
                "$concatArrays": [
                    "$" + list_field,
                    {
                        "$filter": {
                            "input": "$$new." + list_field,
                            "as": "this",
                            "cond": {
                                "$not": {"$in": ["$$this", "$" + list_field]}
                            },
                        }
                    },
                ]
            },
        }
    }


def _merge_label_list_field(doc, elem_field, overwrite=False):
    field, leaf = elem_field.split(".")

    if overwrite:
        root = "$$new." + field
        elements = {
            "$reverseArray": {
                "$let": {
                    "vars": {
                        "new_ids": {
                            "$map": {
                                "input": "$$new." + elem_field,
                                "as": "this",
                                "in": "$$this._id",
                            },
                        },
                    },
                    "in": {
                        "$reduce": {
                            "input": {"$reverseArray": "$" + elem_field},
                            "initialValue": {
                                "$reverseArray": "$$new." + elem_field
                            },
                            "in": {
                                "$cond": {
                                    "if": {
                                        "$not": {
                                            "$in": ["$$this._id", "$$new_ids"]
                                        }
                                    },
                                    "then": {
                                        "$concatArrays": [
                                            "$$value",
                                            ["$$this"],
                                        ]
                                    },
                                    "else": "$$value",
                                }
                            },
                        }
                    },
                }
            }
        }
    else:
        root = "$" + field
        elements = {
            "$let": {
                "vars": {
                    "existing_ids": {
                        "$map": {
                            "input": "$" + elem_field,
                            "as": "this",
                            "in": "$$this._id",
                        },
                    },
                },
                "in": {
                    "$reduce": {
                        "input": "$$new." + elem_field,
                        "initialValue": "$" + elem_field,
                        "in": {
                            "$cond": {
                                "if": {
                                    "$not": {
                                        "$in": ["$$this._id", "$$existing_ids"]
                                    }
                                },
                                "then": {
                                    "$concatArrays": ["$$value", ["$$this"]]
                                },
                                "else": "$$value",
                            }
                        },
                    }
                },
            }
        }

    doc[field] = {
        "$switch": {
            "branches": [
                {
                    "case": {"$not": {"$gt": ["$" + field, None]}},
                    "then": "$$new." + field,
                },
                {
                    "case": {"$not": {"$gt": ["$$new." + field, None]}},
                    "then": "$" + field,
                },
            ],
            "default": {"$mergeObjects": [root, {leaf: elements}]},
        }
    }


def _index_frames(sample_collection, key_field, frame_key_field):
    ids, keys, all_sample_ids = sample_collection.values(
        ["_id", key_field, "frames._sample_id"]
    )
    keys_map = {k: v for k, v in zip(ids, keys)}

    frame_keys = []
    for sample_ids in all_sample_ids:
        if sample_ids:
            sample_keys = [keys_map[_id] for _id in sample_ids]
        else:
            sample_keys = sample_ids

        frame_keys.append(sample_keys)

    sample_collection.set_values(
        "frames." + frame_key_field,
        frame_keys,
        expand_schema=False,
        _allow_missing=True,
    )


def _always_select_field(sample_collection, field):
    if not isinstance(sample_collection, fov.DatasetView):
        return sample_collection

    view = sample_collection

    if not any(isinstance(stage, fost.SelectFields) for stage in view._stages):
        return view

    # Manually insert `field` into all `SelectFields` stages
    _view = view._base_view
    for stage in view._stages:
        if isinstance(stage, fost.SelectFields):
            stage = fost.SelectFields(
                stage.field_names + [field], _allow_missing=True
            )

        _view = _view.add_stage(stage)

    return _view


def _finalize_frames(sample_collection, key_field, frame_key_field):
    results = sample_collection.values([key_field, "_id"])
    ids_map = {k: v for k, v in zip(*results)}

    frame_coll = sample_collection._frame_collection

    ops = [
        UpdateMany(
            {frame_key_field: key}, {"$set": {"_sample_id": ids_map[key]}}
        )
        for key in frame_coll.distinct(frame_key_field)
    ]

    foo.bulk_write(ops, frame_coll)


def _get_sample_ids(arg):
    if etau.is_str(arg):
        return [arg]

    if isinstance(arg, (fos.Sample, fos.SampleView)):
        return [arg.id]

    if isinstance(arg, foc.SampleCollection):
        return arg.values("id")

    arg = list(arg)

    if not arg:
        return []

    if isinstance(arg[0], (fos.Sample, fos.SampleView)):
        return [sample.id for sample in arg]

    return arg


def _get_frame_ids(arg):
    if etau.is_str(arg):
        return [arg]

    if isinstance(arg, (fofr.Frame, fofr.FrameView)):
        return [arg.id]

    if isinstance(arg, (fos.Sample, fos.SampleView)):
        return _get_frame_ids_for_sample(arg)

    if isinstance(arg, foc.SampleCollection):
        return arg.values("frames.id", unwind=True)

    arg = list(arg)

    if not arg:
        return []

    if isinstance(arg[0], (fofr.Frame, fofr.FrameView)):
        return [frame.id for frame in arg]

    if isinstance(arg[0], (fos.Sample, fos.SampleView)):
        return itertools.chain.from_iterable(
            _get_frame_ids_for_sample(a) for a in arg
        )

    return arg


def _get_frame_ids_for_sample(sample):
    if sample.in_dataset:
        view = sample._collection.select(sample.id)
        return view.values("frames.id", unwind=True)

    return [frame.id for frame in sample.frames.values()]


def _parse_fields(field_names):
    if etau.is_str(field_names):
        field_names = [field_names]

    fields = [f for f in field_names if "." not in f]
    embedded_fields = [f for f in field_names if "." in f]
    return fields, embedded_fields


def _parse_field_mapping(field_mapping):
    fields = []
    new_fields = []
    embedded_fields = []
    embedded_new_fields = []
    for field, new_field in field_mapping.items():
        if "." in field or "." in new_field:
            embedded_fields.append(field)
            embedded_new_fields.append(new_field)
        else:
            fields.append(field)
            new_fields.append(new_field)

    return fields, new_fields, embedded_fields, embedded_new_fields


def _extract_archive_if_necessary(archive_path, cleanup):
    dataset_dir = etau.split_archive(archive_path)[0]

    if not os.path.isdir(dataset_dir):
        etau.extract_archive(archive_path, delete_archive=cleanup)

        if not os.path.isdir(dataset_dir):
            raise ValueError(
                "Expected to find a directory '%s' after extracting '%s', "
                "but it was not found" % (dataset_dir, archive_path)
            )
    else:
        logger.info(
            "Assuming '%s' contains the extracted contents of '%s'",
            dataset_dir,
            archive_path,
        )

    return dataset_dir<|MERGE_RESOLUTION|>--- conflicted
+++ resolved
@@ -6,11 +6,7 @@
 |
 """
 from collections import defaultdict
-<<<<<<< HEAD
-=======
 import contextlib
-from copy import deepcopy
->>>>>>> fbeca20b
 from datetime import datetime
 import fnmatch
 import itertools
