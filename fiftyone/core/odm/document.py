--- conflicted
+++ resolved
@@ -467,55 +467,4 @@
         else:
             updated_existing = None
 
-<<<<<<< HEAD
-        return updated_existing
-=======
-        return updated_existing
-
-
-class DynamicDocument(BaseDocument, mongoengine.DynamicDocument):
-    """Base class for dynamic documents that are stored in a MongoDB
-    collection.
-
-    Dynamic documents can have arbitrary fields added to them.
-
-    The ID of a document is automatically populated when it is added to the
-    database, and the ID of a document is ``None`` if it has not been added to
-    the database.
-
-    Attributes:
-        id: the ID of the document, or ``None`` if it has not been added to the
-            database
-    """
-
-    meta = {"abstract": True}
-
-
-class EmbeddedDocument(BaseEmbeddedDocument, mongoengine.EmbeddedDocument):
-    """Base class for documents that are embedded within other documents and
-    therefore are not stored in their own collection in the database.
-    """
-
-    meta = {"abstract": True, "allow_inheritance": True}
-
-    def __init__(self, *args, **kwargs):
-        super().__init__(*args, **kwargs)
-        self.validate()
-
-
-class DynamicEmbeddedDocument(
-    BaseEmbeddedDocument, mongoengine.DynamicEmbeddedDocument,
-):
-    """Base class for dynamic documents that are embedded within other
-    documents and therefore aren't stored in their own collection in the
-    database.
-
-    Dynamic documents can have arbitrary fields added to them.
-    """
-
-    meta = {"abstract": True, "allow_inheritance": True}
-
-    def __init__(self, *args, **kwargs):
-        super().__init__(*args, **kwargs)
-        self.validate()
->>>>>>> 6e54e086
+        return updated_existing