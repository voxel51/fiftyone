"""
Mixins and helpers for dataset backing documents.

| Copyright 2017-2022, Voxel51, Inc.
| `voxel51.com <https://voxel51.com/>`_
|
"""
from collections import OrderedDict

from bson import ObjectId

import fiftyone.core.fields as fof
import fiftyone.core.media as fom
import fiftyone.core.utils as fou

from .database import get_db_conn
from .dataset import create_field, SampleFieldDocument
from .document import Document
from .utils import (
    serialize_value,
    deserialize_value,
    validate_field_name,
    get_implied_field_kwargs,
    validate_fields_match,
)

fod = fou.lazy_import("fiftyone.core.dataset")
fog = fou.lazy_import("fiftyone.core.groups")


def get_default_fields(cls, include_private=False, use_db_fields=False):
    """Gets the default fields present on all instances of the given
    :class:`DatasetMixin` class.

    Args:
        cls: the :class:`DatasetMixin` class
        include_private (False): whether to include fields starting with ``_``
        use_db_fields (False): whether to return database fields rather than
            user-facing fields, when applicable

    Returns:
        a tuple of field names
    """
    return cls._get_fields_ordered(
        include_private=include_private, use_db_fields=use_db_fields
    )


class DatasetMixin(object):
    """Mixin interface for :class:`fiftyone.core.odm.document.Document`
    subclasses that are backed by a dataset.
    """

    # Subtypes must declare this
    _is_frames_doc = None

    # Subtypes must declare this
    _dataset = None

    def __setattr__(self, name, value):
        if name in self._fields and value is not None:
            self._fields[name].validate(value)

        super().__setattr__(name, value)

    @property
    def collection_name(self):
        return self.__class__.__name__

    @property
    def field_names(self):
        return self._get_field_names(include_private=False)

    @classmethod
    def _doc_name(cls):
        return "Frame" if cls._is_frames_doc else "Sample"

    @classmethod
    def _fields_attr(cls):
        return "frame_fields" if cls._is_frames_doc else "sample_fields"

    def _get_field_names(self, include_private=False, use_db_fields=False):
        return self._get_fields_ordered(
            include_private=include_private,
            use_db_fields=use_db_fields,
        )

    @classmethod
    def _get_default_fields(cls, include_private=False, use_db_fields=False):
        # pylint: disable=no-member
        return cls.__bases__[0]._get_fields_ordered(
            include_private=include_private,
            use_db_fields=use_db_fields,
        )

    @classmethod
    def _get_fields_ordered(cls, include_private=False, use_db_fields=False):
        field_names = cls._fields_ordered

        if not include_private:
            field_names = tuple(
                f for f in field_names if not f.startswith("_")
            )

        if use_db_fields:
            field_names = cls._to_db_fields(field_names)

        return field_names

    @classmethod
    def _to_db_fields(cls, field_names):
        # pylint: disable=no-member
        return tuple(cls._fields[f].db_field or f for f in field_names)

    def has_field(self, field_name):
        # pylint: disable=no-member
        return field_name in self._fields

    def get_field(self, field_name):
        if not self.has_field(field_name):
            raise AttributeError(
                "%s has no field '%s'" % (self._doc_name(), field_name)
            )

        return super().get_field(field_name)

    def set_field(
        self,
        field_name,
        value,
        create=True,
        validate=True,
        dynamic=False,
    ):
        validate_field_name(field_name)

        if not self.has_field(field_name):
            if create:
                self.add_implied_field(
                    field_name,
                    value,
                    expand_schema=True,
                    validate=validate,
                    dynamic=dynamic,
                )
            else:
                raise ValueError(
                    "%s has no field '%s'" % (self._doc_name(), field_name)
                )
        elif value is not None:
            if validate:
                self._fields[field_name].validate(value)

            if dynamic:
                self.add_implied_field(
                    field_name,
                    value,
                    expand_schema=create,
                    validate=validate,
                    dynamic=dynamic,
                )

        super().__setattr__(field_name, value)

    def clear_field(self, field_name):
        self.set_field(field_name, None, create=False)

    @classmethod
    def get_field_schema(
        cls, ftype=None, embedded_doc_type=None, include_private=False
    ):
        """Returns a schema dictionary describing the fields of this document.

        If the document belongs to a dataset, the schema will apply to all
        documents in the collection.

        Args:
            ftype (None): an optional field type to which to restrict the
                returned schema. Must be a subclass of
                :class:`fiftyone.core.fields.Field`
            embedded_doc_type (None): an optional embedded document type to
                which to restrict the returned schema. Must be a subclass of
                :class:`fiftyone.core.odm.BaseEmbeddedDocument`
            include_private (False): whether to include fields that start with
                ``_`` in the returned schema

        Returns:
             a dictionary mapping field names to field types
        """
        fof.validate_type_constraints(
            ftype=ftype, embedded_doc_type=embedded_doc_type
        )

        schema = OrderedDict()
        field_names = cls._get_fields_ordered(include_private=include_private)
        for field_name in field_names:
            # pylint: disable=no-member
            field = cls._fields[field_name]

            if fof.matches_type_constraints(
                field, ftype=ftype, embedded_doc_type=embedded_doc_type
            ):
                schema[field_name] = field

        return schema

    @classmethod
    def merge_field_schema(
        cls,
        schema,
        expand_schema=True,
        recursive=True,
        validate=True,
<<<<<<< HEAD
        dataset_doc=None,
=======
>>>>>>> 81f215de
    ):
        """Merges the field schema into this document.

        Args:
            schema: a dictionary mapping field names or
                ``embedded.field.names``to
                :class:`fiftyone.core.fields.Field` instances
            expand_schema (True): whether to add new fields to the schema
                (True) or simply validate that fields already exist with
                consistent types (False)
            recursive (True): whether to recursively merge embedded document
                fields
            validate (True): whether to validate the field against an existing
                field at the same path
<<<<<<< HEAD
            dataset_doc (None): the
                :class:`fiftyone.core.odm.dataset.DatasetDocument`
=======
>>>>>>> 81f215de

        Returns:
            True/False whether any new fields were added

        Raises:
            ValueError: if a field in the schema is not compliant with an
                existing field of the same name or a new field is found but
                ``expand_schema == False``
        """
<<<<<<< HEAD
        if dataset_doc is None:
            dataset_doc = cls._dataset_doc()

=======
>>>>>>> 81f215de
        new_schema = {}

        for path, field in schema.items():
            new_fields = cls._merge_field(
                path,
                field,
<<<<<<< HEAD
                dataset_doc,
=======
>>>>>>> 81f215de
                validate=validate,
                recursive=recursive,
            )
            if new_fields:
                new_schema.update(new_fields)

        if new_schema and not expand_schema:
            raise ValueError(
                "%s fields %s do not exist"
                % (cls._doc_name(), list(new_schema.keys()))
            )

        if not new_schema:
            return False

        for path, field in new_schema.items():
<<<<<<< HEAD
            cls._add_field_schema(path, field, dataset_doc)

        dataset_doc.save()

=======
            cls._add_field_schema(path, field)

        cls._dataset.save()

>>>>>>> 81f215de
        return True

    @classmethod
    def add_field(
        cls,
        path,
        ftype,
        embedded_doc_type=None,
        subfield=None,
        fields=None,
<<<<<<< HEAD
        expand_schema=True,
        recursive=True,
        validate=True,
        dataset_doc=None,
=======
        description=None,
        info=None,
        expand_schema=True,
        recursive=True,
        validate=True,
>>>>>>> 81f215de
        **kwargs,
    ):
        """Adds a new field or embedded field to the document, if necessary.

        Args:
            path: the field name or ``embedded.field.name``
            ftype: the field type to create. Must be a subclass of
                :class:`fiftyone.core.fields.Field`
            embedded_doc_type (None): the
                :class:`fiftyone.core.odm.BaseEmbeddedDocument` type of the
                field. Only applicable when ``ftype`` is
                :class:`fiftyone.core.fields.EmbeddedDocumentField`
            subfield (None): the :class:`fiftyone.core.fields.Field` type of
                the contained field. Only applicable when ``ftype`` is
                :class:`fiftyone.core.fields.ListField` or
                :class:`fiftyone.core.fields.DictField`
            fields (None): a list of :class:`fiftyone.core.fields.Field`
                instances defining embedded document attributes. Only
                applicable when ``ftype`` is
                :class:`fiftyone.core.fields.EmbeddedDocumentField`
<<<<<<< HEAD
=======
            description (None): an optional description
            info (None): an optional info dict
>>>>>>> 81f215de
            expand_schema (True): whether to add new fields to the schema
                (True) or simply validate that the field already exists with a
                consistent type (False)
            recursive (True): whether to recursively add embedded document
                fields
            validate (True): whether to validate the field against an existing
                field at the same path
<<<<<<< HEAD
            dataset_doc (None): the
                :class:`fiftyone.core.odm.dataset.DatasetDocument`
=======
>>>>>>> 81f215de

        Returns:
            True/False whether one or more fields or embedded fields were added
            to the document or its children

        Raises:
            ValueError: if a field in the schema is not compliant with an
                existing field of the same name
        """
        field = cls._create_field(
            path,
            ftype,
            embedded_doc_type=embedded_doc_type,
            subfield=subfield,
            fields=fields,
            description=description,
            info=info,
            **kwargs,
        )

        return cls.merge_field_schema(
            {path: field},
            expand_schema=expand_schema,
            recursive=recursive,
            validate=validate,
<<<<<<< HEAD
            dataset_doc=dataset_doc,
=======
>>>>>>> 81f215de
        )

    @classmethod
    def add_implied_field(
        cls,
        path,
        value,
        expand_schema=True,
        dynamic=False,
        recursive=True,
        validate=True,
<<<<<<< HEAD
        dataset_doc=None,
=======
>>>>>>> 81f215de
    ):
        """Adds the field or embedded field to the document, if necessary,
        inferring the field type from the provided value.

        Args:
            path: the field name or ``embedded.field.name``
            value: the field value
            expand_schema (True): whether to add new fields to the schema
                (True) or simply validate that the field already exists with a
                consistent type (False)
            dynamic (False): whether to declare dynamic embedded document
                fields
            recursive (True): whether to recursively add embedded document
                fields
            validate (True): whether to validate the field against an existing
                field at the same path
<<<<<<< HEAD
            dataset_doc (None): the
                :class:`fiftyone.core.odm.dataset.DatasetDocument`
=======
>>>>>>> 81f215de

        Returns:
            True/False whether one or more fields or embedded fields were added
            to the document or its children

        Raises:
            ValueError: if a field in the schema is not compliant with an
                existing field of the same name
        """
        field = cls._create_implied_field(path, value, dynamic)

        return cls.merge_field_schema(
            {path: field},
            expand_schema=expand_schema,
            recursive=recursive,
            validate=validate,
<<<<<<< HEAD
            dataset_doc=dataset_doc,
=======
>>>>>>> 81f215de
        )

    @classmethod
    def _create_field(
        cls,
        path,
        ftype,
        embedded_doc_type=None,
        subfield=None,
        fields=None,
<<<<<<< HEAD
=======
        description=None,
        info=None,
>>>>>>> 81f215de
        **kwargs,
    ):
        field_name = path.rsplit(".", 1)[-1]
        return create_field(
            field_name,
            ftype,
            embedded_doc_type=embedded_doc_type,
            subfield=subfield,
            fields=fields,
<<<<<<< HEAD
=======
            description=description,
            info=info,
>>>>>>> 81f215de
            **kwargs,
        )

    @classmethod
    def _create_implied_field(cls, path, value, dynamic):
        field_name = path.rsplit(".", 1)[-1]
        kwargs = get_implied_field_kwargs(value, dynamic=dynamic)
        return create_field(field_name, **kwargs)

    @classmethod
<<<<<<< HEAD
    def _rename_fields(
        cls,
        paths,
        new_paths,
        sample_collection,
        dataset_doc=None,
    ):
        """Renames the fields of the documents in this collection.

        Args:
            paths: an iterable of field names or ``embedded.field.names``
            new_paths: an iterable of new field names or
                ``embedded.field.names``
            sample_collection: the
                :class:`fiftyone.core.samples.SampleCollection` being operated
                upon
            dataset_doc (None): the
                :class:`fiftyone.core.odm.dataset.DatasetDocument`
        """
        if dataset_doc is None:
            dataset_doc = cls._dataset_doc()

        media_type = dataset_doc.media_type
=======
    def _rename_fields(cls, sample_collection, paths, new_paths):
        """Renames the fields of the documents in this collection.

        Args:
            sample_collection: the
                :class:`fiftyone.core.samples.SampleCollection`
            paths: an iterable of field names or ``embedded.field.names``
            new_paths: an iterable of new field names or
                ``embedded.field.names``
        """
        dataset = cls._dataset
        dataset_doc = dataset._doc
        media_type = dataset.media_type
>>>>>>> 81f215de
        is_frame_field = cls._is_frames_doc
        is_dataset = isinstance(sample_collection, fod.Dataset)
        new_group_field = None

        simple_paths = []
        coll_paths = []
        schema_paths = []

        for path, new_path in zip(paths, new_paths):
            is_root_field = "." not in path
            field, is_default = cls._get_field(
                path, allow_missing=True, check_default=True
            )
            existing_field = cls._get_field(new_path, allow_missing=True)

            if field is None and is_root_field:
                raise AttributeError(
                    "%s field '%s' does not exist" % (cls._doc_name(), path)
                )

            if is_default:
                raise ValueError(
                    "Cannot rename default %s field '%s'"
                    % (cls._doc_name().lower(), path)
                )

            if existing_field is not None:
                raise ValueError(
                    "%s field '%s' already exists"
                    % (cls._doc_name(), new_path)
                )

            validate_field_name(
                new_path,
                media_type=media_type,
                is_frame_field=is_frame_field,
            )

            if fog.is_group_field(field):
                if "." in new_path:
                    raise ValueError(
                        "Invalid group field '%s'; group fields must be "
                        "top-level fields" % new_path
                    )

                new_group_field = new_path

            if is_dataset and is_root_field:
                simple_paths.append((path, new_path))
            else:
                coll_paths.append((path, new_path))

            if field is not None:
                schema_paths.append((path, new_path))

        if simple_paths:
            _paths, _new_paths = zip(*simple_paths)
            cls._rename_fields_simple(_paths, _new_paths)

        if coll_paths:
            _paths, _new_paths = zip(*coll_paths)
            cls._rename_fields_collection(
<<<<<<< HEAD
                _paths, _new_paths, sample_collection
            )

        for path, new_path in schema_paths:
            cls._rename_field_schema(path, new_path, dataset_doc)
=======
                sample_collection, _paths, _new_paths
            )

        for path, new_path in schema_paths:
            cls._rename_field_schema(path, new_path)
>>>>>>> 81f215de

        if new_group_field:
            dataset_doc.group_field = new_group_field

        dataset_doc.app_config._rename_paths(paths, new_paths)
        dataset_doc.save()

    @classmethod
<<<<<<< HEAD
    def _clone_fields(
        cls,
        paths,
        new_paths,
        sample_collection,
        dataset_doc=None,
    ):
        """Clones the field(s) of the documents in this collection.

        Args:
            paths: an iterable of field names or ``embedded.field.names``
            new_paths: an iterable of new field names or
                ``embedded.field.names``
            sample_collection: the
                :class:`fiftyone.core.samples.SampleCollection` being operated
                upon
            dataset_doc (None): the
                :class:`fiftyone.core.odm.dataset.DatasetDocument`
        """
        if dataset_doc is None:
            dataset_doc = cls._dataset_doc()

        media_type = dataset_doc.media_type
=======
    def _clone_fields(cls, sample_collection, paths, new_paths):
        """Clones the field(s) of the documents in this collection.

        Args:
            sample_collection: the
                :class:`fiftyone.core.samples.SampleCollection`
            paths: an iterable of field names or ``embedded.field.names``
            new_paths: an iterable of new field names or
                ``embedded.field.names``
        """
        dataset = cls._dataset
        dataset_doc = dataset._doc
        media_type = dataset.media_type
>>>>>>> 81f215de
        is_frame_field = cls._is_frames_doc
        is_dataset = isinstance(sample_collection, fod.Dataset)

        simple_paths = []
        coll_paths = []
        schema_paths = []

        for path, new_path in zip(paths, new_paths):
            is_root_field = "." not in path
            field = cls._get_field(path, allow_missing=True)
            existing_field = cls._get_field(new_path, allow_missing=True)

            if field is not None:
                if fog.is_group_field(field):
                    raise ValueError(
                        "Cannot clone group field '%s'. Datasets may only "
                        "have one group field" % path
                    )
            elif is_root_field:
                raise AttributeError(
                    "%s field '%s' does not exist" % (cls._doc_name(), path)
                )

            if existing_field is not None:
                raise ValueError(
                    "%s field '%s' already exists"
                    % (cls._doc_name(), new_path)
                )

            validate_field_name(
                new_path,
                media_type=media_type,
                is_frame_field=is_frame_field,
            )

            if is_dataset and is_root_field:
                simple_paths.append((path, new_path))
            else:
                coll_paths.append((path, new_path))

            if field is not None:
                schema_paths.append((path, new_path))
<<<<<<< HEAD

        if simple_paths:
            _paths, _new_paths = zip(*simple_paths)
            cls._clone_fields_simple(_paths, _new_paths)

        if coll_paths:
            _paths, _new_paths = zip(*coll_paths)
            cls._clone_fields_collection(_paths, _new_paths, sample_collection)

        for path, new_path in schema_paths:
            cls._clone_field_schema(path, new_path, dataset_doc)
=======

        if simple_paths:
            _paths, _new_paths = zip(*simple_paths)
            cls._clone_fields_simple(_paths, _new_paths)

        if coll_paths:
            _paths, _new_paths = zip(*coll_paths)
            cls._clone_fields_collection(sample_collection, _paths, _new_paths)

        for path, new_path in schema_paths:
            cls._clone_field_schema(path, new_path)
>>>>>>> 81f215de

        dataset_doc.save()

    @classmethod
<<<<<<< HEAD
    def _clear_fields(cls, paths, sample_collection):
        """Clears the field(s) of the documents in this collection.

        Args:
            paths: an iterable of field names or ``embedded.field.names``
=======
    def _clear_fields(cls, sample_collection, paths):
        """Clears the field(s) of the documents in this collection.

        Args:
>>>>>>> 81f215de
            sample_collection: the
                :class:`fiftyone.core.samples.SampleCollection`
            paths: an iterable of field names or ``embedded.field.names``
        """
        is_dataset = isinstance(sample_collection, fod.Dataset)

        simple_paths = []
        coll_paths = []

        for path in paths:
            is_root_field = "." not in path
            field = cls._get_field(path, allow_missing=True)

            if field is None and is_root_field:
                raise AttributeError(
                    "%s field '%s' does not exist" % (cls._doc_name(), path)
                )

            if is_dataset and is_root_field:
                simple_paths.append(path)
            else:
                coll_paths.append(path)

        if simple_paths:
            cls._clear_fields_simple(simple_paths)

        if coll_paths:
<<<<<<< HEAD
            cls._clear_fields_collection(coll_paths, sample_collection)

    @classmethod
    def _delete_fields(cls, paths, dataset_doc=None, error_level=0):
=======
            cls._clear_fields_collection(sample_collection, coll_paths)

    @classmethod
    def _delete_fields(cls, paths, error_level=0):
>>>>>>> 81f215de
        """Deletes the field(s) from the documents in this collection.

        Args:
            paths: an iterable of field names or ``embedded.field.names``
<<<<<<< HEAD
            dataset_doc (None): the
                :class:`fiftyone.core.odm.dataset.DatasetDocument`
=======
>>>>>>> 81f215de
            error_level (0): the error level to use. Valid values are:

            -   0: raise error if a field cannot be deleted
            -   1: log warning if a field cannot be deleted
            -   2: ignore fields that cannot be deleted
        """
<<<<<<< HEAD
        if dataset_doc is None:
            dataset_doc = cls._dataset_doc()

        media_type = dataset_doc.media_type
        is_frame_field = cls._is_frames_doc

=======
        dataset = cls._dataset
        dataset_doc = dataset._doc
        media_type = dataset.media_type
        is_frame_field = cls._is_frames_doc

>>>>>>> 81f215de
        del_paths = []
        del_schema_paths = []

        for path in paths:
            field, is_default = cls._get_field(
                path, allow_missing=True, check_default=True
            )

            if field is None:
                if "." in path:
                    # Allow for dynamic embedded fields
                    del_paths.append(path)
                else:
                    fou.handle_error(
                        AttributeError(
                            "%s field '%s' does not exist"
                            % (cls._doc_name(), path)
                        ),
                        error_level,
                    )

                continue

            if is_default:
                fou.handle_error(
                    ValueError(
                        "Cannot delete default %s field '%s'"
                        % (cls._doc_name().lower(), path)
                    ),
                    error_level,
                )
                continue

            if (
                media_type == fom.GROUP
                and not is_frame_field
<<<<<<< HEAD
                and path == dataset_doc.group_field
=======
                and path == dataset.group_field
>>>>>>> 81f215de
            ):
                fou.handle_error(
                    ValueError(
                        "Cannot delete group field '%s' of a grouped dataset"
                        % path
                    ),
                    error_level,
                )
                continue

            del_paths.append(path)
            del_schema_paths.append(path)

        if del_paths:
            cls._delete_fields_simple(del_paths)

        for del_path in del_schema_paths:
<<<<<<< HEAD
            cls._delete_field_schema(del_path, dataset_doc)
=======
            cls._delete_field_schema(del_path)
>>>>>>> 81f215de

        if del_paths:
            dataset_doc.app_config._delete_paths(del_paths)
            dataset_doc.save()

    @classmethod
<<<<<<< HEAD
    def _remove_dynamic_fields(cls, paths, dataset_doc=None, error_level=0):
=======
    def _remove_dynamic_fields(cls, paths, error_level=0):
>>>>>>> 81f215de
        """Removes the dynamic embedded field(s) from the collection's schema.

        The actual data is **not** deleted from the collection.

        Args:
            paths: an iterable of ``embedded.field.names``
<<<<<<< HEAD
            dataset_doc (None): the
                :class:`fiftyone.core.odm.dataset.DatasetDocument`
=======
>>>>>>> 81f215de
            error_level (0): the error level to use. Valid values are:

            -   0: raise error if a field cannot be removed
            -   1: log warning if a field cannot be removed
            -   2: ignore fields that cannot be removed
        """
<<<<<<< HEAD
        if dataset_doc is None:
            dataset_doc = cls._dataset_doc()

        del_paths = []

=======
        del_paths = []

>>>>>>> 81f215de
        for path in paths:
            field, is_default = cls._get_field(
                path, allow_missing=True, check_default=True
            )

            if field is None:
                fou.handle_error(
                    AttributeError(
                        "%s field '%s' does not exist"
                        % (cls._doc_name(), path)
                    ),
                    error_level,
                )
                continue

            if "." not in path:
                fou.handle_error(
                    ValueError(
                        "Cannot remove top-level %s field '%s' from schema"
                        % (cls._doc_name().lower(), path)
                    ),
                    error_level,
                )
                continue

            if is_default:
                fou.handle_error(
                    ValueError(
                        "Cannot remove default %s field '%s'"
                        % (cls._doc_name().lower(), path)
                    ),
                    error_level,
                )
                continue

            del_paths.append(path)

        for del_path in del_paths:
<<<<<<< HEAD
            cls._delete_field_schema(del_path, dataset_doc)

        if del_paths:
=======
            cls._delete_field_schema(del_path)

        if del_paths:
            dataset_doc = cls._dataset._doc
>>>>>>> 81f215de
            dataset_doc.app_config._delete_paths(del_paths)
            dataset_doc.save()

    @classmethod
    def _rename_fields_simple(cls, paths, new_paths):
        if not paths:
            return

        _paths, _new_paths = cls._handle_db_fields(paths, new_paths)

        rename_expr = {k: v for k, v in zip(_paths, _new_paths)}

        coll = get_db_conn()[cls.__name__]
        coll.update_many({}, {"$rename": rename_expr})

    @classmethod
<<<<<<< HEAD
    def _rename_fields_collection(cls, paths, new_paths, sample_collection):
=======
    def _rename_fields_collection(cls, sample_collection, paths, new_paths):
>>>>>>> 81f215de
        from fiftyone import ViewField as F

        if not paths:
            return

        _paths, _new_paths = cls._handle_db_fields(paths, new_paths)

        if cls._is_frames_doc:
            prefix = sample_collection._FRAMES_PREFIX
            paths = [prefix + p for p in paths]
            new_paths = [prefix + p for p in new_paths]
            _paths = [prefix + p for p in _paths]
            _new_paths = [prefix + p for p in _new_paths]

        view = sample_collection.view()
        for path, new_path in zip(_paths, _new_paths):
            new_base = new_path.rsplit(".", 1)[0]
            if "." in path:
                base, leaf = path.rsplit(".", 1)
            else:
                base, leaf = path, ""

            if new_base == base:
                expr = F(leaf)
            else:
                expr = F("$" + path)

            view = view.set_field(new_path, expr, _allow_missing=True)

        view = view.mongo([{"$unset": _paths}])

        #
        # Ideally only the embedded field would be saved, but the `$merge`
        # operator will always overwrite top-level fields of each document, so
        # we limit the damage by projecting onto the modified fields
        #
        field_roots = sample_collection._get_root_fields(paths + new_paths)
        view.save(field_roots)

    @classmethod
    def _clone_fields_simple(cls, paths, new_paths):
        if not paths:
            return

        _paths, _new_paths = cls._handle_db_fields(paths, new_paths)

        set_expr = {v: "$" + k for k, v in zip(_paths, _new_paths)}

        coll = get_db_conn()[cls.__name__]
        coll.update_many({}, [{"$set": set_expr}])

    @classmethod
<<<<<<< HEAD
    def _clone_fields_collection(cls, paths, new_paths, sample_collection):
=======
    def _clone_fields_collection(cls, sample_collection, paths, new_paths):
>>>>>>> 81f215de
        from fiftyone import ViewField as F

        if not paths:
            return

        _paths, _new_paths = cls._handle_db_fields(paths, new_paths)

        if cls._is_frames_doc:
            prefix = sample_collection._FRAMES_PREFIX
            paths = [prefix + p for p in paths]
            new_paths = [prefix + p for p in new_paths]
            _paths = [prefix + p for p in _paths]
            _new_paths = [prefix + p for p in _new_paths]

        view = sample_collection.view()
        for path, new_path in zip(_paths, _new_paths):
            new_base = new_path.rsplit(".", 1)[0]
            if "." in path:
                base, leaf = path.rsplit(".", 1)
            else:
                base, leaf = path, ""

            if new_base == base:
                expr = F(leaf)
            else:
                expr = F("$" + path)

            view = view.set_field(new_path, expr, _allow_missing=True)

        #
        # Ideally only the embedded field would be merged in, but the `$merge`
        # operator will always overwrite top-level fields of each document, so
        # we limit the damage by projecting onto the modified fields
        #
        field_roots = sample_collection._get_root_fields(new_paths)
        view.save(field_roots)

    @classmethod
    def _clear_fields_simple(cls, paths):
        if not paths:
            return

        _paths = cls._handle_db_fields(paths)

<<<<<<< HEAD
        collection_name = cls.__name__
        collection = get_db_conn()[collection_name]
        collection.update_many({}, {"$set": {p: None for p in _paths}})

    @classmethod
    def _clear_fields_collection(cls, paths, sample_collection):
=======
        coll = get_db_conn()[cls.__name__]
        coll.update_many({}, {"$set": {p: None for p in _paths}})

    @classmethod
    def _clear_fields_collection(cls, sample_collection, paths):
>>>>>>> 81f215de
        if not paths:
            return

        _paths = cls._handle_db_fields(paths)

        if cls._is_frames_doc:
            prefix = sample_collection._FRAMES_PREFIX
            paths = [prefix + p for p in paths]
            _paths = [prefix + p for p in _paths]

        view = sample_collection.view()
        for _path in _paths:
            view = view.set_field(_path, None, _allow_missing=True)

        #
        # Ideally only the embedded field would be merged in, but the `$merge`
        # operator will always overwrite top-level fields of each document, so
        # we limit the damage by projecting onto the modified fields
        #
        field_roots = sample_collection._get_root_fields(paths)
        view.save(field_roots)

    @classmethod
    def _delete_fields_simple(cls, paths):
        if not paths:
            return

        _paths = cls._handle_db_fields(paths)

<<<<<<< HEAD
        collection_name = cls.__name__
        collection = get_db_conn()[collection_name]
        collection.update_many({}, [{"$unset": _paths}])
=======
        coll = get_db_conn()[cls.__name__]
        coll.update_many({}, [{"$unset": _paths}])
>>>>>>> 81f215de

    @classmethod
    def _handle_db_field(cls, path, new_path=None):
        field = cls._get_field(path, allow_missing=True)

        if field is None or field.db_field is None:
            if new_path is not None:
                return path, new_path

            return path

        _path = _get_db_field(field, path)

        if new_path is not None:
            _new_path = _get_db_field(field, new_path)
            return _path, _new_path

        return _path

    @classmethod
    def _handle_db_fields(cls, paths, new_paths=None):
        if new_paths is not None:
            return zip(
                *[
                    cls._handle_db_field(p, np)
                    for p, np in zip(paths, new_paths)
                ]
            )

        return tuple(cls._handle_db_field(p) for p in paths)

    @classmethod
<<<<<<< HEAD
    def _merge_field(
        cls, path, field, dataset_doc, validate=True, recursive=True
    ):
=======
    def _merge_field(cls, path, field, validate=True, recursive=True):
>>>>>>> 81f215de
        chunks = path.split(".")
        field_name = chunks[-1]

        # Handle embedded fields
        root = None
        doc = cls
        for chunk in chunks[:-1]:
            if root is None:
                root = chunk
            else:
                root += "." + chunk
<<<<<<< HEAD

            schema = doc._fields

            if chunk not in schema:
                raise ValueError(
                    "Cannot infer an appropriate type for non-existent %s "
                    "field '%s' while defining embedded field '%s'"
                    % (cls._doc_name().lower(), root, path)
                )

            doc = schema[chunk]

            if isinstance(doc, fof.ListField):
                doc = doc.field

            if not isinstance(doc, fof.EmbeddedDocumentField):
                raise ValueError(
                    "Cannot define schema for embedded %s field '%s' because "
                    "field '%s' is a %s, not an %s"
                    % (
                        cls._doc_name().lower(),
                        path,
                        root,
                        type(doc),
                        fof.EmbeddedDocumentField,
                    )
                )

        if isinstance(field, fof.ObjectIdField) and field_name.startswith("_"):
            field_name = field_name[1:]

        if field_name == "id":
            return

        if field_name in doc._fields:
            existing_field = doc._fields[field_name]

            if recursive and isinstance(
                existing_field, fof.EmbeddedDocumentField
            ):
                return existing_field._merge_fields(
                    path, field, validate=validate, recursive=recursive
                )

            if validate:
                validate_fields_match(path, field, existing_field)

            return

        media_type = dataset_doc.media_type
        is_frame_field = cls._is_frames_doc

        validate_field_name(
            field_name,
            media_type=media_type,
            is_frame_field=is_frame_field,
        )

        if fog.is_group_field(field):
            if is_frame_field:
                raise ValueError(
                    "Cannot create frame-level group field '%s'. "
                    "Group fields must be top-level sample fields" % field_name
                )

            # `group_field` could be None here if we're in the process
            # of merging one dataset's schema into another
            if dataset_doc.group_field not in (None, field_name):
                raise ValueError(
                    "Cannot add group field '%s'. Datasets may only "
                    "have one group field" % field_name
                )

        return {path: field}

    @classmethod
    def _add_field_schema(cls, path, field, dataset_doc):
        field_name, doc, field_docs = cls._parse_path(path, dataset_doc)

        field = field.copy()
        field.db_field = _get_db_field(field, field_name)
        field.name = field_name

        doc._declare_field(field)
        _add_field_doc(field_docs, field)

    @classmethod
    def _rename_field_schema(cls, path, new_path, dataset_doc):
        same_root, new_field_name = _parse_paths(path, new_path)
        field_name, doc, field_docs = cls._parse_path(path, dataset_doc)

        field = doc._fields[field_name]
        new_db_field = _get_db_field(field, new_field_name)
=======

            schema = doc._fields

            if chunk not in schema:
                raise ValueError(
                    "Cannot infer an appropriate type for non-existent %s "
                    "field '%s' while defining embedded field '%s'"
                    % (cls._doc_name().lower(), root, path)
                )

            doc = schema[chunk]

            if isinstance(doc, fof.ListField):
                doc = doc.field

            if not isinstance(doc, fof.EmbeddedDocumentField):
                raise ValueError(
                    "Cannot define schema for embedded %s field '%s' because "
                    "field '%s' is a %s, not an %s"
                    % (
                        cls._doc_name().lower(),
                        path,
                        root,
                        type(doc),
                        fof.EmbeddedDocumentField,
                    )
                )

        if isinstance(field, fof.ObjectIdField) and field_name.startswith("_"):
            field_name = field_name[1:]

        if field_name == "id":
            return

        if field_name in doc._fields:
            existing_field = doc._fields[field_name]

            if recursive and isinstance(
                existing_field, fof.EmbeddedDocumentField
            ):
                return existing_field._merge_fields(
                    path, field, validate=validate, recursive=recursive
                )

            if validate:
                validate_fields_match(path, field, existing_field)

            return

        dataset = cls._dataset
        media_type = dataset.media_type
        is_frame_field = cls._is_frames_doc

        validate_field_name(
            field_name,
            media_type=media_type,
            is_frame_field=is_frame_field,
        )

        if fog.is_group_field(field):
            if is_frame_field:
                raise ValueError(
                    "Cannot create frame-level group field '%s'. "
                    "Group fields must be top-level sample fields" % field_name
                )

            # `group_field` could be None here if we're in the process
            # of merging one dataset's schema into another
            if dataset.group_field not in (None, field_name):
                raise ValueError(
                    "Cannot add group field '%s'. Datasets may only "
                    "have one group field" % field_name
                )

        return {path: field}

    @classmethod
    def _add_field_schema(cls, path, field):
        field_name, doc, field_docs = cls._parse_path(path)

        field = field.copy()
        field.db_field = _get_db_field(field, field_name)
        field.name = field_name

        doc._declare_field(cls._dataset, path, field)
        _add_field_doc(field_docs, field)

    @classmethod
    def _rename_field_schema(cls, path, new_path):
        same_root, new_field_name = _parse_paths(path, new_path)
        field_name, doc, field_docs = cls._parse_path(path)

        field = doc._fields[field_name]
        new_db_field = _get_db_field(field, new_field_name)

        field.name = new_field_name
        field.db_field = new_db_field

        if same_root:
            doc._update_field(cls._dataset, field_name, path, field)
            _update_field_doc(field_docs, field_name, field)
        else:
            doc._undeclare_field(field_name)
            _delete_field_doc(field_docs, field_name)

            _, new_doc, new_field_docs = cls._parse_path(new_path)
            new_doc._declare_field(cls._dataset, new_path, field)
            _add_field_doc(new_field_docs, field)

    @classmethod
    def _clone_field_schema(cls, path, new_path):
        field_name, doc, _ = cls._parse_path(path)
        field = doc._fields[field_name]

        cls._add_field_schema(new_path, field)

    @classmethod
    def _delete_field_schema(cls, path):
        field_name, doc, field_docs = cls._parse_path(path)

        doc._undeclare_field(field_name)
        _delete_field_doc(field_docs, field_name)

    @classmethod
    def _get_field(cls, path, allow_missing=False, check_default=False):
        chunks = path.split(".")
        field_name = chunks[-1]
        doc = cls

        try:
            for chunk in chunks[:-1]:
                doc = doc._fields[chunk]
                if isinstance(doc, fof.ListField):
                    doc = doc.field

            field = doc._fields[field_name]
        except Exception:
            field, doc = None, None
            if not allow_missing:
                raise

        if not check_default:
            return field

        if doc is None:
            return field, None

        is_default = field_name in doc._get_default_fields()

        return field, is_default

    @classmethod
    def _get_field_doc(cls, path, allow_missing=False):
        chunks = path.split(".")
        field_docs = cls._dataset._doc[cls._fields_attr()]

        field_doc = None
        for chunk in chunks:
            found = False
            for _field_doc in field_docs:
                if _field_doc.name == chunk:
                    field_doc = _field_doc
                    field_docs = _field_doc.fields
                    found = True
                    break

            if not found:
                if not allow_missing:
                    raise ValueError(
                        "%s field '%s' does not exist"
                        % (cls._doc_name(), path)
                    )

                return None

        return field_doc

    @classmethod
    def _parse_path(cls, path, allow_missing=False):
        chunks = path.split(".")
        field_name = chunks[-1]
        doc = cls
        field_docs = cls._dataset._doc[cls._fields_attr()]

        root = None
        for chunk in chunks[:-1]:
            if root is None:
                root = chunk
            else:
                root += "." + chunk

            found = False
            for field_doc in field_docs:
                if field_doc.name == chunk:
                    field_docs = field_doc.fields
                    found = True
                    break

            if not found:
                if allow_missing:
                    return None, None, None

                raise ValueError(
                    "Invalid %s field '%s'; field '%s' does not exist"
                    % (cls._doc_name().lower(), path, root)
                )

            doc = doc._fields[chunk]

            if isinstance(doc, fof.ListField):
                doc = doc.field

            if not isinstance(doc, fof.EmbeddedDocumentField):
                if allow_missing:
                    return None, None, None

                raise ValueError(
                    "Invalid %s field '%s'; field '%s' is a %s, not an %s"
                    % (
                        cls._doc_name().lower(),
                        path,
                        root,
                        type(doc),
                        fof.EmbeddedDocumentField,
                    )
                )

        return field_name, doc, field_docs

    @classmethod
    def _declare_field(cls, dataset, path, field_or_doc):
        if cls._is_frames_doc:
            path = "frames." + path

        if isinstance(field_or_doc, SampleFieldDocument):
            field = field_or_doc.to_field()
        else:
            field = field_or_doc

        field_name = field.name

        # pylint: disable=no-member
        prev = cls._fields.pop(field_name, None)

        if prev is None:
            cls._fields_ordered += (field_name,)
        else:
            prev._set_dataset(None, None)
            field.required = prev.required
            field.null = prev.null

        field._set_dataset(dataset, path)
        cls._fields[field_name] = field

        setattr(cls, field_name, field)

    @classmethod
    def _update_field(cls, dataset, field_name, new_path, field):
        if cls._is_frames_doc:
            new_path = "frames." + new_path
>>>>>>> 81f215de

        new_field_name = field.name

<<<<<<< HEAD
        if same_root:
            doc._update_field(field_name, field)
            _update_field_doc(field_docs, field_name, field)
        else:
            doc._undeclare_field(field_name)
            _delete_field_doc(field_docs, field_name)

            _, new_doc, new_field_docs = cls._parse_path(new_path, dataset_doc)
            new_doc._declare_field(field)
            _add_field_doc(new_field_docs, field)

    @classmethod
    def _clone_field_schema(cls, path, new_path, dataset_doc):
        field_name, doc, _ = cls._parse_path(path, dataset_doc)
        field = doc._fields[field_name]

        cls._add_field_schema(new_path, field, dataset_doc)

    @classmethod
    def _delete_field_schema(cls, path, dataset_doc):
        field_name, doc, field_docs = cls._parse_path(path, dataset_doc)

        doc._undeclare_field(field_name)
        _delete_field_doc(field_docs, field_name)

    @classmethod
    def _get_field(cls, path, allow_missing=False, check_default=False):
        chunks = path.split(".")
        field_name = chunks[-1]
        doc = cls

        try:
            for chunk in chunks[:-1]:
                doc = doc._fields[chunk]
                if isinstance(doc, fof.ListField):
                    doc = doc.field

            field = doc._fields[field_name]
        except Exception:
            field, doc = None, None
            if not allow_missing:
                raise

        if not check_default:
            return field

        if doc is None:
            return field, None

        is_default = field_name in doc._get_default_fields()

        return field, is_default

    @classmethod
    def _parse_path(cls, path, dataset_doc, allow_missing=False):
        chunks = path.split(".")

        field_name = chunks[-1]
        doc = cls
        field_docs = dataset_doc[cls._fields_attr()]

        root = None
        for chunk in chunks[:-1]:
            if root is None:
                root = chunk
            else:
                root += "." + chunk

            found = False
            for field_doc in field_docs:
                if field_doc.name == chunk:
                    field_docs = field_doc.fields
                    found = True
                    break

            if not found:
                if allow_missing:
                    return None, None, None

                raise ValueError(
                    "Invalid %s field '%s'; field '%s' does not exist"
                    % (cls._doc_name().lower(), path, root)
                )

            doc = doc._fields[chunk]

            if isinstance(doc, fof.ListField):
                doc = doc.field

            if not isinstance(doc, fof.EmbeddedDocumentField):
                if allow_missing:
                    return None, None, None

                raise ValueError(
                    "Invalid %s field '%s'; field '%s' is a %s, not an %s"
                    % (
                        cls._doc_name().lower(),
                        path,
                        root,
                        type(doc),
                        fof.EmbeddedDocumentField,
                    )
                )

        return field_name, doc, field_docs

    @classmethod
    def _declare_field(cls, field_or_doc):
        if isinstance(field_or_doc, SampleFieldDocument):
            field = field_or_doc.to_field()
        else:
            field = field_or_doc

        field_name = field.name

        # pylint: disable=no-member
        prev = cls._fields.pop(field_name, None)
        cls._fields[field_name] = field

        if prev is None:
            cls._fields_ordered += (field_name,)
        else:
            field.required = prev.required
            field.null = prev.null

        setattr(cls, field_name, field)

    @classmethod
    def _update_field(cls, field_name, field):
        new_field_name = field.name

        cls._fields.pop(field_name, None)
        cls._fields[new_field_name] = field
        cls._fields_ordered = tuple(
            (fn if fn != field_name else new_field_name)
            for fn in cls._fields_ordered
        )

        delattr(cls, field_name)
        setattr(cls, new_field_name, field)

    @classmethod
    def _undeclare_field(cls, field_name):
        # pylint: disable=no-member
        del cls._fields[field_name]
        cls._fields_ordered = tuple(
            fn for fn in cls._fields_ordered if fn != field_name
        )
=======
        cls._fields_ordered = tuple(
            (fn if fn != field_name else new_field_name)
            for fn in cls._fields_ordered
        )

        prev = cls._fields.pop(field_name, None)
        delattr(cls, field_name)

        if prev is not None:
            prev._set_dataset(None, None)

        field._set_dataset(dataset, new_path)
        cls._fields[new_field_name] = field
        setattr(cls, new_field_name, field)

    @classmethod
    def _undeclare_field(cls, field_name):
        # pylint: disable=no-member
        prev = cls._fields.pop(field_name, None)

        if prev is not None:
            prev._set_dataset(None, None)

        cls._fields_ordered = tuple(
            fn for fn in cls._fields_ordered if fn != field_name
        )

>>>>>>> 81f215de
        delattr(cls, field_name)

    def _update(self, object_id, update_doc, filtered_fields=None, **kwargs):
        """Updates an existing document.

        Helper method; should only be used inside
        :meth:`DatasetSampleDocument.save`.
        """
        updated_existing = True

        collection = self._get_collection()

        select_dict = {"_id": object_id}

        extra_updates = self._extract_extra_updates(
            update_doc, filtered_fields
        )

        if update_doc:
            result = collection.update_one(
                select_dict, update_doc, upsert=True
            ).raw_result
            if result is not None:
                updated_existing = result.get("updatedExisting")

        for update, element_id in extra_updates:
            result = collection.update_one(
                select_dict,
                update,
                array_filters=[{"element._id": element_id}],
                upsert=True,
            ).raw_result

            if result is not None:
                updated_existing = updated_existing and result.get(
                    "updatedExisting"
                )

        return updated_existing

    def _extract_extra_updates(self, update_doc, filtered_fields):
        """Extracts updates for filtered list fields that need to be updated
        by ID, not relative position (index).
        """
        extra_updates = []

        #
        # Check for illegal modifications
        # Match the list, or an indexed item in the list, but not a field
        # of an indexed item of the list:
        #   my_detections.detections          <- MATCH
        #   my_detections.detections.1        <- MATCH
        #   my_detections.detections.1.label  <- NO MATCH
        #
        if filtered_fields:
            for d in update_doc.values():
                for k in d.keys():
                    for ff in filtered_fields:
                        if k.startswith(ff) and not k[len(ff) :].lstrip(
                            "."
                        ).count("."):
                            raise ValueError(
                                "Modifying root of filtered list field '%s' "
                                "is not allowed" % k
                            )

        if filtered_fields and "$set" in update_doc:
            d = update_doc["$set"]
            del_keys = []

            for k, v in d.items():
                filtered_field = None
                for ff in filtered_fields:
                    if k.startswith(ff):
                        filtered_field = ff
                        break

                if filtered_field:
                    element_id, el_filter = self._parse_id_and_array_filter(
                        k, filtered_field
                    )
                    extra_updates.append(
                        ({"$set": {el_filter: v}}, element_id)
                    )

                    del_keys.append(k)

            for k in del_keys:
                del d[k]

            if not update_doc["$set"]:
                del update_doc["$set"]

        return extra_updates

    def _parse_id_and_array_filter(self, list_element_field, filtered_field):
        """Converts the ``list_element_field`` and ``filtered_field`` to an
        element object ID and array filter.

        Example::

            Input:
                list_element_field = "test_dets.detections.1.label"
                filtered_field = "test_dets.detections"

            Output:
                ObjectId("5f2062bf27c024654f5286a0")
                "test_dets.detections.$[element].label"
        """
        el = self
        for field_name in filtered_field.split("."):
            el = el[field_name]

        el_fields = (
            list_element_field[len(filtered_field) :].lstrip(".").split(".")
        )
        idx = int(el_fields.pop(0))

        el = el[idx]
        el_filter = ".".join([filtered_field, "$[element]"] + el_fields)

        return el._id, el_filter


class NoDatasetMixin(object):
    """Mixin for :class:`fiftyone.core.odm.document.SerializableDocument`
    subtypes that are not backed by a dataset.
    """

    # Subtypes must declare this
    _is_frames_doc = None

    def __getattr__(self, name):
        return self.get_field(name)

    def __setattr__(self, name, value):
        if name.startswith("_"):
            super().__setattr__(name, value)
        else:
            self.set_field(name, value)

    def _get_field_names(self, include_private=False, use_db_fields=False):
        field_names = tuple(self._data.keys())

        if not include_private:
            field_names = tuple(
                f for f in field_names if not f.startswith("_")
            )

        if use_db_fields:
            field_names = self._to_db_fields(field_names)

        return field_names

    def _to_db_fields(self, field_names):
        db_fields = []

        for field_name in field_names:
            if field_name == "id":
                db_fields.append("_id")
            elif isinstance(
                self._data.get(field_name, None), ObjectId
            ) and not field_name.startswith("_"):
                db_fields.append("_" + field_name)
            else:
                db_fields.append(field_name)

        return tuple(db_fields)

    def _get_repr_fields(self):
        return self.field_names

    @classmethod
    def _doc_name(cls):
        return "Frame" if cls._is_frames_doc else "Sample"

    @property
    def field_names(self):
        return self._get_field_names(include_private=False)

    @property
    def in_db(self):
        return False

    @staticmethod
    def _get_default(field):
        if field.null:
            return None

        if field.default is not None:
            value = field.default

            if callable(value):
                value = value()

            if isinstance(value, list) and value.__class__ != list:
                value = list(value)
            elif isinstance(value, tuple) and value.__class__ != tuple:
                value = tuple(value)
            elif isinstance(value, dict) and value.__class__ != dict:
                value = dict(value)

            return value

        raise ValueError("Field '%s' has no default" % field)

    def has_field(self, field_name):
        try:
            return field_name in self._data
        except AttributeError:
            # If `_data` is not initialized
            return False

    def get_field(self, field_name):
        try:
            return self._data[field_name]
        except KeyError:
            raise AttributeError(
                "%s has no field '%s'" % (self._doc_name(), field_name)
            )

    def set_field(
        self,
        field_name,
        value,
        create=True,
        validate=True,
        dynamic=False,
    ):
        if not create and not self.has_field(field_name):
            raise ValueError(
                "%s has no field '%s'" % (self._doc_name(), field_name)
            )

        validate_field_name(field_name)
        self._data[field_name] = value

    def clear_field(self, field_name):
        if field_name in self.default_fields:
            default_value = self._get_default(self.default_fields[field_name])
            self.set_field(field_name, default_value, create=False)
            return

        if not self.has_field(field_name):
            raise ValueError(
                "%s has no field '%s'" % (self._doc_name(), field_name)
            )

        self._data.pop(field_name)

    def to_dict(self, extended=False):
        d = {}
        for k, v in self._data.items():
            # Store ObjectIds in private fields in the DB
            if k == "id":
                k = "_id"
            elif isinstance(v, ObjectId) and not k.startswith("_"):
                k = "_" + k

            d[k] = serialize_value(v, extended=extended)

        return d

    @classmethod
    def from_dict(cls, d, extended=False):
        kwargs = {}
        for k, v in d.items():
            v = deserialize_value(v)

            if k == "_id":
                k = "id"
            elif isinstance(v, ObjectId) and k.startswith("_"):
                k = k[1:]

            kwargs[k] = v

        return cls(**kwargs)

    def save(self):
        pass

    def _save(self, deferred=False):
        pass

    def reload(self):
        pass

    def delete(self):
        pass


def _get_db_field(field, path):
    if field.db_field is None:
        return path.rsplit(".", 1)[-1]

    # This is hacky, but we must account for the fact that ObjectIdField often
    # uses db_field = "_<field_name>"
    if field.db_field == "_" + field.name:
        chunks = path.rsplit(".", 1)
        chunks[-1] = "_" + chunks[-1]
        return ".".join(chunks)

    return path


def _parse_paths(path, new_path):
    root, _ = _split_path(path)
    new_root, new_field_name = _split_path(new_path)
    same_root = root == new_root
    return same_root, new_field_name


def _split_path(path):
    chunks = path.rsplit(".", 1)
    if len(chunks) == 1:
        return None, path

    return chunks[0], chunks[1]


def _add_field_doc(field_docs, field_or_doc):
    # This is intentionally implemented to modify ``field_docs`` in place
    if isinstance(field_or_doc, fof.Field):
        new_field_doc = SampleFieldDocument.from_field(field_or_doc)
    else:
        new_field_doc = field_or_doc

    for i, field_doc in enumerate(field_docs):
        if field_doc.name == new_field_doc.name:
            field_docs[i] = new_field_doc
            return

    field_docs.append(new_field_doc)


def _update_field_doc(field_docs, field_name, field):
    for field_doc in field_docs:
        if field_doc.name == field_name:
            field_doc.name = field.name
            field_doc.db_field = field.db_field


def _delete_field_doc(field_docs, field_name):
    # This is intentionally implemented to modify ``field_docs`` in place
    for i, field_doc in enumerate(field_docs):
        if field_doc.name == field_name:
            del field_docs[i]
            break<|MERGE_RESOLUTION|>--- conflicted
+++ resolved
@@ -211,10 +211,6 @@
         expand_schema=True,
         recursive=True,
         validate=True,
-<<<<<<< HEAD
-        dataset_doc=None,
-=======
->>>>>>> 81f215de
     ):
         """Merges the field schema into this document.
 
@@ -229,11 +225,6 @@
                 fields
             validate (True): whether to validate the field against an existing
                 field at the same path
-<<<<<<< HEAD
-            dataset_doc (None): the
-                :class:`fiftyone.core.odm.dataset.DatasetDocument`
-=======
->>>>>>> 81f215de
 
         Returns:
             True/False whether any new fields were added
@@ -243,22 +234,12 @@
                 existing field of the same name or a new field is found but
                 ``expand_schema == False``
         """
-<<<<<<< HEAD
-        if dataset_doc is None:
-            dataset_doc = cls._dataset_doc()
-
-=======
->>>>>>> 81f215de
         new_schema = {}
 
         for path, field in schema.items():
             new_fields = cls._merge_field(
                 path,
                 field,
-<<<<<<< HEAD
-                dataset_doc,
-=======
->>>>>>> 81f215de
                 validate=validate,
                 recursive=recursive,
             )
@@ -275,17 +256,10 @@
             return False
 
         for path, field in new_schema.items():
-<<<<<<< HEAD
-            cls._add_field_schema(path, field, dataset_doc)
-
-        dataset_doc.save()
-
-=======
             cls._add_field_schema(path, field)
 
         cls._dataset.save()
 
->>>>>>> 81f215de
         return True
 
     @classmethod
@@ -296,18 +270,11 @@
         embedded_doc_type=None,
         subfield=None,
         fields=None,
-<<<<<<< HEAD
-        expand_schema=True,
-        recursive=True,
-        validate=True,
-        dataset_doc=None,
-=======
         description=None,
         info=None,
         expand_schema=True,
         recursive=True,
         validate=True,
->>>>>>> 81f215de
         **kwargs,
     ):
         """Adds a new field or embedded field to the document, if necessary.
@@ -328,11 +295,8 @@
                 instances defining embedded document attributes. Only
                 applicable when ``ftype`` is
                 :class:`fiftyone.core.fields.EmbeddedDocumentField`
-<<<<<<< HEAD
-=======
             description (None): an optional description
             info (None): an optional info dict
->>>>>>> 81f215de
             expand_schema (True): whether to add new fields to the schema
                 (True) or simply validate that the field already exists with a
                 consistent type (False)
@@ -340,11 +304,6 @@
                 fields
             validate (True): whether to validate the field against an existing
                 field at the same path
-<<<<<<< HEAD
-            dataset_doc (None): the
-                :class:`fiftyone.core.odm.dataset.DatasetDocument`
-=======
->>>>>>> 81f215de
 
         Returns:
             True/False whether one or more fields or embedded fields were added
@@ -370,10 +329,6 @@
             expand_schema=expand_schema,
             recursive=recursive,
             validate=validate,
-<<<<<<< HEAD
-            dataset_doc=dataset_doc,
-=======
->>>>>>> 81f215de
         )
 
     @classmethod
@@ -385,10 +340,6 @@
         dynamic=False,
         recursive=True,
         validate=True,
-<<<<<<< HEAD
-        dataset_doc=None,
-=======
->>>>>>> 81f215de
     ):
         """Adds the field or embedded field to the document, if necessary,
         inferring the field type from the provided value.
@@ -405,11 +356,6 @@
                 fields
             validate (True): whether to validate the field against an existing
                 field at the same path
-<<<<<<< HEAD
-            dataset_doc (None): the
-                :class:`fiftyone.core.odm.dataset.DatasetDocument`
-=======
->>>>>>> 81f215de
 
         Returns:
             True/False whether one or more fields or embedded fields were added
@@ -426,10 +372,6 @@
             expand_schema=expand_schema,
             recursive=recursive,
             validate=validate,
-<<<<<<< HEAD
-            dataset_doc=dataset_doc,
-=======
->>>>>>> 81f215de
         )
 
     @classmethod
@@ -440,11 +382,8 @@
         embedded_doc_type=None,
         subfield=None,
         fields=None,
-<<<<<<< HEAD
-=======
         description=None,
         info=None,
->>>>>>> 81f215de
         **kwargs,
     ):
         field_name = path.rsplit(".", 1)[-1]
@@ -454,11 +393,8 @@
             embedded_doc_type=embedded_doc_type,
             subfield=subfield,
             fields=fields,
-<<<<<<< HEAD
-=======
             description=description,
             info=info,
->>>>>>> 81f215de
             **kwargs,
         )
 
@@ -469,31 +405,6 @@
         return create_field(field_name, **kwargs)
 
     @classmethod
-<<<<<<< HEAD
-    def _rename_fields(
-        cls,
-        paths,
-        new_paths,
-        sample_collection,
-        dataset_doc=None,
-    ):
-        """Renames the fields of the documents in this collection.
-
-        Args:
-            paths: an iterable of field names or ``embedded.field.names``
-            new_paths: an iterable of new field names or
-                ``embedded.field.names``
-            sample_collection: the
-                :class:`fiftyone.core.samples.SampleCollection` being operated
-                upon
-            dataset_doc (None): the
-                :class:`fiftyone.core.odm.dataset.DatasetDocument`
-        """
-        if dataset_doc is None:
-            dataset_doc = cls._dataset_doc()
-
-        media_type = dataset_doc.media_type
-=======
     def _rename_fields(cls, sample_collection, paths, new_paths):
         """Renames the fields of the documents in this collection.
 
@@ -507,7 +418,6 @@
         dataset = cls._dataset
         dataset_doc = dataset._doc
         media_type = dataset.media_type
->>>>>>> 81f215de
         is_frame_field = cls._is_frames_doc
         is_dataset = isinstance(sample_collection, fod.Dataset)
         new_group_field = None
@@ -570,19 +480,11 @@
         if coll_paths:
             _paths, _new_paths = zip(*coll_paths)
             cls._rename_fields_collection(
-<<<<<<< HEAD
-                _paths, _new_paths, sample_collection
-            )
-
-        for path, new_path in schema_paths:
-            cls._rename_field_schema(path, new_path, dataset_doc)
-=======
                 sample_collection, _paths, _new_paths
             )
 
         for path, new_path in schema_paths:
             cls._rename_field_schema(path, new_path)
->>>>>>> 81f215de
 
         if new_group_field:
             dataset_doc.group_field = new_group_field
@@ -591,31 +493,6 @@
         dataset_doc.save()
 
     @classmethod
-<<<<<<< HEAD
-    def _clone_fields(
-        cls,
-        paths,
-        new_paths,
-        sample_collection,
-        dataset_doc=None,
-    ):
-        """Clones the field(s) of the documents in this collection.
-
-        Args:
-            paths: an iterable of field names or ``embedded.field.names``
-            new_paths: an iterable of new field names or
-                ``embedded.field.names``
-            sample_collection: the
-                :class:`fiftyone.core.samples.SampleCollection` being operated
-                upon
-            dataset_doc (None): the
-                :class:`fiftyone.core.odm.dataset.DatasetDocument`
-        """
-        if dataset_doc is None:
-            dataset_doc = cls._dataset_doc()
-
-        media_type = dataset_doc.media_type
-=======
     def _clone_fields(cls, sample_collection, paths, new_paths):
         """Clones the field(s) of the documents in this collection.
 
@@ -629,7 +506,6 @@
         dataset = cls._dataset
         dataset_doc = dataset._doc
         media_type = dataset.media_type
->>>>>>> 81f215de
         is_frame_field = cls._is_frames_doc
         is_dataset = isinstance(sample_collection, fod.Dataset)
 
@@ -672,7 +548,6 @@
 
             if field is not None:
                 schema_paths.append((path, new_path))
-<<<<<<< HEAD
 
         if simple_paths:
             _paths, _new_paths = zip(*simple_paths)
@@ -680,39 +555,18 @@
 
         if coll_paths:
             _paths, _new_paths = zip(*coll_paths)
-            cls._clone_fields_collection(_paths, _new_paths, sample_collection)
-
-        for path, new_path in schema_paths:
-            cls._clone_field_schema(path, new_path, dataset_doc)
-=======
-
-        if simple_paths:
-            _paths, _new_paths = zip(*simple_paths)
-            cls._clone_fields_simple(_paths, _new_paths)
-
-        if coll_paths:
-            _paths, _new_paths = zip(*coll_paths)
             cls._clone_fields_collection(sample_collection, _paths, _new_paths)
 
         for path, new_path in schema_paths:
             cls._clone_field_schema(path, new_path)
->>>>>>> 81f215de
 
         dataset_doc.save()
 
     @classmethod
-<<<<<<< HEAD
-    def _clear_fields(cls, paths, sample_collection):
-        """Clears the field(s) of the documents in this collection.
-
-        Args:
-            paths: an iterable of field names or ``embedded.field.names``
-=======
     def _clear_fields(cls, sample_collection, paths):
         """Clears the field(s) of the documents in this collection.
 
         Args:
->>>>>>> 81f215de
             sample_collection: the
                 :class:`fiftyone.core.samples.SampleCollection`
             paths: an iterable of field names or ``embedded.field.names``
@@ -740,46 +594,25 @@
             cls._clear_fields_simple(simple_paths)
 
         if coll_paths:
-<<<<<<< HEAD
-            cls._clear_fields_collection(coll_paths, sample_collection)
-
-    @classmethod
-    def _delete_fields(cls, paths, dataset_doc=None, error_level=0):
-=======
             cls._clear_fields_collection(sample_collection, coll_paths)
 
     @classmethod
     def _delete_fields(cls, paths, error_level=0):
->>>>>>> 81f215de
         """Deletes the field(s) from the documents in this collection.
 
         Args:
             paths: an iterable of field names or ``embedded.field.names``
-<<<<<<< HEAD
-            dataset_doc (None): the
-                :class:`fiftyone.core.odm.dataset.DatasetDocument`
-=======
->>>>>>> 81f215de
             error_level (0): the error level to use. Valid values are:
 
             -   0: raise error if a field cannot be deleted
             -   1: log warning if a field cannot be deleted
             -   2: ignore fields that cannot be deleted
         """
-<<<<<<< HEAD
-        if dataset_doc is None:
-            dataset_doc = cls._dataset_doc()
-
-        media_type = dataset_doc.media_type
-        is_frame_field = cls._is_frames_doc
-
-=======
         dataset = cls._dataset
         dataset_doc = dataset._doc
         media_type = dataset.media_type
         is_frame_field = cls._is_frames_doc
 
->>>>>>> 81f215de
         del_paths = []
         del_schema_paths = []
 
@@ -816,11 +649,7 @@
             if (
                 media_type == fom.GROUP
                 and not is_frame_field
-<<<<<<< HEAD
-                and path == dataset_doc.group_field
-=======
                 and path == dataset.group_field
->>>>>>> 81f215de
             ):
                 fou.handle_error(
                     ValueError(
@@ -838,49 +667,28 @@
             cls._delete_fields_simple(del_paths)
 
         for del_path in del_schema_paths:
-<<<<<<< HEAD
-            cls._delete_field_schema(del_path, dataset_doc)
-=======
             cls._delete_field_schema(del_path)
->>>>>>> 81f215de
 
         if del_paths:
             dataset_doc.app_config._delete_paths(del_paths)
             dataset_doc.save()
 
     @classmethod
-<<<<<<< HEAD
-    def _remove_dynamic_fields(cls, paths, dataset_doc=None, error_level=0):
-=======
     def _remove_dynamic_fields(cls, paths, error_level=0):
->>>>>>> 81f215de
         """Removes the dynamic embedded field(s) from the collection's schema.
 
         The actual data is **not** deleted from the collection.
 
         Args:
             paths: an iterable of ``embedded.field.names``
-<<<<<<< HEAD
-            dataset_doc (None): the
-                :class:`fiftyone.core.odm.dataset.DatasetDocument`
-=======
->>>>>>> 81f215de
             error_level (0): the error level to use. Valid values are:
 
             -   0: raise error if a field cannot be removed
             -   1: log warning if a field cannot be removed
             -   2: ignore fields that cannot be removed
         """
-<<<<<<< HEAD
-        if dataset_doc is None:
-            dataset_doc = cls._dataset_doc()
-
         del_paths = []
 
-=======
-        del_paths = []
-
->>>>>>> 81f215de
         for path in paths:
             field, is_default = cls._get_field(
                 path, allow_missing=True, check_default=True
@@ -919,16 +727,10 @@
             del_paths.append(path)
 
         for del_path in del_paths:
-<<<<<<< HEAD
-            cls._delete_field_schema(del_path, dataset_doc)
-
-        if del_paths:
-=======
             cls._delete_field_schema(del_path)
 
         if del_paths:
             dataset_doc = cls._dataset._doc
->>>>>>> 81f215de
             dataset_doc.app_config._delete_paths(del_paths)
             dataset_doc.save()
 
@@ -945,11 +747,7 @@
         coll.update_many({}, {"$rename": rename_expr})
 
     @classmethod
-<<<<<<< HEAD
-    def _rename_fields_collection(cls, paths, new_paths, sample_collection):
-=======
     def _rename_fields_collection(cls, sample_collection, paths, new_paths):
->>>>>>> 81f215de
         from fiftyone import ViewField as F
 
         if not paths:
@@ -1002,11 +800,7 @@
         coll.update_many({}, [{"$set": set_expr}])
 
     @classmethod
-<<<<<<< HEAD
-    def _clone_fields_collection(cls, paths, new_paths, sample_collection):
-=======
     def _clone_fields_collection(cls, sample_collection, paths, new_paths):
->>>>>>> 81f215de
         from fiftyone import ViewField as F
 
         if not paths:
@@ -1051,20 +845,11 @@
 
         _paths = cls._handle_db_fields(paths)
 
-<<<<<<< HEAD
-        collection_name = cls.__name__
-        collection = get_db_conn()[collection_name]
-        collection.update_many({}, {"$set": {p: None for p in _paths}})
-
-    @classmethod
-    def _clear_fields_collection(cls, paths, sample_collection):
-=======
         coll = get_db_conn()[cls.__name__]
         coll.update_many({}, {"$set": {p: None for p in _paths}})
 
     @classmethod
     def _clear_fields_collection(cls, sample_collection, paths):
->>>>>>> 81f215de
         if not paths:
             return
 
@@ -1094,14 +879,8 @@
 
         _paths = cls._handle_db_fields(paths)
 
-<<<<<<< HEAD
-        collection_name = cls.__name__
-        collection = get_db_conn()[collection_name]
-        collection.update_many({}, [{"$unset": _paths}])
-=======
         coll = get_db_conn()[cls.__name__]
         coll.update_many({}, [{"$unset": _paths}])
->>>>>>> 81f215de
 
     @classmethod
     def _handle_db_field(cls, path, new_path=None):
@@ -1134,13 +913,7 @@
         return tuple(cls._handle_db_field(p) for p in paths)
 
     @classmethod
-<<<<<<< HEAD
-    def _merge_field(
-        cls, path, field, dataset_doc, validate=True, recursive=True
-    ):
-=======
     def _merge_field(cls, path, field, validate=True, recursive=True):
->>>>>>> 81f215de
         chunks = path.split(".")
         field_name = chunks[-1]
 
@@ -1152,7 +925,6 @@
                 root = chunk
             else:
                 root += "." + chunk
-<<<<<<< HEAD
 
             schema = doc._fields
 
@@ -1202,100 +974,6 @@
 
             return
 
-        media_type = dataset_doc.media_type
-        is_frame_field = cls._is_frames_doc
-
-        validate_field_name(
-            field_name,
-            media_type=media_type,
-            is_frame_field=is_frame_field,
-        )
-
-        if fog.is_group_field(field):
-            if is_frame_field:
-                raise ValueError(
-                    "Cannot create frame-level group field '%s'. "
-                    "Group fields must be top-level sample fields" % field_name
-                )
-
-            # `group_field` could be None here if we're in the process
-            # of merging one dataset's schema into another
-            if dataset_doc.group_field not in (None, field_name):
-                raise ValueError(
-                    "Cannot add group field '%s'. Datasets may only "
-                    "have one group field" % field_name
-                )
-
-        return {path: field}
-
-    @classmethod
-    def _add_field_schema(cls, path, field, dataset_doc):
-        field_name, doc, field_docs = cls._parse_path(path, dataset_doc)
-
-        field = field.copy()
-        field.db_field = _get_db_field(field, field_name)
-        field.name = field_name
-
-        doc._declare_field(field)
-        _add_field_doc(field_docs, field)
-
-    @classmethod
-    def _rename_field_schema(cls, path, new_path, dataset_doc):
-        same_root, new_field_name = _parse_paths(path, new_path)
-        field_name, doc, field_docs = cls._parse_path(path, dataset_doc)
-
-        field = doc._fields[field_name]
-        new_db_field = _get_db_field(field, new_field_name)
-=======
-
-            schema = doc._fields
-
-            if chunk not in schema:
-                raise ValueError(
-                    "Cannot infer an appropriate type for non-existent %s "
-                    "field '%s' while defining embedded field '%s'"
-                    % (cls._doc_name().lower(), root, path)
-                )
-
-            doc = schema[chunk]
-
-            if isinstance(doc, fof.ListField):
-                doc = doc.field
-
-            if not isinstance(doc, fof.EmbeddedDocumentField):
-                raise ValueError(
-                    "Cannot define schema for embedded %s field '%s' because "
-                    "field '%s' is a %s, not an %s"
-                    % (
-                        cls._doc_name().lower(),
-                        path,
-                        root,
-                        type(doc),
-                        fof.EmbeddedDocumentField,
-                    )
-                )
-
-        if isinstance(field, fof.ObjectIdField) and field_name.startswith("_"):
-            field_name = field_name[1:]
-
-        if field_name == "id":
-            return
-
-        if field_name in doc._fields:
-            existing_field = doc._fields[field_name]
-
-            if recursive and isinstance(
-                existing_field, fof.EmbeddedDocumentField
-            ):
-                return existing_field._merge_fields(
-                    path, field, validate=validate, recursive=recursive
-                )
-
-            if validate:
-                validate_fields_match(path, field, existing_field)
-
-            return
-
         dataset = cls._dataset
         media_type = dataset.media_type
         is_frame_field = cls._is_frames_doc
@@ -1507,188 +1185,36 @@
     def _update_field(cls, dataset, field_name, new_path, field):
         if cls._is_frames_doc:
             new_path = "frames." + new_path
->>>>>>> 81f215de
 
         new_field_name = field.name
 
-<<<<<<< HEAD
-        if same_root:
-            doc._update_field(field_name, field)
-            _update_field_doc(field_docs, field_name, field)
-        else:
-            doc._undeclare_field(field_name)
-            _delete_field_doc(field_docs, field_name)
-
-            _, new_doc, new_field_docs = cls._parse_path(new_path, dataset_doc)
-            new_doc._declare_field(field)
-            _add_field_doc(new_field_docs, field)
-
-    @classmethod
-    def _clone_field_schema(cls, path, new_path, dataset_doc):
-        field_name, doc, _ = cls._parse_path(path, dataset_doc)
-        field = doc._fields[field_name]
-
-        cls._add_field_schema(new_path, field, dataset_doc)
-
-    @classmethod
-    def _delete_field_schema(cls, path, dataset_doc):
-        field_name, doc, field_docs = cls._parse_path(path, dataset_doc)
-
-        doc._undeclare_field(field_name)
-        _delete_field_doc(field_docs, field_name)
-
-    @classmethod
-    def _get_field(cls, path, allow_missing=False, check_default=False):
-        chunks = path.split(".")
-        field_name = chunks[-1]
-        doc = cls
-
-        try:
-            for chunk in chunks[:-1]:
-                doc = doc._fields[chunk]
-                if isinstance(doc, fof.ListField):
-                    doc = doc.field
-
-            field = doc._fields[field_name]
-        except Exception:
-            field, doc = None, None
-            if not allow_missing:
-                raise
-
-        if not check_default:
-            return field
-
-        if doc is None:
-            return field, None
-
-        is_default = field_name in doc._get_default_fields()
-
-        return field, is_default
-
-    @classmethod
-    def _parse_path(cls, path, dataset_doc, allow_missing=False):
-        chunks = path.split(".")
-
-        field_name = chunks[-1]
-        doc = cls
-        field_docs = dataset_doc[cls._fields_attr()]
-
-        root = None
-        for chunk in chunks[:-1]:
-            if root is None:
-                root = chunk
-            else:
-                root += "." + chunk
-
-            found = False
-            for field_doc in field_docs:
-                if field_doc.name == chunk:
-                    field_docs = field_doc.fields
-                    found = True
-                    break
-
-            if not found:
-                if allow_missing:
-                    return None, None, None
-
-                raise ValueError(
-                    "Invalid %s field '%s'; field '%s' does not exist"
-                    % (cls._doc_name().lower(), path, root)
-                )
-
-            doc = doc._fields[chunk]
-
-            if isinstance(doc, fof.ListField):
-                doc = doc.field
-
-            if not isinstance(doc, fof.EmbeddedDocumentField):
-                if allow_missing:
-                    return None, None, None
-
-                raise ValueError(
-                    "Invalid %s field '%s'; field '%s' is a %s, not an %s"
-                    % (
-                        cls._doc_name().lower(),
-                        path,
-                        root,
-                        type(doc),
-                        fof.EmbeddedDocumentField,
-                    )
-                )
-
-        return field_name, doc, field_docs
-
-    @classmethod
-    def _declare_field(cls, field_or_doc):
-        if isinstance(field_or_doc, SampleFieldDocument):
-            field = field_or_doc.to_field()
-        else:
-            field = field_or_doc
-
-        field_name = field.name
-
-        # pylint: disable=no-member
-        prev = cls._fields.pop(field_name, None)
-        cls._fields[field_name] = field
-
-        if prev is None:
-            cls._fields_ordered += (field_name,)
-        else:
-            field.required = prev.required
-            field.null = prev.null
-
-        setattr(cls, field_name, field)
-
-    @classmethod
-    def _update_field(cls, field_name, field):
-        new_field_name = field.name
-
-        cls._fields.pop(field_name, None)
-        cls._fields[new_field_name] = field
         cls._fields_ordered = tuple(
             (fn if fn != field_name else new_field_name)
             for fn in cls._fields_ordered
         )
 
+        prev = cls._fields.pop(field_name, None)
         delattr(cls, field_name)
+
+        if prev is not None:
+            prev._set_dataset(None, None)
+
+        field._set_dataset(dataset, new_path)
+        cls._fields[new_field_name] = field
         setattr(cls, new_field_name, field)
 
     @classmethod
     def _undeclare_field(cls, field_name):
         # pylint: disable=no-member
-        del cls._fields[field_name]
+        prev = cls._fields.pop(field_name, None)
+
+        if prev is not None:
+            prev._set_dataset(None, None)
+
         cls._fields_ordered = tuple(
             fn for fn in cls._fields_ordered if fn != field_name
         )
-=======
-        cls._fields_ordered = tuple(
-            (fn if fn != field_name else new_field_name)
-            for fn in cls._fields_ordered
-        )
-
-        prev = cls._fields.pop(field_name, None)
-        delattr(cls, field_name)
-
-        if prev is not None:
-            prev._set_dataset(None, None)
-
-        field._set_dataset(dataset, new_path)
-        cls._fields[new_field_name] = field
-        setattr(cls, new_field_name, field)
-
-    @classmethod
-    def _undeclare_field(cls, field_name):
-        # pylint: disable=no-member
-        prev = cls._fields.pop(field_name, None)
-
-        if prev is not None:
-            prev._set_dataset(None, None)
-
-        cls._fields_ordered = tuple(
-            fn for fn in cls._fields_ordered if fn != field_name
-        )
-
->>>>>>> 81f215de
+
         delattr(cls, field_name)
 
     def _update(self, object_id, update_doc, filtered_fields=None, **kwargs):
