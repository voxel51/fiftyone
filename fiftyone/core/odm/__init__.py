--- conflicted
+++ resolved
@@ -53,15 +53,8 @@
     DatasetFrameDocument,
     NoDatasetFrameDocument,
 )
-<<<<<<< HEAD
-from .mixins import (
-    get_default_fields,
-    validate_fields_match,
-)
+from .mixins import get_default_fields
 from .runs import RunDocument
-=======
-from .mixins import get_default_fields
->>>>>>> 215e44b7
 from .sample import (
     DatasetSampleDocument,
     NoDatasetSampleDocument,
