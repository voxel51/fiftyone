"""
Database utilities.

| Copyright 2017-2023, Voxel51, Inc.
| `voxel51.com <https://voxel51.com/>`_
|
"""
import atexit
from datetime import datetime
import logging
from multiprocessing.pool import ThreadPool
import os

import asyncio
from bson import json_util, ObjectId
from bson.codec_options import CodecOptions
from mongoengine import connect
import mongoengine.errors as moe
import motor.motor_asyncio as mtr

from packaging.version import Version
import pymongo
from pymongo.errors import BulkWriteError, ServerSelectionTimeoutError
import pytz

import eta.core.utils as etau

import fiftyone as fo
import fiftyone.constants as foc
from fiftyone.core.config import FiftyOneConfigError
import fiftyone.core.fields as fof
import fiftyone.core.service as fos
import fiftyone.core.utils as fou

from .document import Document

foa = fou.lazy_import("fiftyone.core.annotation")
fob = fou.lazy_import("fiftyone.core.brain")
fod = fou.lazy_import("fiftyone.core.dataset")
foe = fou.lazy_import("fiftyone.core.evaluation")
fors = fou.lazy_import("fiftyone.core.runs")


logger = logging.getLogger(__name__)

_client = None
_async_client = None
_connection_kwargs = {}
_db_service = None


#
# IMPORTANT DATABASE CONFIG REQUIREMENTS
#
# All past and future versions of FiftyOne must be able to deduce the
# database's current version and type from the `config` collection without an
# error being raised so that migrations can be properly run and, if necsssary,
# informative errors can be raised alerting the user that they are using the
# wrong version or type of client.
#
# This is currently guaranteed because:
#   - `DatabaseConfigDocument` is declared as non-strict, so any past or future
#     fields that are not currently defined will not cause an error
#   - All declared fields are optional and we have promised ourselves that
#     their type and meaning will never change
#


class DatabaseConfigDocument(Document):
    """Backing document for the database config."""

    # strict=False lets this class ignore unknown fields from other versions
    meta = {"collection": "config", "strict": False}

    version = fof.StringField()
    type = fof.StringField()


def get_db_config():
    """Retrieves the database config.

    Returns:
        a :class:`DatabaseConfigDocument`
    """
    save = False

    try:
        # pylint: disable=no-member
        config = DatabaseConfigDocument.objects.get()
    except moe.DoesNotExist:
        config = DatabaseConfigDocument()
        save = True
    except moe.MultipleObjectsReturned:
        cleanup_multiple_config_docs()

        # pylint: disable=no-member
        config = DatabaseConfigDocument.objects.first()

    if config.version is None:
        #
        # The database version was added to this config in v0.15.0, so if no
        # version is available, assume the database is at the preceeding
        # release. It's okay if the database's version is actually older,
        # because there are no significant admin migrations prior to v0.14.4.
        #
        # This needs to be implemented here rather than in a migration because
        # this information is required in order to run migrations...
        #
        config.version = "0.14.4"
        save = True

    if config.type is None:
        #
        # If the database has no type, then assume the type of the client that
        # is currently connecting to it.
        #
        # This needs to be implemented here rather than in a migration because
        # this information is required in order to decide if a client is
        # allowed to connect to the database at all (a precursor to running a
        # migration)...
        #
        config.type = foc.CLIENT_TYPE
        save = True

    if save:
        config.save()

    return config


def cleanup_multiple_config_docs():
    """Internal utility that ensures that there is only one
    :class:`DatabaseConfigDocument` in the database.
    """

    # We use mongoengine here because `get_db_conn()` will not currently work
    # until `import fiftyone` succeeds, which requires a single config doc
    # pylint: disable=no-member
    docs = list(DatabaseConfigDocument.objects)
    if len(docs) <= 1:
        return

    logger.warning(
        "Unexpectedly found %d documents in the 'config' collection; assuming "
        "the one with latest 'version' is the correct one",
        len(docs),
    )

    versions = []
    for doc in docs:
        try:
            versions.append((doc.id, Version(doc.version)))
        except:
            pass

    try:
        keep_id = max(versions, key=lambda kv: kv[1])[0]
    except:
        keep_id = docs[0].id

    for doc in docs:
        if doc.id != keep_id:
            doc.delete()


def establish_db_conn(config):
    """Establishes the database connection.

    If ``fiftyone.config.database_uri`` is defined, then we connect to that
    URI. Otherwise, a :class:`fiftyone.core.service.DatabaseService` is
    created.

    Args:
        config: a :class:`fiftyone.core.config.FiftyOneConfig`

    Raises:
        ConnectionError: if a connection to ``mongod`` could not be established
        FiftyOneConfigError: if ``fiftyone.config.database_uri`` is not
            defined and ``mongod`` could not be found
        ServiceExecutableNotFound: if
            :class:`fiftyone.core.service.DatabaseService` startup was
            attempted, but ``mongod`` was not found in :mod:`fiftyone.db.bin`
        RuntimeError: if the ``mongod`` found does not meet FiftyOne's
            requirements, or validation could not occur
    """
    global _client
    global _db_service
    global _connection_kwargs

    established_port = os.environ.get("FIFTYONE_PRIVATE_DATABASE_PORT", None)
    if established_port is not None:
        _connection_kwargs["port"] = int(established_port)
    if config.database_uri is not None:
        _connection_kwargs["host"] = config.database_uri
    elif _db_service is None:
        if os.environ.get("FIFTYONE_DISABLE_SERVICES", False):
            return

        try:
            _db_service = fos.DatabaseService()
            port = _db_service.port
            _connection_kwargs["port"] = port
            os.environ["FIFTYONE_PRIVATE_DATABASE_PORT"] = str(port)

        except fos.ServiceExecutableNotFound:
            raise FiftyOneConfigError(
                "MongoDB is not supported on your system. Please "
                "define a `database_uri` in your "
                "`fiftyone.core.config.FiftyOneConfig` to connect to your"
                "own MongoDB instance or cluster "
            )

    _client = pymongo.MongoClient(
        **_connection_kwargs, appname=foc.DATABASE_APPNAME
    )
    _validate_db_version(config, _client)

    # Register cleanup method
    atexit.register(_delete_non_persistent_datasets_if_allowed)

    connect(config.database_name, **_connection_kwargs)

    config = get_db_config()
    if foc.CLIENT_TYPE != config.type:
        raise ConnectionError(
            "Cannot connect to database type '%s' with client type '%s'"
            % (config.type, foc.CLIENT_TYPE)
        )


def _connect():
    global _client
    if _client is None:
        global _connection_kwargs

        _client = pymongo.MongoClient(
            **_connection_kwargs, appname=foc.DATABASE_APPNAME
        )
        connect(fo.config.database_name, **_connection_kwargs)


def _async_connect(use_global=False):
    global _async_client
    if not use_global or _async_client is None:
        global _connection_kwargs
        client = mtr.AsyncIOMotorClient(
            **_connection_kwargs, appname=foc.DATABASE_APPNAME
        )

        if use_global:
            _async_client = client
    else:
        client = _async_client

    return client


def _delete_non_persistent_datasets_if_allowed():
    """Deletes all non-persistent datasets if and only if we are the only
    client currently connected to the database.
    """
    try:
        num_connections = len(
            list(
                _client.admin.aggregate(
                    [
                        {"$currentOp": {"allUsers": True}},
                        {"$project": {"appName": True, "command": True}},
                        {
                            "$match": {
                                "appName": foc.DATABASE_APPNAME,
                                "$or": [
                                    {"command.ismaster": 1},
                                    {"command.hello": 1},
                                ],
                            }
                        },
                    ]
                )
            )
        )
    except:
        logger.warning(
            "Skipping automatic non-persistent dataset cleanup. This action "
            "requires read access of the 'admin' database"
        )
        return

    try:
        if num_connections <= 1:
            fod.delete_non_persistent_datasets()
    except:
        logger.exception("Skipping automatic non-persistent dataset cleanup")


def _validate_db_version(config, client):
    try:
        version = Version(client.server_info()["version"])
    except Exception as e:
        if isinstance(e, ServerSelectionTimeoutError):
            raise ConnectionError("Could not connect to `mongod`") from e

        raise RuntimeError("Failed to validate `mongod` version") from e

    if config.database_validation and version < foc.MIN_MONGODB_VERSION:
        raise RuntimeError(
            "Found `mongod` version %s, but only %s and higher are "
            "compatible. You can suppress this exception by setting your "
            "`database_validation` config parameter to `False`. See "
            "https://docs.voxel51.com/user_guide/config.html#configuring-a-mongodb-connection "
            "for more information" % (version, foc.MIN_MONGODB_VERSION)
        )


def aggregate(collection, pipelines):
    """Executes one or more aggregations on a collection.

    Multiple aggregations are executed using multiple threads, and their
    results are returned as lists rather than cursors.

    Args:
        collection: a ``pymongo.collection.Collection`` or
            ``motor.motor_asyncio.AsyncIOMotorCollection``
        pipelines: a MongoDB aggregation pipeline or a list of pipelines

    Returns:
        -   If a single pipeline is provided, a
            ``pymongo.command_cursor.CommandCursor`` or
            ``motor.motor_asyncio.AsyncIOMotorCommandCursor`` is returned

        -   If multiple pipelines are provided, each cursor is extracted into
            a list and the list of lists is returned
    """
    pipelines = list(pipelines)

    is_list = pipelines and not isinstance(pipelines[0], dict)
    if not is_list:
        pipelines = [pipelines]

    num_pipelines = len(pipelines)
    if isinstance(collection, mtr.AsyncIOMotorCollection):
        if num_pipelines == 1 and not is_list:
            return collection.aggregate(pipelines[0], allowDiskUse=True)

        return _do_async_pooled_aggregate(collection, pipelines)

    if num_pipelines == 1:
        result = collection.aggregate(pipelines[0], allowDiskUse=True)
        return [result] if is_list else result

    return _do_pooled_aggregate(collection, pipelines)


def _do_pooled_aggregate(collection, pipelines):
    # @todo: MongoDB 5.0 supports snapshots which can be used to make the
    # results consistent, i.e. read from the same point in time
    with ThreadPool(processes=len(pipelines)) as pool:
        return pool.map(
            lambda p: list(collection.aggregate(p, allowDiskUse=True)),
            pipelines,
            chunksize=1,
        )


async def _do_async_pooled_aggregate(collection, pipelines):
    return await asyncio.gather(
        *[_do_async_aggregate(collection, pipeline) for pipeline in pipelines]
    )


async def _do_async_aggregate(collection, pipeline):
    return [i async for i in collection.aggregate(pipeline, allowDiskUse=True)]


def get_db_client():
    """Returns a database client.

    Returns:
        a ``pymongo.mongo_client.MongoClient``
    """
    _connect()
    return _client


def get_db_conn():
    """Returns a connection to the database.

    Returns:
        a ``pymongo.database.Database``
    """
    _connect()
    db = _client[fo.config.database_name]
    return _apply_options(db)


def get_async_db_client(use_global=False):
    """Returns an async database client.

    Args:
<<<<<<< HEAD
        reuse: whether to use the global client singleton
=======
        use_global: whether to use the global client singleton
>>>>>>> 279935c8

    Returns:
        a ``motor.motor_asyncio.AsyncIOMotorClient``
    """
    return _async_connect(use_global)


def get_async_db_conn():
    """Returns an async connection to the database.

    Returns:
        a ``motor.motor_asyncio.AsyncIOMotorDatabase``
    """
    db = get_async_db_client()[fo.config.database_name]
    return _apply_options(db)


def _apply_options(db):
    timezone = fo.config.timezone

    if not timezone or timezone.lower() == "utc":
        return db

    if timezone.lower() == "local":
        tzinfo = datetime.now().astimezone().tzinfo
    else:
        tzinfo = pytz.timezone(timezone)

    return db.with_options(
        codec_options=CodecOptions(tz_aware=True, tzinfo=tzinfo)
    )


def drop_database():
    """Drops the database."""
    _connect()
    _client.drop_database(fo.config.database_name)


def sync_database():
    """Syncs all pending database writes to disk."""
    if _client is not None:
        _client.admin.command("fsync")


def list_collections():
    """Returns a list of all collection names in the database.

    Returns:
        a list of all collection names
    """
    conn = get_db_conn()
    return list(conn.list_collection_names())


def drop_collection(collection_name):
    """Drops specified collection from the database.

    Args:
        collection_name: the collection name
    """
    conn = get_db_conn()
    conn.drop_collection(collection_name)


def drop_orphan_collections(dry_run=False):
    """Drops all orphan collections from the database.

    Orphan collections are collections that are not associated with any known
    dataset or other collections used by FiftyOne.

    Args:
        dry_run (False): whether to log the actions that would be taken but not
            perform them
    """
    conn = get_db_conn()
    _logger = _get_logger(dry_run=dry_run)

    colls_in_use = set()
    for dataset_dict in conn.datasets.find({}):
        sample_coll_name = dataset_dict.get("sample_collection_name", None)
        if sample_coll_name:
            colls_in_use.add(sample_coll_name)
            colls_in_use.add("frames." + sample_coll_name)

    # Only collections with these prefixes may be deleted
    coll_prefixes = ("samples.", "frames.", "patches.", "clips.")

    for coll_name in conn.list_collection_names():
        if coll_name not in colls_in_use and any(
            coll_name.startswith(prefix) for prefix in coll_prefixes
        ):
            _logger.info("Dropping collection '%s'", coll_name)
            if not dry_run:
                conn.drop_collection(coll_name)


def drop_orphan_saved_views(dry_run=False):
    """Drops all orphan saved views from the database.

    Orphan saved views are saved view documents that are not associated with
    any known dataset or other collections used by FiftyOne.

    Args:
        dry_run (False): whether to log the actions that would be taken but not
            perform them
    """
    conn = get_db_conn()
    _logger = _get_logger(dry_run=dry_run)

    view_ids_in_use = set()
    for dataset_dict in conn.datasets.find({}):
        view_ids = _get_saved_view_ids(dataset_dict)
        view_ids_in_use.update(view_ids)

    all_view_ids = set(conn.views.distinct("_id"))

    orphan_view_ids = list(all_view_ids - view_ids_in_use)

    if not orphan_view_ids:
        return

    _logger.info(
        "Deleting %d orphan saved view(s): %s",
        len(orphan_view_ids),
        orphan_view_ids,
    )
    if not dry_run:
        _delete_saved_views(conn, orphan_view_ids)


def drop_orphan_runs(dry_run=False):
    """Drops all orphan runs from the database.

    Orphan runs are runs that are not associated with any known dataset or
    other collections used by FiftyOne.

    Args:
        dry_run (False): whether to log the actions that would be taken but not
            perform them
    """
    conn = get_db_conn()
    _logger = _get_logger(dry_run=dry_run)

    run_ids_in_use = set()
    result_ids_in_use = set()
    for dataset_dict in conn.datasets.find({}):
        run_ids = _get_run_ids(dataset_dict)
        run_ids_in_use.update(run_ids)

        result_ids = _get_result_ids(conn, dataset_dict)
        result_ids_in_use.update(result_ids)

    all_run_ids = set(conn.runs.distinct("_id"))
    all_result_ids = set(conn.fs.files.distinct("_id"))

    orphan_run_ids = list(all_run_ids - run_ids_in_use)
    orphan_result_ids = list(all_result_ids - result_ids_in_use)

    if orphan_run_ids:
        _logger.info(
            "Deleting %d orphan run(s): %s",
            len(orphan_run_ids),
            orphan_run_ids,
        )
        if not dry_run:
            _delete_run_docs(conn, orphan_run_ids)

    if orphan_result_ids:
        _logger.info(
            "Deleting %d orphan run result(s): %s",
            len(orphan_result_ids),
            orphan_result_ids,
        )
        if not dry_run:
            _delete_run_results(conn, orphan_result_ids)


def stream_collection(collection_name):
    """Streams the contents of the collection to stdout.

    Args:
        collection_name: the name of the collection
    """
    conn = get_db_conn()
    coll = conn[collection_name]
    objects = map(fou.pformat, coll.find({}))
    fou.stream_objects(objects)


def get_collection_stats(collection_name):
    """Sets stats about the collection.

    Args:
        collection_name: the name of the collection

    Returns:
        a stats dict
    """
    conn = get_db_conn()
    stats = dict(conn.command("collstats", collection_name))
    stats["wiredTiger"] = None
    stats["indexDetails"] = None
    return stats


def count_documents(coll, pipeline):
    result = aggregate(coll, pipeline + [{"$count": "count"}])

    try:
        return list(result)[0]["count"]
    except:
        pass

    return 0


def export_document(doc, json_path):
    """Exports the document to disk in JSON format.

    Args:
        doc: a BSON document dict
        json_path: the path to write the JSON file
    """
    etau.write_file(json_util.dumps(doc), json_path)


def export_collection(
    docs,
    json_dir_or_path,
    key="documents",
    patt="{idx:06d}-{id}.json",
    num_docs=None,
):
    """Exports the collection to disk in JSON format.

    Args:
        docs: an iterable containing the documents to export
        json_dir_or_path: the path to write a single JSON file containing the
            entire collection, or a directory in which to write per-document
            JSON files
        key ("documents"): the field name under which to store the documents
            when ``json_path`` is a single JSON file
        patt ("{idx:06d}-{id}.json"): a filename pattern to use when
            ``json_path`` is a directory. The pattern may contain ``idx`` to
            refer to the index of the document in ``docs`` or ``id`` to refer
            to the document's ID
        num_docs (None): the total number of documents. If omitted, this must
            be computable via ``len(docs)``
    """
    if num_docs is None:
        num_docs = len(docs)

    if json_dir_or_path.endswith(".json"):
        _export_collection_single(docs, json_dir_or_path, key, num_docs)
    else:
        _export_collection_multi(docs, json_dir_or_path, patt, num_docs)


def _export_collection_single(docs, json_path, key, num_docs):
    etau.ensure_basedir(json_path)

    with open(json_path, "w") as f:
        f.write('{"%s": [' % key)
        with fou.ProgressBar(total=num_docs, iters_str="docs") as pb:
            for idx, doc in pb(enumerate(docs, 1)):
                f.write(json_util.dumps(doc))
                if idx < num_docs:
                    f.write(",")

        f.write("]}")


def _export_collection_multi(docs, json_dir, patt, num_docs):
    etau.ensure_dir(json_dir)

    json_patt = os.path.join(json_dir, patt)
    with fou.ProgressBar(total=num_docs, iters_str="docs") as pb:
        for idx, doc in pb(enumerate(docs, 1)):
            json_path = json_patt.format(idx=idx, id=str(doc["_id"]))
            export_document(doc, json_path)


def import_document(json_path):
    """Imports a document from JSON on disk.

    Args:
        json_path: the path to the document

    Returns:
        a BSON document dict
    """
    with open(json_path, "r") as f:
        return json_util.loads(f.read())


def import_collection(json_dir_or_path, key="documents"):
    """Imports the collection from JSON on disk.

    Args:
        json_dir_or_path: the path to a JSON file on disk, or a directory
            containing per-document JSON files
        key ("documents"): the field name under which the documents are stored
            when ``json_path`` is a single JSON file

    Returns:
        a tuple of

        -   an iterable of BSON documents
        -   the number of documents
    """
    if json_dir_or_path.endswith(".json"):
        return _import_collection_single(json_dir_or_path, key)

    return _import_collection_multi(json_dir_or_path)


def _import_collection_single(json_path, key):
    with open(json_path, "r") as f:
        docs = json_util.loads(f.read()).get(key, [])

    num_docs = len(docs)

    return docs, num_docs


def _import_collection_multi(json_dir):
    json_paths = [
        p
        for p in etau.list_files(json_dir, abs_paths=True)
        if p.endswith(".json")
    ]
    docs = map(import_document, json_paths)

    return docs, len(json_paths)


def insert_documents(docs, coll, ordered=False, progress=False, num_docs=None):
    """Inserts documents into a collection.

    The ``_id`` field of the input documents will be populated if it is not
    already set.

    Args:
        docs: an iterable of BSON document dicts
        coll: a pymongo collection
        ordered (False): whether the documents must be inserted in order
        progress (False): whether to render a progress bar tracking the
            insertion
        num_docs (None): the total number of documents. Only used when
            ``progress=True``. If omitted, this will be computed via
            ``len(docs)``, if possible

    Returns:
        a list of IDs of the inserted documents
    """
    ids = []

    try:
        batcher = fou.DynamicBatcher(
            docs,
            target_latency=0.2,
            init_batch_size=1,
            max_batch_beta=2.0,
            max_batch_size=100000,  # mongodb limit
            progress=progress,
            total=num_docs,
        )

        with batcher:
            for batch in batcher:
                batch = list(batch)
                coll.insert_many(batch, ordered=ordered)
                ids.extend(b["_id"] for b in batch)
    except BulkWriteError as bwe:
        msg = bwe.details["writeErrors"][0]["errmsg"]
        raise ValueError(msg) from bwe

    return ids


def bulk_write(ops, coll, ordered=False):
    """Performs a batch of write operations on a collection.

    Args:
        ops: a list of pymongo operations
        coll: a pymongo collection
        ordered (False): whether the operations must be performed in order
    """
    try:
        for ops_batch in fou.iter_batches(ops, 100000):  # mongodb limit
            coll.bulk_write(list(ops_batch), ordered=ordered)
    except BulkWriteError as bwe:
        msg = bwe.details["writeErrors"][0]["errmsg"]
        raise ValueError(msg) from bwe


def list_datasets():
    """Returns the list of available FiftyOne datasets.

    This is a low-level implementation of dataset listing that does not call
    :meth:`fiftyone.core.dataset.list_datasets`, which is helpful if a
    database may be corrupted.

    Returns:
        a list of :class:`Dataset` names
    """
    conn = get_db_conn()
    return conn.datasets.distinct("name")


def patch_saved_views(dataset_name, dry_run=False):
    """Ensures that the saved view documents in the ``views`` collection for
    the given dataset exactly match the IDs in its dataset document.

    Args:
        dataset_name: the name of the dataset
        dry_run (False): whether to log the actions that would be taken but not
            perform them
    """
    conn = get_db_conn()
    _logger = _get_logger(dry_run=dry_run)

    dataset_dict = conn.datasets.find_one({"name": dataset_name})
    if not dataset_dict:
        _logger.warning("Dataset '%s' not found", dataset_name)
        return

    dataset_id = dataset_dict["_id"]
    saved_views = dataset_dict.get("saved_views", [])

    # {id: name} in `views` collection
    sd = {}
    for saved_view_dict in conn.views.find({"_dataset_id": dataset_id}):
        try:
            sd[saved_view_dict["_id"]] = saved_view_dict["name"]
        except:
            pass

    # Make sure docs in `views` collection match IDs in `dataset_dict`
    saved_view_ids = set(saved_views)
    saved_view_doc_ids = set(sd)
    made_changes = False

    bad_ids = saved_view_ids - saved_view_doc_ids
    num_bad_ids = len(bad_ids)
    if num_bad_ids > 0:
        _logger.info(
            "Purging %d bad saved view ID(s) %s from dataset",
            num_bad_ids,
            bad_ids,
        )
        saved_views = [_id for _id in saved_views if _id not in bad_ids]
        made_changes = True

    missing_ids = saved_view_doc_ids - saved_view_ids
    num_missing_views = len(missing_ids)
    if num_missing_views > 0:
        missing_views = [(_id, sd[_id]) for _id in missing_ids]
        _logger.info(
            "Adding %d misplaced saved view(s) %s back to dataset",
            num_missing_views,
            missing_views,
        )
        saved_views.extend(missing_ids)
        made_changes = True

    if made_changes and not dry_run:
        conn.datasets.update_one(
            {"name": dataset_name},
            {"$set": {"saved_views": saved_views}},
        )


def patch_annotation_runs(dataset_name, dry_run=False):
    """Ensures that the annotation runs in the ``runs`` collection for the
    given dataset exactly match the values in its dataset document.

    Args:
        dataset_name: the name of the dataset
        dry_run (False): whether to log the actions that would be taken but not
            perform them
    """
    _patch_runs(
        dataset_name,
        "annotation_runs",
        foa.AnnotationMethod,
        "annotation run",
        dry_run=dry_run,
    )


def patch_brain_runs(dataset_name, dry_run=False):
    """Ensures that the brain method runs in the ``runs`` collection for the
    given dataset exactly match the values in its dataset document.

    Args:
        dataset_name: the name of the dataset
        dry_run (False): whether to log the actions that would be taken but not
            perform them
    """
    _patch_runs(
        dataset_name,
        "brain_methods",
        fob.BrainMethod,
        "brain method run",
        dry_run=dry_run,
    )


def patch_evaluations(dataset_name, dry_run=False):
    """Ensures that the evaluation runs in the ``runs`` collection for the
    given dataset exactly match the values in its dataset document.

    Args:
        dataset_name: the name of the dataset
        dry_run (False): whether to log the actions that would be taken but not
            perform them
    """
    _patch_runs(
        dataset_name,
        "evaluations",
        foe.EvaluationMethod,
        "evaluation",
        dry_run=dry_run,
    )


def patch_runs(dataset_name, dry_run=False):
    """Ensures that the runs in the ``runs`` collection for the given dataset
    exactly match the values in its dataset document.

    Args:
        dataset_name: the name of the dataset
        dry_run (False): whether to log the actions that would be taken but not
            perform them
    """
    _patch_runs(
        dataset_name,
        "runs",
        fors.Run,
        "run",
        dry_run=dry_run,
    )


def _patch_runs(dataset_name, runs_field, run_cls, run_str, dry_run=False):
    conn = get_db_conn()
    _logger = _get_logger(dry_run=dry_run)

    dataset_dict = conn.datasets.find_one({"name": dataset_name})
    if not dataset_dict:
        _logger.warning("Dataset '%s' not found", dataset_name)
        return

    dataset_id = dataset_dict["_id"]

    # {key: id} in dataset_dict
    runs_dict = dataset_dict.get(runs_field, {})

    # {key: id} in runs collection
    rd = {}
    for run_dict in conn.runs.find({"_dataset_id": dataset_id}):
        try:
            cls = etau.get_class(run_dict["config"]["cls"][: -len("Config")])
            if issubclass(cls, run_cls):
                rd[run_dict["key"]] = run_dict["_id"]
        except:
            pass

    # In order for a run to be valid, its ``(key, id)`` must match in both
    # `dataset_dict` and the `runs` collection
    runs = set(runs_dict.items())
    run_docs = set(rd.items())
    made_changes = False

    bad_runs = runs - run_docs
    num_bad_runs = len(bad_runs)
    if num_bad_runs > 0:
        _logger.info(
            "Purging %d %s(s) %s from dataset",
            num_bad_runs,
            run_str,
            bad_runs,
        )
        for bad_key, _ in bad_runs:
            runs_dict.pop(bad_key, None)

        made_changes = True

    missing_runs = run_docs - runs
    num_missing_runs = len(missing_runs)
    if num_missing_runs > 0:
        _logger.info(
            "Adding %d misplaced %s(s) %s to dataset",
            num_missing_runs,
            run_str,
            missing_runs,
        )
        runs_dict.update(missing_runs)
        made_changes = True

    if made_changes:
        conn.datasets.update_one(
            {"name": dataset_name},
            {"$set": {runs_field: runs_dict}},
        )


def delete_dataset(name, dry_run=False):
    """Deletes the dataset with the given name.

    This is a low-level implementation of deletion that does not call
    :meth:`fiftyone.core.dataset.load_dataset`, which is helpful if a dataset's
    backing document or collections are corrupted and cannot be loaded via the
    normal pathways.

    Args:
        name: the name of the dataset
        dry_run (False): whether to log the actions that would be taken but not
            perform them
    """
    conn = get_db_conn()
    _logger = _get_logger(dry_run=dry_run)

    dataset_dict = conn.datasets.find_one({"name": name})
    if not dataset_dict:
        _logger.warning("Dataset '%s' not found", name)
        return

    _logger.info("Dropping document '%s' from 'datasets' collection", name)
    if not dry_run:
        conn.datasets.delete_one({"name": name})

    if "sample_collection_name" not in dataset_dict:
        _logger.warning(
            "Cannot find sample/frame collections for dataset '%s'; stopping "
            "now. Use `drop_orphan_collections()` to cleanup any dangling "
            "collections",
            name,
        )
        return

    collections = conn.list_collection_names()

    sample_collection_name = dataset_dict["sample_collection_name"]
    if sample_collection_name in collections:
        _logger.info("Dropping collection '%s'", sample_collection_name)
        if not dry_run:
            conn.drop_collection(sample_collection_name)

    frame_collection_name = "frames." + sample_collection_name
    if frame_collection_name in collections:
        _logger.info("Dropping collection '%s'", frame_collection_name)
        if not dry_run:
            conn.drop_collection(frame_collection_name)

    view_ids = _get_saved_view_ids(dataset_dict)

    if view_ids:
        _logger.info("Deleting %d saved view(s)", len(view_ids))
        if not dry_run:
            _delete_saved_views(conn, view_ids)

    run_ids = _get_run_ids(dataset_dict)
    result_ids = _get_result_ids(conn, dataset_dict)

    if run_ids:
        _logger.info("Deleting %d run doc(s)", len(run_ids))
        if not dry_run:
            _delete_run_docs(conn, run_ids)

    if result_ids:
        _logger.info("Deleting %d run result(s)", len(result_ids))
        if not dry_run:
            _delete_run_results(conn, result_ids)


def delete_saved_view(dataset_name, view_name, dry_run=False):
    """Deletes the saved view with the given name from the dataset with the
    given name.

    This is a low-level implementation of deletion that does not call
    :meth:`fiftyone.core.dataset.load_dataset` or
    :meth:`fiftyone.core.collections.SampleCollection.load_saved_view`,
    which is helpful if a dataset's backing document or collections are
    corrupted and cannot be loaded via the normal pathways.

    Args:
        dataset_name: the name of the dataset
        view_name: the name of the saved view
        dry_run (False): whether to log the actions that would be taken but not
            perform them
    """
    conn = get_db_conn()
    _logger = _get_logger(dry_run=dry_run)

    dataset_dict = conn.datasets.find_one({"name": dataset_name})
    if not dataset_dict:
        _logger.warning("Dataset '%s' not found", dataset_name)
        return

    dataset_id = dataset_dict["_id"]
    saved_views = dataset_dict.get("saved_views", [])

    # {name: id} in `views` collection
    sd = {}
    for saved_view_dict in conn.views.find({"_dataset_id": dataset_id}):
        try:
            sd[saved_view_dict["name"]] = saved_view_dict["_id"]
        except:
            pass

    del_id = sd.get(view_name, None)
    if del_id is None:
        _logger.warning(
            "Dataset '%s' has no saved view '%s'", dataset_name, view_name
        )
        return

    _logger.info(
        "Deleting saved view %s' with ID '%s' from dataset '%s'",
        view_name,
        del_id,
        dataset_name,
    )

    saved_views = [_id for _id in saved_views if _id != del_id]

    if not dry_run:
        conn.datasets.update_one(
            {"name": dataset_name},
            {"$set": {"saved_views": saved_views}},
        )
        _delete_saved_views(conn, [del_id])


def delete_saved_views(dataset_name, dry_run=False):
    """Deletes all saved views from the dataset with the given name.

    This is a low-level implementation of deletion that does not call
    :meth:`fiftyone.core.dataset.load_dataset` or
    :meth:`fiftyone.core.collections.SampleCollection.load_saved_view`,
    which is helpful if a dataset's backing document or collections are
    corrupted and cannot be loaded via the normal pathways.

    Args:
        dataset_name: the name of the dataset
        dry_run (False): whether to log the actions that would be taken but not
            perform them
    """
    conn = get_db_conn()
    _logger = _get_logger(dry_run=dry_run)

    dataset_dict = conn.datasets.find_one({"name": dataset_name})
    if not dataset_dict:
        _logger.warning("Dataset '%s' not found", dataset_name)
        return

    dataset_id = dataset_dict["_id"]
    del_ids = [d["_id"] for d in conn.views.find({"_dataset_id": dataset_id})]

    if not del_ids:
        _logger.info("Dataset '%s' has no saved views", dataset_name)
        return

    _logger.info(
        "Deleting %d saved views from dataset '%s'",
        len(del_ids),
        dataset_name,
    )

    if not dry_run:
        conn.datasets.update_one(
            {"name": dataset_name},
            {"$set": {"saved_views": []}},
        )
        _delete_saved_views(conn, del_ids)


def delete_annotation_run(name, anno_key, dry_run=False):
    """Deletes the annotation run with the given key from the dataset with
    the given name.

    This is a low-level implementation of deletion that does not call
    :meth:`fiftyone.core.dataset.load_dataset` or
    :meth:`fiftyone.core.collections.SampleCollection.delete_annotation_run`,
    which is helpful if a dataset's backing document or collections are
    corrupted and cannot be loaded via the normal pathways.

    Note that, as this method does not load :class:`fiftyone.core.runs.Run`
    instances, it does not call :meth:`fiftyone.core.runs.Run.cleanup`.

    Args:
        name: the name of the dataset
        anno_key: the annotation key
        dry_run (False): whether to log the actions that would be taken but not
            perform them
    """
    _delete_run(
        name,
        anno_key,
        "annotation_runs",
        "annotation run",
        dry_run=dry_run,
    )


def delete_annotation_runs(name, dry_run=False):
    """Deletes all annotation runs from the dataset with the given name.

    This is a low-level implementation of deletion that does not call
    :meth:`fiftyone.core.dataset.load_dataset` or
    :meth:`fiftyone.core.collections.SampleCollection.delete_annotation_runs`,
    which is helpful if a dataset's backing document or collections are
    corrupted and cannot be loaded via the normal pathways.

    Note that, as this method does not load :class:`fiftyone.core.runs.Run`
    instances, it does not call :meth:`fiftyone.core.runs.Run.cleanup`.

    Args:
        name: the name of the dataset
        dry_run (False): whether to log the actions that would be taken but not
            perform them
    """
    _delete_runs(
        name,
        "annotation_runs",
        "annotation run",
        dry_run=dry_run,
    )


def delete_brain_run(name, brain_key, dry_run=False):
    """Deletes the brain method run with the given key from the dataset with
    the given name.

    This is a low-level implementation of deletion that does not call
    :meth:`fiftyone.core.dataset.load_dataset` or
    :meth:`fiftyone.core.collections.SampleCollection.delete_brain_run`,
    which is helpful if a dataset's backing document or collections are
    corrupted and cannot be loaded via the normal pathways.

    Note that, as this method does not load :class:`fiftyone.core.runs.Run`
    instances, it does not call :meth:`fiftyone.core.runs.Run.cleanup`.

    Args:
        name: the name of the dataset
        brain_key: the brain key
        dry_run (False): whether to log the actions that would be taken but not
            perform them
    """
    _delete_run(
        name,
        brain_key,
        "brain_methods",
        "brain method run",
        dry_run=dry_run,
    )


def delete_brain_runs(name, dry_run=False):
    """Deletes all brain method runs from the dataset with the given name.

    This is a low-level implementation of deletion that does not call
    :meth:`fiftyone.core.dataset.load_dataset` or
    :meth:`fiftyone.core.collections.SampleCollection.delete_brain_runs`,
    which is helpful if a dataset's backing document or collections are
    corrupted and cannot be loaded via the normal pathways.

    Note that, as this method does not load :class:`fiftyone.core.runs.Run`
    instances, it does not call :meth:`fiftyone.core.runs.Run.cleanup`.

    Args:
        name: the name of the dataset
        dry_run (False): whether to log the actions that would be taken but not
            perform them
    """
    _delete_runs(
        name,
        "brain_methods",
        "brain method run",
        dry_run=dry_run,
    )


def delete_evaluation(name, eval_key, dry_run=False):
    """Deletes the evaluation run with the given key from the dataset with the
    given name.

    This is a low-level implementation of deletion that does not call
    :meth:`fiftyone.core.dataset.load_dataset` or
    :meth:`fiftyone.core.collections.SampleCollection.delete_evaluation`,
    which is helpful if a dataset's backing document or collections are
    corrupted and cannot be loaded via the normal pathways.

    Note that, as this method does not load :class:`fiftyone.core.runs.Run`
    instances, it does not call :meth:`fiftyone.core.runs.Run.cleanup`.

    Args:
        name: the name of the dataset
        eval_key: the evaluation key
        dry_run (False): whether to log the actions that would be taken but not
            perform them
    """
    _delete_run(
        name,
        eval_key,
        "evaluations",
        "evaluation",
        dry_run=dry_run,
    )


def delete_evaluations(name, dry_run=False):
    """Deletes all evaluations from the dataset with the given name.

    This is a low-level implementation of deletion that does not call
    :meth:`fiftyone.core.dataset.load_dataset` or
    :meth:`fiftyone.core.collections.SampleCollection.delete_evaluations`,
    which is helpful if a dataset's backing document or collections are
    corrupted and cannot be loaded via the normal pathways.

    Note that, as this method does not load :class:`fiftyone.core.runs.Run`
    instances, it does not call :meth:`fiftyone.core.runs.Run.cleanup`.

    Args:
        name: the name of the dataset
        dry_run (False): whether to log the actions that would be taken but not
            perform them
    """
    _delete_runs(
        name,
        "evaluations",
        "evaluation",
        dry_run=dry_run,
    )


def delete_run(name, run_key, dry_run=False):
    """Deletes the run with the given key from the dataset with the given name.

    This is a low-level implementation of deletion that does not call
    :meth:`fiftyone.core.dataset.load_dataset` or
    :meth:`fiftyone.core.collections.SampleCollection.delete_run`, which is
    helpful if a dataset's backing document or collections are corrupted and
    cannot be loaded via the normal pathways.

    Note that, as this method does not load :class:`fiftyone.core.runs.Run`
    instances, it does not call :meth:`fiftyone.core.runs.Run.cleanup`.

    Args:
        name: the name of the dataset
        run_key: the run key
        dry_run (False): whether to log the actions that would be taken but not
            perform them
    """
    _delete_run(
        name,
        run_key,
        "runs",
        "run",
        dry_run=dry_run,
    )


def delete_runs(name, dry_run=False):
    """Deletes all runs from the dataset with the given name.

    This is a low-level implementation of deletion that does not call
    :meth:`fiftyone.core.dataset.load_dataset` or
    :meth:`fiftyone.core.collections.SampleCollection.delete_runs`, which is
    helpful if a dataset's backing document or collections are corrupted and
    cannot be loaded via the normal pathways.

    Note that, as this method does not load :class:`fiftyone.core.runs.Run`
    instances, it does not call :meth:`fiftyone.core.runs.Run.cleanup`.

    Args:
        name: the name of the dataset
        dry_run (False): whether to log the actions that would be taken but not
            perform them
    """
    _delete_runs(
        name,
        "runs",
        "run",
        dry_run=dry_run,
    )


def _get_logger(dry_run=False):
    if dry_run:
        return _DryRunLoggerAdapter(logger, {})

    return logger


class _DryRunLoggerAdapter(logging.LoggerAdapter):
    def process(self, msg, kwargs):
        msg = "(dry run) " + msg
        return msg, kwargs


def _delete_run(dataset_name, run_key, runs_field, run_str, dry_run=False):
    conn = get_db_conn()
    _logger = _get_logger(dry_run=dry_run)

    dataset_dict = conn.datasets.find_one({"name": dataset_name})
    if not dataset_dict:
        _logger.warning("Dataset '%s' not found", dataset_name)
        return

    runs = dataset_dict.get(runs_field, {})
    if run_key not in runs:
        _logger.warning(
            "Dataset '%s' has no %s with key '%s'",
            dataset_name,
            run_str,
            run_key,
        )
        return

    _logger.info(
        "Deleting %s '%s' from dataset '%s'",
        run_str,
        run_key,
        dataset_name,
    )

    run_id = runs.pop(run_key)

    run_doc = conn.runs.find_one({"_id": run_id})
    result_id = run_doc.get("results", None)
    if result_id is not None:
        _logger.info("Deleting %s result '%s'", run_str, result_id)
        if not dry_run:
            _delete_run_results(conn, [result_id])

    if not dry_run:
        _logger.info("Deleting %s doc '%s'", run_str, run_id)
        conn.runs.delete_one({"_id": run_id})
        conn.datasets.update_one(
            {"name": dataset_name},
            {"$set": {runs_field: runs}},
        )


def _delete_runs(dataset_name, runs_field, run_str, dry_run=False):
    conn = get_db_conn()
    _logger = _get_logger(dry_run=dry_run)

    dataset_dict = conn.datasets.find_one({"name": dataset_name})
    if not dataset_dict:
        _logger.warning("Dataset '%s' not found", dataset_name)
        return

    runs = dataset_dict.get(runs_field, {})
    if not runs:
        _logger.info("Dataset '%s' has no %ss", dataset_name, run_str)
        return

    run_keys, run_ids = zip(*runs.items())

    _logger.info(
        "Deleting %s(s) %s from dataset '%s'",
        run_str,
        run_keys,
        dataset_name,
    )

    result_ids = _get_result_ids(conn, dataset_dict)

    if run_ids:
        _logger.info("Deleting %d %s doc(s)", len(run_ids), run_str)
        if not dry_run:
            _delete_run_docs(conn, run_ids)

    if result_ids:
        _logger.info("Deleting %d %s result(s)", len(result_ids), run_str)
        if not dry_run:
            _delete_run_results(conn, result_ids)

    if not dry_run:
        conn.datasets.update_one(
            {"name": dataset_name},
            {"$set": {runs_field: {}}},
        )


def _get_saved_view_ids(dataset_dict):
    view_ids = []

    for view_doc_or_id in dataset_dict.get("saved_views", []):
        # Saved view docs used to be stored directly in `dataset_dict`.
        # Such data could be encountered here because datasets are lazily
        # migrated
        if isinstance(view_doc_or_id, ObjectId):
            view_ids.append(view_doc_or_id)

    return view_ids


def _get_run_ids(dataset_dict):
    run_ids = []

    for runs_field in _RUNS_FIELDS:
        for run_doc_or_id in dataset_dict.get(runs_field, {}).values():
            # Run docs used to be stored directly in `dataset_dict`.
            # Such data could be encountered here because datasets are lazily
            # migrated
            if isinstance(run_doc_or_id, ObjectId):
                run_ids.append(run_doc_or_id)

    return run_ids


def _get_result_ids(conn, dataset_dict):
    run_ids = []
    result_ids = []

    for runs_field in _RUNS_FIELDS:
        for run_doc_or_id in dataset_dict.get(runs_field, {}).values():
            if isinstance(run_doc_or_id, ObjectId):
                run_ids.append(run_doc_or_id)
            elif isinstance(run_doc_or_id, dict):
                # Run docs used to be stored directly in `dataset_dict`.
                # Such data could be encountered here because datasets are
                # lazily migrated
                result_id = run_doc_or_id.get("results", None)
                if result_id is not None:
                    result_ids.append(result_id)

    if run_ids:
        for run_doc in conn.runs.find({"_id": {"$in": run_ids}}):
            result_id = run_doc.get("results", None)
            if result_id is not None:
                result_ids.append(result_id)

    return result_ids


def _delete_saved_views(conn, view_ids):
    conn.views.delete_many({"_id": {"$in": view_ids}})


def _delete_run_docs(conn, run_ids):
    conn.runs.delete_many({"_id": {"$in": run_ids}})


def _delete_run_results(conn, result_ids):
    conn.fs.files.delete_many({"_id": {"$in": result_ids}})
    conn.fs.chunks.delete_many({"files_id": {"$in": result_ids}})


_RUNS_FIELDS = ["annotation_runs", "brain_methods", "evaluations", "runs"]<|MERGE_RESOLUTION|>--- conflicted
+++ resolved
@@ -397,11 +397,7 @@
     """Returns an async database client.
 
     Args:
-<<<<<<< HEAD
-        reuse: whether to use the global client singleton
-=======
         use_global: whether to use the global client singleton
->>>>>>> 279935c8
 
     Returns:
         a ``motor.motor_asyncio.AsyncIOMotorClient``
