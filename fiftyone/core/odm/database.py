--- conflicted
+++ resolved
@@ -5,17 +5,14 @@
 | `voxel51.com <https://voxel51.com/>`_
 |
 """
+
 import atexit
 import dataclasses
 from datetime import datetime, timedelta
 import logging
 from multiprocessing.pool import ThreadPool
 import os
-<<<<<<< HEAD
 import tempfile
-from typing import Tuple
-=======
->>>>>>> 7a67c859
 
 import asyncio
 from bson import json_util, ObjectId
