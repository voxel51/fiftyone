"""
Database utilities.

| Copyright 2017-2022, Voxel51, Inc.
| `voxel51.com <https://voxel51.com/>`_
|
"""
from datetime import datetime
import logging
from multiprocessing.pool import ThreadPool
import os

import asyncio
from bson import json_util
from bson.codec_options import CodecOptions
from mongoengine import connect
import mongoengine.errors as moe
import motor
from packaging.version import Version
import pymongo
from pymongo.errors import BulkWriteError, ServerSelectionTimeoutError
import pytz

import eta.core.utils as etau

import fiftyone as fo
import fiftyone.constants as foc
from fiftyone.core.config import FiftyOneConfigError
import fiftyone.core.fields as fof
import fiftyone.core.service as fos
import fiftyone.core.utils as fou

from .document import Document


logger = logging.getLogger(__name__)


_client = None
_async_client = None
_connection_kwargs = {}
_db_service = None


class DatabaseConfigDocument(Document):
    """Backing document for the database config."""

    meta = {"collection": "config"}

    version = fof.StringField()


def get_db_config():
    """Retrieves the database config.

    Returns:
        a :class:`DatabaseConfigDocument`
    """
    try:
        # pylint: disable=no-member
        config = DatabaseConfigDocument.objects.get()
    except moe.DoesNotExist:
        config = DatabaseConfigDocument()
        config.save()

    return config


def establish_db_conn(config):
    """Establishes the database connection.

    If ``fiftyone.config.database_uri`` is defined, then we connect to that
    URI. Otherwise, a :class:`fiftyone.core.service.DatabaseService` is
    created.

    Args:
        config: a :class:`fiftyone.core.config.FiftyOneConfig`

    Raises:
        ConnectionError: if a connection to ``mongod`` could not be established
        FiftyOneConfigError: if ``fiftyone.config.database_uri`` is not
            defined and ``mongod`` could not be found
        ServiceExecutableNotFound: if
            :class:`fiftyone.core.service.DatabaseService` startup was
            attempted, but ``mongod`` was not found in :mod:`fiftyone.db.bin`
        RuntimeError: if the ``mongod`` found does not meet FiftyOne's
            requirements, or validation could not occur
    """
    global _client
    global _db_service
    global _connection_kwargs

    established_port = os.environ.get("FIFTYONE_PRIVATE_DATABASE_PORT", None)
    if established_port is not None:
        _connection_kwargs["port"] = int(established_port)
    if config.database_uri is not None:
        _connection_kwargs["host"] = config.database_uri
    elif _db_service is None:
        if os.environ.get("FIFTYONE_DISABLE_SERVICES", False):
            return

        try:
            _db_service = fos.DatabaseService()
            port = _db_service.port
            _connection_kwargs["port"] = port
            os.environ["FIFTYONE_PRIVATE_DATABASE_PORT"] = str(port)

        except fos.ServiceExecutableNotFound as error:
            if fou.is_32_bit():
                raise FiftyOneConfigError(
                    "MongoDB is not supported on 32-bit systems. Please "
                    "define a `database_uri` in your "
                    "`fiftyone.core.config.FiftyOneConfig` to define a "
                    "connection to your own MongoDB instance or cluster "
                )

            if fou.is_arm_mac():
                raise FiftyOneConfigError(
                    "MongoDB is not yet supported on Apple Silicon Macs. "
                    "Please define a `database_uri` in your "
                    "`fiftyone.core.config.FiftyOneConfig` to define a "
                    "connection to your own MongoDB instance or cluster"
                )

            raise error

    _client = pymongo.MongoClient(**_connection_kwargs)
    _validate_db_version(config, _client)

    connect(config.database_name, **_connection_kwargs)


def _connect():
    global _client
    if _client is None:
        global _connection_kwargs
        _client = pymongo.MongoClient(**_connection_kwargs)
        connect(fo.config.database_name, **_connection_kwargs)


def _async_connect():
    global _async_client
    if _async_client is None:
        global _connection_kwargs
        _async_client = motor.motor_tornado.MotorClient(**_connection_kwargs)


def _validate_db_version(config, client):
    try:
        version = Version(client.server_info()["version"])
    except Exception as e:
        if isinstance(e, ServerSelectionTimeoutError):
            raise ConnectionError("Could not connect to `mongod`") from e

        raise RuntimeError("Failed to validate `mongod` version") from e

<<<<<<< HEAD
    if config.database_validation and version < foc.MIN_MONGODB_VERSION:
=======
    min_ver, max_ver = foc.MONGODB_VERSION_RANGE
    if config.database_validation and not min_ver <= version < max_ver:
>>>>>>> 5ab7503f
        raise RuntimeError(
            "Found `mongod` version %s, but only %s and higher are "
            "compatible. You can suppress this exception by setting your "
            "`database_validation` config parameter to `False`. See "
            "https://voxel51.com/docs/fiftyone/user_guide/config.html#configuring-a-mongodb-connection "
            "for more information" % (version, foc.MIN_MONGODB_VERSION)
        )


def aggregate(collection, pipelines):
    """Executes one or more aggregations on a collection.

    Multiple aggregations are executed using multiple threads, and their
    results are returned as lists rather than cursors.

    Args:
        collection: a ``pymongo.collection.Collection`` or
            ``motor.motor_tornado.MotorCollection``
        pipelines: a MongoDB aggregation pipeline or a list of pipelines

    Returns:
        -   If a single pipeline is provided, a
            ``pymongo.command_cursor.CommandCursor`` or
            ``motor.motor_tornado.MotorCommandCursor`` is returned

        -   If multiple pipelines are provided, each cursor is extracted into
            a list and the list of lists is returned
    """
    pipelines = list(pipelines)

    is_list = pipelines and not isinstance(pipelines[0], dict)
    if not is_list:
        pipelines = [pipelines]

    num_pipelines = len(pipelines)

    if isinstance(collection, motor.motor_tornado.MotorCollection):
        if num_pipelines == 1 and not is_list:
            return collection.aggregate(pipelines[0], allowDiskUse=True)

        return _do_async_pooled_aggregate(collection, pipelines)

    if num_pipelines == 1:
        result = collection.aggregate(pipelines[0], allowDiskUse=True)
        return [result] if is_list else result

    return _do_pooled_aggregate(collection, pipelines)


def _do_pooled_aggregate(collection, pipelines):
    # @todo: MongoDB 5.0 supports snapshots which can be used to make the
    # results consistent, i.e. read from the same point in time
    with ThreadPool(processes=len(pipelines)) as pool:
        return pool.map(
            lambda p: list(collection.aggregate(p, allowDiskUse=True)),
            pipelines,
            chunksize=1,
        )


async def _do_async_pooled_aggregate(collection, pipelines):
    global _async_client

    async with await _async_client.start_session() as session:
        return await asyncio.gather(
            *[
                _do_async_aggregate(collection, pipeline, session)
                for pipeline in pipelines
            ]
        )


async def _do_async_aggregate(collection, pipeline, session):
    cursor = collection.aggregate(pipeline, allowDiskUse=True, session=session)
    return await cursor.to_list(1)


def get_db_client():
    """Returns a database client.

    Returns:
        a ``pymongo.mongo_client.MongoClient``
    """
    _connect()
    return _client


def get_db_conn():
    """Returns a connection to the database.

    Returns:
        a ``pymongo.database.Database``
    """
    _connect()
    db = _client[fo.config.database_name]
    return _apply_options(db)


def get_async_db_conn():
    """Returns an async connection to the database.

    Returns:
        a ``motor.motor_tornado.MotorDatabase``
    """
    _async_connect()
    db = _async_client[fo.config.database_name]
    return _apply_options(db)


def _apply_options(db):
    timezone = fo.config.timezone

    if not timezone or timezone.lower() == "utc":
        return db

    if timezone.lower() == "local":
        tzinfo = datetime.now().astimezone().tzinfo
    else:
        tzinfo = pytz.timezone(timezone)

    return db.with_options(
        codec_options=CodecOptions(tz_aware=True, tzinfo=tzinfo)
    )


def drop_database():
    """Drops the database."""
    _connect()
    _client.drop_database(fo.config.database_name)


def sync_database():
    """Syncs all pending database writes to disk."""
    if _client is not None:
        _client.admin.command("fsync")


def list_collections():
    """Returns a list of all collection names in the database.

    Returns:
        a list of all collection names
    """
    conn = get_db_conn()
    return list(conn.list_collection_names())


def drop_orphan_collections(dry_run=False):
    """Drops all orphan collections from the database.

    Orphan collections are collections that are not associated with any known
    dataset or other collections used by FiftyOne.

    Args:
        dry_run (False): whether to log the actions that would be taken but not
            perform them
    """
    conn = get_db_conn()
    _logger = _get_logger(dry_run=dry_run)

    colls_in_use = set()
    for name in list_datasets():
        dataset_dict = conn.datasets.find_one({"name": name})
        sample_coll_name = dataset_dict.get("sample_collection_name", None)
        if sample_coll_name:
            colls_in_use.add(sample_coll_name)
            colls_in_use.add("frames." + sample_coll_name)

    # Only collections with these prefixes may be deleted
    coll_prefixes = ("samples.", "frames.", "patches.", "clips.")

    for coll_name in conn.list_collection_names():
        if coll_name not in colls_in_use and any(
            coll_name.startswith(prefix) for prefix in coll_prefixes
        ):
            _logger.info("Dropping collection '%s'", coll_name)
            if not dry_run:
                conn.drop_collection(coll_name)


def drop_orphan_run_results(dry_run=False):
    """Drops all orphan run results from the database.

    Orphan run results are results that are not associated with any known
    dataset.

    Args:
        dry_run (False): whether to log the actions that would be taken but not
            perform them
    """
    conn = get_db_conn()
    _logger = _get_logger(dry_run=dry_run)

    results_in_use = set()
    for name in list_datasets():
        dataset_dict = conn.datasets.find_one({"name": name})
        results_in_use.update(_get_result_ids(dataset_dict))

    all_run_results = set(conn.fs.files.distinct("_id", {}, {}))

    orphan_results = [
        _id for _id in all_run_results if _id not in results_in_use
    ]

    if not orphan_results:
        return

    _logger.info(
        "Deleting %d orphan run result(s): %s",
        len(orphan_results),
        orphan_results,
    )
    if not dry_run:
        _delete_run_results(orphan_results)


def stream_collection(collection_name):
    """Streams the contents of the collection to stdout.

    Args:
        collection_name: the name of the collection
    """
    conn = get_db_conn()
    coll = conn[collection_name]
    objects = map(fou.pformat, coll.find({}))
    fou.stream_objects(objects)


def get_collection_stats(collection_name):
    """Sets stats about the collection.

    Args:
        collection_name: the name of the collection

    Returns:
        a stats dict
    """
    conn = get_db_conn()
    stats = dict(conn.command("collstats", collection_name))
    stats["wiredTiger"] = None
    stats["indexDetails"] = None
    return stats


def count_documents(coll, pipeline):
    result = aggregate(coll, pipeline + [{"$count": "count"}])

    try:
        return list(result)[0]["count"]
    except:
        pass

    return 0


def export_document(doc, json_path):
    """Exports the document to disk in JSON format.

    Args:
        doc: a BSON document dict
        json_path: the path to write the JSON file
    """
    etau.write_file(json_util.dumps(doc), json_path)


def export_collection(docs, json_path, key="documents", num_docs=None):
    """Exports the collection to disk in JSON format.

    Args:
        docs: an iteraable containing the documents to export
        json_path: the path to write the JSON file
        key ("documents"): the field name under which to store the documents
        num_docs (None): the total number of documents. If omitted, this must
            be computable via ``len(docs)``
    """
    if num_docs is None:
        num_docs = len(docs)

    etau.ensure_basedir(json_path)

    with open(json_path, "w") as f:
        f.write('{"%s": [' % key)
        with fou.ProgressBar(total=num_docs, iters_str="docs") as pb:
            for idx, doc in pb(enumerate(docs, 1)):
                f.write(json_util.dumps(doc))
                if idx < num_docs:
                    f.write(",")

        f.write("]}")


def import_document(json_path):
    """Imports a document from JSON on disk.

    Args:
        json_path: the path to the document

    Returns:
        a BSON document dict
    """
    with open(json_path, "r") as f:
        return json_util.loads(f.read())


def import_collection(json_path):
    """Imports the collection from JSON on disk.

    Args:
        json_path: the path to the collection on disk

    Returns:
        a BSON dict
    """
    with open(json_path, "r") as f:
        return json_util.loads(f.read())


def insert_documents(docs, coll, ordered=False):
    """Inserts a list of documents into a collection.

    The ``_id`` field of the input documents will be populated if it is not
    already set.

    Args:
        docs: the list of BSON document dicts to insert
        coll: a pymongo collection instance
        ordered (False): whether the documents must be inserted in order
    """
    try:
        for batch in fou.iter_batches(docs, 100000):  # mongodb limit
            coll.insert_many(list(batch), ordered=ordered)
    except BulkWriteError as bwe:
        msg = bwe.details["writeErrors"][0]["errmsg"]
        raise ValueError(msg) from bwe


def bulk_write(ops, coll, ordered=False):
    """Performs a batch of write operations on a collection.

    Args:
        ops: a list of pymongo operations
        coll: a pymongo collection instance
        ordered (False): whether the operations must be performed in order
    """
    try:
        for ops_batch in fou.iter_batches(ops, 100000):  # mongodb limit
            coll.bulk_write(list(ops_batch), ordered=ordered)
    except BulkWriteError as bwe:
        msg = bwe.details["writeErrors"][0]["errmsg"]
        raise ValueError(msg) from bwe


def list_datasets():
    """Returns the list of available FiftyOne datasets.

    This is a low-level implementation of dataset listing that does not call
    :meth:`fiftyone.core.dataset.list_datasets`, which is helpful if a
    database may be corrupted.

    Returns:
        a list of :class:`Dataset` names
    """
    conn = get_db_conn()
    return sorted([d["name"] for d in conn.datasets.find({})])


def delete_dataset(name, dry_run=False):
    """Deletes the dataset with the given name.

    This is a low-level implementation of deletion that does not call
    :meth:`fiftyone.core.dataset.load_dataset`, which is helpful if a dataset's
    backing document or collections are corrupted and cannot be loaded via the
    normal pathways.

    Args:
        name: the name of the dataset
        dry_run (False): whether to log the actions that would be taken but not
            perform them
    """
    conn = get_db_conn()
    _logger = _get_logger(dry_run=dry_run)

    dataset_dict = conn.datasets.find_one({"name": name})
    if not dataset_dict:
        _logger.warning("Dataset '%s' not found", name)
        return

    _logger.info("Dropping document '%s' from 'datasets' collection", name)
    if not dry_run:
        conn.datasets.delete_one({"name": name})

    if "sample_collection_name" not in dataset_dict:
        _logger.warning(
            "Cannot find sample/frame collections for dataset '%s'; stopping "
            "now. Use `drop_orphan_collections()` to cleanup any dangling "
            "collections",
            name,
        )
        return

    collections = conn.list_collection_names()

    sample_collection_name = dataset_dict["sample_collection_name"]
    if sample_collection_name in collections:
        _logger.info("Dropping collection '%s'", sample_collection_name)
        if not dry_run:
            conn.drop_collection(sample_collection_name)

    frame_collection_name = "frames." + sample_collection_name
    if frame_collection_name in collections:
        _logger.info("Dropping collection '%s'", frame_collection_name)
        if not dry_run:
            conn.drop_collection(frame_collection_name)

    delete_results = _get_result_ids(dataset_dict)

    if delete_results:
        _logger.info("Deleting %d run result(s)", len(delete_results))
        if not dry_run:
            _delete_run_results(delete_results)


def delete_annotation_run(name, anno_key, dry_run=False):
    """Deletes the annotation run with the given key from the dataset with
    the given name.

    This is a low-level implementation of deletion that does not call
    :meth:`fiftyone.core.dataset.load_dataset` or
    :meth:`fiftyone.core.collections.SampleCollection.delete_annotation_run`,
    which is helpful if a dataset's backing document or collections are
    corrupted and cannot be loaded via the normal pathways.

    Note that, as this method does not load :class:`fiftyone.core.runs.Run`
    instances, it does not call :meth:`fiftyone.core.runs.Run.cleanup`.

    Args:
        name: the name of the dataset
        anno_key: the annotation key
        dry_run (False): whether to log the actions that would be taken but not
            perform them
    """
    conn = get_db_conn()
    _logger = _get_logger(dry_run=dry_run)

    dataset_dict = conn.datasets.find_one({"name": name})
    if not dataset_dict:
        _logger.warning("Dataset '%s' not found", name)
        return

    annotation_runs = dataset_dict.get("annotation_runs", {})
    if anno_key not in annotation_runs:
        _logger.warning(
            "Dataset '%s' has no annotation run with key '%s'", name, anno_key,
        )
        return

    run_doc = annotation_runs.pop(anno_key)
    result_id = run_doc.get("results", None)

    if result_id is not None:
        _logger.info("Deleting run result '%s'", result_id)
        if not dry_run:
            _delete_run_results([result_id])

    _logger.info(
        "Deleting annotation run '%s' from dataset '%s'", anno_key, name
    )
    if not dry_run:
        conn.datasets.replace_one({"name": name}, dataset_dict)


def delete_annotation_runs(name, dry_run=False):
    """Deletes all annotation runs from the dataset with the given name.

    This is a low-level implementation of deletion that does not call
    :meth:`fiftyone.core.dataset.load_dataset` or
    :meth:`fiftyone.core.collections.SampleCollection.delete_annotation_runs`,
    which is helpful if a dataset's backing document or collections are
    corrupted and cannot be loaded via the normal pathways.

    Note that, as this method does not load :class:`fiftyone.core.runs.Run`
    instances, it does not call :meth:`fiftyone.core.runs.Run.cleanup`.

    Args:
        name: the name of the dataset
        dry_run (False): whether to log the actions that would be taken but not
            perform them
    """
    conn = get_db_conn()
    _logger = _get_logger(dry_run=dry_run)

    dataset_dict = conn.datasets.find_one({"name": name})
    if not dataset_dict:
        _logger.warning("Dataset '%s' not found", name)
        return

    anno_keys = []
    result_ids = []
    for anno_key, run_doc in dataset_dict.get("annotation_runs", {}).items():
        anno_keys.append(anno_key)

        result_id = run_doc.get("results", None)
        if result_id is not None:
            result_ids.append(result_id)

    if result_ids:
        _logger.info("Deleting %d run result(s)", len(result_ids))
        if not dry_run:
            _delete_run_results(result_ids)

    _logger.info(
        "Deleting annotation runs %s from dataset '%s'", anno_keys, name
    )
    if not dry_run:
        dataset_dict["annotation_runs"] = {}
        conn.datasets.replace_one({"name": name}, dataset_dict)


def delete_brain_run(name, brain_key, dry_run=False):
    """Deletes the brain method run with the given key from the dataset with
    the given name.

    This is a low-level implementation of deletion that does not call
    :meth:`fiftyone.core.dataset.load_dataset` or
    :meth:`fiftyone.core.collections.SampleCollection.delete_brain_run`,
    which is helpful if a dataset's backing document or collections are
    corrupted and cannot be loaded via the normal pathways.

    Note that, as this method does not load :class:`fiftyone.core.runs.Run`
    instances, it does not call :meth:`fiftyone.core.runs.Run.cleanup`.

    Args:
        name: the name of the dataset
        brain_key: the brain key
        dry_run (False): whether to log the actions that would be taken but not
            perform them
    """
    conn = get_db_conn()
    _logger = _get_logger(dry_run=dry_run)

    dataset_dict = conn.datasets.find_one({"name": name})
    if not dataset_dict:
        _logger.warning("Dataset '%s' not found", name)
        return

    brain_methods = dataset_dict.get("brain_methods", {})
    if brain_key not in brain_methods:
        _logger.warning(
            "Dataset '%s' has no brain method run with key '%s'",
            name,
            brain_key,
        )
        return

    run_doc = brain_methods.pop(brain_key)
    result_id = run_doc.get("results", None)

    if result_id is not None:
        _logger.info("Deleting run result '%s'", result_id)
        if not dry_run:
            _delete_run_results([result_id])

    _logger.info(
        "Deleting brain method run '%s' from dataset '%s'", brain_key, name
    )
    if not dry_run:
        conn.datasets.replace_one({"name": name}, dataset_dict)


def delete_brain_runs(name, dry_run=False):
    """Deletes all brain method runs from the dataset with the given name.

    This is a low-level implementation of deletion that does not call
    :meth:`fiftyone.core.dataset.load_dataset` or
    :meth:`fiftyone.core.collections.SampleCollection.delete_brain_runs`,
    which is helpful if a dataset's backing document or collections are
    corrupted and cannot be loaded via the normal pathways.

    Note that, as this method does not load :class:`fiftyone.core.runs.Run`
    instances, it does not call :meth:`fiftyone.core.runs.Run.cleanup`.

    Args:
        name: the name of the dataset
        dry_run (False): whether to log the actions that would be taken but not
            perform them
    """
    conn = get_db_conn()
    _logger = _get_logger(dry_run=dry_run)

    dataset_dict = conn.datasets.find_one({"name": name})
    if not dataset_dict:
        _logger.warning("Dataset '%s' not found", name)
        return

    brain_keys = []
    result_ids = []
    for brain_key, run_doc in dataset_dict.get("brain_methods", {}).items():
        brain_keys.append(brain_key)

        result_id = run_doc.get("results", None)
        if result_id is not None:
            result_ids.append(result_id)

    if result_ids:
        _logger.info("Deleting %d run result(s)", len(result_ids))
        if not dry_run:
            _delete_run_results(result_ids)

    _logger.info(
        "Deleting brain method runs %s from dataset '%s'", brain_keys, name,
    )
    if not dry_run:
        dataset_dict["brain_methods"] = {}
        conn.datasets.replace_one({"name": name}, dataset_dict)


def delete_evaluation(name, eval_key, dry_run=False):
    """Deletes the evaluation run with the given key from the dataset with the
    given name.

    This is a low-level implementation of deletion that does not call
    :meth:`fiftyone.core.dataset.load_dataset` or
    :meth:`fiftyone.core.collections.SampleCollection.delete_evaluation`,
    which is helpful if a dataset's backing document or collections are
    corrupted and cannot be loaded via the normal pathways.

    Note that, as this method does not load :class:`fiftyone.core.runs.Run`
    instances, it does not call :meth:`fiftyone.core.runs.Run.cleanup`.

    Args:
        name: the name of the dataset
        eval_key: the evaluation key
        dry_run (False): whether to log the actions that would be taken but not
            perform them
    """
    conn = get_db_conn()
    _logger = _get_logger(dry_run=dry_run)

    dataset_dict = conn.datasets.find_one({"name": name})
    if not dataset_dict:
        _logger.warning("Dataset '%s' not found", name)
        return

    evaluations = dataset_dict.get("evaluations", {})
    if eval_key not in evaluations:
        _logger.warning(
            "Dataset '%s' has no evaluation with key '%s'", name, eval_key
        )
        return

    run_doc = evaluations.pop(eval_key)
    result_id = run_doc.get("results", None)

    if result_id is not None:
        _logger.info("Deleting run result '%s'", result_id)
        if not dry_run:
            _delete_run_results([result_id])

    _logger.info("Deleting evaluation '%s' from dataset '%s'", eval_key, name)
    if not dry_run:
        conn.datasets.replace_one({"name": name}, dataset_dict)


def delete_evaluations(name, dry_run=False):
    """Deletes all evaluations from the dataset with the given name.

    This is a low-level implementation of deletion that does not call
    :meth:`fiftyone.core.dataset.load_dataset` or
    :meth:`fiftyone.core.collections.SampleCollection.delete_evaluations`,
    which is helpful if a dataset's backing document or collections are
    corrupted and cannot be loaded via the normal pathways.

    Note that, as this method does not load :class:`fiftyone.core.runs.Run`
    instances, it does not call :meth:`fiftyone.core.runs.Run.cleanup`.

    Args:
        name: the name of the dataset
        dry_run (False): whether to log the actions that would be taken but not
            perform them
    """
    conn = get_db_conn()
    _logger = _get_logger(dry_run=dry_run)

    dataset_dict = conn.datasets.find_one({"name": name})
    if not dataset_dict:
        _logger.warning("Dataset '%s' not found", name)
        return

    eval_keys = []
    result_ids = []
    for eval_key, run_doc in dataset_dict.get("evaluations", {}).items():
        eval_keys.append(eval_key)

        result_id = run_doc.get("results", None)
        if result_id is not None:
            result_ids.append(result_id)

    if result_ids:
        _logger.info("Deleting %d run result(s)", len(result_ids))
        if not dry_run:
            _delete_run_results(result_ids)

    _logger.info("Deleting evaluations %s from dataset '%s'", eval_keys, name)
    if not dry_run:
        dataset_dict["evaluations"] = {}
        conn.datasets.replace_one({"name": name}, dataset_dict)


def _get_logger(dry_run=False):
    if dry_run:
        return _DryRunLoggerAdapter(logger, {})

    return logger


class _DryRunLoggerAdapter(logging.LoggerAdapter):
    def process(self, msg, kwargs):
        msg = "(dry run) " + msg
        return msg, kwargs


def _get_result_ids(dataset_dict):
    result_ids = []

    for run_doc in dataset_dict.get("annotation_runs", {}).values():
        result_id = run_doc.get("results", None)
        if result_id is not None:
            result_ids.append(result_id)

    for run_doc in dataset_dict.get("brain_methods", {}).values():
        result_id = run_doc.get("results", None)
        if result_id is not None:
            result_ids.append(result_id)

    for run_doc in dataset_dict.get("evaluations", {}).values():
        result_id = run_doc.get("results", None)
        if result_id is not None:
            result_ids.append(result_id)

    return result_ids


def _delete_run_results(result_ids):
    conn = get_db_conn()

    # Delete from GridFS
    conn.fs.files.delete_many({"_id": {"$in": result_ids}})
    conn.fs.chunks.delete_many({"files_id": {"$in": result_ids}})<|MERGE_RESOLUTION|>--- conflicted
+++ resolved
@@ -154,12 +154,7 @@
 
         raise RuntimeError("Failed to validate `mongod` version") from e
 
-<<<<<<< HEAD
     if config.database_validation and version < foc.MIN_MONGODB_VERSION:
-=======
-    min_ver, max_ver = foc.MONGODB_VERSION_RANGE
-    if config.database_validation and not min_ver <= version < max_ver:
->>>>>>> 5ab7503f
         raise RuntimeError(
             "Found `mongod` version %s, but only %s and higher are "
             "compatible. You can suppress this exception by setting your "
