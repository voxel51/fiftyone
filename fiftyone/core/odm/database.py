--- conflicted
+++ resolved
@@ -18,6 +18,7 @@
 import asyncio
 from bson import json_util, ObjectId
 from bson.codec_options import CodecOptions
+import mongoengine
 import mongoengine
 import motor.motor_asyncio as mtr
 
@@ -270,11 +271,7 @@
     ):
         atexit.register(_at_exit_user)
 
-<<<<<<< HEAD
     mongoengine.connect(_database_name, **_connection_kwargs)
-=======
-    mongoengine.connect(config.database_name, **_connection_kwargs)
->>>>>>> cdd3338e
 
     db_config = get_db_config()
     if db_config.type != foc.CLIENT_TYPE:
@@ -978,10 +975,7 @@
         A list of :class:`pymongo.results.BulkWriteResult` objects
     """
     batcher = fou.get_default_batcher(ops, batcher=batcher, progress=progress)
-<<<<<<< HEAD
-=======
     results = []
->>>>>>> cdd3338e
 
     try:
         with batcher:
