"""
Database utilities.

| Copyright 2017-2025, Voxel51, Inc.
| `voxel51.com <https://voxel51.com/>`_
|
"""

import atexit
import dataclasses
from datetime import datetime
import logging
from multiprocessing.pool import ThreadPool
import os
from typing import Tuple

import asyncio
from bson import json_util, ObjectId
from bson.codec_options import CodecOptions
import mongoengine
import motor.motor_asyncio as mtr

from packaging.version import Version
import pymongo

from pymongo.errors import (
    BulkWriteError,
    OperationFailure,
    PyMongoError,
    ServerSelectionTimeoutError,
)
import pytz

import eta.core.utils as etau

import fiftyone as fo
import fiftyone.constants as foc
import fiftyone.migrations as fom
from fiftyone.core.config import FiftyOneConfigError
import fiftyone.core.service as fos
import fiftyone.core.utils as fou

foa = fou.lazy_import("fiftyone.core.annotation")
fob = fou.lazy_import("fiftyone.core.brain")
fod = fou.lazy_import("fiftyone.core.dataset")
foe = fou.lazy_import("fiftyone.core.evaluation")
fors = fou.lazy_import("fiftyone.core.runs")


logger = logging.getLogger(__name__)

_client = None
_async_client = None
_connection_kwargs = {}
_db_service = None


#
# IMPORTANT DATABASE CONFIG REQUIREMENTS
#
# All past and future versions of FiftyOne must be able to deduce the
# database's current version and type from the `config` collection without an
# error being raised so that migrations can be properly run and, if necessary,
# informative errors can be raised alerting the user that they are using the
# wrong version or type of client.
#
# This is currently guaranteed because:
#   - `DatabaseConfigDocument` is declared as non-strict, so any past or future
#     fields that are not currently defined will not cause an error
#   - All declared fields are optional, and we have promised ourselves that
#     their type and meaning will never change
#


@dataclasses.dataclass(init=False)
class DatabaseConfigDocument:
    """Backing document for the database config."""

    version: str
    type: str

    def __init__(self, conn, version=None, type=None, *args, **kwargs):
        # Create our own __init__ so we can ignore extra kwargs/unknown fields
        # from other versions
        self._conn = conn
        self.version = version
        self.type = type

    def save(self):
        self._conn.config.replace_one(
            {}, dataclasses.asdict(self), upsert=True
        )


def get_db_config():
    """Retrieves the database config.

    Returns:
        a :class:`DatabaseConfigDocument`
    """
    conn = get_db_conn()

    config_docs = list(conn.config.find())
    if config_docs:
        if len(config_docs) > 1:
            config_doc = _handle_multiple_config_docs(conn, config_docs)
        else:
            config_doc = config_docs[0]

        config = DatabaseConfigDocument(conn, **config_doc)
        save = False
    else:
        config = DatabaseConfigDocument(conn)
        save = True

    if config.version is None:
        #
        # If the database has no version, then assume the version of the client
        # that is currently connecting to it.
        #
        # This needs to be implemented here rather than in a migration because
        # this information is required in order to run migrations...
        #
        config.version = foc.VERSION
        save = True

    if config.type is None:
        #
        # If the database has no type, then assume the type of the client that
        # is currently connecting to it.
        #
        # This needs to be implemented here rather than in a migration because
        # this information is required in order to decide if a client is
        # allowed to connect to the database at all (a precursor to running a
        # migration)...
        #
        config.type = foc.CLIENT_TYPE
        save = True

    if save:
        config.save()

    return config


def _handle_multiple_config_docs(conn, config_docs):
    if fo.config.database_admin:
        logger.warning(
            "Unexpectedly found %d documents in the 'config' collection; "
            "deleting all but the newest one",
            len(config_docs),
        )

        # Use aggregation to be sure that even under heavy concurrency, we
        # don't accidentally delete all the docs
        conn.config.aggregate(
            [{"$sort": {"_id": -1}}, {"$limit": 1}, {"$out": "config"}]
        )

        config_doc = next(iter(conn.config.find()))
    else:
        # Use the newest one
        config_doc = max(config_docs, key=lambda d: d["_id"])

    return config_doc


def establish_db_conn(config):
    """Establishes the database connection.

    If ``fiftyone.config.database_uri`` is defined, then we connect to that
    URI. Otherwise, a :class:`fiftyone.core.service.DatabaseService` is
    created.

    Args:
        config: a :class:`fiftyone.core.config.FiftyOneConfig`

    Raises:
        ConnectionError: if a connection to ``mongod`` could not be established
        FiftyOneConfigError: if ``fiftyone.config.database_uri`` is not
            defined and ``mongod`` could not be found
        ServiceExecutableNotFound: if
            :class:`fiftyone.core.service.DatabaseService` startup was
            attempted, but ``mongod`` was not found in :mod:`fiftyone.db.bin`
        RuntimeError: if the ``mongod`` found does not meet FiftyOne's
            requirements, or validation could not occur
    """
    global _client
    global _db_service
    global _connection_kwargs

    established_port = os.environ.get("FIFTYONE_PRIVATE_DATABASE_PORT", None)
    if established_port is not None:
        _connection_kwargs["port"] = int(established_port)
    if config.database_uri is not None:
        _connection_kwargs["host"] = config.database_uri
        if config.database_compressor:
            _connection_kwargs["compressors"] = config.database_compressor
    elif _db_service is None:
        if os.environ.get("FIFTYONE_DISABLE_SERVICES", False):
            return

        try:
            _db_service = fos.DatabaseService()
            port = _db_service.port
            _connection_kwargs["port"] = port
            os.environ["FIFTYONE_PRIVATE_DATABASE_PORT"] = str(port)

        except fos.ServiceExecutableNotFound:
            raise FiftyOneConfigError(
                "MongoDB could not be installed on your system. Please "
                "define a `database_uri` in your "
                "`fiftyone.core.config.FiftyOneConfig` to connect to your"
                "own MongoDB instance or cluster "
            )

    _client = pymongo.MongoClient(
        **_connection_kwargs, appname=foc.DATABASE_APPNAME
    )
    _validate_db_version(config, _client)

    # Register cleanup method
    atexit.register(_delete_non_persistent_datasets_if_allowed)

    mongoengine.connect(config.database_name, **_connection_kwargs)

    db_config = get_db_config()
    if db_config.type != foc.CLIENT_TYPE:
        raise ConnectionError(
            "Cannot connect to database type '%s' with client type '%s'"
            % (db_config.type, foc.CLIENT_TYPE)
        )

    if os.environ.get("FIFTYONE_DISABLE_SERVICES", "0") != "1":
        fom.migrate_database_if_necessary(config=db_config)

    if config.database_validation and config.database_admin:
        _update_fc_version(_client)


def _connect():
    global _client
    if _client is None:
        global _connection_kwargs

        establish_db_conn(fo.config)


def _disconnect():
    global _client, _async_client
    _client = None
    _async_client = None
    mongoengine.disconnect_all()


def _async_connect(use_global=False):
    # Regular connect here first, to ensure connection kwargs are established
    #   for below.
    _connect()

    global _async_client
    if not use_global or _async_client is None:
        global _connection_kwargs
        client = mtr.AsyncIOMotorClient(
            **_connection_kwargs, appname=foc.DATABASE_APPNAME
        )

        if use_global:
            _async_client = client
    else:
        client = _async_client

    return client


def _delete_non_persistent_datasets_if_allowed():
    """Deletes all non-persistent datasets if and only if we are the only
    client currently connected to the database.
    """
    try:
        num_connections = len(
            list(
                _client.admin.aggregate(
                    [
                        {"$currentOp": {"allUsers": True}},
                        {"$project": {"appName": True, "command": True}},
                        {
                            "$match": {
                                "appName": foc.DATABASE_APPNAME,
                                "$or": [
                                    {"command.ismaster": 1},
                                    {"command.hello": 1},
                                ],
                            }
                        },
                    ]
                )
            )
        )
    except:
        logger.warning(
            "Skipping automatic non-persistent dataset cleanup. This action "
            "requires read access of the 'admin' database"
        )
        return

    try:
        if num_connections <= 1:
            fod.delete_non_persistent_datasets()
    except:
        logger.exception("Skipping automatic non-persistent dataset cleanup")


def _validate_db_version(config, client):
    try:
        version = Version(client.server_info()["version"])
    except Exception as e:
        if isinstance(e, ServerSelectionTimeoutError):
            raise ConnectionError("Could not connect to `mongod`") from e

        raise RuntimeError("Failed to validate `mongod` version") from e

    if config.database_validation and version < foc.MONGODB_MIN_VERSION:
        raise RuntimeError(
            "Found `mongod` version %s, but only %s and higher are "
            "compatible. You can suppress this exception by setting your "
            "`database_validation` config parameter to `False`. See "
            "https://docs.voxel51.com/user_guide/config.html#configuring-a-mongodb-connection "
            "for more information" % (version, foc.MONGODB_MIN_VERSION)
        )


def aggregate(collection, pipelines, hints=None, maxTimeMS=None):
    """Executes one or more aggregations on a collection.

    Multiple aggregations are executed using multiple threads, and their
    results are returned as lists rather than cursors.

    Args:
        collection: a ``pymongo.collection.Collection`` or
            ``motor.motor_asyncio.AsyncIOMotorCollection``
        pipelines: a MongoDB aggregation pipeline or a list of pipelines
<<<<<<< HEAD
        hints (None): a hint or correnponding list of hints with respect to
            each pipeline
        maxTimeMS (None): max timeout for the request
=======
        hints (None): a corresponding index hint or list of index hints for
            each pipeline
>>>>>>> 19108802

    Returns:
        -   If a single pipeline is provided, a
            ``pymongo.command_cursor.CommandCursor`` or
            ``motor.motor_asyncio.AsyncIOMotorCommandCursor`` is returned

        -   If multiple pipelines are provided, each cursor is extracted into
            a list and the list of lists is returned
    """
    pipelines = list(pipelines)
    is_list = pipelines and not isinstance(pipelines[0], dict)
    if not is_list:
        pipelines = [pipelines]
        hints = [hints]

    num_pipelines = len(pipelines)
    if hints is None:
        hints = [None] * num_pipelines

    kwargs = dict(allowDiskUse=True)
    if maxTimeMS:
        kwargs["maxTimeMS"] = maxTimeMS

    if isinstance(collection, mtr.AsyncIOMotorCollection):
        if num_pipelines == 1 and not is_list:
            if hints[0]:
                kwargs["hint"] = hints

            return collection.aggregate(
                pipelines[0], allowDiskUse=True, **kwargs
            )

        return _do_async_pooled_aggregate(
            collection,
            pipelines,
            hints,
        )

    if num_pipelines == 1:
<<<<<<< HEAD
        result = collection.aggregate(pipelines[0], **kwargs)
        return [result] if is_list else result

    return _do_pooled_aggregate(collection, pipelines, **kwargs)


def _do_pooled_aggregate(collection, pipelines, **kwargs):
=======
        kwargs = {"hint": hints[0]} if hints[0] is not None else {}
        result = collection.aggregate(
            pipelines[0], allowDiskUse=True, **kwargs
        )
        return [result] if is_list else result

    return _do_pooled_aggregate(collection, pipelines, hints)


def _do_pooled_aggregate(collection, pipelines, hints):
>>>>>>> 19108802
    # @todo: MongoDB 5.0 supports snapshots which can be used to make the
    # results consistent, i.e. read from the same point in time

    def _aggregate(args):
        pipeline, hint = args
        kwargs = {"hint": hint} if hint is not None else {}
        return list(
            collection.aggregate(pipeline, allowDiskUse=True, **kwargs)
        )

    with ThreadPool(processes=len(pipelines)) as pool:
        return pool.map(
            _aggregate,
            zip(pipelines, hints),
            chunksize=1,
        )


async def _do_async_pooled_aggregate(
    collection, pipelines, hints, maxTimeMS=None
):
    return await asyncio.gather(
        *[
            _do_async_aggregate(
                collection, pipeline, hint, maxTimeMS=maxTimeMS
            )
            for pipeline, hint in zip(pipelines, hints)
        ]
    )


async def _do_async_aggregate(collection, pipeline, hint, maxTimeMS=None):
    kwargs = {"hint": hint} if hint is not None else {}
    return [
        i
        async for i in collection.aggregate(
            pipeline, allowDiskUse=True, maxTimeMS=maxTimeMS, **kwargs
        )
    ]


def ensure_connection():
    """Ensures database connection exists"""
    _connect()


def get_db_client():
    """Returns a database client.

    Returns:
        a ``pymongo.mongo_client.MongoClient``
    """
    _connect()
    return _client


def get_db_conn():
    """Returns a connection to the database.

    Returns:
        a ``pymongo.database.Database``
    """
    _connect()
    db = _client[fo.config.database_name]
    return _apply_options(db)


def get_async_db_client(use_global=False):
    """Returns an async database client.

    Args:
        use_global: whether to use the global client singleton

    Returns:
        a ``motor.motor_asyncio.AsyncIOMotorClient``
    """
    return _async_connect(use_global)


def get_async_db_conn(use_global=False):
    """Returns an async connection to the database.

    Returns:
        a ``motor.motor_asyncio.AsyncIOMotorDatabase``
    """
    db = get_async_db_client(use_global=use_global)[fo.config.database_name]
    return _apply_options(db)


def _apply_options(db):
    timezone = fo.config.timezone

    if not timezone:
        return db

    if timezone.lower() == "local":
        tzinfo = datetime.now().astimezone().tzinfo
    else:
        tzinfo = pytz.timezone(timezone)

    return db.with_options(
        codec_options=CodecOptions(tz_aware=True, tzinfo=tzinfo)
    )


def drop_database():
    """Drops the database."""
    _connect()
    _client.drop_database(fo.config.database_name)


def sync_database():
    """Syncs all pending database writes to disk."""
    if _client is not None:
        _client.admin.command("fsync")


def list_collections():
    """Returns a list of all collection names in the database.

    Returns:
        a list of all collection names
    """
    conn = get_db_conn()
    return list(conn.list_collection_names())


def drop_collection(collection_name):
    """Drops specified collection from the database.

    Args:
        collection_name: the collection name
    """
    conn = get_db_conn()
    conn.drop_collection(collection_name)


def drop_orphan_collections(dry_run=False):
    """Drops all orphan collections from the database.

    Orphan collections are collections that are not associated with any known
    dataset or other collections used by FiftyOne.

    Args:
        dry_run (False): whether to log the actions that would be taken but not
            perform them
    """
    conn = get_db_conn()
    _logger = _get_logger(dry_run=dry_run)

    colls_in_use = set()
    for dataset_dict in conn.datasets.find({}):
        sample_coll_name = dataset_dict.get("sample_collection_name", None)
        if sample_coll_name:
            colls_in_use.add(sample_coll_name)
            colls_in_use.add("frames." + sample_coll_name)

    # Only collections with these prefixes may be deleted
    coll_prefixes = ("samples.", "frames.", "patches.", "clips.")

    for coll_name in conn.list_collection_names():
        if coll_name not in colls_in_use and any(
            coll_name.startswith(prefix) for prefix in coll_prefixes
        ):
            _logger.info("Dropping collection '%s'", coll_name)
            if not dry_run:
                conn.drop_collection(coll_name)


def drop_orphan_saved_views(dry_run=False):
    """Drops all orphan saved views from the database.

    Orphan saved views are saved view documents that are not associated with
    any known dataset or other collections used by FiftyOne.

    Args:
        dry_run (False): whether to log the actions that would be taken but not
            perform them
    """
    conn = get_db_conn()
    _logger = _get_logger(dry_run=dry_run)

    view_ids_in_use = set()
    for dataset_dict in conn.datasets.find({}):
        view_ids = _get_saved_view_ids(dataset_dict)
        view_ids_in_use.update(view_ids)

    all_view_ids = set(conn.views.distinct("_id"))

    orphan_view_ids = list(all_view_ids - view_ids_in_use)

    if not orphan_view_ids:
        return

    _logger.info(
        "Deleting %d orphan saved view(s): %s",
        len(orphan_view_ids),
        orphan_view_ids,
    )
    if not dry_run:
        _delete_saved_views(conn, orphan_view_ids)


def drop_orphan_runs(dry_run=False):
    """Drops all orphan runs from the database.

    Orphan runs are runs that are not associated with any known dataset or
    other collections used by FiftyOne.

    Args:
        dry_run (False): whether to log the actions that would be taken but not
            perform them
    """
    conn = get_db_conn()
    _logger = _get_logger(dry_run=dry_run)

    run_ids_in_use = set()
    result_ids_in_use = set()
    for dataset_dict in conn.datasets.find({}):
        run_ids = _get_run_ids(dataset_dict)
        run_ids_in_use.update(run_ids)

        result_ids = _get_result_ids(conn, dataset_dict)
        result_ids_in_use.update(result_ids)

    all_run_ids = set(conn.runs.distinct("_id"))
    all_result_ids = set(conn.fs.files.distinct("_id"))

    orphan_run_ids = list(all_run_ids - run_ids_in_use)
    orphan_result_ids = list(all_result_ids - result_ids_in_use)

    if orphan_run_ids:
        _logger.info(
            "Deleting %d orphan run(s): %s",
            len(orphan_run_ids),
            orphan_run_ids,
        )
        if not dry_run:
            _delete_run_docs(conn, orphan_run_ids)

    if orphan_result_ids:
        _logger.info(
            "Deleting %d orphan run result(s): %s",
            len(orphan_result_ids),
            orphan_result_ids,
        )
        if not dry_run:
            _delete_run_results(conn, orphan_result_ids)


def drop_orphan_stores(dry_run=False):
    """Drops all orphan execution stores from the database.

    Orphan stores are those that are associated with a dataset that no longer
    exists in the database.

    Args:
        dry_run (False): whether to log the actions that would be taken but not
            perform them
    """
    conn = get_db_conn()
    _logger = _get_logger(dry_run=dry_run)

    dataset_ids = set(conn.datasets.distinct("_id"))

    store_ids = set(conn.execution_store.distinct("dataset_id"))
    store_ids.discard(None)

    orphan_store_ids = list(store_ids - dataset_ids)

    if orphan_store_ids:
        _logger.info(
            "Deleting %d orphan store(s): %s",
            len(orphan_store_ids),
            orphan_store_ids,
        )
        if not dry_run:
            _delete_stores(conn, orphan_store_ids)


def stream_collection(collection_name):
    """Streams the contents of the collection to stdout.

    Args:
        collection_name: the name of the collection
    """
    conn = get_db_conn()
    coll = conn[collection_name]
    objects = map(fou.pformat, coll.find({}))
    fou.stream_objects(objects)


def get_collection_stats(collection_name):
    """Sets stats about the collection.

    Args:
        collection_name: the name of the collection

    Returns:
        a stats dict
    """
    conn = get_db_conn()
    stats = dict(conn.command("collstats", collection_name))
    stats["wiredTiger"] = None
    stats["indexDetails"] = None
    return stats


def count_documents(coll, pipeline):
    result = aggregate(coll, pipeline + [{"$count": "count"}])

    try:
        return list(result)[0]["count"]
    except:
        pass

    return 0


def export_document(doc, json_path):
    """Exports the document to disk in JSON format.

    Args:
        doc: a BSON document dict
        json_path: the path to write the JSON file
    """
    etau.write_file(json_util.dumps(doc), json_path)


def export_collection(
    docs,
    json_dir_or_path,
    key="documents",
    patt="{idx:06d}-{id}.json",
    num_docs=None,
    progress=None,
):
    """Exports the collection to disk in JSON format.

    Args:
        docs: an iterable containing the documents to export
        json_dir_or_path: the path to write a single JSON file containing the
            entire collection, or a directory in which to write per-document
            JSON files
        key ("documents"): the field name under which to store the documents
            when ``json_path`` is a single JSON file
        patt ("{idx:06d}-{id}.json"): a filename pattern to use when
            ``json_path`` is a directory. The pattern may contain ``idx`` to
            refer to the index of the document in ``docs`` or ``id`` to refer
            to the document's ID
        num_docs (None): the total number of documents. If omitted, this must
            be computable via ``len(docs)``
        progress (None): whether to render a progress bar (True/False), use the
            default value ``fiftyone.config.show_progress_bars`` (None), or a
            progress callback function to invoke instead
    """
    if num_docs is None:
        num_docs = len(docs)

    if json_dir_or_path.endswith(".json"):
        _export_collection_single(
            docs, json_dir_or_path, key, num_docs, progress=progress
        )
    else:
        _export_collection_multi(
            docs, json_dir_or_path, patt, num_docs, progress=progress
        )


def _export_collection_single(docs, json_path, key, num_docs, progress=None):
    etau.ensure_basedir(json_path)

    with open(json_path, "w") as f:
        f.write('{"%s": [' % key)
        with fou.ProgressBar(
            total=num_docs, iters_str="docs", progress=progress
        ) as pb:
            for idx, doc in pb(enumerate(docs, 1)):
                f.write(json_util.dumps(doc))
                if idx < num_docs:
                    f.write(",")

        f.write("]}")


def _export_collection_multi(docs, json_dir, patt, num_docs, progress=None):
    etau.ensure_dir(json_dir)

    json_patt = os.path.join(json_dir, patt)
    with fou.ProgressBar(
        total=num_docs, iters_str="docs", progress=progress
    ) as pb:
        for idx, doc in pb(enumerate(docs, 1)):
            json_path = json_patt.format(idx=idx, id=str(doc["_id"]))
            export_document(doc, json_path)


def import_document(json_path):
    """Imports a document from JSON on disk.

    Args:
        json_path: the path to the document

    Returns:
        a BSON document dict
    """
    with open(json_path, "r") as f:
        return json_util.loads(f.read())


def import_collection(json_dir_or_path, key="documents"):
    """Imports the collection from JSON on disk.

    Args:
        json_dir_or_path: the path to a JSON file on disk, or a directory
            containing per-document JSON files
        key ("documents"): the field name under which the documents are stored
            when ``json_path`` is a single JSON file

    Returns:
        a tuple of

        -   an iterable of BSON documents
        -   the number of documents
    """
    if json_dir_or_path.endswith(".json"):
        return _import_collection_single(json_dir_or_path, key)

    return _import_collection_multi(json_dir_or_path)


def _import_collection_single(json_path, key):
    with open(json_path, "r") as f:
        docs = json_util.loads(f.read()).get(key, [])

    num_docs = len(docs)

    return docs, num_docs


def _import_collection_multi(json_dir):
    json_paths = [
        p
        for p in etau.list_files(json_dir, abs_paths=True)
        if p.endswith(".json")
    ]
    docs = map(import_document, json_paths)

    return docs, len(json_paths)


def insert_documents(
    docs,
    coll,
    ordered=False,
    batcher=None,
    progress=None,
    num_docs=None,
):
    """Inserts documents into a collection.

    The ``_id`` field of the input documents will be populated if it is not
    already set.

    Args:
        docs: an iterable of BSON document dicts
        coll: a pymongo collection
        ordered (False): whether the documents must be inserted in order
        batcher (None): an optional :class:`fiftyone.core.utils.Batcher` class
            to use to batch the documents, or ``False`` to strictly insert the
            documents in a single batch. By default,
            ``fiftyone.config.default_batcher`` is used
        progress (None): whether to render a progress bar (True/False), use the
            default value ``fiftyone.config.show_progress_bars`` (None), or a
            progress callback function to invoke instead
        num_docs (None): the total number of documents. Only used when
            ``progress=True``. If omitted, this will be computed via
            ``len(docs)``, if possible

    Returns:
        a list of IDs of the inserted documents
    """
    ids = []
    batcher = fou.get_default_batcher(
        docs,
        batcher=batcher,
        progress=progress,
        total=num_docs,
    )

    try:
        with batcher:
            for batch in batcher:
                batch = list(batch)
                res = coll.insert_many(batch, ordered=ordered)
                ids.extend(b["_id"] for b in batch)
                if hasattr(res, "nBytes") and hasattr(
                    batcher, "set_encoding_ratio"
                ):
                    batcher.set_encoding_ratio(res.nBytes)

    except BulkWriteError as bwe:
        msg = bwe.details["writeErrors"][0]["errmsg"]
        raise ValueError(msg) from bwe

    return ids


def bulk_write(ops, coll, ordered=False, batcher=None, progress=False):
    """Performs a batch of write operations on a collection.

    Args:
        ops: a list of pymongo operations
        coll: a pymongo collection
        ordered (False): whether the operations must be performed in order
        batcher (None): an optional :class:`fiftyone.core.utils.Batcher` class
            to use to batch the operations, or ``False`` to strictly perform
            the operations in a single batch. By default,
            ``fiftyone.config.default_batcher`` is used
        progress (False): whether to render a progress bar (True/False), use
            the default value ``fiftyone.config.show_progress_bars`` (None), or
            a progress callback function to invoke instead

    Returns:
        A list of :class:`pymongo.results.BulkWriteResult` objects
    """
    batcher = fou.get_default_batcher(ops, batcher=batcher, progress=progress)
    results = []

    try:
        with batcher:
            for batch in batcher:
                batch = list(batch)
                res = coll.bulk_write(batch, ordered=ordered)
                if res.bulk_api_result.get("nBytes") and hasattr(
                    batcher, "set_encoding_ratio"
                ):
                    batcher.set_encoding_ratio(
                        res.bulk_api_result.get("nBytes")
                    )
                results.append(res)

    except BulkWriteError as bwe:
        msg = bwe.details["writeErrors"][0]["errmsg"]
        raise ValueError(msg) from bwe
    return results


def list_datasets():
    """Returns the list of available FiftyOne datasets.

    This is a low-level implementation of dataset listing that does not call
    :meth:`fiftyone.core.dataset.list_datasets`, which is helpful if a
    database may be corrupted.

    Returns:
        a list of :class:`Dataset` names
    """
    conn = get_db_conn()
    return conn.datasets.distinct("name")


def _patch_referenced_docs(
    dataset_name, collection_name, field_name, dry_run=False
):
    """Ensures that the referenced documents in the collection for
    the given dataset exactly match the IDs in its dataset document.
    """
    conn = get_db_conn()
    _logger = _get_logger(dry_run=dry_run)

    dataset_dict = conn.datasets.find_one({"name": dataset_name})
    if not dataset_dict:
        _logger.warning("Dataset '%s' not found", dataset_name)
        return

    dataset_id = dataset_dict["_id"]
    ids_from_dataset_list = dataset_dict.get(field_name, [])

    # {id: name} in collection_name
    doc_id_to_name = {}
    for ref_doc_dict in conn[collection_name].find(
        {"_dataset_id": dataset_id}
    ):
        try:
            doc_id_to_name[ref_doc_dict["_id"]] = ref_doc_dict["name"]
        except:
            pass

    # Make sure docs in `views` collection match IDs in `dataset_dict`
    ids_from_dataset_set = set(ids_from_dataset_list)
    ids_from_collection = set(doc_id_to_name)
    made_changes = False

    bad_ids = ids_from_dataset_set - ids_from_collection
    num_bad_ids = len(bad_ids)
    if num_bad_ids > 0:
        _logger.info(
            "Purging %d bad %s view ID(s) %s from dataset",
            num_bad_ids,
            field_name,
            bad_ids,
        )
        ids_from_dataset_list = [
            _id for _id in ids_from_dataset_list if _id not in bad_ids
        ]
        made_changes = True

    missing_ids = ids_from_collection - ids_from_dataset_set
    num_missing_docs = len(missing_ids)
    if num_missing_docs > 0:
        missing_docs = [(_id, doc_id_to_name[_id]) for _id in missing_ids]
        _logger.info(
            "Adding %d misplaced %s(s) %s back to dataset",
            num_missing_docs,
            field_name,
            missing_docs,
        )
        ids_from_dataset_list.extend(missing_ids)
        made_changes = True

    if made_changes and not dry_run:
        conn.datasets.update_one(
            {"name": dataset_name},
            {"$set": {field_name: ids_from_dataset_list}},
        )


def patch_saved_views(dataset_name, dry_run=False):
    """Ensures that the saved view documents in the ``views`` collection for
    the given dataset exactly match the IDs in its dataset document.

    Args:
        dataset_name: the name of the dataset
        dry_run (False): whether to log the actions that would be taken but not
            perform them
    """
    _patch_referenced_docs(dataset_name, "views", "saved_views", dry_run)


def patch_workspaces(dataset_name, dry_run=False):
    """Ensures that the workspace documents in the ``workspaces`` collection for
    the given dataset exactly match the IDs in its dataset document.

    Args:
        dataset_name: the name of the dataset
        dry_run (False): whether to log the actions that would be taken but not
            perform them
    """
    _patch_referenced_docs(dataset_name, "workspaces", "workspaces", dry_run)


def patch_annotation_runs(dataset_name, dry_run=False):
    """Ensures that the annotation runs in the ``runs`` collection for the
    given dataset exactly match the values in its dataset document.

    Args:
        dataset_name: the name of the dataset
        dry_run (False): whether to log the actions that would be taken but not
            perform them
    """
    _patch_runs(
        dataset_name,
        "annotation_runs",
        foa.AnnotationMethod,
        "annotation run",
        dry_run=dry_run,
    )


def patch_brain_runs(dataset_name, dry_run=False):
    """Ensures that the brain method runs in the ``runs`` collection for the
    given dataset exactly match the values in its dataset document.

    Args:
        dataset_name: the name of the dataset
        dry_run (False): whether to log the actions that would be taken but not
            perform them
    """
    _patch_runs(
        dataset_name,
        "brain_methods",
        fob.BrainMethod,
        "brain method run",
        dry_run=dry_run,
    )


def patch_evaluations(dataset_name, dry_run=False):
    """Ensures that the evaluation runs in the ``runs`` collection for the
    given dataset exactly match the values in its dataset document.

    Args:
        dataset_name: the name of the dataset
        dry_run (False): whether to log the actions that would be taken but not
            perform them
    """
    _patch_runs(
        dataset_name,
        "evaluations",
        foe.EvaluationMethod,
        "evaluation",
        dry_run=dry_run,
    )


def patch_runs(dataset_name, dry_run=False):
    """Ensures that the runs in the ``runs`` collection for the given dataset
    exactly match the values in its dataset document.

    Args:
        dataset_name: the name of the dataset
        dry_run (False): whether to log the actions that would be taken but not
            perform them
    """
    _patch_runs(
        dataset_name,
        "runs",
        fors.Run,
        "run",
        dry_run=dry_run,
    )


def _patch_runs(dataset_name, runs_field, run_cls, run_str, dry_run=False):
    conn = get_db_conn()
    _logger = _get_logger(dry_run=dry_run)

    dataset_dict = conn.datasets.find_one({"name": dataset_name})
    if not dataset_dict:
        _logger.warning("Dataset '%s' not found", dataset_name)
        return

    dataset_id = dataset_dict["_id"]

    # {key: id} in dataset_dict
    runs_dict = dataset_dict.get(runs_field, {})

    # {key: id} in runs collection
    rd = {}
    for run_dict in conn.runs.find({"_dataset_id": dataset_id}):
        try:
            cls = etau.get_class(run_dict["config"]["cls"][: -len("Config")])
            if issubclass(cls, run_cls):
                rd[run_dict["key"]] = run_dict["_id"]
        except:
            pass

    # In order for a run to be valid, its ``(key, id)`` must match in both
    # `dataset_dict` and the `runs` collection
    runs = set(runs_dict.items())
    run_docs = set(rd.items())
    made_changes = False

    bad_runs = runs - run_docs
    num_bad_runs = len(bad_runs)
    if num_bad_runs > 0:
        _logger.info(
            "Purging %d %s(s) %s from dataset",
            num_bad_runs,
            run_str,
            bad_runs,
        )
        for bad_key, _ in bad_runs:
            runs_dict.pop(bad_key, None)

        made_changes = True

    missing_runs = run_docs - runs
    num_missing_runs = len(missing_runs)
    if num_missing_runs > 0:
        _logger.info(
            "Adding %d misplaced %s(s) %s to dataset",
            num_missing_runs,
            run_str,
            missing_runs,
        )
        runs_dict.update(missing_runs)
        made_changes = True

    if made_changes:
        conn.datasets.update_one(
            {"name": dataset_name},
            {"$set": {runs_field: runs_dict}},
        )


def delete_dataset(name, dry_run=False):
    """Deletes the dataset with the given name.

    This is a low-level implementation of deletion that does not call
    :meth:`fiftyone.core.dataset.load_dataset`, which is helpful if a dataset's
    backing document or collections are corrupted and cannot be loaded via the
    normal pathways.

    Args:
        name: the name of the dataset
        dry_run (False): whether to log the actions that would be taken but not
            perform them
    """
    conn = get_db_conn()
    _logger = _get_logger(dry_run=dry_run)

    dataset_dict = conn.datasets.find_one({"name": name})
    if not dataset_dict:
        _logger.warning("Dataset '%s' not found", name)
        return

    _logger.info("Dropping document '%s' from 'datasets' collection", name)
    if not dry_run:
        conn.datasets.delete_one({"name": name})

    if "sample_collection_name" not in dataset_dict:
        _logger.warning(
            "Cannot find sample/frame collections for dataset '%s'; stopping "
            "now. Use `drop_orphan_collections()` to cleanup any dangling "
            "collections",
            name,
        )
        return

    collections = conn.list_collection_names()

    sample_collection_name = dataset_dict["sample_collection_name"]
    if sample_collection_name in collections:
        _logger.info("Dropping collection '%s'", sample_collection_name)
        if not dry_run:
            conn.drop_collection(sample_collection_name)

    frame_collection_name = "frames." + sample_collection_name
    if frame_collection_name in collections:
        _logger.info("Dropping collection '%s'", frame_collection_name)
        if not dry_run:
            conn.drop_collection(frame_collection_name)

    view_ids = _get_saved_view_ids(dataset_dict)

    if view_ids:
        _logger.info("Deleting %d saved view(s)", len(view_ids))
        if not dry_run:
            _delete_saved_views(conn, view_ids)

    run_ids = _get_run_ids(dataset_dict)
    result_ids = _get_result_ids(conn, dataset_dict)

    if run_ids:
        _logger.info("Deleting %d run doc(s)", len(run_ids))
        if not dry_run:
            _delete_run_docs(conn, run_ids)

    if result_ids:
        _logger.info("Deleting %d run result(s)", len(result_ids))
        if not dry_run:
            _delete_run_results(conn, result_ids)

    _id = dataset_dict["_id"]
    num_stores = conn.execution_store.count_documents(
        {"dataset_id": _id, "key": "__store__"}
    )
    if num_stores > 0:
        _logger.info("Deleting %d store(s)", num_stores)
        if not dry_run:
            conn.execution_store.delete_many({"dataset_id": _id})


def delete_saved_view(dataset_name, view_name, dry_run=False):
    """Deletes the saved view with the given name from the dataset with the
    given name.

    This is a low-level implementation of deletion that does not call
    :meth:`fiftyone.core.dataset.load_dataset` or
    :meth:`fiftyone.core.collections.SampleCollection.load_saved_view`,
    which is helpful if a dataset's backing document or collections are
    corrupted and cannot be loaded via the normal pathways.

    Args:
        dataset_name: the name of the dataset
        view_name: the name of the saved view
        dry_run (False): whether to log the actions that would be taken but not
            perform them
    """
    conn = get_db_conn()
    _logger = _get_logger(dry_run=dry_run)

    dataset_dict = conn.datasets.find_one({"name": dataset_name})
    if not dataset_dict:
        _logger.warning("Dataset '%s' not found", dataset_name)
        return

    dataset_id = dataset_dict["_id"]
    saved_views = dataset_dict.get("saved_views", [])

    # {name: id} in `views` collection
    sd = {}
    for saved_view_dict in conn.views.find({"_dataset_id": dataset_id}):
        try:
            sd[saved_view_dict["name"]] = saved_view_dict["_id"]
        except:
            pass

    del_id = sd.get(view_name, None)
    if del_id is None:
        _logger.warning(
            "Dataset '%s' has no saved view '%s'", dataset_name, view_name
        )
        return

    _logger.info(
        "Deleting saved view %s' with ID '%s' from dataset '%s'",
        view_name,
        del_id,
        dataset_name,
    )

    saved_views = [_id for _id in saved_views if _id != del_id]

    if not dry_run:
        conn.datasets.update_one(
            {"name": dataset_name},
            {"$set": {"saved_views": saved_views}},
        )
        _delete_saved_views(conn, [del_id])


def delete_saved_views(dataset_name, dry_run=False):
    """Deletes all saved views from the dataset with the given name.

    This is a low-level implementation of deletion that does not call
    :meth:`fiftyone.core.dataset.load_dataset` or
    :meth:`fiftyone.core.collections.SampleCollection.load_saved_view`,
    which is helpful if a dataset's backing document or collections are
    corrupted and cannot be loaded via the normal pathways.

    Args:
        dataset_name: the name of the dataset
        dry_run (False): whether to log the actions that would be taken but not
            perform them
    """
    conn = get_db_conn()
    _logger = _get_logger(dry_run=dry_run)

    dataset_dict = conn.datasets.find_one({"name": dataset_name})
    if not dataset_dict:
        _logger.warning("Dataset '%s' not found", dataset_name)
        return

    dataset_id = dataset_dict["_id"]
    del_ids = [d["_id"] for d in conn.views.find({"_dataset_id": dataset_id})]

    if not del_ids:
        _logger.info("Dataset '%s' has no saved views", dataset_name)
        return

    _logger.info(
        "Deleting %d saved views from dataset '%s'",
        len(del_ids),
        dataset_name,
    )

    if not dry_run:
        conn.datasets.update_one(
            {"name": dataset_name},
            {"$set": {"saved_views": []}},
        )
        _delete_saved_views(conn, del_ids)


def delete_annotation_run(name, anno_key, dry_run=False):
    """Deletes the annotation run with the given key from the dataset with
    the given name.

    This is a low-level implementation of deletion that does not call
    :meth:`fiftyone.core.dataset.load_dataset` or
    :meth:`fiftyone.core.collections.SampleCollection.delete_annotation_run`,
    which is helpful if a dataset's backing document or collections are
    corrupted and cannot be loaded via the normal pathways.

    Note that, as this method does not load :class:`fiftyone.core.runs.Run`
    instances, it does not call :meth:`fiftyone.core.runs.Run.cleanup`.

    Args:
        name: the name of the dataset
        anno_key: the annotation key
        dry_run (False): whether to log the actions that would be taken but not
            perform them
    """
    _delete_run(
        name,
        anno_key,
        "annotation_runs",
        "annotation run",
        dry_run=dry_run,
    )


def delete_annotation_runs(name, dry_run=False):
    """Deletes all annotation runs from the dataset with the given name.

    This is a low-level implementation of deletion that does not call
    :meth:`fiftyone.core.dataset.load_dataset` or
    :meth:`fiftyone.core.collections.SampleCollection.delete_annotation_runs`,
    which is helpful if a dataset's backing document or collections are
    corrupted and cannot be loaded via the normal pathways.

    Note that, as this method does not load :class:`fiftyone.core.runs.Run`
    instances, it does not call :meth:`fiftyone.core.runs.Run.cleanup`.

    Args:
        name: the name of the dataset
        dry_run (False): whether to log the actions that would be taken but not
            perform them
    """
    _delete_runs(
        name,
        "annotation_runs",
        "annotation run",
        dry_run=dry_run,
    )


def delete_brain_run(name, brain_key, dry_run=False):
    """Deletes the brain method run with the given key from the dataset with
    the given name.

    This is a low-level implementation of deletion that does not call
    :meth:`fiftyone.core.dataset.load_dataset` or
    :meth:`fiftyone.core.collections.SampleCollection.delete_brain_run`,
    which is helpful if a dataset's backing document or collections are
    corrupted and cannot be loaded via the normal pathways.

    Note that, as this method does not load :class:`fiftyone.core.runs.Run`
    instances, it does not call :meth:`fiftyone.core.runs.Run.cleanup`.

    Args:
        name: the name of the dataset
        brain_key: the brain key
        dry_run (False): whether to log the actions that would be taken but not
            perform them
    """
    _delete_run(
        name,
        brain_key,
        "brain_methods",
        "brain method run",
        dry_run=dry_run,
    )


def delete_brain_runs(name, dry_run=False):
    """Deletes all brain method runs from the dataset with the given name.

    This is a low-level implementation of deletion that does not call
    :meth:`fiftyone.core.dataset.load_dataset` or
    :meth:`fiftyone.core.collections.SampleCollection.delete_brain_runs`,
    which is helpful if a dataset's backing document or collections are
    corrupted and cannot be loaded via the normal pathways.

    Note that, as this method does not load :class:`fiftyone.core.runs.Run`
    instances, it does not call :meth:`fiftyone.core.runs.Run.cleanup`.

    Args:
        name: the name of the dataset
        dry_run (False): whether to log the actions that would be taken but not
            perform them
    """
    _delete_runs(
        name,
        "brain_methods",
        "brain method run",
        dry_run=dry_run,
    )


def delete_evaluation(name, eval_key, dry_run=False):
    """Deletes the evaluation run with the given key from the dataset with the
    given name.

    This is a low-level implementation of deletion that does not call
    :meth:`fiftyone.core.dataset.load_dataset` or
    :meth:`fiftyone.core.collections.SampleCollection.delete_evaluation`,
    which is helpful if a dataset's backing document or collections are
    corrupted and cannot be loaded via the normal pathways.

    Note that, as this method does not load :class:`fiftyone.core.runs.Run`
    instances, it does not call :meth:`fiftyone.core.runs.Run.cleanup`.

    Args:
        name: the name of the dataset
        eval_key: the evaluation key
        dry_run (False): whether to log the actions that would be taken but not
            perform them
    """
    _delete_run(
        name,
        eval_key,
        "evaluations",
        "evaluation",
        dry_run=dry_run,
    )


def delete_evaluations(name, dry_run=False):
    """Deletes all evaluations from the dataset with the given name.

    This is a low-level implementation of deletion that does not call
    :meth:`fiftyone.core.dataset.load_dataset` or
    :meth:`fiftyone.core.collections.SampleCollection.delete_evaluations`,
    which is helpful if a dataset's backing document or collections are
    corrupted and cannot be loaded via the normal pathways.

    Note that, as this method does not load :class:`fiftyone.core.runs.Run`
    instances, it does not call :meth:`fiftyone.core.runs.Run.cleanup`.

    Args:
        name: the name of the dataset
        dry_run (False): whether to log the actions that would be taken but not
            perform them
    """
    _delete_runs(
        name,
        "evaluations",
        "evaluation",
        dry_run=dry_run,
    )


def delete_run(name, run_key, dry_run=False):
    """Deletes the run with the given key from the dataset with the given name.

    This is a low-level implementation of deletion that does not call
    :meth:`fiftyone.core.dataset.load_dataset` or
    :meth:`fiftyone.core.collections.SampleCollection.delete_run`, which is
    helpful if a dataset's backing document or collections are corrupted and
    cannot be loaded via the normal pathways.

    Note that, as this method does not load :class:`fiftyone.core.runs.Run`
    instances, it does not call :meth:`fiftyone.core.runs.Run.cleanup`.

    Args:
        name: the name of the dataset
        run_key: the run key
        dry_run (False): whether to log the actions that would be taken but not
            perform them
    """
    _delete_run(
        name,
        run_key,
        "runs",
        "run",
        dry_run=dry_run,
    )


def delete_runs(name, dry_run=False):
    """Deletes all runs from the dataset with the given name.

    This is a low-level implementation of deletion that does not call
    :meth:`fiftyone.core.dataset.load_dataset` or
    :meth:`fiftyone.core.collections.SampleCollection.delete_runs`, which is
    helpful if a dataset's backing document or collections are corrupted and
    cannot be loaded via the normal pathways.

    Note that, as this method does not load :class:`fiftyone.core.runs.Run`
    instances, it does not call :meth:`fiftyone.core.runs.Run.cleanup`.

    Args:
        name: the name of the dataset
        dry_run (False): whether to log the actions that would be taken but not
            perform them
    """
    _delete_runs(
        name,
        "runs",
        "run",
        dry_run=dry_run,
    )


def get_indexed_values(
    collection,
    field_or_fields,
    *,
    index_key=None,
    query=None,
    values_only=False,
):
    """Returns the values of the field(s) for all samples in the given collection
    that are covered by the index. Raises an error if the field is not indexed.

    Args:
        collection: a ``pymongo.collection.Collection`` or
            ``motor.motor_asyncio.AsyncIOMotorCollection``
        field_or_fields: the field name or list of field names to retrieve.
        index_key (None): the name of the index to use. If None, the default
            index name will be constructed from the field name(s).
        query (None): a dict selection filter to apply when querying.
            For performance, this should only include fields that are in
            the specified index.
        values_only (False): whether to remove field names from the resulting list.
            If True, the field names are removed and only the values will be
            returned as a list for each sample. If False, the field names are
            preserved and the values will be returned as a dict for each sample.

    Returns:
        a list of values for the specified field or index keys for each sample
        sorted in the same order as the index

    Raises:
        ValueError: if the field is not indexed
    """
    try:
        cursor = _iter_indexed_values(
            collection, field_or_fields, index_key=index_key, query=query
        )

        if field_or_fields == "id":
            if values_only:
                return [str(doc["_id"]) for doc in cursor]
            return [{"id": str(doc["_id"])} for doc in cursor]

        if values_only:
            # If `values_only` is True, we need to extract the values from the dict
            if isinstance(field_or_fields, str):
                # Flatten single field values for consistency with `values()`
                return [doc[field_or_fields] for doc in cursor]
            return [list(doc.values()) for doc in cursor]

        return list(cursor)
    except Exception as e:
        # Error may contain some extra info that may be useful for debugging
        logger.debug("Error getting indexed values using hint:\n %s", e)

        if "hint provided does not correspond to an existing index" in str(e):
            raise ValueError(
                "The field '%s' is not indexed. Please ensure that the field is "
                "indexed before calling this function or use values() instead."
                % field_or_fields
            ) from e
        raise e


def _iter_indexed_values(
    collection, field_or_fields, *, index_key=None, query=None
):
    # It's possible to create an index with a custom name. However, if not specified,
    # the hint will use the default index name, which is constructed from the field name(s)
    # joined with "_1".
    hint = index_key
    proj = {"_id": 0}

    if field_or_fields == "id" or field_or_fields == "_id":
        proj = {"_id": 1}
        hint = "_id_"  # special case for _id
    else:
        if isinstance(field_or_fields, str):
            proj[field_or_fields] = 1
            if not hint:
                hint = field_or_fields + "_1"
        else:
            proj.update({f: 1 for f in field_or_fields})
            if not hint:
                hint = "_".join([f + "_1" for f in field_or_fields])

    return collection.find(query or {}, proj, hint=hint)


def _get_logger(dry_run=False):
    if dry_run:
        return _DryRunLoggerAdapter(logger, {})

    return logger


class _DryRunLoggerAdapter(logging.LoggerAdapter):
    def process(self, msg, kwargs):
        msg = "(dry run) " + msg
        return msg, kwargs


def _delete_run(dataset_name, run_key, runs_field, run_str, dry_run=False):
    conn = get_db_conn()
    _logger = _get_logger(dry_run=dry_run)

    dataset_dict = conn.datasets.find_one({"name": dataset_name})
    if not dataset_dict:
        _logger.warning("Dataset '%s' not found", dataset_name)
        return

    runs = dataset_dict.get(runs_field, {})
    if run_key not in runs:
        _logger.warning(
            "Dataset '%s' has no %s with key '%s'",
            dataset_name,
            run_str,
            run_key,
        )
        return

    _logger.info(
        "Deleting %s '%s' from dataset '%s'",
        run_str,
        run_key,
        dataset_name,
    )

    run_id = runs.pop(run_key)

    run_doc = conn.runs.find_one({"_id": run_id})
    result_id = run_doc.get("results", None)
    if result_id is not None:
        _logger.info("Deleting %s result '%s'", run_str, result_id)
        if not dry_run:
            _delete_run_results(conn, [result_id])

    if not dry_run:
        _logger.info("Deleting %s doc '%s'", run_str, run_id)
        conn.runs.delete_one({"_id": run_id})
        conn.datasets.update_one(
            {"name": dataset_name},
            {"$set": {runs_field: runs}},
        )


def _delete_runs(dataset_name, runs_field, run_str, dry_run=False):
    conn = get_db_conn()
    _logger = _get_logger(dry_run=dry_run)

    dataset_dict = conn.datasets.find_one({"name": dataset_name})
    if not dataset_dict:
        _logger.warning("Dataset '%s' not found", dataset_name)
        return

    runs = dataset_dict.get(runs_field, {})
    if not runs:
        _logger.info("Dataset '%s' has no %ss", dataset_name, run_str)
        return

    run_keys, run_ids = zip(*runs.items())

    _logger.info(
        "Deleting %s(s) %s from dataset '%s'",
        run_str,
        run_keys,
        dataset_name,
    )

    result_ids = _get_result_ids(conn, dataset_dict)

    if run_ids:
        _logger.info("Deleting %d %s doc(s)", len(run_ids), run_str)
        if not dry_run:
            _delete_run_docs(conn, run_ids)

    if result_ids:
        _logger.info("Deleting %d %s result(s)", len(result_ids), run_str)
        if not dry_run:
            _delete_run_results(conn, result_ids)

    if not dry_run:
        conn.datasets.update_one(
            {"name": dataset_name},
            {"$set": {runs_field: {}}},
        )


def _get_saved_view_ids(dataset_dict):
    view_ids = []

    for view_doc_or_id in dataset_dict.get("saved_views", []):
        # Saved view docs used to be stored directly in `dataset_dict`.
        # Such data could be encountered here because datasets are lazily
        # migrated
        if isinstance(view_doc_or_id, ObjectId):
            view_ids.append(view_doc_or_id)

    return view_ids


def _get_run_ids(dataset_dict):
    run_ids = []

    for runs_field in _RUNS_FIELDS:
        for run_doc_or_id in dataset_dict.get(runs_field, {}).values():
            # Run docs used to be stored directly in `dataset_dict`.
            # Such data could be encountered here because datasets are lazily
            # migrated
            if isinstance(run_doc_or_id, ObjectId):
                run_ids.append(run_doc_or_id)

    return run_ids


def _get_result_ids(conn, dataset_dict):
    run_ids = []
    result_ids = []

    for runs_field in _RUNS_FIELDS:
        for run_doc_or_id in dataset_dict.get(runs_field, {}).values():
            if isinstance(run_doc_or_id, ObjectId):
                run_ids.append(run_doc_or_id)
            elif isinstance(run_doc_or_id, dict):
                # Run docs used to be stored directly in `dataset_dict`.
                # Such data could be encountered here because datasets are
                # lazily migrated
                result_id = run_doc_or_id.get("results", None)
                if result_id is not None:
                    result_ids.append(result_id)

    if run_ids:
        for run_doc in conn.runs.find({"_id": {"$in": run_ids}}):
            result_id = run_doc.get("results", None)
            if result_id is not None:
                result_ids.append(result_id)

    return result_ids


def _delete_saved_views(conn, view_ids):
    conn.views.delete_many({"_id": {"$in": view_ids}})


def _delete_run_docs(conn, run_ids):
    conn.runs.delete_many({"_id": {"$in": run_ids}})


def _delete_run_results(conn, result_ids):
    conn.fs.files.delete_many({"_id": {"$in": result_ids}})
    conn.fs.chunks.delete_many({"files_id": {"$in": result_ids}})


def _delete_stores(conn, dataset_ids):
    conn.execution_store.delete_many({"dataset_id": {"$in": dataset_ids}})


def _get_fcv_and_version(
    client: pymongo.MongoClient,
) -> Tuple[Version, Version]:
    """Fetches the current FCV and server version.

    Args:
        client: a ``pymongo.MongoClient`` to connect to the database

    Returns:
        a tuple of

        -   a ``Version`` of the FCV
        -   a ``Version`` of the server version

    Raises:
        ConnectionError: if a connection to ``mongod`` could not be established
    """
    try:
        current_version = client.admin.command(
            {"getParameter": 1, "featureCompatibilityVersion": 1}
        )
        current_fcv = Version(
            current_version["featureCompatibilityVersion"]["version"]
        )
        server_version = Version(client.server_info()["version"])
        return current_fcv, server_version
    except ServerSelectionTimeoutError as e:
        raise ConnectionError("Could not connect to `mongod`") from e


def _is_fcv_upgradeable(fc_version: Version, server_version: Version) -> bool:
    """Tests to see if feature compatibility version (FCV) upgrade is possible.

    The following conditions return ``False``:

        -   If the FCV is greater than the server version, warn that this is an
            unexpected and return ``False``.
        -   If the major versions between server and FCV is greater than we can
            handle, warn that this is unexpected and return ``False``.
        -   If either the server's version are FCV are the oldest supported
            version, warn about any upcoming deprecations. If the server version
            is not greater than the FCV return ``False``.

    Note that MongoDB will fail to initialize if the server version and FCV
    differ by two or more major versions, so this check may be redundant.

    Args:
        fc_version: a ``packaging.Version`` representing the FCV
        server_version: a ``packaging.Version`` representing the Server's version

    Returns:
        whether a version upgrade is possible
    """

    _logger = _get_logger()

    if fc_version > server_version:
        _logger.warning(
            "Your MongoDB feature compatibility is greater than your "
            "server version. "
            "This may result in unexpected consequences. "
            "Please manually update your database's feature compatibility "
            "version. You can suppress this exception by setting your "
            "`database_validation` config parameter to `False`. See "
            "https://docs.voxel51.com/user_guide/config.html#configuring-a-mongodb-connection "
            "for more information"
        )
        return False

    elif (
        server_version.major - fc_version.major
        > foc.MONGODB_MAX_ALLOWABLE_FCV_DELTA
    ):
        _logger.warning(
            "Your MongoDB server version is more than %s "
            "ahead of your database's feature compatibility version. "
            "Please manually update your database's feature "
            "compatibility version. You can suppress this exception by setting your "
            "`database_validation` config parameter to `False`. See "
            "https://docs.voxel51.com/user_guide/config.html#configuring-a-mongodb-connection "
            "for more information" % str(foc.MONGODB_MAX_ALLOWABLE_FCV_DELTA)
        )
        return False

    elif (fc_version.major == foc.MONGODB_MIN_VERSION.major) or (
        server_version.major == foc.MONGODB_MIN_VERSION.major
    ):
        _logger.warning(
            "You are running the oldest supported major version of MongoDB. "
            "Please refer to https://deprecation.voxel51.com "
            "for deprecation notices. You can suppress this exception by setting your "
            "`database_validation` config parameter to `False`. See "
            "https://docs.voxel51.com/user_guide/config.html#configuring-a-mongodb-connection "
            "for more information"
        )
        return server_version.major > fc_version.major

    return server_version.major > fc_version.major


def _update_fc_version(client: pymongo.MongoClient):
    """Updates a database's feature compatibility version (FCV) if possible.

    Checks to see if a version upgrade for the FCV is required and possible.
    If it is, issue an upgrade and log as a warning.

    Note that MongoDB will fail to initialize if the server version and FCV
    differ by two or more major versions, so this check may be redundant.

    Args:
        client: a ``pymongo.MongoClient`` to connect to the database
    """

    global _db_service

    fc_version, server_version = _get_fcv_and_version(client)
    _logger = _get_logger()

    if (
        _is_fcv_upgradeable(fc_version, server_version)
        and _db_service is not None
    ):
        bumped = f"{server_version.major}.0"
        cmd = {"setFeatureCompatibilityVersion": bumped}

        if (
            server_version.major
            >= foc.MONGODB_SERVER_FCV_REQUIRED_CONFIRMATION.major
        ):
            # Server version 7.0+ added the confirm flag
            cmd["confirm"] = True

        try:
            _logger.warning(
                "Your MongoDB server version is newer than your feature "
                "compatibility version. "
                "Upgrading the feature compatibility version now. "
                "You can suppress this exception by setting your "
                "`database_validation` config parameter to `False`. See "
                "https://docs.voxel51.com/user_guide/config.html#configuring-a-mongodb-connection "
                "for more information"
            )
            client.admin.command(cmd)

        except OperationFailure as e:
            _logger.error(
                "Operation failed while updating database's feature "
                "compatibility version - %s. "
                "Please manually set it to %s. "
                "You can suppress this exception by setting your "
                "`database_validation` config parameter to `False`. See "
                "https://docs.voxel51.com/user_guide/config.html#configuring-a-mongodb-connection "
                "for more information" % (str(e), bumped)
            )

        except PyMongoError as e:
            _logger.error(
                "MongoDB error while updating database's feature "
                "compatibility version - %s. "
                "Please manually set it to %s. "
                "You can suppress this exception by setting your "
                "`database_validation` config parameter to `False`. See "
                "https://docs.voxel51.com/user_guide/config.html#configuring-a-mongodb-connection "
                "for more information" % (str(e), bumped)
            )


_RUNS_FIELDS = ["annotation_runs", "brain_methods", "evaluations", "runs"]<|MERGE_RESOLUTION|>--- conflicted
+++ resolved
@@ -333,29 +333,29 @@
 def aggregate(collection, pipelines, hints=None, maxTimeMS=None):
     """Executes one or more aggregations on a collection.
 
-    Multiple aggregations are executed using multiple threads, and their
-    results are returned as lists rather than cursors.
-
-    Args:
-        collection: a ``pymongo.collection.Collection`` or
-            ``motor.motor_asyncio.AsyncIOMotorCollection``
-        pipelines: a MongoDB aggregation pipeline or a list of pipelines
-<<<<<<< HEAD
-        hints (None): a hint or correnponding list of hints with respect to
-            each pipeline
-        maxTimeMS (None): max timeout for the request
-=======
-        hints (None): a corresponding index hint or list of index hints for
-            each pipeline
->>>>>>> 19108802
-
-    Returns:
-        -   If a single pipeline is provided, a
-            ``pymongo.command_cursor.CommandCursor`` or
-            ``motor.motor_asyncio.AsyncIOMotorCommandCursor`` is returned
-
-        -   If multiple pipelines are provided, each cursor is extracted into
-            a list and the list of lists is returned
+        Multiple aggregations are executed using multiple threads, and their
+        results are returned as lists rather than cursors.
+
+        Args:
+            collection: a ``pymongo.collection.Collection`` or
+                ``motor.motor_asyncio.AsyncIOMotorCollection``
+            pipelines: a MongoDB aggregation pipeline or a list of pipelines
+    <<<<<<< HEAD
+            hints (None): a hint or correnponding list of hints with respect to
+                each pipeline
+            maxTimeMS (None): max timeout for the request
+    =======
+            hints (None): a corresponding index hint or list of index hints for
+                each pipeline
+    >>>>>>> release/v1.5.0
+
+        Returns:
+            -   If a single pipeline is provided, a
+                ``pymongo.command_cursor.CommandCursor`` or
+                ``motor.motor_asyncio.AsyncIOMotorCommandCursor`` is returned
+
+            -   If multiple pipelines are provided, each cursor is extracted into
+                a list and the list of lists is returned
     """
     pipelines = list(pipelines)
     is_list = pipelines and not isinstance(pipelines[0], dict)
@@ -374,7 +374,7 @@
     if isinstance(collection, mtr.AsyncIOMotorCollection):
         if num_pipelines == 1 and not is_list:
             if hints[0]:
-                kwargs["hint"] = hints
+                kwargs["hint"] = hints[0]
 
             return collection.aggregate(
                 pipelines[0], allowDiskUse=True, **kwargs
@@ -387,16 +387,9 @@
         )
 
     if num_pipelines == 1:
-<<<<<<< HEAD
-        result = collection.aggregate(pipelines[0], **kwargs)
-        return [result] if is_list else result
-
-    return _do_pooled_aggregate(collection, pipelines, **kwargs)
-
-
-def _do_pooled_aggregate(collection, pipelines, **kwargs):
-=======
-        kwargs = {"hint": hints[0]} if hints[0] is not None else {}
+        if hints[0]:
+            kwargs["hint"] = hints[0]
+
         result = collection.aggregate(
             pipelines[0], allowDiskUse=True, **kwargs
         )
@@ -406,7 +399,6 @@
 
 
 def _do_pooled_aggregate(collection, pipelines, hints):
->>>>>>> 19108802
     # @todo: MongoDB 5.0 supports snapshots which can be used to make the
     # results consistent, i.e. read from the same point in time
 
