"""
Database utilities.

| Copyright 2017-2025, Voxel51, Inc.
| `voxel51.com <https://voxel51.com/>`_
|
"""

import atexit
import dataclasses
from datetime import datetime
import logging
from multiprocessing.pool import ThreadPool
import os
from typing import Tuple

import asyncio
from bson import json_util, ObjectId
from bson.codec_options import CodecOptions
import mongoengine
import motor.motor_asyncio as mtr

from packaging.version import Version
import pymongo

from pymongo.errors import (
    BulkWriteError,
    OperationFailure,
    PyMongoError,
    ServerSelectionTimeoutError,
)
import pytz

import eta.core.utils as etau

import fiftyone as fo
import fiftyone.constants as foc
import fiftyone.migrations as fom
from fiftyone.core.config import FiftyOneConfigError
import fiftyone.core.service as fos
import fiftyone.core.utils as fou

foa = fou.lazy_import("fiftyone.core.annotation")
fob = fou.lazy_import("fiftyone.core.brain")
fod = fou.lazy_import("fiftyone.core.dataset")
foe = fou.lazy_import("fiftyone.core.evaluation")
fors = fou.lazy_import("fiftyone.core.runs")


logger = logging.getLogger(__name__)

_client = None
_async_client = None
_connection_kwargs = {}
_db_service = None


#
# IMPORTANT DATABASE CONFIG REQUIREMENTS
#
# All past and future versions of FiftyOne must be able to deduce the
# database's current version and type from the `config` collection without an
# error being raised so that migrations can be properly run and, if necessary,
# informative errors can be raised alerting the user that they are using the
# wrong version or type of client.
#
# This is currently guaranteed because:
#   - `DatabaseConfigDocument` is declared as non-strict, so any past or future
#     fields that are not currently defined will not cause an error
#   - All declared fields are optional, and we have promised ourselves that
#     their type and meaning will never change
#


@dataclasses.dataclass(init=False)
class DatabaseConfigDocument:
    """Backing document for the database config."""

    version: str
    type: str

    def __init__(self, conn, version=None, type=None, *args, **kwargs):
        # Create our own __init__ so we can ignore extra kwargs/unknown fields
        # from other versions
        self._conn = conn
        self.version = version
        self.type = type

    def save(self):
        self._conn.config.replace_one(
            {}, dataclasses.asdict(self), upsert=True
        )


def get_db_config():
    """Retrieves the database config.

    Returns:
        a :class:`DatabaseConfigDocument`
    """
    conn = get_db_conn()

    config_docs = list(conn.config.find())
    if config_docs:
        if len(config_docs) > 1:
            config_doc = _handle_multiple_config_docs(conn, config_docs)
        else:
            config_doc = config_docs[0]

        config = DatabaseConfigDocument(conn, **config_doc)
        save = False
    else:
        config = DatabaseConfigDocument(conn)
        save = True

    if config.version is None:
        #
        # If the database has no version, then assume the version of the client
        # that is currently connecting to it.
        #
        # This needs to be implemented here rather than in a migration because
        # this information is required in order to run migrations...
        #
        config.version = foc.VERSION
        save = True

    if config.type is None:
        #
        # If the database has no type, then assume the type of the client that
        # is currently connecting to it.
        #
        # This needs to be implemented here rather than in a migration because
        # this information is required in order to decide if a client is
        # allowed to connect to the database at all (a precursor to running a
        # migration)...
        #
        config.type = foc.CLIENT_TYPE
        save = True

    if save:
        config.save()

    return config


def _handle_multiple_config_docs(conn, config_docs):
    if fo.config.database_admin:
        logger.warning(
            "Unexpectedly found %d documents in the 'config' collection; "
            "deleting all but the newest one",
            len(config_docs),
        )

        # Use aggregation to be sure that even under heavy concurrency, we
        # don't accidentally delete all the docs
        conn.config.aggregate(
            [{"$sort": {"_id": -1}}, {"$limit": 1}, {"$out": "config"}]
        )

        config_doc = next(iter(conn.config.find()))
    else:
        # Use the newest one
        config_doc = max(config_docs, key=lambda d: d["_id"])

    return config_doc


def establish_db_conn(config):
    """Establishes the database connection.

    If ``fiftyone.config.database_uri`` is defined, then we connect to that
    URI. Otherwise, a :class:`fiftyone.core.service.DatabaseService` is
    created.

    Args:
        config: a :class:`fiftyone.core.config.FiftyOneConfig`

    Raises:
        ConnectionError: if a connection to ``mongod`` could not be established
        FiftyOneConfigError: if ``fiftyone.config.database_uri`` is not
            defined and ``mongod`` could not be found
        ServiceExecutableNotFound: if
            :class:`fiftyone.core.service.DatabaseService` startup was
            attempted, but ``mongod`` was not found in :mod:`fiftyone.db.bin`
        RuntimeError: if the ``mongod`` found does not meet FiftyOne's
            requirements, or validation could not occur
    """
    global _client
    global _db_service
    global _connection_kwargs

    established_port = os.environ.get("FIFTYONE_PRIVATE_DATABASE_PORT", None)
    if established_port is not None:
        _connection_kwargs["port"] = int(established_port)
    if config.database_uri is not None:
        _connection_kwargs["host"] = config.database_uri
        if config.database_compressor:
            _connection_kwargs["compressors"] = config.database_compressor
    elif _db_service is None:
        if os.environ.get("FIFTYONE_DISABLE_SERVICES", False):
            return

        try:
            _db_service = fos.DatabaseService()
            port = _db_service.port
            _connection_kwargs["port"] = port
            os.environ["FIFTYONE_PRIVATE_DATABASE_PORT"] = str(port)

        except fos.ServiceExecutableNotFound:
            raise FiftyOneConfigError(
                "MongoDB could not be installed on your system. Please "
                "define a `database_uri` in your "
                "`fiftyone.core.config.FiftyOneConfig` to connect to your"
                "own MongoDB instance or cluster "
            )

    _client = pymongo.MongoClient(
        **_connection_kwargs, appname=foc.DATABASE_APPNAME
    )
    _validate_db_version(config, _client)

    # Register cleanup method
    atexit.register(_delete_non_persistent_datasets_if_allowed)

    mongoengine.connect(config.database_name, **_connection_kwargs)

    db_config = get_db_config()
    if db_config.type != foc.CLIENT_TYPE:
        raise ConnectionError(
            "Cannot connect to database type '%s' with client type '%s'"
            % (db_config.type, foc.CLIENT_TYPE)
        )

    if os.environ.get("FIFTYONE_DISABLE_SERVICES", "0") != "1":
        fom.migrate_database_if_necessary(config=db_config)

    if config.database_validation and config.database_admin:
        _update_fc_version(_client)


def _connect():
    global _client
    if _client is None:
        global _connection_kwargs

        establish_db_conn(fo.config)


def _disconnect():
    global _client, _async_client
    _client = None
    _async_client = None
    mongoengine.disconnect_all()


def _async_connect(use_global=False):
    # Regular connect here first, to ensure connection kwargs are established
    #   for below.
    _connect()

    global _async_client
    if not use_global or _async_client is None:
        global _connection_kwargs
        client = mtr.AsyncIOMotorClient(
            **_connection_kwargs, appname=foc.DATABASE_APPNAME
        )

        if use_global:
            _async_client = client
    else:
        client = _async_client

    return client


def _delete_non_persistent_datasets_if_allowed():
    """Deletes all non-persistent datasets if and only if we are the only
    client currently connected to the database.
    """
    try:
        num_connections = len(
            list(
                _client.admin.aggregate(
                    [
                        {"$currentOp": {"allUsers": True}},
                        {"$project": {"appName": True, "command": True}},
                        {
                            "$match": {
                                "appName": foc.DATABASE_APPNAME,
                                "$or": [
                                    {"command.ismaster": 1},
                                    {"command.hello": 1},
                                ],
                            }
                        },
                    ]
                )
            )
        )
    except:
        logger.debug(
            "Skipping automatic non-persistent dataset cleanup. This action "
            "requires read access of the 'admin' database"
        )
        return

    try:
        if num_connections <= 1:
            fod.delete_non_persistent_datasets()
    except:
        logger.exception("Skipping automatic non-persistent dataset cleanup")


def _validate_db_version(config, client):
    try:
        version = Version(client.server_info()["version"])
    except Exception as e:
        if isinstance(e, ServerSelectionTimeoutError):
            raise ConnectionError("Could not connect to `mongod`") from e

        raise RuntimeError("Failed to validate `mongod` version") from e

    if config.database_validation and version < foc.MONGODB_MIN_VERSION:
        raise RuntimeError(
            "Found `mongod` version %s, but only %s and higher are "
            "compatible. You can suppress this exception by setting your "
            "`database_validation` config parameter to `False`. See "
            "https://docs.voxel51.com/user_guide/config.html#configuring-a-mongodb-connection "
            "for more information" % (version, foc.MONGODB_MIN_VERSION)
        )


def aggregate(collection, pipelines, hints=None, _stream=False):
    """Executes one or more aggregations on a collection.

    Multiple aggregations are executed using multiple threads, and their
    results are returned as lists rather than cursors.

    Args:
        collection: a ``pymongo.collection.Collection`` or
            ``motor.motor_asyncio.AsyncIOMotorCollection``
        pipelines: a MongoDB aggregation pipeline or a list of pipelines
        hints (None): a corresponding index hint or list of index hints for
            each pipeline

    Returns:
        -   If a single pipeline is provided, a
            ``pymongo.command_cursor.CommandCursor`` or
            ``motor.motor_asyncio.AsyncIOMotorCommandCursor`` is returned

        -   If multiple pipelines are provided, each cursor is extracted into
            a list and the list of lists is returned
    """
    pipelines = list(pipelines)
    is_list = pipelines and not isinstance(pipelines[0], dict)
    if not is_list:
        pipelines = [pipelines]
        hints = [hints]

    num_pipelines = len(pipelines)
    if hints is None:
        hints = [None] * num_pipelines

    if isinstance(collection, mtr.AsyncIOMotorCollection):
        if num_pipelines == 1 and not is_list:
            kwargs = {"hint": hints[0]} if hints[0] is not None else {}
            return collection.aggregate(
                pipelines[0], allowDiskUse=True, **kwargs
            )

        return _do_async_pooled_aggregate(collection, pipelines, hints)

    if num_pipelines == 1:
        kwargs = {"hint": hints[0]} if hints[0] is not None else {}
        result = collection.aggregate(
            pipelines[0], allowDiskUse=True, **kwargs
        )
        if _stream:
            return result
        return [result] if is_list else result

    return _do_pooled_aggregate(collection, pipelines, hints, _stream=_stream)


def _do_pooled_aggregate(collection, pipelines, hints, _stream=False):
    # @todo: MongoDB 5.0 supports snapshots which can be used to make the
    # results consistent, i.e. read from the same point in time

    def _aggregate(args):
        pipeline, hint = args
        kwargs = {"hint": hint} if hint is not None else {}
        return list(
            collection.aggregate(pipeline, allowDiskUse=True, **kwargs)
        )

    if _stream:
        # When `unwind` is used, each aggregation runs in its own independent pipeline.
        # If streaming is enabled, return a list of cursors so each pipeline's results
        # can be consumed independently downstream.
        return [
            collection.aggregate(
                pipeline,
                allowDiskUse=True,
<<<<<<< HEAD
            )
            for pipeline in pipelines
=======
                **({"hint": hint} if hint is not None else {}),
            )
            for pipeline, hint in zip(pipelines, hints)
>>>>>>> 775f1777
        ]

    with ThreadPool(processes=len(pipelines)) as pool:
        return pool.map(
            _aggregate,
            zip(pipelines, hints),
            chunksize=1,
        )


async def _do_async_pooled_aggregate(collection, pipelines, hints):
    return await asyncio.gather(
        *[
            _do_async_aggregate(collection, pipeline, hint)
            for pipeline, hint in zip(pipelines, hints)
        ]
    )


async def _do_async_aggregate(collection, pipeline, hint):
    kwargs = {"hint": hint} if hint is not None else {}
    return [
        i
        async for i in collection.aggregate(
            pipeline, allowDiskUse=True, **kwargs
        )
    ]


def ensure_connection():
    """Ensures database connection exists"""
    _connect()


def get_db_client():
    """Returns a database client.

    Returns:
        a ``pymongo.mongo_client.MongoClient``
    """
    _connect()
    return _client


def get_db_conn():
    """Returns a connection to the database.

    Returns:
        a ``pymongo.database.Database``
    """
    _connect()
    db = _client[fo.config.database_name]
    return _apply_options(db)


def get_async_db_client(use_global=False):
    """Returns an async database client.

    Args:
        use_global: whether to use the global client singleton

    Returns:
        a ``motor.motor_asyncio.AsyncIOMotorClient``
    """
    return _async_connect(use_global)


def get_async_db_conn(use_global=False):
    """Returns an async connection to the database.

    Returns:
        a ``motor.motor_asyncio.AsyncIOMotorDatabase``
    """
    db = get_async_db_client(use_global=use_global)[fo.config.database_name]
    return _apply_options(db)


def _apply_options(db):
    timezone = fo.config.timezone

    if not timezone:
        return db

    if timezone.lower() == "local":
        tzinfo = datetime.now().astimezone().tzinfo
    else:
        tzinfo = pytz.timezone(timezone)

    return db.with_options(
        codec_options=CodecOptions(tz_aware=True, tzinfo=tzinfo)
    )


def drop_database():
    """Drops the database."""
    _connect()
    _client.drop_database(fo.config.database_name)


def sync_database():
    """Syncs all pending database writes to disk."""
    if _client is not None:
        _client.admin.command("fsync")


def list_collections():
    """Returns a list of all collection names in the database.

    Returns:
        a list of all collection names
    """
    conn = get_db_conn()
    return list(conn.list_collection_names())


def drop_collection(collection_name):
    """Drops specified collection from the database.

    Args:
        collection_name: the collection name
    """
    conn = get_db_conn()
    conn.drop_collection(collection_name)


def drop_orphan_collections(dry_run=False):
    """Drops all orphan collections from the database.

    Orphan collections are collections that are not associated with any known
    dataset or other collections used by FiftyOne.

    Args:
        dry_run (False): whether to log the actions that would be taken but not
            perform them
    """
    conn = get_db_conn()
    _logger = _get_logger(dry_run=dry_run)

    colls_in_use = set()
    for dataset_dict in conn.datasets.find({}):
        sample_coll_name = dataset_dict.get("sample_collection_name", None)
        if sample_coll_name:
            colls_in_use.add(sample_coll_name)
            colls_in_use.add("frames." + sample_coll_name)

    # Only collections with these prefixes may be deleted
    coll_prefixes = ("samples.", "frames.", "patches.", "clips.")

    for coll_name in conn.list_collection_names():
        if coll_name not in colls_in_use and any(
            coll_name.startswith(prefix) for prefix in coll_prefixes
        ):
            _logger.info("Dropping collection '%s'", coll_name)
            if not dry_run:
                conn.drop_collection(coll_name)


def drop_orphan_saved_views(dry_run=False):
    """Drops all orphan saved views from the database.

    Orphan saved views are saved view documents that are not associated with
    any known dataset or other collections used by FiftyOne.

    Args:
        dry_run (False): whether to log the actions that would be taken but not
            perform them
    """
    conn = get_db_conn()
    _logger = _get_logger(dry_run=dry_run)

    view_ids_in_use = set()
    for dataset_dict in conn.datasets.find({}):
        view_ids = _get_saved_view_ids(dataset_dict)
        view_ids_in_use.update(view_ids)

    all_view_ids = set(conn.views.distinct("_id"))

    orphan_view_ids = list(all_view_ids - view_ids_in_use)

    if not orphan_view_ids:
        return

    _logger.info(
        "Deleting %d orphan saved view(s): %s",
        len(orphan_view_ids),
        orphan_view_ids,
    )
    if not dry_run:
        _delete_saved_views(conn, orphan_view_ids)


def drop_orphan_runs(dry_run=False):
    """Drops all orphan runs from the database.

    Orphan runs are runs that are not associated with any known dataset or
    other collections used by FiftyOne.

    Args:
        dry_run (False): whether to log the actions that would be taken but not
            perform them
    """
    conn = get_db_conn()
    _logger = _get_logger(dry_run=dry_run)

    run_ids_in_use = set()
    result_ids_in_use = set()
    for dataset_dict in conn.datasets.find({}):
        run_ids = _get_run_ids(dataset_dict)
        run_ids_in_use.update(run_ids)

        result_ids = _get_result_ids(conn, dataset_dict)
        result_ids_in_use.update(result_ids)

    all_run_ids = set(conn.runs.distinct("_id"))
    all_result_ids = set(conn.fs.files.distinct("_id"))

    orphan_run_ids = list(all_run_ids - run_ids_in_use)
    orphan_result_ids = list(all_result_ids - result_ids_in_use)

    if orphan_run_ids:
        _logger.info(
            "Deleting %d orphan run(s): %s",
            len(orphan_run_ids),
            orphan_run_ids,
        )
        if not dry_run:
            _delete_run_docs(conn, orphan_run_ids)

    if orphan_result_ids:
        _logger.info(
            "Deleting %d orphan run result(s): %s",
            len(orphan_result_ids),
            orphan_result_ids,
        )
        if not dry_run:
            _delete_run_results(conn, orphan_result_ids)


def drop_orphan_stores(dry_run=False):
    """Drops all orphan execution stores from the database.

    Orphan stores are those that are associated with a dataset that no longer
    exists in the database.

    Args:
        dry_run (False): whether to log the actions that would be taken but not
            perform them
    """
    conn = get_db_conn()
    _logger = _get_logger(dry_run=dry_run)

    dataset_ids = set(conn.datasets.distinct("_id"))

    store_ids = set(conn.execution_store.distinct("dataset_id"))
    store_ids.discard(None)

    orphan_store_ids = list(store_ids - dataset_ids)

    if orphan_store_ids:
        _logger.info(
            "Deleting %d orphan store(s): %s",
            len(orphan_store_ids),
            orphan_store_ids,
        )
        if not dry_run:
            _delete_stores(conn, orphan_store_ids)


def stream_collection(collection_name):
    """Streams the contents of the collection to stdout.

    Args:
        collection_name: the name of the collection
    """
    conn = get_db_conn()
    coll = conn[collection_name]
    objects = map(fou.pformat, coll.find({}))
    fou.stream_objects(objects)


def get_collection_stats(collection_name):
    """Sets stats about the collection.

    Args:
        collection_name: the name of the collection

    Returns:
        a stats dict
    """
    conn = get_db_conn()
    stats = dict(conn.command("collstats", collection_name))
    stats["wiredTiger"] = None
    stats["indexDetails"] = None
    return stats


def count_documents(coll, pipeline):
    result = aggregate(coll, pipeline + [{"$count": "count"}])

    try:
        return list(result)[0]["count"]
    except:
        pass

    return 0


def export_document(doc, json_path):
    """Exports the document to disk in JSON format.

    Args:
        doc: a BSON document dict
        json_path: the path to write the JSON file
    """
    etau.write_file(json_util.dumps(doc), json_path)


def export_collection(
    docs,
    json_dir_or_path,
    key="documents",
    patt="{idx:06d}-{id}.json",
    num_docs=None,
    progress=None,
):
    """Exports the collection to disk in JSON format.

    Args:
        docs: an iterable containing the documents to export
        json_dir_or_path: the path to write a single JSON file containing the
            entire collection, or a directory in which to write per-document
            JSON files
        key ("documents"): the field name under which to store the documents
            when ``json_path`` is a single JSON file
        patt ("{idx:06d}-{id}.json"): a filename pattern to use when
            ``json_path`` is a directory. The pattern may contain ``idx`` to
            refer to the index of the document in ``docs`` or ``id`` to refer
            to the document's ID
        num_docs (None): the total number of documents. If omitted, this must
            be computable via ``len(docs)``
        progress (None): whether to render a progress bar (True/False), use the
            default value ``fiftyone.config.show_progress_bars`` (None), or a
            progress callback function to invoke instead
    """
    if num_docs is None:
        num_docs = len(docs)

    if json_dir_or_path.endswith(".json"):
        _export_collection_single(
            docs, json_dir_or_path, key, num_docs, progress=progress
        )
    else:
        _export_collection_multi(
            docs, json_dir_or_path, patt, num_docs, progress=progress
        )


def _export_collection_single(docs, json_path, key, num_docs, progress=None):
    etau.ensure_basedir(json_path)

    with open(json_path, "w") as f:
        f.write('{"%s": [' % key)
        with fou.ProgressBar(
            total=num_docs, iters_str="docs", progress=progress
        ) as pb:
            for idx, doc in pb(enumerate(docs, 1)):
                f.write(json_util.dumps(doc))
                if idx < num_docs:
                    f.write(",")

        f.write("]}")


def _export_collection_multi(docs, json_dir, patt, num_docs, progress=None):
    etau.ensure_dir(json_dir)

    json_patt = os.path.join(json_dir, patt)
    with fou.ProgressBar(
        total=num_docs, iters_str="docs", progress=progress
    ) as pb:
        for idx, doc in pb(enumerate(docs, 1)):
            json_path = json_patt.format(idx=idx, id=str(doc["_id"]))
            export_document(doc, json_path)


def import_document(json_path):
    """Imports a document from JSON on disk.

    Args:
        json_path: the path to the document

    Returns:
        a BSON document dict
    """
    with open(json_path, "r") as f:
        return json_util.loads(f.read())


def import_collection(json_dir_or_path, key="documents"):
    """Imports the collection from JSON on disk.

    Args:
        json_dir_or_path: the path to a JSON file on disk, or a directory
            containing per-document JSON files
        key ("documents"): the field name under which the documents are stored
            when ``json_path`` is a single JSON file

    Returns:
        a tuple of

        -   an iterable of BSON documents
        -   the number of documents
    """
    if json_dir_or_path.endswith(".json"):
        return _import_collection_single(json_dir_or_path, key)

    return _import_collection_multi(json_dir_or_path)


def _import_collection_single(json_path, key):
    with open(json_path, "r") as f:
        docs = json_util.loads(f.read()).get(key, [])

    num_docs = len(docs)

    return docs, num_docs


def _import_collection_multi(json_dir):
    json_paths = [
        p
        for p in etau.list_files(json_dir, abs_paths=True)
        if p.endswith(".json")
    ]
    docs = map(import_document, json_paths)

    return docs, len(json_paths)


def insert_documents(
    docs,
    coll,
    ordered=False,
    batcher=None,
    progress=None,
    num_docs=None,
):
    """Inserts documents into a collection.

    The ``_id`` field of the input documents will be populated if it is not
    already set.

    Args:
        docs: an iterable of BSON document dicts
        coll: a pymongo collection
        ordered (False): whether the documents must be inserted in order
        batcher (None): an optional :class:`fiftyone.core.utils.Batcher` class
            to use to batch the documents, or ``False`` to strictly insert the
            documents in a single batch. By default,
            ``fiftyone.config.default_batcher`` is used
        progress (None): whether to render a progress bar (True/False), use the
            default value ``fiftyone.config.show_progress_bars`` (None), or a
            progress callback function to invoke instead
        num_docs (None): the total number of documents. Only used when
            ``progress=True``. If omitted, this will be computed via
            ``len(docs)``, if possible

    Returns:
        a list of IDs of the inserted documents
    """
    ids = []
    batcher = fou.get_default_batcher(
        docs,
        batcher=batcher,
        progress=progress,
        total=num_docs,
    )

    try:
        with batcher:
            for batch in batcher:
                batch = list(batch)
                res = coll.insert_many(batch, ordered=ordered)
                ids.extend(b["_id"] for b in batch)
                if hasattr(res, "nBytes") and hasattr(
                    batcher, "set_encoding_ratio"
                ):
                    batcher.set_encoding_ratio(res.nBytes)

    except BulkWriteError as bwe:
        msg = bwe.details["writeErrors"][0]["errmsg"]
        raise ValueError(msg) from bwe

    return ids


def bulk_write(ops, coll, ordered=False, batcher=None, progress=False):
    """Performs a batch of write operations on a collection.

    Args:
        ops: a list of pymongo operations
        coll: a pymongo collection
        ordered (False): whether the operations must be performed in order
        batcher (None): an optional :class:`fiftyone.core.utils.Batcher` class
            to use to batch the operations, or ``False`` to strictly perform
            the operations in a single batch. By default,
            ``fiftyone.config.default_batcher`` is used
        progress (False): whether to render a progress bar (True/False), use
            the default value ``fiftyone.config.show_progress_bars`` (None), or
            a progress callback function to invoke instead

    Returns:
        A list of :class:`pymongo.results.BulkWriteResult` objects
    """
    batcher = fou.get_default_batcher(ops, batcher=batcher, progress=progress)
    results = []

    try:
        with batcher:
            for batch in batcher:
                batch = list(batch)
                res = coll.bulk_write(batch, ordered=ordered)
                if res.bulk_api_result.get("nBytes") and hasattr(
                    batcher, "set_encoding_ratio"
                ):
                    batcher.set_encoding_ratio(
                        res.bulk_api_result.get("nBytes")
                    )
                results.append(res)

    except BulkWriteError as bwe:
        msg = bwe.details["writeErrors"][0]["errmsg"]
        raise ValueError(msg) from bwe
    return results


def list_datasets():
    """Returns the list of available FiftyOne datasets.

    This is a low-level implementation of dataset listing that does not call
    :meth:`fiftyone.core.dataset.list_datasets`, which is helpful if a
    database may be corrupted.

    Returns:
        a list of :class:`Dataset` names
    """
    conn = get_db_conn()
    return conn.datasets.distinct("name")


def _patch_referenced_docs(
    dataset_name, collection_name, field_name, dry_run=False
):
    """Ensures that the referenced documents in the collection for
    the given dataset exactly match the IDs in its dataset document.
    """
    conn = get_db_conn()
    _logger = _get_logger(dry_run=dry_run)

    dataset_dict = conn.datasets.find_one({"name": dataset_name})
    if not dataset_dict:
        _logger.warning("Dataset '%s' not found", dataset_name)
        return

    dataset_id = dataset_dict["_id"]
    ids_from_dataset_list = dataset_dict.get(field_name, [])

    # {id: name} in collection_name
    doc_id_to_name = {}
    for ref_doc_dict in conn[collection_name].find(
        {"_dataset_id": dataset_id}
    ):
        try:
            doc_id_to_name[ref_doc_dict["_id"]] = ref_doc_dict["name"]
        except:
            pass

    # Make sure docs in `views` collection match IDs in `dataset_dict`
    ids_from_dataset_set = set(ids_from_dataset_list)
    ids_from_collection = set(doc_id_to_name)
    made_changes = False

    bad_ids = ids_from_dataset_set - ids_from_collection
    num_bad_ids = len(bad_ids)
    if num_bad_ids > 0:
        _logger.info(
            "Purging %d bad %s view ID(s) %s from dataset",
            num_bad_ids,
            field_name,
            bad_ids,
        )
        ids_from_dataset_list = [
            _id for _id in ids_from_dataset_list if _id not in bad_ids
        ]
        made_changes = True

    missing_ids = ids_from_collection - ids_from_dataset_set
    num_missing_docs = len(missing_ids)
    if num_missing_docs > 0:
        missing_docs = [(_id, doc_id_to_name[_id]) for _id in missing_ids]
        _logger.info(
            "Adding %d misplaced %s(s) %s back to dataset",
            num_missing_docs,
            field_name,
            missing_docs,
        )
        ids_from_dataset_list.extend(missing_ids)
        made_changes = True

    if made_changes and not dry_run:
        conn.datasets.update_one(
            {"name": dataset_name},
            {"$set": {field_name: ids_from_dataset_list}},
        )


def patch_saved_views(dataset_name, dry_run=False):
    """Ensures that the saved view documents in the ``views`` collection for
    the given dataset exactly match the IDs in its dataset document.

    Args:
        dataset_name: the name of the dataset
        dry_run (False): whether to log the actions that would be taken but not
            perform them
    """
    _patch_referenced_docs(dataset_name, "views", "saved_views", dry_run)


def patch_workspaces(dataset_name, dry_run=False):
    """Ensures that the workspace documents in the ``workspaces`` collection for
    the given dataset exactly match the IDs in its dataset document.

    Args:
        dataset_name: the name of the dataset
        dry_run (False): whether to log the actions that would be taken but not
            perform them
    """
    _patch_referenced_docs(dataset_name, "workspaces", "workspaces", dry_run)


def patch_annotation_runs(dataset_name, dry_run=False):
    """Ensures that the annotation runs in the ``runs`` collection for the
    given dataset exactly match the values in its dataset document.

    Args:
        dataset_name: the name of the dataset
        dry_run (False): whether to log the actions that would be taken but not
            perform them
    """
    _patch_runs(
        dataset_name,
        "annotation_runs",
        foa.AnnotationMethod,
        "annotation run",
        dry_run=dry_run,
    )


def patch_brain_runs(dataset_name, dry_run=False):
    """Ensures that the brain method runs in the ``runs`` collection for the
    given dataset exactly match the values in its dataset document.

    Args:
        dataset_name: the name of the dataset
        dry_run (False): whether to log the actions that would be taken but not
            perform them
    """
    _patch_runs(
        dataset_name,
        "brain_methods",
        fob.BrainMethod,
        "brain method run",
        dry_run=dry_run,
    )


def patch_evaluations(dataset_name, dry_run=False):
    """Ensures that the evaluation runs in the ``runs`` collection for the
    given dataset exactly match the values in its dataset document.

    Args:
        dataset_name: the name of the dataset
        dry_run (False): whether to log the actions that would be taken but not
            perform them
    """
    _patch_runs(
        dataset_name,
        "evaluations",
        foe.EvaluationMethod,
        "evaluation",
        dry_run=dry_run,
    )


def patch_runs(dataset_name, dry_run=False):
    """Ensures that the runs in the ``runs`` collection for the given dataset
    exactly match the values in its dataset document.

    Args:
        dataset_name: the name of the dataset
        dry_run (False): whether to log the actions that would be taken but not
            perform them
    """
    _patch_runs(
        dataset_name,
        "runs",
        fors.Run,
        "run",
        dry_run=dry_run,
    )


def _patch_runs(dataset_name, runs_field, run_cls, run_str, dry_run=False):
    conn = get_db_conn()
    _logger = _get_logger(dry_run=dry_run)

    dataset_dict = conn.datasets.find_one({"name": dataset_name})
    if not dataset_dict:
        _logger.warning("Dataset '%s' not found", dataset_name)
        return

    dataset_id = dataset_dict["_id"]

    # {key: id} in dataset_dict
    runs_dict = dataset_dict.get(runs_field, {})

    # {key: id} in runs collection
    rd = {}
    for run_dict in conn.runs.find({"_dataset_id": dataset_id}):
        try:
            cls = etau.get_class(run_dict["config"]["cls"][: -len("Config")])
            if issubclass(cls, run_cls):
                rd[run_dict["key"]] = run_dict["_id"]
        except:
            pass

    # In order for a run to be valid, its ``(key, id)`` must match in both
    # `dataset_dict` and the `runs` collection
    runs = set(runs_dict.items())
    run_docs = set(rd.items())
    made_changes = False

    bad_runs = runs - run_docs
    num_bad_runs = len(bad_runs)
    if num_bad_runs > 0:
        _logger.info(
            "Purging %d %s(s) %s from dataset",
            num_bad_runs,
            run_str,
            bad_runs,
        )
        for bad_key, _ in bad_runs:
            runs_dict.pop(bad_key, None)

        made_changes = True

    missing_runs = run_docs - runs
    num_missing_runs = len(missing_runs)
    if num_missing_runs > 0:
        _logger.info(
            "Adding %d misplaced %s(s) %s to dataset",
            num_missing_runs,
            run_str,
            missing_runs,
        )
        runs_dict.update(missing_runs)
        made_changes = True

    if made_changes:
        conn.datasets.update_one(
            {"name": dataset_name},
            {"$set": {runs_field: runs_dict}},
        )


def delete_dataset(name, dry_run=False):
    """Deletes the dataset with the given name.

    This is a low-level implementation of deletion that does not call
    :meth:`fiftyone.core.dataset.load_dataset`, which is helpful if a dataset's
    backing document or collections are corrupted and cannot be loaded via the
    normal pathways.

    Args:
        name: the name of the dataset
        dry_run (False): whether to log the actions that would be taken but not
            perform them
    """
    conn = get_db_conn()
    _logger = _get_logger(dry_run=dry_run)

    dataset_dict = conn.datasets.find_one({"name": name})
    if not dataset_dict:
        _logger.warning("Dataset '%s' not found", name)
        return

    _logger.info("Dropping document '%s' from 'datasets' collection", name)
    if not dry_run:
        conn.datasets.delete_one({"name": name})

    if "sample_collection_name" not in dataset_dict:
        _logger.warning(
            "Cannot find sample/frame collections for dataset '%s'; stopping "
            "now. Use `drop_orphan_collections()` to cleanup any dangling "
            "collections",
            name,
        )
        return

    collections = conn.list_collection_names()

    sample_collection_name = dataset_dict["sample_collection_name"]
    if sample_collection_name in collections:
        _logger.info("Dropping collection '%s'", sample_collection_name)
        if not dry_run:
            conn.drop_collection(sample_collection_name)

    frame_collection_name = "frames." + sample_collection_name
    if frame_collection_name in collections:
        _logger.info("Dropping collection '%s'", frame_collection_name)
        if not dry_run:
            conn.drop_collection(frame_collection_name)

    view_ids = _get_saved_view_ids(dataset_dict)

    if view_ids:
        _logger.info("Deleting %d saved view(s)", len(view_ids))
        if not dry_run:
            _delete_saved_views(conn, view_ids)

    run_ids = _get_run_ids(dataset_dict)
    result_ids = _get_result_ids(conn, dataset_dict)

    if run_ids:
        _logger.info("Deleting %d run doc(s)", len(run_ids))
        if not dry_run:
            _delete_run_docs(conn, run_ids)

    if result_ids:
        _logger.info("Deleting %d run result(s)", len(result_ids))
        if not dry_run:
            _delete_run_results(conn, result_ids)

    _id = dataset_dict["_id"]
    num_stores = conn.execution_store.count_documents(
        {"dataset_id": _id, "key": "__store__"}
    )
    if num_stores > 0:
        _logger.info("Deleting %d store(s)", num_stores)
        if not dry_run:
            conn.execution_store.delete_many({"dataset_id": _id})


def delete_saved_view(dataset_name, view_name, dry_run=False):
    """Deletes the saved view with the given name from the dataset with the
    given name.

    This is a low-level implementation of deletion that does not call
    :meth:`fiftyone.core.dataset.load_dataset` or
    :meth:`fiftyone.core.collections.SampleCollection.load_saved_view`,
    which is helpful if a dataset's backing document or collections are
    corrupted and cannot be loaded via the normal pathways.

    Args:
        dataset_name: the name of the dataset
        view_name: the name of the saved view
        dry_run (False): whether to log the actions that would be taken but not
            perform them
    """
    conn = get_db_conn()
    _logger = _get_logger(dry_run=dry_run)

    dataset_dict = conn.datasets.find_one({"name": dataset_name})
    if not dataset_dict:
        _logger.warning("Dataset '%s' not found", dataset_name)
        return

    dataset_id = dataset_dict["_id"]
    saved_views = dataset_dict.get("saved_views", [])

    # {name: id} in `views` collection
    sd = {}
    for saved_view_dict in conn.views.find({"_dataset_id": dataset_id}):
        try:
            sd[saved_view_dict["name"]] = saved_view_dict["_id"]
        except:
            pass

    del_id = sd.get(view_name, None)
    if del_id is None:
        _logger.warning(
            "Dataset '%s' has no saved view '%s'", dataset_name, view_name
        )
        return

    _logger.info(
        "Deleting saved view %s' with ID '%s' from dataset '%s'",
        view_name,
        del_id,
        dataset_name,
    )

    saved_views = [_id for _id in saved_views if _id != del_id]

    if not dry_run:
        conn.datasets.update_one(
            {"name": dataset_name},
            {"$set": {"saved_views": saved_views}},
        )
        _delete_saved_views(conn, [del_id])


def delete_saved_views(dataset_name, dry_run=False):
    """Deletes all saved views from the dataset with the given name.

    This is a low-level implementation of deletion that does not call
    :meth:`fiftyone.core.dataset.load_dataset` or
    :meth:`fiftyone.core.collections.SampleCollection.load_saved_view`,
    which is helpful if a dataset's backing document or collections are
    corrupted and cannot be loaded via the normal pathways.

    Args:
        dataset_name: the name of the dataset
        dry_run (False): whether to log the actions that would be taken but not
            perform them
    """
    conn = get_db_conn()
    _logger = _get_logger(dry_run=dry_run)

    dataset_dict = conn.datasets.find_one({"name": dataset_name})
    if not dataset_dict:
        _logger.warning("Dataset '%s' not found", dataset_name)
        return

    dataset_id = dataset_dict["_id"]
    del_ids = [d["_id"] for d in conn.views.find({"_dataset_id": dataset_id})]

    if not del_ids:
        _logger.info("Dataset '%s' has no saved views", dataset_name)
        return

    _logger.info(
        "Deleting %d saved views from dataset '%s'",
        len(del_ids),
        dataset_name,
    )

    if not dry_run:
        conn.datasets.update_one(
            {"name": dataset_name},
            {"$set": {"saved_views": []}},
        )
        _delete_saved_views(conn, del_ids)


def delete_annotation_run(name, anno_key, dry_run=False):
    """Deletes the annotation run with the given key from the dataset with
    the given name.

    This is a low-level implementation of deletion that does not call
    :meth:`fiftyone.core.dataset.load_dataset` or
    :meth:`fiftyone.core.collections.SampleCollection.delete_annotation_run`,
    which is helpful if a dataset's backing document or collections are
    corrupted and cannot be loaded via the normal pathways.

    Note that, as this method does not load :class:`fiftyone.core.runs.Run`
    instances, it does not call :meth:`fiftyone.core.runs.Run.cleanup`.

    Args:
        name: the name of the dataset
        anno_key: the annotation key
        dry_run (False): whether to log the actions that would be taken but not
            perform them
    """
    _delete_run(
        name,
        anno_key,
        "annotation_runs",
        "annotation run",
        dry_run=dry_run,
    )


def delete_annotation_runs(name, dry_run=False):
    """Deletes all annotation runs from the dataset with the given name.

    This is a low-level implementation of deletion that does not call
    :meth:`fiftyone.core.dataset.load_dataset` or
    :meth:`fiftyone.core.collections.SampleCollection.delete_annotation_runs`,
    which is helpful if a dataset's backing document or collections are
    corrupted and cannot be loaded via the normal pathways.

    Note that, as this method does not load :class:`fiftyone.core.runs.Run`
    instances, it does not call :meth:`fiftyone.core.runs.Run.cleanup`.

    Args:
        name: the name of the dataset
        dry_run (False): whether to log the actions that would be taken but not
            perform them
    """
    _delete_runs(
        name,
        "annotation_runs",
        "annotation run",
        dry_run=dry_run,
    )


def delete_brain_run(name, brain_key, dry_run=False):
    """Deletes the brain method run with the given key from the dataset with
    the given name.

    This is a low-level implementation of deletion that does not call
    :meth:`fiftyone.core.dataset.load_dataset` or
    :meth:`fiftyone.core.collections.SampleCollection.delete_brain_run`,
    which is helpful if a dataset's backing document or collections are
    corrupted and cannot be loaded via the normal pathways.

    Note that, as this method does not load :class:`fiftyone.core.runs.Run`
    instances, it does not call :meth:`fiftyone.core.runs.Run.cleanup`.

    Args:
        name: the name of the dataset
        brain_key: the brain key
        dry_run (False): whether to log the actions that would be taken but not
            perform them
    """
    _delete_run(
        name,
        brain_key,
        "brain_methods",
        "brain method run",
        dry_run=dry_run,
    )


def delete_brain_runs(name, dry_run=False):
    """Deletes all brain method runs from the dataset with the given name.

    This is a low-level implementation of deletion that does not call
    :meth:`fiftyone.core.dataset.load_dataset` or
    :meth:`fiftyone.core.collections.SampleCollection.delete_brain_runs`,
    which is helpful if a dataset's backing document or collections are
    corrupted and cannot be loaded via the normal pathways.

    Note that, as this method does not load :class:`fiftyone.core.runs.Run`
    instances, it does not call :meth:`fiftyone.core.runs.Run.cleanup`.

    Args:
        name: the name of the dataset
        dry_run (False): whether to log the actions that would be taken but not
            perform them
    """
    _delete_runs(
        name,
        "brain_methods",
        "brain method run",
        dry_run=dry_run,
    )


def delete_evaluation(name, eval_key, dry_run=False):
    """Deletes the evaluation run with the given key from the dataset with the
    given name.

    This is a low-level implementation of deletion that does not call
    :meth:`fiftyone.core.dataset.load_dataset` or
    :meth:`fiftyone.core.collections.SampleCollection.delete_evaluation`,
    which is helpful if a dataset's backing document or collections are
    corrupted and cannot be loaded via the normal pathways.

    Note that, as this method does not load :class:`fiftyone.core.runs.Run`
    instances, it does not call :meth:`fiftyone.core.runs.Run.cleanup`.

    Args:
        name: the name of the dataset
        eval_key: the evaluation key
        dry_run (False): whether to log the actions that would be taken but not
            perform them
    """
    _delete_run(
        name,
        eval_key,
        "evaluations",
        "evaluation",
        dry_run=dry_run,
    )


def delete_evaluations(name, dry_run=False):
    """Deletes all evaluations from the dataset with the given name.

    This is a low-level implementation of deletion that does not call
    :meth:`fiftyone.core.dataset.load_dataset` or
    :meth:`fiftyone.core.collections.SampleCollection.delete_evaluations`,
    which is helpful if a dataset's backing document or collections are
    corrupted and cannot be loaded via the normal pathways.

    Note that, as this method does not load :class:`fiftyone.core.runs.Run`
    instances, it does not call :meth:`fiftyone.core.runs.Run.cleanup`.

    Args:
        name: the name of the dataset
        dry_run (False): whether to log the actions that would be taken but not
            perform them
    """
    _delete_runs(
        name,
        "evaluations",
        "evaluation",
        dry_run=dry_run,
    )


def delete_run(name, run_key, dry_run=False):
    """Deletes the run with the given key from the dataset with the given name.

    This is a low-level implementation of deletion that does not call
    :meth:`fiftyone.core.dataset.load_dataset` or
    :meth:`fiftyone.core.collections.SampleCollection.delete_run`, which is
    helpful if a dataset's backing document or collections are corrupted and
    cannot be loaded via the normal pathways.

    Note that, as this method does not load :class:`fiftyone.core.runs.Run`
    instances, it does not call :meth:`fiftyone.core.runs.Run.cleanup`.

    Args:
        name: the name of the dataset
        run_key: the run key
        dry_run (False): whether to log the actions that would be taken but not
            perform them
    """
    _delete_run(
        name,
        run_key,
        "runs",
        "run",
        dry_run=dry_run,
    )


def delete_runs(name, dry_run=False):
    """Deletes all runs from the dataset with the given name.

    This is a low-level implementation of deletion that does not call
    :meth:`fiftyone.core.dataset.load_dataset` or
    :meth:`fiftyone.core.collections.SampleCollection.delete_runs`, which is
    helpful if a dataset's backing document or collections are corrupted and
    cannot be loaded via the normal pathways.

    Note that, as this method does not load :class:`fiftyone.core.runs.Run`
    instances, it does not call :meth:`fiftyone.core.runs.Run.cleanup`.

    Args:
        name: the name of the dataset
        dry_run (False): whether to log the actions that would be taken but not
            perform them
    """
    _delete_runs(
        name,
        "runs",
        "run",
        dry_run=dry_run,
    )


def get_indexed_values(
    collection,
    field_or_fields,
    *,
    index_key=None,
    query=None,
    values_only=False,
    _stream=False,
):
    """Returns the values of the field(s) for all samples in the given collection
    that are covered by the index. Raises an error if the field is not indexed.

    Args:
        collection: a ``pymongo.collection.Collection`` or
            ``motor.motor_asyncio.AsyncIOMotorCollection``
        field_or_fields: the field name or list of field names to retrieve.
        index_key (None): the name of the index to use. If None, the default
            index name will be constructed from the field name(s).
        query (None): a dict selection filter to apply when querying.
            For performance, this should only include fields that are in
            the specified index.
        values_only (False): whether to remove field names from the resulting list.
            If True, the field names are removed and only the values will be
            returned as a list for each sample. If False, the field names are
            preserved and the values will be returned as a dict for each sample.

    Returns:
        a list of values for the specified field or index keys for each sample
        sorted in the same order as the index

    Raises:
        ValueError: if the field is not indexed
    """
    try:
        cursor = _iter_indexed_values(
            collection, field_or_fields, index_key=index_key, query=query
        )
        if _stream:
            return cursor

        if field_or_fields == "id":
            if values_only:
                return [str(doc["_id"]) for doc in cursor]
            return [{"id": str(doc["_id"])} for doc in cursor]

        if values_only:
            # If `values_only` is True, we need to extract the values from the dict
            if isinstance(field_or_fields, str):
                # Flatten single field values for consistency with `values()`
                return [doc[field_or_fields] for doc in cursor]
            return [list(doc.values()) for doc in cursor]

        return list(cursor)
    except Exception as e:
        # Error may contain some extra info that may be useful for debugging
        logger.debug("Error getting indexed values using hint:\n %s", e)

        if "hint provided does not correspond to an existing index" in str(e):
            raise ValueError(
                "The field '%s' is not indexed. Please ensure that the field is "
                "indexed before calling this function or use values() instead."
                % field_or_fields
            ) from e
        raise e


def _iter_indexed_values(
    collection, field_or_fields, *, index_key=None, query=None
):
    # It's possible to create an index with a custom name. However, if not specified,
    # the hint will use the default index name, which is constructed from the field name(s)
    # joined with "_1".
    hint = index_key
    proj = {"_id": 0}

    if field_or_fields == "id" or field_or_fields == "_id":
        proj = {"_id": 1}
        hint = "_id_"  # special case for _id
    else:
        if isinstance(field_or_fields, str):
            proj[field_or_fields] = 1
            if not hint:
                hint = field_or_fields + "_1"
        else:
            proj.update({f: 1 for f in field_or_fields})
            if not hint:
                hint = "_".join([f + "_1" for f in field_or_fields])

    return collection.find(query or {}, proj, hint=hint)


def _get_logger(dry_run=False):
    if dry_run:
        return _DryRunLoggerAdapter(logger, {})

    return logger


class _DryRunLoggerAdapter(logging.LoggerAdapter):
    def process(self, msg, kwargs):
        msg = "(dry run) " + msg
        return msg, kwargs


def _delete_run(dataset_name, run_key, runs_field, run_str, dry_run=False):
    conn = get_db_conn()
    _logger = _get_logger(dry_run=dry_run)

    dataset_dict = conn.datasets.find_one({"name": dataset_name})
    if not dataset_dict:
        _logger.warning("Dataset '%s' not found", dataset_name)
        return

    runs = dataset_dict.get(runs_field, {})
    if run_key not in runs:
        _logger.warning(
            "Dataset '%s' has no %s with key '%s'",
            dataset_name,
            run_str,
            run_key,
        )
        return

    _logger.info(
        "Deleting %s '%s' from dataset '%s'",
        run_str,
        run_key,
        dataset_name,
    )

    run_id = runs.pop(run_key)

    run_doc = conn.runs.find_one({"_id": run_id})
    result_id = run_doc.get("results", None)
    if result_id is not None:
        _logger.info("Deleting %s result '%s'", run_str, result_id)
        if not dry_run:
            _delete_run_results(conn, [result_id])

    if not dry_run:
        _logger.info("Deleting %s doc '%s'", run_str, run_id)
        conn.runs.delete_one({"_id": run_id})
        conn.datasets.update_one(
            {"name": dataset_name},
            {"$set": {runs_field: runs}},
        )


def _delete_runs(dataset_name, runs_field, run_str, dry_run=False):
    conn = get_db_conn()
    _logger = _get_logger(dry_run=dry_run)

    dataset_dict = conn.datasets.find_one({"name": dataset_name})
    if not dataset_dict:
        _logger.warning("Dataset '%s' not found", dataset_name)
        return

    runs = dataset_dict.get(runs_field, {})
    if not runs:
        _logger.info("Dataset '%s' has no %ss", dataset_name, run_str)
        return

    run_keys, run_ids = zip(*runs.items())

    _logger.info(
        "Deleting %s(s) %s from dataset '%s'",
        run_str,
        run_keys,
        dataset_name,
    )

    result_ids = _get_result_ids(conn, dataset_dict)

    if run_ids:
        _logger.info("Deleting %d %s doc(s)", len(run_ids), run_str)
        if not dry_run:
            _delete_run_docs(conn, run_ids)

    if result_ids:
        _logger.info("Deleting %d %s result(s)", len(result_ids), run_str)
        if not dry_run:
            _delete_run_results(conn, result_ids)

    if not dry_run:
        conn.datasets.update_one(
            {"name": dataset_name},
            {"$set": {runs_field: {}}},
        )


def _get_saved_view_ids(dataset_dict):
    view_ids = []

    for view_doc_or_id in dataset_dict.get("saved_views", []):
        # Saved view docs used to be stored directly in `dataset_dict`.
        # Such data could be encountered here because datasets are lazily
        # migrated
        if isinstance(view_doc_or_id, ObjectId):
            view_ids.append(view_doc_or_id)

    return view_ids


def _get_run_ids(dataset_dict):
    run_ids = []

    for runs_field in _RUNS_FIELDS:
        for run_doc_or_id in dataset_dict.get(runs_field, {}).values():
            # Run docs used to be stored directly in `dataset_dict`.
            # Such data could be encountered here because datasets are lazily
            # migrated
            if isinstance(run_doc_or_id, ObjectId):
                run_ids.append(run_doc_or_id)

    return run_ids


def _get_result_ids(conn, dataset_dict):
    run_ids = []
    result_ids = []

    for runs_field in _RUNS_FIELDS:
        for run_doc_or_id in dataset_dict.get(runs_field, {}).values():
            if isinstance(run_doc_or_id, ObjectId):
                run_ids.append(run_doc_or_id)
            elif isinstance(run_doc_or_id, dict):
                # Run docs used to be stored directly in `dataset_dict`.
                # Such data could be encountered here because datasets are
                # lazily migrated
                result_id = run_doc_or_id.get("results", None)
                if result_id is not None:
                    result_ids.append(result_id)

    if run_ids:
        for run_doc in conn.runs.find({"_id": {"$in": run_ids}}):
            result_id = run_doc.get("results", None)
            if result_id is not None:
                result_ids.append(result_id)

    return result_ids


def _delete_saved_views(conn, view_ids):
    conn.views.delete_many({"_id": {"$in": view_ids}})


def _delete_run_docs(conn, run_ids):
    conn.runs.delete_many({"_id": {"$in": run_ids}})


def _delete_run_results(conn, result_ids):
    conn.fs.files.delete_many({"_id": {"$in": result_ids}})
    conn.fs.chunks.delete_many({"files_id": {"$in": result_ids}})


def _delete_stores(conn, dataset_ids):
    conn.execution_store.delete_many({"dataset_id": {"$in": dataset_ids}})


def _get_fcv_and_version_if_allowed(
    client: pymongo.MongoClient,
) -> Tuple[Version, Version]:
    """Fetches the current FCV and server version, if we have permission to
    read the ``admin`` database.

    Args:
        client: a ``pymongo.MongoClient`` to connect to the database

    Returns:
        a tuple of

        -   a ``Version`` of the FCV, or ``None`` if not allowed
        -   a ``Version`` of the server version, or ``None`` if not allowed

    Raises:
        ConnectionError: if a connection to ``mongod`` could not be established
    """
    try:
        current_version = client.admin.command(
            {"getParameter": 1, "featureCompatibilityVersion": 1}
        )
        current_fcv = Version(
            current_version["featureCompatibilityVersion"]["version"]
        )
        server_version = Version(client.server_info()["version"])
        return current_fcv, server_version
    except ServerSelectionTimeoutError as e:
        raise ConnectionError("Could not connect to `mongod`") from e
    except:
        logger.debug(
            "Skipping feature compatibility version check. This action "
            "requires read access of the 'admin' database"
        )
        return None, None


def _is_fcv_upgradeable(fc_version: Version, server_version: Version) -> bool:
    """Tests to see if feature compatibility version (FCV) upgrade is possible.

    The following conditions return ``False``:

        -   If the FCV is greater than the server version, warn that this is an
            unexpected and return ``False``.
        -   If the major versions between server and FCV is greater than we can
            handle, warn that this is unexpected and return ``False``.
        -   If either the server's version are FCV are the oldest supported
            version, warn about any upcoming deprecations. If the server version
            is not greater than the FCV return ``False``.

    Note that MongoDB will fail to initialize if the server version and FCV
    differ by two or more major versions, so this check may be redundant.

    Args:
        fc_version: a ``packaging.Version`` representing the FCV
        server_version: a ``packaging.Version`` representing the Server's version

    Returns:
        whether a version upgrade is possible
    """
    if fc_version > server_version:
        logger.warning(
            "Your MongoDB feature compatibility is greater than your "
            "server version. "
            "This may result in unexpected consequences. "
            "Please manually update your database's feature compatibility "
            "version. You can suppress this exception by setting your "
            "`database_validation` config parameter to `False`. See "
            "https://docs.voxel51.com/user_guide/config.html#configuring-a-mongodb-connection "
            "for more information"
        )
        return False

    elif (
        server_version.major - fc_version.major
        > foc.MONGODB_MAX_ALLOWABLE_FCV_DELTA
    ):
        logger.warning(
            "Your MongoDB server version is more than %s "
            "ahead of your database's feature compatibility version. "
            "Please manually update your database's feature "
            "compatibility version. You can suppress this exception by setting your "
            "`database_validation` config parameter to `False`. See "
            "https://docs.voxel51.com/user_guide/config.html#configuring-a-mongodb-connection "
            "for more information" % str(foc.MONGODB_MAX_ALLOWABLE_FCV_DELTA)
        )
        return False

    elif (fc_version.major == foc.MONGODB_MIN_VERSION.major) or (
        server_version.major == foc.MONGODB_MIN_VERSION.major
    ):
        logger.warning(
            "You are running the oldest supported major version of MongoDB. "
            "Please refer to https://deprecation.voxel51.com "
            "for deprecation notices. You can suppress this exception by setting your "
            "`database_validation` config parameter to `False`. See "
            "https://docs.voxel51.com/user_guide/config.html#configuring-a-mongodb-connection "
            "for more information"
        )
        return server_version.major > fc_version.major

    return server_version.major > fc_version.major


def _update_fc_version(client: pymongo.MongoClient):
    """Updates a database's feature compatibility version (FCV) if possible.

    Checks to see if a version upgrade for the FCV is required and possible.
    If it is, issue an upgrade and log as a warning.

    Note that MongoDB will fail to initialize if the server version and FCV
    differ by two or more major versions, so this check may be redundant.

    Args:
        client: a ``pymongo.MongoClient`` to connect to the database
    """

    global _db_service

    fc_version, server_version = _get_fcv_and_version_if_allowed(client)

    if fc_version is None:
        return

    if (
        _is_fcv_upgradeable(fc_version, server_version)
        and _db_service is not None
    ):
        bumped = f"{server_version.major}.0"
        cmd = {"setFeatureCompatibilityVersion": bumped}

        if (
            server_version.major
            >= foc.MONGODB_SERVER_FCV_REQUIRED_CONFIRMATION.major
        ):
            # Server version 7.0+ added the confirm flag
            cmd["confirm"] = True

        try:
            logger.warning(
                "Your MongoDB server version is newer than your feature "
                "compatibility version. "
                "Upgrading the feature compatibility version now. "
                "You can suppress this exception by setting your "
                "`database_validation` config parameter to `False`. See "
                "https://docs.voxel51.com/user_guide/config.html#configuring-a-mongodb-connection "
                "for more information"
            )
            client.admin.command(cmd)

        except OperationFailure as e:
            logger.error(
                "Operation failed while updating database's feature "
                "compatibility version - %s. "
                "Please manually set it to %s. "
                "You can suppress this exception by setting your "
                "`database_validation` config parameter to `False`. See "
                "https://docs.voxel51.com/user_guide/config.html#configuring-a-mongodb-connection "
                "for more information" % (str(e), bumped)
            )

        except PyMongoError as e:
            logger.error(
                "MongoDB error while updating database's feature "
                "compatibility version - %s. "
                "Please manually set it to %s. "
                "You can suppress this exception by setting your "
                "`database_validation` config parameter to `False`. See "
                "https://docs.voxel51.com/user_guide/config.html#configuring-a-mongodb-connection "
                "for more information" % (str(e), bumped)
            )


_RUNS_FIELDS = ["annotation_runs", "brain_methods", "evaluations", "runs"]<|MERGE_RESOLUTION|>--- conflicted
+++ resolved
@@ -401,14 +401,9 @@
             collection.aggregate(
                 pipeline,
                 allowDiskUse=True,
-<<<<<<< HEAD
-            )
-            for pipeline in pipelines
-=======
                 **({"hint": hint} if hint is not None else {}),
             )
             for pipeline, hint in zip(pipelines, hints)
->>>>>>> 775f1777
         ]
 
     with ThreadPool(processes=len(pipelines)) as pool:
