--- conflicted
+++ resolved
@@ -1934,11 +1934,8 @@
 
     if fc_version is None:
         return
-<<<<<<< HEAD
-=======
 
     _logger = _get_logger()
->>>>>>> aa7ff5fd
 
     if (
         _is_fcv_upgradeable(fc_version, server_version)
