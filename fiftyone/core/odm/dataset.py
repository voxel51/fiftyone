"""
Documents that track datasets and their sample schemas in the database.

| Copyright 2017-2022, Voxel51, Inc.
| `voxel51.com <https://voxel51.com/>`_
|
"""
import inspect

import eta.core.utils as etau

from mongoengine.fields import StringField as MongoStringField

from fiftyone.core.fields import (
    Field,
    BooleanField,
    ClassesField,
    DateTimeField,
    DictField,
    EmbeddedDocumentField,
    EmbeddedDocumentListField,
    IntField,
    ListField,
<<<<<<< HEAD
    ReferenceField,
=======
    ObjectIdField,
>>>>>>> 8a2ef7c2
    StringField,
    TargetsField,
)

from .document import Document
from .embedded_document import EmbeddedDocument, BaseEmbeddedDocument
from .runs import RunDocument
from .views import ViewDocument


def create_field(
    name,
    ftype,
    embedded_doc_type=None,
    subfield=None,
    db_field=None,
    fields=None,
    parent=None,
    **field_kwargs
):
    """Creates the :class:`fiftyone.core.fields.Field` instance defined by the
    given specification.

    .. note::

        This method is used exclusively to create user-defined (non-default)
        fields. Any parameters accepted here must be stored on
        :class:`SampleFieldDocument` or else datasets will "lose" any
        additional decorations when they are loaded from the database.

    Args:
        name: the field name
        ftype: the field type to create. Must be a subclass of
            :class:`fiftyone.core.fields.Field`
        embedded_doc_type (None): the
            :class:`fiftyone.core.odm.BaseEmbeddedDocument` type of the field.
            Only applicable when ``ftype`` is
            :class:`fiftyone.core.fields.EmbeddedDocumentField`
        subfield (None): the :class:`fiftyone.core.fields.Field` type of the
            contained field. Only applicable when ``ftype`` is
            :class:`fiftyone.core.fields.ListField` or
            :class:`fiftyone.core.fields.DictField`
        db_field (None): the database field to store this field in. By default,
            ``name`` is used
        fields (None): the subfields of the
            :class:`fiftyone.core.fields.EmbeddedDocumentField`
            Only applicable when ``ftype`` is
            :class:`fiftyone.core.fields.EmbeddedDocumentField`
        parent (None): a parent
        **field_kwargs: mongoengine field kwargs

    Returns:
        a :class:`fiftyone.core.fields.Field` instance
    """
    if db_field is None:
        db_field = name

    # All user-defined fields are nullable
    kwargs = dict(null=True, db_field=db_field)
    kwargs.update(field_kwargs)

    if fields is not None:
        for idx, value in enumerate(fields):
            if isinstance(value, (Field, MongoStringField)):
                continue

            fields[idx] = create_field(**value)

    if issubclass(ftype, (ListField, DictField)):
        if subfield is not None:
            if inspect.isclass(subfield):
                if issubclass(subfield, EmbeddedDocumentField):
                    subfield = create_field(
                        name,
                        subfield,
                        embedded_doc_type=embedded_doc_type,
                        fields=fields or [],
                        parent=parent,
                    )

                else:
                    subfield = subfield()

                subfield.name = name

            if not isinstance(subfield, Field):
                raise ValueError(
                    "Invalid subfield type %s; must be a subclass of %s"
                    % (type(subfield), Field)
                )

            kwargs["field"] = subfield

    if issubclass(ftype, EmbeddedDocumentField):
        if embedded_doc_type is None or not issubclass(
            embedded_doc_type, BaseEmbeddedDocument
        ):
            raise ValueError(
                "Invalid embedded_doc_type %s; must be a subclass of %s"
                % (embedded_doc_type, BaseEmbeddedDocument)
            )

        kwargs.update(
            {"document_type": embedded_doc_type, "fields": fields or []}
        )

    field = ftype(**kwargs)
    field.name = name

    return field


class SampleFieldDocument(EmbeddedDocument):
    """Description of a sample field."""

    name = StringField()
    ftype = StringField()
    subfield = StringField(null=True)
    embedded_doc_type = StringField(null=True)
    db_field = StringField(null=True)
    fields = ListField(
        EmbeddedDocumentField(document_type="SampleFieldDocument")
    )

    def to_field(self):
        """Creates the :class:`fiftyone.core.fields.Field` specified by this
        document.

        Returns:
            a :class:`fiftyone.core.fields.Field`
        """
        ftype = etau.get_class(self.ftype)

        embedded_doc_type = self.embedded_doc_type
        if embedded_doc_type is not None:
            embedded_doc_type = etau.get_class(embedded_doc_type)

        subfield = self.subfield
        if subfield is not None:
            subfield = etau.get_class(subfield)

        fields = None
        if self.fields is not None:
            fields = [field_doc.to_field() for field_doc in list(self.fields)]

        return create_field(
            self.name,
            ftype,
            embedded_doc_type=embedded_doc_type,
            subfield=subfield,
            db_field=self.db_field,
            fields=fields,
        )

    @classmethod
    def from_field(cls, field):
        """Creates a :class:`SampleFieldDocument` for a field.

        Args:
            field: a :class:`fiftyone.core.fields.Field` instance

        Returns:
            a :class:`SampleFieldDocument`
        """
        embedded_doc_type = cls._get_attr_repr(field, "document_type")
        if isinstance(field, (ListField, DictField)) and field.field:
            embedded_doc_type = cls._get_attr_repr(
                field.field, "document_type"
            )

        return cls(
            name=field.name,
            ftype=etau.get_class_name(field),
            subfield=cls._get_attr_repr(field, "field"),
            embedded_doc_type=embedded_doc_type,
            db_field=field.db_field,
            fields=cls._get_field_documents(field),
        )

    def matches_field(self, field):
        """Determines whether this sample field matches the given field.

        Args:
            field: a :class:`fiftyone.core.fields.Field` instance

        Returns:
            True/False
        """
        if self.name != field.name:
            return False

        if self.ftype != etau.get_class_name(field):
            return False

        if self.subfield and self.subfield != etau.get_class_name(field.field):
            return False

        if (
            self.embedded_doc_type
            and self.embedded_doc_type
            != etau.get_class_name(field.document_type)
        ):
            return False

        if self.db_field != field.db_field:
            return False

        cur_fields = {f.name: f for f in list(getattr(self, "fields", []))}
        fields = {f.name: f for f in getattr(field, "fields", [])}
        if cur_fields and fields:
            if len(fields) != len(cur_fields):
                return False

            if any([name not in cur_fields for name in fields]):
                return False

            return any(
                [not cur_fields[name].matches(fields[name]) for name in fields]
            )

        return True

    def merge_doc(self, other):
        if self.ftype != other.ftype:
            raise TypeError("Cannot merge")

        if other.ftype == etau.get_class_name(ListField):
            if (
                self.subfield
                and other.subfield
                and self.subfield != other.subfield
            ):
                raise TypeError("Cannot merge")

            self.subfield = other.subfield or self.subfield

        if self.name == other.name and self.db_field is None:
            self.db_field = other.db_field or self.db_field

        embedded_doc = etau.get_class_name(EmbeddedDocumentField)
        if other.ftype == embedded_doc or self.subfield == embedded_doc:
            if (
                self.embedded_doc_type
                and other.embedded_doc_type
                and self.embedded_doc_type != other.embedded_doc_type
            ):
                raise TypeError("Cannot merge")

            self.embedded_doc_type = (
                other.embedded_doc_type or self.embedded_doc_type
            )

            others = {f.name: f for f in other.fields}

            new = []
            for i, field in enumerate(self.fields):
                if field.name in others:
                    self.fields[i] = field.merge_doc(others[field.name])
                else:
                    new.append(field)

            self.fields = self.fields + new

        return self

    @staticmethod
    def _get_attr_repr(field, attr_name):
        attr = getattr(field, attr_name, None)
        return etau.get_class_name(attr) if attr else None

    @classmethod
    def _get_field_documents(cls, field):
        if isinstance(field, ListField):
            field = field.field

        if not isinstance(field, EmbeddedDocumentField):
            return None

        if not hasattr(field, "fields"):
            return None

        return [
            cls.from_field(value)
            for value in field.get_field_schema().values()
        ]


class SidebarGroupDocument(EmbeddedDocument):
    """Description of a Sidebar Group in the App."""

    name = StringField(required=True)
    paths = ListField(StringField(), default=[])


class KeypointSkeleton(EmbeddedDocument):
    """Description of a keypoint skeleton.

    Keypoint skeletons can be associated with
    :class:`fiftyone.core.labels.Keypoint` or
    :class:`fiftyone.core.labels.Keypoints` fields whose
    :attr:`points <fiftyone.core.labels.Keypoint.points>` attributes all
    contain a fixed number of semantically ordered points.

    The ``edges`` argument contains lists of integer indexes that define the
    connectivity of the points in the skeleton, and the optional ``labels``
    argument defines the label strings for each node in the skeleton.

    For example, the skeleton below is defined by edges between the following
    nodes::

        left hand <-> left shoulder <-> right shoulder <-> right hand
        left eye <-> right eye <-> mouth

    Example::

        import fiftyone as fo

        # A skeleton for an object made of 7 points
        skeleton = fo.KeypointSkeleton(
            labels=[
                "left hand" "left shoulder", "right shoulder", "right hand",
                "left eye", "right eye", "mouth",
            ],
            edges=[[0, 1, 2, 3], [4, 5, 6]],
        )

    Args:
        labels (None): an optional list of label strings for each node
        edges: a list of lists of integer indexes defining the connectivity
            between nodes
    """

    labels = ListField(StringField(), null=True)
    edges = ListField(ListField(IntField()))


class DatasetDocument(Document):
    """Backing document for datasets."""

    meta = {"collection": "datasets"}

    name = StringField(unique=True, required=True)
    version = StringField(required=True, null=True)
    created_at = DateTimeField()
    last_loaded_at = DateTimeField()
    sample_collection_name = StringField(unique=True, required=True)
    frame_collection_name = StringField()
    persistent = BooleanField(default=False)
    media_type = StringField()
    tags = ListField(StringField())
    info = DictField()
    classes = DictField(ClassesField())
    default_classes = ClassesField()
    mask_targets = DictField(TargetsField())
    default_mask_targets = TargetsField()
    skeletons = DictField(
        EmbeddedDocumentField(document_type=KeypointSkeleton)
    )
    default_skeleton = EmbeddedDocumentField(document_type=KeypointSkeleton)
    sample_fields = EmbeddedDocumentListField(
        document_type=SampleFieldDocument
    )
    frame_fields = EmbeddedDocumentListField(document_type=SampleFieldDocument)
<<<<<<< HEAD
    annotation_runs = DictField(ReferenceField(RunDocument))
    brain_methods = DictField(ReferenceField(RunDocument))
    evaluations = DictField(ReferenceField(RunDocument))
    views = DictField(ReferenceField(ViewDocument))
=======
    annotation_runs = DictField(
        EmbeddedDocumentField(document_type=RunDocument)
    )
    brain_methods = DictField(EmbeddedDocumentField(document_type=RunDocument))
    evaluations = DictField(EmbeddedDocumentField(document_type=RunDocument))
    app_sidebar_groups = ListField(
        EmbeddedDocumentField(document_type=SidebarGroupDocument), default=None
    )
>>>>>>> 8a2ef7c2
<|MERGE_RESOLUTION|>--- conflicted
+++ resolved
@@ -21,11 +21,7 @@
     EmbeddedDocumentListField,
     IntField,
     ListField,
-<<<<<<< HEAD
     ReferenceField,
-=======
-    ObjectIdField,
->>>>>>> 8a2ef7c2
     StringField,
     TargetsField,
 )
@@ -389,18 +385,10 @@
         document_type=SampleFieldDocument
     )
     frame_fields = EmbeddedDocumentListField(document_type=SampleFieldDocument)
-<<<<<<< HEAD
     annotation_runs = DictField(ReferenceField(RunDocument))
     brain_methods = DictField(ReferenceField(RunDocument))
     evaluations = DictField(ReferenceField(RunDocument))
     views = DictField(ReferenceField(ViewDocument))
-=======
-    annotation_runs = DictField(
-        EmbeddedDocumentField(document_type=RunDocument)
-    )
-    brain_methods = DictField(EmbeddedDocumentField(document_type=RunDocument))
-    evaluations = DictField(EmbeddedDocumentField(document_type=RunDocument))
     app_sidebar_groups = ListField(
         EmbeddedDocumentField(document_type=SidebarGroupDocument), default=None
-    )
->>>>>>> 8a2ef7c2
+    )