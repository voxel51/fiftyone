"""
Documents that track datasets and their sample schemas in the database.

| Copyright 2017-2022, Voxel51, Inc.
| `voxel51.com <https://voxel51.com/>`_
|
"""
import inspect

import eta.core.utils as etau

from fiftyone.core.fields import (
    Field,
    BooleanField,
    ClassesField,
    DateTimeField,
    DictField,
    EmbeddedDocumentField,
    EmbeddedDocumentListField,
    FloatField,
    IntField,
    ListField,
    ObjectIdField,
    ReferenceField,
    StringField,
    TargetsField,
)
import fiftyone.core.utils as fou

from .document import Document
from .embedded_document import EmbeddedDocument, BaseEmbeddedDocument
from .runs import RunDocument
from .views import ViewDocument

fol = fou.lazy_import("fiftyone.core.labels")
fom = fou.lazy_import("fiftyone.core.metadata")


def create_field(
    name,
    ftype,
    embedded_doc_type=None,
    subfield=None,
    fields=None,
    db_field=None,
    description=None,
    info=None,
    **kwargs,
):
    """Creates the field defined by the given specification.

    .. note::

        This method is used exclusively to create user-defined (non-default)
        fields. Any parameters accepted here must be stored on
        :class:`SampleFieldDocument` or else datasets will "lose" any
        additional decorations when they are loaded from the database.

    Args:
        name: the field name
        ftype: the field type to create. Must be a subclass of
            :class:`fiftyone.core.fields.Field`
        embedded_doc_type (None): the
            :class:`fiftyone.core.odm.BaseEmbeddedDocument` type of the field.
            Only applicable when ``ftype`` is
            :class:`fiftyone.core.fields.EmbeddedDocumentField`
        subfield (None): the :class:`fiftyone.core.fields.Field` type of the
            contained field. Only applicable when ``ftype`` is
            :class:`fiftyone.core.fields.ListField` or
            :class:`fiftyone.core.fields.DictField`
        fields (None): a list of :class:`fiftyone.core.fields.Field` instances
            defining embedded document attributes. Only applicable when
            ``ftype`` is :class:`fiftyone.core.fields.EmbeddedDocumentField`
        db_field (None): the database field to store this field in. By default,
            ``name`` is used
        description (None): an optional description
        info (None): an optional info dict

    Returns:
        a :class:`fiftyone.core.fields.Field`
    """
    if db_field is None:
        if issubclass(ftype, ObjectIdField) and not name.startswith("_"):
            db_field = "_" + name
        else:
            db_field = name

    # All user-defined fields are nullable
    field_kwargs = dict(
        null=True, db_field=db_field, description=description, info=info
    )
    field_kwargs.update(kwargs)

    if fields is not None:
        fields = [
            create_field(**f) if not isinstance(f, Field) else f
            for f in fields
        ]

    if issubclass(ftype, (ListField, DictField)):
        if subfield is not None:
            if inspect.isclass(subfield):
                if issubclass(subfield, EmbeddedDocumentField):
                    subfield = subfield(embedded_doc_type)
                else:
                    subfield = subfield()

            if not isinstance(subfield, Field):
                raise ValueError(
                    "Invalid subfield type %s; must be a subclass of %s"
                    % (type(subfield), Field)
                )

            if (
                isinstance(subfield, EmbeddedDocumentField)
                and fields is not None
            ):
                subfield.fields = fields

            field_kwargs["field"] = subfield
    elif issubclass(ftype, EmbeddedDocumentField):
        if embedded_doc_type is None or not issubclass(
            embedded_doc_type, BaseEmbeddedDocument
        ):
            raise ValueError(
                "Invalid embedded_doc_type %s; must be a subclass of %s"
                % (embedded_doc_type, BaseEmbeddedDocument)
            )

        field_kwargs["document_type"] = embedded_doc_type
        field_kwargs["fields"] = fields or []

    field = ftype(**field_kwargs)
    field.name = name

    return field


class SampleFieldDocument(EmbeddedDocument):
    """Description of a sample field."""

    # strict=False lets this class ignore unknown fields from other versions
    meta = {"strict": False}

    name = StringField()
    ftype = StringField()
    embedded_doc_type = StringField(null=True)
    subfield = StringField(null=True)
    fields = ListField(EmbeddedDocumentField("SampleFieldDocument"))
    db_field = StringField(null=True)
    description = StringField(null=True)
    info = DictField(null=True)

    def to_field(self):
        """Creates the :class:`fiftyone.core.fields.Field` specified by this
        document.

        Returns:
            a :class:`fiftyone.core.fields.Field`
        """
        ftype = etau.get_class(self.ftype)

        embedded_doc_type = self.embedded_doc_type
        if embedded_doc_type is not None:
            embedded_doc_type = etau.get_class(embedded_doc_type)

        subfield = self.subfield
        if subfield is not None:
            subfield = etau.get_class(subfield)

        fields = None
        if self.fields is not None:
            fields = [field_doc.to_field() for field_doc in list(self.fields)]

        return create_field(
            self.name,
            ftype,
            embedded_doc_type=embedded_doc_type,
            subfield=subfield,
            fields=fields,
            db_field=self.db_field,
            description=self.description,
            info=self.info,
        )

    @classmethod
    def from_field(cls, field):
        """Creates a :class:`SampleFieldDocument` for a field.

        Args:
            field: a :class:`fiftyone.core.fields.Field` instance

        Returns:
            a :class:`SampleFieldDocument`
        """
        embedded_doc_type = cls._get_attr_repr(field, "document_type")
        if isinstance(field, (ListField, DictField)) and field.field:
            embedded_doc_type = cls._get_attr_repr(
                field.field, "document_type"
            )

        return cls(
            name=field.name,
            ftype=etau.get_class_name(field),
            embedded_doc_type=embedded_doc_type,
            subfield=cls._get_attr_repr(field, "field"),
            fields=cls._get_field_documents(field),
            db_field=field.db_field,
            description=field.description,
            info=field.info,
        )

    @staticmethod
    def _get_attr_repr(field, attr_name):
        attr = getattr(field, attr_name, None)
        return etau.get_class_name(attr) if attr else None

    @classmethod
    def _get_field_documents(cls, field):
        if isinstance(field, ListField):
            field = field.field

        if not isinstance(field, EmbeddedDocumentField):
            return None

        return [
            cls.from_field(value)
            for value in field.get_field_schema().values()
        ]


class SidebarGroupDocument(EmbeddedDocument):
    """Description of a sidebar group in the App.

    Args:
        name: the name of the sidebar group
        paths ([]): the list of ``field`` or ``embedded.field.name`` paths in
            the group
        expanded (None): whether this group should be expanded by default
    """

    # strict=False lets this class ignore unknown fields from other versions
    meta = {"strict": False}

    name = StringField(required=True)
    paths = ListField(StringField(), default=[])
    expanded = BooleanField(default=None)


class KeypointSkeleton(EmbeddedDocument):
    """Description of a keypoint skeleton.

    Keypoint skeletons can be associated with
    :class:`fiftyone.core.labels.Keypoint` or
    :class:`fiftyone.core.labels.Keypoints` fields whose
    :attr:`points <fiftyone.core.labels.Keypoint.points>` attributes all
    contain a fixed number of semantically ordered points.

    The ``edges`` argument contains lists of integer indexes that define the
    connectivity of the points in the skeleton, and the optional ``labels``
    argument defines the label strings for each node in the skeleton.

    For example, the skeleton below is defined by edges between the following
    nodes::

        left hand <-> left shoulder <-> right shoulder <-> right hand
        left eye <-> right eye <-> mouth

    Example::

        import fiftyone as fo

        # A skeleton for an object made of 7 points
        skeleton = fo.KeypointSkeleton(
            labels=[
                "left hand" "left shoulder", "right shoulder", "right hand",
                "left eye", "right eye", "mouth",
            ],
            edges=[[0, 1, 2, 3], [4, 5, 6]],
        )

    Args:
        labels (None): an optional list of label strings for each node
        edges: a list of lists of integer indexes defining the connectivity
            between nodes
    """

    # strict=False lets this class ignore unknown fields from other versions
    meta = {"strict": False}

    labels = ListField(StringField(), null=True)
    edges = ListField(ListField(IntField()))


class DatasetAppConfig(EmbeddedDocument):
    """Dataset-specific settings that customize how a dataset is visualized in
    the App.

    Args:
        media_fields (["filepath"]): the list of sample fields that contain
            media and should be available to choose from the App's settings
            menus
        grid_media_field ("filepath"): the default sample field from which to
            serve media in the App's grid view
        modal_media_field ("filepath"): the default sample field from which to
            serve media in the App's modal view
        sidebar_mode (None): an optional default mode for the App sidebar.
            Supported values are ``("all", "best", "fast")``
        sidebar_groups (None): an optional list of
            :class:`SidebarGroupDocument` describing sidebar groups to use in
            the App
        plugins ({}): an optional dict mapping plugin names to plugin
            configuration dicts. Builtin plugins include:

            -   ``"map"``: See the :ref:`map plugin docs <app-map-tab>` for
                supported options
            -   ``"point-cloud"``: See the
                :ref:`3D visualizer docs <3d-visualizer-config>` for supported
                options
    """

    # strict=False lets this class ignore unknown fields from other versions
    meta = {"strict": False}

    media_fields = ListField(StringField(), default=["filepath"])
    grid_media_field = StringField(default="filepath")
    modal_media_field = StringField(default="filepath")
    sidebar_mode = StringField(default=None)
    sidebar_groups = ListField(
        EmbeddedDocumentField(SidebarGroupDocument), default=None
    )
    plugins = DictField()

    @staticmethod
    def default_sidebar_groups(sample_collection):
        """Generates the default ``sidebar_groups`` for the given collection.

        Examples::

            import fiftyone as fo
            import fiftyone.zoo as foz

            dataset = foz.load_zoo_dataset("quickstart")

            sidebar_groups = fo.DatasetAppConfig.default_sidebar_groups(dataset)
            dataset.app_config.sidebar_groups = sidebar_groups
            print(dataset.app_config)

        Args:
            sample_collection: a
                :class:`fiftyone.core.collections.SampleCollection`

        Returns:
            a list of :class:`SidebarGroupDocument` instances
        """
        return _make_default_sidebar_groups(sample_collection)

    def is_custom(self):
        """Determines whether this app config differs from the default one.

        Returns:
            True/False
        """
        return self != self.__class__()

    def _delete_path(self, path):
        if self.sidebar_groups:
            for sidebar_group in self.sidebar_groups:
                _delete_path(sidebar_group.paths, path)

        _delete_path(self.media_fields, path)

        if _matches_path(self.grid_media_field, path):
            self.grid_media_field = "filepath"

        if _matches_path(self.modal_media_field, path):
            self.modal_media_field = "filepath"

    def _delete_paths(self, paths):
        for path in paths:
            self._delete_path(path)

    def _rename_path(self, path, new_path):
        if self.sidebar_groups:
            for sidebar_group in self.sidebar_groups:
                _rename_path(sidebar_group.paths, path, new_path)

        _rename_path(self.media_fields, path, new_path)

        if _matches_path(self.grid_media_field, path):
            self.grid_media_field = _update_path(
                self.grid_media_field, path, new_path
            )

        if _matches_path(self.modal_media_field, path):
            self.modal_media_field = _update_path(
                self.modal_media_field, path, new_path
            )

    def _rename_paths(self, paths, new_paths):
        for path, new_path in zip(paths, new_paths):
            self._rename_path(path, new_path)


def _make_default_sidebar_groups(sample_collection):
    # Possible sidebar groups
    metadata = []
    labels = []
    frame_labels = []
    custom = []
    primitives = []
    other = []

    # Parse sample fields
    schema = sample_collection.get_field_schema()
    _parse_schema(
        schema,
        metadata,
        labels,
        frame_labels,
        custom,
        primitives,
        other,
    )

    # Parse frame fields
    if sample_collection._contains_videos():
        schema = sample_collection.get_frame_field_schema()
        _parse_schema(
            schema,
            metadata,
            labels,
            frame_labels,
            custom,
            primitives,
            other,
            frames=True,
        )

    sidebar_groups = [
        SidebarGroupDocument(name="tags"),
        SidebarGroupDocument(name="label tags"),
        SidebarGroupDocument(name="metadata", paths=metadata),
        SidebarGroupDocument(name="labels", paths=labels),
    ]

    if frame_labels:
        sidebar_groups.append(
            SidebarGroupDocument(name="frame labels", paths=frame_labels)
        )

    for name, paths in custom:
        sidebar_groups.append(SidebarGroupDocument(name=name, paths=paths))

    sidebar_groups.append(
        SidebarGroupDocument(name="primitives", paths=primitives)
    )

    if other:
        sidebar_groups.append(SidebarGroupDocument(name="other", paths=other))

    return sidebar_groups


def _parse_schema(
    schema,
    metadata,
    labels,
    frame_labels,
    custom,
    primitives,
    other,
    frames=False,
):
    for name, field in schema.items():
        if frames:
            name = "frames." + name
        else:
            if name == "tags":
                continue

        if isinstance(field, EmbeddedDocumentField):
            if issubclass(field.document_type, fol.Label):
                if frames:
                    frame_labels.append(name)
                else:
                    labels.append(name)
            else:
                paths = [
                    name + "." + n for n in field.get_field_schema().keys()
                ]
                if issubclass(field.document_type, fom.Metadata):
                    metadata.extend(paths)
                else:
                    custom.append((name, paths))
        elif isinstance(
            field,
            (ObjectIdField, IntField, FloatField, StringField, BooleanField),
        ):
            if frames:
                other.append(name)
            else:
                primitives.append(name)
        else:
            other.append(name)


def _delete_path(paths, path):
    del_inds = []
    for idx, p in enumerate(paths):
        if _matches_path(p, path):
            del_inds.append(idx)

    for idx in sorted(del_inds, reverse=True):
        del paths[idx]


def _rename_path(paths, path, new_path):
    for idx, p in enumerate(paths):
        if _matches_path(p, path):
            paths[idx] = _update_path(p, path, new_path)


def _matches_path(p, path):
    return p == path or p.startswith(path + ".")


def _update_path(p, path, new_path):
    return new_path + p[len(path) :]


class DatasetDocument(Document):
    """Backing document for datasets."""

    # strict=False lets this class ignore unknown fields from other versions
    meta = {"collection": "datasets", "strict": False}

    name = StringField(unique=True, required=True)
    version = StringField(required=True, null=True)
    created_at = DateTimeField()
    last_loaded_at = DateTimeField()
    sample_collection_name = StringField(unique=True, required=True)
    frame_collection_name = StringField()
    persistent = BooleanField(default=False)
    media_type = StringField()
    group_field = StringField()
    group_media_types = DictField(StringField())
    default_group_slice = StringField()
    tags = ListField(StringField())
    info = DictField()
    app_config = EmbeddedDocumentField(
        DatasetAppConfig, default=DatasetAppConfig
    )
    classes = DictField(ClassesField())
    default_classes = ClassesField()
    mask_targets = DictField(TargetsField())
    default_mask_targets = TargetsField()
    skeletons = DictField(EmbeddedDocumentField(KeypointSkeleton))
    default_skeleton = EmbeddedDocumentField(KeypointSkeleton)
    sample_fields = EmbeddedDocumentListField(SampleFieldDocument)
    frame_fields = EmbeddedDocumentListField(SampleFieldDocument)
<<<<<<< HEAD
    annotation_runs = DictField(EmbeddedDocumentField(RunDocument))
    brain_methods = DictField(EmbeddedDocumentField(RunDocument))
    evaluations = DictField(EmbeddedDocumentField(RunDocument))
    saved_views = ListField(EmbeddedDocumentField(ViewDocument))
=======
    annotation_runs = DictField(ReferenceField(RunDocument))
    brain_methods = DictField(ReferenceField(RunDocument))
    evaluations = DictField(ReferenceField(RunDocument))
    views = ListField(ReferenceField(ViewDocument))
>>>>>>> 23c38ad8
<|MERGE_RESOLUTION|>--- conflicted
+++ resolved
@@ -559,14 +559,7 @@
     default_skeleton = EmbeddedDocumentField(KeypointSkeleton)
     sample_fields = EmbeddedDocumentListField(SampleFieldDocument)
     frame_fields = EmbeddedDocumentListField(SampleFieldDocument)
-<<<<<<< HEAD
-    annotation_runs = DictField(EmbeddedDocumentField(RunDocument))
-    brain_methods = DictField(EmbeddedDocumentField(RunDocument))
-    evaluations = DictField(EmbeddedDocumentField(RunDocument))
-    saved_views = ListField(EmbeddedDocumentField(ViewDocument))
-=======
     annotation_runs = DictField(ReferenceField(RunDocument))
     brain_methods = DictField(ReferenceField(RunDocument))
     evaluations = DictField(ReferenceField(RunDocument))
-    views = ListField(ReferenceField(ViewDocument))
->>>>>>> 23c38ad8
+    saved_views = ListField(ReferenceField(ViewDocument))