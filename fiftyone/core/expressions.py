"""
Expressions for :class:`fiftyone.core.stages.ViewStage` definitions.

| Copyright 2017-2020, Voxel51, Inc.
| `voxel51.com <https://voxel51.com/>`_
|
"""
# pragma pylint: disable=redefined-builtin
# pragma pylint: disable=unused-wildcard-import
# pragma pylint: disable=wildcard-import
from __future__ import absolute_import
from __future__ import division
from __future__ import print_function
from __future__ import unicode_literals
from builtins import *

# pragma pylint: enable=redefined-builtin
# pragma pylint: enable=unused-wildcard-import
# pragma pylint: enable=wildcard-import

import fiftyone.core.utils as fou


class ViewExpression(object):
    """An expression involving one or more fields of an object in a
    :class:`fiftyone.core.stages.ViewStage`.

    See `MongoDB expressions <https://docs.mongodb.com/manual/meta/aggregation-quick-reference/#aggregation-expressions>`_
    for more details.

    Typically, :class:`ViewExpression` instances are built by applying
    builtin operators to :class:`ViewField` instances.

    .. automethod:: __eq__
    .. automethod:: __ge__
    .. automethod:: __gt__
    .. automethod:: __le__
    .. automethod:: __lt__
    .. automethod:: __ne__
    .. automethod:: __and__
    .. automethod:: __invert__
    .. automethod:: __or__
    .. automethod:: __abs__
    .. automethod:: __add__
    .. automethod:: __ceil__
    .. automethod:: __floor__
    .. automethod:: __round__
    .. automethod:: __mod__
    .. automethod:: __mul__
    .. automethod:: __pow__
    .. automethod:: __sub__
    .. automethod:: __truediv__
    .. automethod:: __getitem__

    Args:
        expr: the MongoDB expression
    """

    def __init__(self, expr):
        self._expr = expr

    def __str__(self):
        return repr(self)

    def __repr__(self):
        return fou.pformat(self.to_mongo())

    def __len__(self):
        # Annoyingly, Python enforces deep in its depths that __len__ must
        # return an int. So, we cannot return our length expression here...
        raise TypeError(
            "Computing the length of an expression via `len()` is not "
            "allowed; use `expression.length()` instead"
        )

    def length(self):
        """Computes the length of the expression, which must resolve to an
        array.

        If the expression is null, 0 is returned.

        Returns:
            a :class:`ViewExpression` that computes the length of the array
        """
        return ViewExpression({"$size": {"$ifNull": [self, []]}})

    def to_mongo(self, in_list=False):
        """Returns a MongoDB representation of the expression.

        Args:
            in_list (False): whether this expression is being used in the
                context of a list filter

        Returns:
            a MongoDB expression
        """
        return ViewExpression._recurse(self._expr, in_list)

    # Comparison Expression Operators

    def __eq__(self, other):
        """Creates an expression that returns a boolean indicating whether:
            `<resolved expression> == <other>`

        Args:
            other: a :class:`ViewExpression` or a python primitive understood
                by MongoDB

        Returns:
            a :class:`ViewExpression`
        """
        return ViewExpression({"$eq": [self, other]})

    def __ge__(self, other):
        """Creates an expression that returns a boolean indicating whether:
            `<resolved expression> >= <other>`

        Args:
            other: a :class:`ViewExpression` or a python primitive understood
                by MongoDB

        Returns:
            a :class:`ViewExpression`
        """
        return ViewExpression({"$gte": [self, other]})

    def __gt__(self, other):
        """Creates an expression that returns a boolean indicating whether:
            `<resolved expression> > <other>`

        Args:
            other: a :class:`ViewExpression` or a python primitive understood
                by MongoDB

        Returns:
            a :class:`ViewExpression`
        """
        return ViewExpression({"$gt": [self, other]})

    def __le__(self, other):
        """Creates an expression that returns a boolean indicating whether:
            `<resolved expression> <= <other>`

        Args:
            other: a :class:`ViewExpression` or a python primitive understood
                by MongoDB

        Returns:
            a :class:`ViewExpression`
        """
        return ViewExpression({"$lte": [self, other]})

    def __lt__(self, other):
        """Creates an expression that returns a boolean indicating whether:
            `<resolved expression> < <other>`

        Args:
            other: a :class:`ViewExpression` or a python primitive understood
                by MongoDB

        Returns:
            a :class:`ViewExpression`
        """
        return ViewExpression({"$lt": [self, other]})

    def __ne__(self, other):
        """Creates an expression that returns a boolean indicating whether:
            `<resolved expression> != <other>`

        Args:
            other: a :class:`ViewExpression` or a python primitive understood
                by MongoDB

        Returns:
            a :class:`ViewExpression`
        """
        return ViewExpression({"$ne": [self, other]})

    # Logic Expression Operators

    def __and__(self, other):
        """Creates an expression that returns a boolean that is a logical
        combination:
            `<resolved expression> AND <other>`

        Args:
            other: a :class:`ViewField` or :class:`ViewExpression`

        Returns:
            a :class:`ViewExpression`
        """
        return ViewExpression({"$and": [self, other]})

    def __invert__(self):
        """Creates an expression that returns a boolean that the logical
        inverse of this expression:
            `NOT <resolved expression>`

        Returns:
            a :class:`ViewExpression`
        """
        return ViewExpression({"$not": self})

    def __or__(self, other):
        """Creates an expression that returns a boolean that is a logical
        combination:
            `<resolved expression> OR <other>`

        Args:
            other: a :class:`ViewField` or :class:`ViewExpression`

        Returns:
            a :class:`ViewExpression`
        """
        return ViewExpression({"$or": [self, other]})

    def __rand__(self, other):
        return ViewExpression({"$and": [other, self]})

    def __ror__(self, other):
        return ViewExpression({"$or": [other, self]})

    # Arithmetic Expression Operators

    def __abs__(self):
        """Creates an expression that returns a number that is the absolute
        value of this expression.

        Returns:
            a :class:`ViewExpression`
        """
        return ViewExpression({"$abs": self})

    def __add__(self, other):
        """Creates an expression that returns a number that is:
            `<resolved expression> + <other>`

        Args:
            other: a :class:`ViewField`, :class:`ViewExpression` or numeric

        Returns:
            a :class:`ViewExpression`
        """
        return ViewExpression({"$add": [self, other]})

    def __ceil__(self):
        """Creates an expression that returns a number that is the CEIL of this
        expression.

        Returns:
            a :class:`ViewExpression`
        """
        return ViewExpression({"$ceil": self})

    def __floor__(self):
        """Creates an expression that returns a number that is the FLOOR of
        this expression.

        Returns:
            a :class:`ViewExpression`
        """
        return ViewExpression({"$floor": self})

    def __round__(self, place=0):
        """Creates an expression that returns a number that is the rounded
        value of this expression.

        Args:
            place: the decimal place at which to round. Must be an integer
                in range -20 < place < 100.

                Positive values will round to `place` decimal places:
                    e.g. `place=2`  1234.5678 --> 1234.57

                Negative values will round digits left of the decimal with 0.
                    e.g.  `place=-2`  1234.5678 --> 1200

        Returns:
            a :class:`ViewExpression`
        """
        return ViewExpression({"$round": [self, place]})

    def __mod__(self, other):
        """Creates an expression that returns a number that is:
            `<resolved expression> % <other>`

        Args:
            other: a :class:`ViewField`, :class:`ViewExpression` or numeric

        Returns:
            a :class:`ViewExpression`
        """
        return ViewExpression({"$mod": [self, other]})

    def __mul__(self, other):
        """Creates an expression that returns a number that is:
            `<resolved expression> * <other>`

        Args:
            other: a :class:`ViewField`, :class:`ViewExpression` or numeric

        Returns:
            a :class:`ViewExpression`
        """
        return ViewExpression({"$multiply": [self, other]})

    def __pow__(self, power, modulo=None):
        """Creates an expression that returns a number that is the value of
        this expression raised to the `power`.

        Args:
            power: the power that the resolved expression is raised to
            module: unused arg

        Returns:
            a :class:`ViewExpression`
        """
        return ViewExpression({"pow": [self, power]})

    def __radd__(self, other):
        return ViewExpression({"$add": [other, self]})

    def __rmod__(self, other):
        return ViewExpression({"$mod": [other, self]})

    def __rmul__(self, other):
        return ViewExpression({"$multiply": [other, self]})

    def __rsub__(self, other):
        return ViewExpression({"$subtract": [other, self]})

    def __rtruediv__(self, other):
        return ViewExpression({"$divide": [other, self]})

    def __sub__(self, other):
        """Creates an expression that returns a number that is:
            `<resolved expression> - <other>`

        Args:
            other: a :class:`ViewField`, :class:`ViewExpression` or numeric

        Returns:
            a :class:`ViewExpression`
        """
        return ViewExpression({"$subtract": [self, other]})

    def __truediv__(self, other):
        """Creates an expression that returns a number that is:
            `<resolved expression> - <other>`

        Args:
            other: a :class:`ViewField`, :class:`ViewExpression` or numeric

        Returns:
            a :class:`ViewExpression`
        """
        return ViewExpression({"$divide": [self, other]})

    def exp(self):
        """Creates an expression that raises Euler’s number to the specified
        exponent and returns the result.

        Returns:
            a :class:`ViewExpression`
        """
        return ViewExpression({"$exp": self})

<<<<<<< HEAD
    def filter(self, expr):
        """Applies the filter to the elements of the expression, which must
        resolve to an array.

        The output array will only contain elements of the input array for
        which ``expr`` returns ``True``.

        Args:
            expr: a :class:`ViewExpression` that returns a boolean
=======
    def ln(self):
        """Creates an expression that calculates the natural logarithm of a
        number and returns the result.
>>>>>>> f1eff2af

        Returns:
            a :class:`ViewExpression`
        """
<<<<<<< HEAD
        return ViewExpression(
            {"$filter": {"input": self, "cond": expr.to_mongo(in_list=True)}}
        )

    def to_mongo(self, in_list=False):
        """Returns a MongoDB representation of the expression.
=======
        return ViewExpression({"$ln": self})

    def log(self, base):
        """Creates an expression that calculates the log of a number in the
        specified base and returns the result.
>>>>>>> f1eff2af

        Args:
            base: the base to compute the log on

        Returns:
            a :class:`ViewExpression`
        """
        return ViewExpression({"$log": [self, base]})

    def log10(self):
        """Creates an expression that calculates the log base 10 of a number
        and returns the result.

        Returns:
            a :class:`ViewExpression`
        """
        return ViewExpression({"$log10": self})

    def sqrt(self):
        """Creates an expression that calculates the square root of a positive
        number and returns the result.

        Returns:
            a :class:`ViewExpression`
        """
        return ViewExpression({"$sqrt": self})

    def trunc(self, place=0):
        """Creates an expression that truncates a number to a specified
        decimal place.

        Args:
            place: the decimal place at which to truncate. Must be an integer
                in range -20 < place < 100.

                Positive values will truncate to `place` decimal places:
                    e.g. `place=2`  1234.5678 --> 1234.56

                Negative values replace digits left of the decimal with 0.
                    e.g.  `place=-2`  1234.5678 --> 1200

        Returns:
            a :class:`ViewExpression`
        """
        return ViewExpression({"$trunc": [self, place]})

    # Array Expression Operators

    def __getitem__(self, idx):
        return ViewExpression({"$arrayElemAt": [self, idx]})

    def is_in(self, values):
        """Creates an expression that returns a boolean indicating whether
        the resolved expression is in the array of values.

        Args:
            values: a list of values to check if the resolved value of this
                expression is in

        Returns:
            a :class:`ViewExpression`
        """
        return ViewExpression({"$in": [self, list(values)]})

    def contains(self, value):
        """Creates an expression that returns a boolean indicating whether the
        specified value is in the resolved array expression.

        Args:
            value: the value to check if it is contained in the resolved list
                from this expression

        Returns:
            a :class:`ViewExpression`
        """
        return ViewExpression({"$in": [value, self]})

    @staticmethod
    def _recurse(val, in_list):
        if isinstance(val, ViewExpression):
            return val.to_mongo(in_list=in_list)

        if isinstance(val, dict):
            return {
                ViewExpression._recurse(k, in_list): ViewExpression._recurse(
                    v, in_list
                )
                for k, v in val.items()
            }

        if isinstance(val, list):
            return [ViewExpression._recurse(v, in_list) for v in val]

        return val


class ViewField(ViewExpression):
    """A field of an object in a :class:`fiftyone.core.stages.ViewStage`.

    .. automethod:: __eq__
    .. automethod:: __ge__
    .. automethod:: __gt__
    .. automethod:: __le__
    .. automethod:: __lt__
    .. automethod:: __ne__
    .. automethod:: __and__
    .. automethod:: __invert__
    .. automethod:: __or__
    .. automethod:: __abs__
    .. automethod:: __add__
    .. automethod:: __ceil__
    .. automethod:: __floor__
    .. automethod:: __round__
    .. automethod:: __mod__
    .. automethod:: __mul__
    .. automethod:: __pow__
    .. automethod:: __sub__
    .. automethod:: __truediv__
    .. automethod:: __getitem__

    Args:
        expr: the name of the field
    """

    def __init__(self, expr):
        if not isinstance(expr, str):
            raise TypeError()
        super().__init__(expr)

    def to_mongo(self, in_list=False):
        """Returns a MongoDB representation of the field.

        Args:
            in_list (False): whether this field is being used in the context of
                a list filter

        Returns:
            a string
        """
        return "$$this.%s" % self._expr if in_list else "$" + self._expr<|MERGE_RESOLUTION|>--- conflicted
+++ resolved
@@ -65,6 +65,361 @@
     def __repr__(self):
         return fou.pformat(self.to_mongo())
 
+    def to_mongo(self, in_list=False):
+        """Returns a MongoDB representation of the expression.
+
+        Args:
+            in_list (False): whether this expression is being used in the
+                context of a list filter
+
+        Returns:
+            a MongoDB expression
+        """
+        return ViewExpression._recurse(self._expr, in_list)
+
+    # Comparison Expression Operators
+
+    def __eq__(self, other):
+        """Creates an expression that returns a boolean indicating whether:
+            ``<resolved expression> == <other>``
+
+        Args:
+            other: a :class:`ViewExpression` or a python primitive understood
+                by MongoDB
+
+        Returns:
+            a :class:`ViewExpression`
+        """
+        return ViewExpression({"$eq": [self, other]})
+
+    def __ge__(self, other):
+        """Creates an expression that returns a boolean indicating whether:
+            ``<resolved expression> >= <other>``
+
+        Args:
+            other: a :class:`ViewExpression` or a python primitive understood
+                by MongoDB
+
+        Returns:
+            a :class:`ViewExpression`
+        """
+        return ViewExpression({"$gte": [self, other]})
+
+    def __gt__(self, other):
+        """Creates an expression that returns a boolean indicating whether:
+            ``<resolved expression> > <other>``
+
+        Args:
+            other: a :class:`ViewExpression` or a python primitive understood
+                by MongoDB
+
+        Returns:
+            a :class:`ViewExpression`
+        """
+        return ViewExpression({"$gt": [self, other]})
+
+    def __le__(self, other):
+        """Creates an expression that returns a boolean indicating whether:
+            ``<resolved expression> <= <other>``
+
+        Args:
+            other: a :class:`ViewExpression` or a python primitive understood
+                by MongoDB
+
+        Returns:
+            a :class:`ViewExpression`
+        """
+        return ViewExpression({"$lte": [self, other]})
+
+    def __lt__(self, other):
+        """Creates an expression that returns a boolean indicating whether:
+            ``<resolved expression> < <other>``
+
+        Args:
+            other: a :class:`ViewExpression` or a python primitive understood
+                by MongoDB
+
+        Returns:
+            a :class:`ViewExpression`
+        """
+        return ViewExpression({"$lt": [self, other]})
+
+    def __ne__(self, other):
+        """Creates an expression that returns a boolean indicating whether:
+            ``<resolved expression> != <other>``
+
+        Args:
+            other: a :class:`ViewExpression` or a python primitive understood
+                by MongoDB
+
+        Returns:
+            a :class:`ViewExpression`
+        """
+        return ViewExpression({"$ne": [self, other]})
+
+    # Logic Expression Operators
+
+    def __and__(self, other):
+        """Creates an expression that returns a boolean that is a logical
+        combination:
+            ``<resolved expression> AND <other>``
+
+        Args:
+            other: a :class:`ViewField` or :class:`ViewExpression`
+
+        Returns:
+            a :class:`ViewExpression`
+        """
+        return ViewExpression({"$and": [self, other]})
+
+    def __invert__(self):
+        """Creates an expression that returns a boolean that the logical
+        inverse of this expression:
+            ``NOT <resolved expression>``
+
+        Returns:
+            a :class:`ViewExpression`
+        """
+        return ViewExpression({"$not": self})
+
+    def __or__(self, other):
+        """Creates an expression that returns a boolean that is a logical
+        combination:
+            ``<resolved expression> OR <other>``
+
+        Args:
+            other: a :class:`ViewField` or :class:`ViewExpression`
+
+        Returns:
+            a :class:`ViewExpression`
+        """
+        return ViewExpression({"$or": [self, other]})
+
+    def __rand__(self, other):
+        return ViewExpression({"$and": [other, self]})
+
+    def __ror__(self, other):
+        return ViewExpression({"$or": [other, self]})
+
+    # Arithmetic Expression Operators
+
+    def __abs__(self):
+        """Creates an expression that returns a number that is the absolute
+        value of this expression.
+
+        Returns:
+            a :class:`ViewExpression`
+        """
+        return ViewExpression({"$abs": self})
+
+    def __add__(self, other):
+        """Creates an expression that returns a number that is:
+            ``<resolved expression> + <other>``
+
+        Args:
+            other: a :class:`ViewField`, :class:`ViewExpression` or numeric
+
+        Returns:
+            a :class:`ViewExpression`
+        """
+        return ViewExpression({"$add": [self, other]})
+
+    def __ceil__(self):
+        """Creates an expression that returns a number that is the ``CEIL``
+        of this expression.
+
+        Returns:
+            a :class:`ViewExpression`
+        """
+        return ViewExpression({"$ceil": self})
+
+    def __floor__(self):
+        """Creates an expression that returns a number that is the ``FLOOR`` of
+        this expression.
+
+        Returns:
+            a :class:`ViewExpression`
+        """
+        return ViewExpression({"$floor": self})
+
+    def __round__(self, place=0):
+        """Creates an expression that returns a number that is the rounded
+        value of this expression.
+
+        Args:
+            place: the decimal place at which to round. Must be an integer
+                in range -20 < ``place`` < 100.
+
+                Positive values will round to ``place`` decimal places:
+                    e.g. ``place=2``  ``1234.5678 --> 1234.57``
+
+                Negative values will round digits left of the decimal with 0.
+                    e.g.  ``place=-2``  ``1234.5678 --> 1200``
+
+        Returns:
+            a :class:`ViewExpression`
+        """
+        return ViewExpression({"$round": [self, place]})
+
+    def __mod__(self, other):
+        """Creates an expression that returns a number that is:
+            ``<resolved expression> % <other>``
+
+        Args:
+            other: a :class:`ViewField`, :class:`ViewExpression` or numeric
+
+        Returns:
+            a :class:`ViewExpression`
+        """
+        return ViewExpression({"$mod": [self, other]})
+
+    def __mul__(self, other):
+        """Creates an expression that returns a number that is:
+            ``<resolved expression> * <other>``
+
+        Args:
+            other: a :class:`ViewField`, :class:`ViewExpression` or numeric
+
+        Returns:
+            a :class:`ViewExpression`
+        """
+        return ViewExpression({"$multiply": [self, other]})
+
+    def __pow__(self, power, modulo=None):
+        """Creates an expression that returns a number that is the value of
+        this expression raised to the ``power``.
+
+        Args:
+            power: the power that the resolved expression is raised to
+            modulo: unused arg
+
+        Returns:
+            a :class:`ViewExpression`
+        """
+        return ViewExpression({"pow": [self, power]})
+
+    def __radd__(self, other):
+        return ViewExpression({"$add": [other, self]})
+
+    def __rmod__(self, other):
+        return ViewExpression({"$mod": [other, self]})
+
+    def __rmul__(self, other):
+        return ViewExpression({"$multiply": [other, self]})
+
+    def __rsub__(self, other):
+        return ViewExpression({"$subtract": [other, self]})
+
+    def __rtruediv__(self, other):
+        return ViewExpression({"$divide": [other, self]})
+
+    def __sub__(self, other):
+        """Creates an expression that returns a number that is:
+            ``<resolved expression> - <other>``
+
+        Args:
+            other: a :class:`ViewField`, :class:`ViewExpression` or numeric
+
+        Returns:
+            a :class:`ViewExpression`
+        """
+        return ViewExpression({"$subtract": [self, other]})
+
+    def __truediv__(self, other):
+        """Creates an expression that returns a number that is:
+            ``<resolved expression> - <other>``
+
+        Args:
+            other: a :class:`ViewField`, :class:`ViewExpression` or numeric
+
+        Returns:
+            a :class:`ViewExpression`
+        """
+        return ViewExpression({"$divide": [self, other]})
+
+    def exp(self):
+        """Creates an expression that raises Euler’s number to the specified
+        exponent and returns the result.
+
+        Returns:
+            a :class:`ViewExpression`
+        """
+        return ViewExpression({"$exp": self})
+
+    def filter(self, expr):
+        """Applies the filter to the elements of the expression, which must
+        resolve to an array.
+
+        The output array will only contain elements of the input array for
+        which ``expr`` returns ``True``.
+
+        Args:
+            expr: a :class:`ViewExpression` that returns a boolean
+        """
+        return ViewExpression(
+            {"$filter": {"input": self, "cond": expr.to_mongo(in_list=True)}}
+        )
+
+    def ln(self):
+        """Creates an expression that calculates the natural logarithm of a
+        number and returns the result.
+
+        Returns:
+            a :class:`ViewExpression`
+        """
+        return ViewExpression({"$ln": self})
+
+    def log(self, base):
+        """Creates an expression that calculates the log of a number in the
+        specified base and returns the result.
+
+        Args:
+            base: the base to compute the log on
+
+        Returns:
+            a :class:`ViewExpression`
+        """
+        return ViewExpression({"$log": [self, base]})
+
+    def log10(self):
+        """Creates an expression that calculates the log base 10 of a number
+        and returns the result.
+
+        Returns:
+            a :class:`ViewExpression`
+        """
+        return ViewExpression({"$log10": self})
+
+    def sqrt(self):
+        """Creates an expression that calculates the square root of a positive
+        number and returns the result.
+
+        Returns:
+            a :class:`ViewExpression`
+        """
+        return ViewExpression({"$sqrt": self})
+
+    def trunc(self, place=0):
+        """Creates an expression that truncates a number to a specified
+        decimal place.
+
+        Args:
+            place: the decimal place at which to truncate. Must be an integer
+                in range -20 < ``place`` < 100.
+
+                Positive values will truncate to ``place`` decimal places:
+                    e.g. ``place=2``  ``1234.5678 --> 1234.56``
+
+                Negative values replace digits left of the decimal with 0.
+                    e.g.  ``place=-2``  ``1234.5678 --> 1200``
+
+        Returns:
+            a :class:`ViewExpression`
+        """
+        return ViewExpression({"$trunc": [self, place]})
+
+    # Array Expression Operators
+
     def __len__(self):
         # Annoyingly, Python enforces deep in its depths that __len__ must
         # return an int. So, we cannot return our length expression here...
@@ -84,369 +439,16 @@
         """
         return ViewExpression({"$size": {"$ifNull": [self, []]}})
 
-    def to_mongo(self, in_list=False):
-        """Returns a MongoDB representation of the expression.
-
-        Args:
-            in_list (False): whether this expression is being used in the
-                context of a list filter
-
-        Returns:
-            a MongoDB expression
-        """
-        return ViewExpression._recurse(self._expr, in_list)
-
-    # Comparison Expression Operators
-
-    def __eq__(self, other):
-        """Creates an expression that returns a boolean indicating whether:
-            `<resolved expression> == <other>`
-
-        Args:
-            other: a :class:`ViewExpression` or a python primitive understood
-                by MongoDB
-
-        Returns:
-            a :class:`ViewExpression`
-        """
-        return ViewExpression({"$eq": [self, other]})
-
-    def __ge__(self, other):
-        """Creates an expression that returns a boolean indicating whether:
-            `<resolved expression> >= <other>`
-
-        Args:
-            other: a :class:`ViewExpression` or a python primitive understood
-                by MongoDB
-
-        Returns:
-            a :class:`ViewExpression`
-        """
-        return ViewExpression({"$gte": [self, other]})
-
-    def __gt__(self, other):
-        """Creates an expression that returns a boolean indicating whether:
-            `<resolved expression> > <other>`
-
-        Args:
-            other: a :class:`ViewExpression` or a python primitive understood
-                by MongoDB
-
-        Returns:
-            a :class:`ViewExpression`
-        """
-        return ViewExpression({"$gt": [self, other]})
-
-    def __le__(self, other):
-        """Creates an expression that returns a boolean indicating whether:
-            `<resolved expression> <= <other>`
-
-        Args:
-            other: a :class:`ViewExpression` or a python primitive understood
-                by MongoDB
-
-        Returns:
-            a :class:`ViewExpression`
-        """
-        return ViewExpression({"$lte": [self, other]})
-
-    def __lt__(self, other):
-        """Creates an expression that returns a boolean indicating whether:
-            `<resolved expression> < <other>`
-
-        Args:
-            other: a :class:`ViewExpression` or a python primitive understood
-                by MongoDB
-
-        Returns:
-            a :class:`ViewExpression`
-        """
-        return ViewExpression({"$lt": [self, other]})
-
-    def __ne__(self, other):
-        """Creates an expression that returns a boolean indicating whether:
-            `<resolved expression> != <other>`
-
-        Args:
-            other: a :class:`ViewExpression` or a python primitive understood
-                by MongoDB
-
-        Returns:
-            a :class:`ViewExpression`
-        """
-        return ViewExpression({"$ne": [self, other]})
-
-    # Logic Expression Operators
-
-    def __and__(self, other):
-        """Creates an expression that returns a boolean that is a logical
-        combination:
-            `<resolved expression> AND <other>`
-
-        Args:
-            other: a :class:`ViewField` or :class:`ViewExpression`
-
-        Returns:
-            a :class:`ViewExpression`
-        """
-        return ViewExpression({"$and": [self, other]})
-
-    def __invert__(self):
-        """Creates an expression that returns a boolean that the logical
-        inverse of this expression:
-            `NOT <resolved expression>`
-
-        Returns:
-            a :class:`ViewExpression`
-        """
-        return ViewExpression({"$not": self})
-
-    def __or__(self, other):
-        """Creates an expression that returns a boolean that is a logical
-        combination:
-            `<resolved expression> OR <other>`
-
-        Args:
-            other: a :class:`ViewField` or :class:`ViewExpression`
-
-        Returns:
-            a :class:`ViewExpression`
-        """
-        return ViewExpression({"$or": [self, other]})
-
-    def __rand__(self, other):
-        return ViewExpression({"$and": [other, self]})
-
-    def __ror__(self, other):
-        return ViewExpression({"$or": [other, self]})
-
-    # Arithmetic Expression Operators
-
-    def __abs__(self):
-        """Creates an expression that returns a number that is the absolute
-        value of this expression.
-
-        Returns:
-            a :class:`ViewExpression`
-        """
-        return ViewExpression({"$abs": self})
-
-    def __add__(self, other):
-        """Creates an expression that returns a number that is:
-            `<resolved expression> + <other>`
-
-        Args:
-            other: a :class:`ViewField`, :class:`ViewExpression` or numeric
-
-        Returns:
-            a :class:`ViewExpression`
-        """
-        return ViewExpression({"$add": [self, other]})
-
-    def __ceil__(self):
-        """Creates an expression that returns a number that is the CEIL of this
-        expression.
-
-        Returns:
-            a :class:`ViewExpression`
-        """
-        return ViewExpression({"$ceil": self})
-
-    def __floor__(self):
-        """Creates an expression that returns a number that is the FLOOR of
-        this expression.
-
-        Returns:
-            a :class:`ViewExpression`
-        """
-        return ViewExpression({"$floor": self})
-
-    def __round__(self, place=0):
-        """Creates an expression that returns a number that is the rounded
-        value of this expression.
-
-        Args:
-            place: the decimal place at which to round. Must be an integer
-                in range -20 < place < 100.
-
-                Positive values will round to `place` decimal places:
-                    e.g. `place=2`  1234.5678 --> 1234.57
-
-                Negative values will round digits left of the decimal with 0.
-                    e.g.  `place=-2`  1234.5678 --> 1200
-
-        Returns:
-            a :class:`ViewExpression`
-        """
-        return ViewExpression({"$round": [self, place]})
-
-    def __mod__(self, other):
-        """Creates an expression that returns a number that is:
-            `<resolved expression> % <other>`
-
-        Args:
-            other: a :class:`ViewField`, :class:`ViewExpression` or numeric
-
-        Returns:
-            a :class:`ViewExpression`
-        """
-        return ViewExpression({"$mod": [self, other]})
-
-    def __mul__(self, other):
-        """Creates an expression that returns a number that is:
-            `<resolved expression> * <other>`
-
-        Args:
-            other: a :class:`ViewField`, :class:`ViewExpression` or numeric
-
-        Returns:
-            a :class:`ViewExpression`
-        """
-        return ViewExpression({"$multiply": [self, other]})
-
-    def __pow__(self, power, modulo=None):
-        """Creates an expression that returns a number that is the value of
-        this expression raised to the `power`.
-
-        Args:
-            power: the power that the resolved expression is raised to
-            module: unused arg
-
-        Returns:
-            a :class:`ViewExpression`
-        """
-        return ViewExpression({"pow": [self, power]})
-
-    def __radd__(self, other):
-        return ViewExpression({"$add": [other, self]})
-
-    def __rmod__(self, other):
-        return ViewExpression({"$mod": [other, self]})
-
-    def __rmul__(self, other):
-        return ViewExpression({"$multiply": [other, self]})
-
-    def __rsub__(self, other):
-        return ViewExpression({"$subtract": [other, self]})
-
-    def __rtruediv__(self, other):
-        return ViewExpression({"$divide": [other, self]})
-
-    def __sub__(self, other):
-        """Creates an expression that returns a number that is:
-            `<resolved expression> - <other>`
-
-        Args:
-            other: a :class:`ViewField`, :class:`ViewExpression` or numeric
-
-        Returns:
-            a :class:`ViewExpression`
-        """
-        return ViewExpression({"$subtract": [self, other]})
-
-    def __truediv__(self, other):
-        """Creates an expression that returns a number that is:
-            `<resolved expression> - <other>`
-
-        Args:
-            other: a :class:`ViewField`, :class:`ViewExpression` or numeric
-
-        Returns:
-            a :class:`ViewExpression`
-        """
-        return ViewExpression({"$divide": [self, other]})
-
-    def exp(self):
-        """Creates an expression that raises Euler’s number to the specified
-        exponent and returns the result.
-
-        Returns:
-            a :class:`ViewExpression`
-        """
-        return ViewExpression({"$exp": self})
-
-<<<<<<< HEAD
-    def filter(self, expr):
-        """Applies the filter to the elements of the expression, which must
+    def __getitem__(self, idx):
+        """Returns the element at the given index in the expression, which must
         resolve to an array.
 
-        The output array will only contain elements of the input array for
-        which ``expr`` returns ``True``.
-
-        Args:
-            expr: a :class:`ViewExpression` that returns a boolean
-=======
-    def ln(self):
-        """Creates an expression that calculates the natural logarithm of a
-        number and returns the result.
->>>>>>> f1eff2af
-
-        Returns:
-            a :class:`ViewExpression`
-        """
-<<<<<<< HEAD
-        return ViewExpression(
-            {"$filter": {"input": self, "cond": expr.to_mongo(in_list=True)}}
-        )
-
-    def to_mongo(self, in_list=False):
-        """Returns a MongoDB representation of the expression.
-=======
-        return ViewExpression({"$ln": self})
-
-    def log(self, base):
-        """Creates an expression that calculates the log of a number in the
-        specified base and returns the result.
->>>>>>> f1eff2af
-
-        Args:
-            base: the base to compute the log on
-
-        Returns:
-            a :class:`ViewExpression`
-        """
-        return ViewExpression({"$log": [self, base]})
-
-    def log10(self):
-        """Creates an expression that calculates the log base 10 of a number
-        and returns the result.
-
-        Returns:
-            a :class:`ViewExpression`
-        """
-        return ViewExpression({"$log10": self})
-
-    def sqrt(self):
-        """Creates an expression that calculates the square root of a positive
-        number and returns the result.
-
-        Returns:
-            a :class:`ViewExpression`
-        """
-        return ViewExpression({"$sqrt": self})
-
-    def trunc(self, place=0):
-        """Creates an expression that truncates a number to a specified
-        decimal place.
-
-        Args:
-            place: the decimal place at which to truncate. Must be an integer
-                in range -20 < place < 100.
-
-                Positive values will truncate to `place` decimal places:
-                    e.g. `place=2`  1234.5678 --> 1234.56
-
-                Negative values replace digits left of the decimal with 0.
-                    e.g.  `place=-2`  1234.5678 --> 1200
-
-        Returns:
-            a :class:`ViewExpression`
-        """
-        return ViewExpression({"$trunc": [self, place]})
-
-    # Array Expression Operators
-
-    def __getitem__(self, idx):
+        Args:
+            idx: the index
+
+        Returns:
+            a :class:`ViewExpression`
+        """
         return ViewExpression({"$arrayElemAt": [self, idx]})
 
     def is_in(self, values):
@@ -524,7 +526,10 @@
 
     def __init__(self, expr):
         if not isinstance(expr, str):
-            raise TypeError()
+            raise TypeError(
+                "Invalid `expr` type '%s' for %s. Expected 'str'"
+                % (type(expr), self.__class__.__name__)
+            )
         super().__init__(expr)
 
     def to_mongo(self, in_list=False):
