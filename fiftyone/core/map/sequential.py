"""
Sequential mapping backend

| Copyright 2017-2025, Voxel51, Inc.
| `voxel51.com <https://voxel51.com/>`_
|
"""

from typing import Callable, Iterator, Optional, Tuple, TypeVar

import bson

import fiftyone.core.map.map as fomm

T = TypeVar("T")
R = TypeVar("R")


class SequentialMapBackend(fomm.MapBackend):
    """Executes map_samples sequentially using iter_samples."""

    def map_samples(
        self,
        sample_collection: fomm.SampleCollection[T],
        map_fcn: Callable[[T], R],
        num_workers: Optional[int] = None,
        shard_method: str = "id",
        progress: Optional[bool] = None,
<<<<<<< HEAD
        queue_batch_size: int = 1,
    ) -> Iterator[Any]:
=======
        save: bool = False,
    ) -> Iterator[Tuple[bson.ObjectId, R]]:
>>>>>>> 6e955edc
        for sample in sample_collection.iter_samples(
            progress=progress, autosave=save
        ):
            result = map_fcn(sample)
            yield sample.id, result

    def update_samples(
        self,
<<<<<<< HEAD
        sample_collection,
        map_fcn,
=======
        sample_collection: fomm.SampleCollection[T],
        update_fcn: Callable[[T], None],
>>>>>>> 6e955edc
        num_workers: Optional[int] = None,
        shard_method: str = "id",
        progress: Optional[bool] = None,
    ):
<<<<<<< HEAD
        for sample in sample_collection.iter_samples(
            progress=progress, autosave=True
=======
        for _ in self.map_samples(
            sample_collection,
            update_fcn,
            num_workers,
            shard_method,
            progress,
            True,
>>>>>>> 6e955edc
        ):
            ...<|MERGE_RESOLUTION|>--- conflicted
+++ resolved
@@ -26,13 +26,9 @@
         num_workers: Optional[int] = None,
         shard_method: str = "id",
         progress: Optional[bool] = None,
-<<<<<<< HEAD
         queue_batch_size: int = 1,
-    ) -> Iterator[Any]:
-=======
         save: bool = False,
     ) -> Iterator[Tuple[bson.ObjectId, R]]:
->>>>>>> 6e955edc
         for sample in sample_collection.iter_samples(
             progress=progress, autosave=save
         ):
@@ -41,21 +37,12 @@
 
     def update_samples(
         self,
-<<<<<<< HEAD
-        sample_collection,
-        map_fcn,
-=======
         sample_collection: fomm.SampleCollection[T],
         update_fcn: Callable[[T], None],
->>>>>>> 6e955edc
         num_workers: Optional[int] = None,
         shard_method: str = "id",
         progress: Optional[bool] = None,
     ):
-<<<<<<< HEAD
-        for sample in sample_collection.iter_samples(
-            progress=progress, autosave=True
-=======
         for _ in self.map_samples(
             sample_collection,
             update_fcn,
@@ -63,6 +50,5 @@
             shard_method,
             progress,
             True,
->>>>>>> 6e955edc
         ):
             ...