--- conflicted
+++ resolved
@@ -5,13 +5,7 @@
 |
 """
 
-<<<<<<< HEAD
-import multiprocessing
 from typing import Dict, List, Optional, Type
-=======
-from enum import Enum
-from typing import Dict, List, Optional, TypeVar, Type, Union
->>>>>>> 805bce88
 
 
 import fiftyone.core.config as focc
@@ -29,36 +23,15 @@
 class MapperFactory:
     """Manage mapper implementations"""
 
-<<<<<<< HEAD
     _MAPPERS: Dict[str, Type[fomm.Mapper]] = {
-        "process": fomp.ProcessMapper,
-        "thread": fomt.ThreadMapper,
+        MapImplementation.PROCESS: fomp.ProcessMapper,
+        MapImplementation.THREAD: fomt.ThreadMapper,
     }
 
     _BATCHERS: Dict[str, fomb.SampleBatcher] = {
         "id": fomb.SampleIdBatch,
         "slice": fomb.SampleSliceBatch,
     }
-=======
-    __MAPPER_CLASSES: Dict[str, Type[fomm.Mapper]] = {
-        MapImplementation.PROCESS: fomp.ProcessMapper,
-        MapImplementation.THREAD: fomt.ThreadMapper,
-    }
-
-    __DEFAULT_KEY = MapImplementation.PROCESS
-
-    @classmethod
-    def available(cls) -> List[str]:
-        """Get available mapper class keys"""
-        return sorted([k for k, _ in cls.__MAPPER_CLASSES.items()])
-
-    @classmethod
-    def default(cls) -> str:
-        """Get default mapper class key"""
-        # Using method to get default to allow for programmatic way to
-        # determine default.
-        return cls.__DEFAULT_KEY
->>>>>>> 805bce88
 
     @classmethod
     def batch_methods(cls) -> List[str]:
@@ -79,17 +52,13 @@
         **mapper_extra_kwargs,
     ) -> fomm.Mapper:
         """Create a mapper instance"""
-        cfg = focc.load_config()
+        config = focc.load_config()
 
-<<<<<<< HEAD
-        config = focc.load_config()
+        if workers is None:
+            workers = config.default_map_workers
 
         if batch_method is None:
             batch_method = "id"
-=======
-        if workers is None:
-            workers = cfg.default_map_workers
->>>>>>> 805bce88
 
         if batch_method not in cls._BATCHERS:
             raise ValueError(
@@ -97,26 +66,21 @@
                 f"{', '.join(cls._BATCHERS.keys())}"
             )
 
-<<<<<<< HEAD
         batcher = cls._BATCHERS[batch_method]
 
         # If the parallelization method is explicitly provided, use it no
-        # matter what.
+        # matter what, else read from config
         if mapper_key is None:
-            # If the default parallelization method is set in the config, use
-            # it no matter what for now . There was talk about how this
-            # behavior could change, (log a warning, explicitly forbid, etc).
-            # Once a determination has been made make the changes here.
             mapper_key = config.default_parallelization_method
 
-            # If no the parallelization method is not explicitly provided and
+            # If no  parallelization method is not explicitly provided and
             # no default was set, try to use multiprocessing as default, if it
             # looks like multiprocessing won’t work,  then use threading.
             if mapper_key is None:
                 mapper_key = (
-                    "process"
-                    if not multiprocessing.current_process().daemon
-                    else "thread"
+                    MapImplementation.PROCESS
+                    if fomp.check_multiprocessing_support()
+                    else MapImplementation.THREAD
                 )
 
         if mapper_key not in cls._MAPPERS:
@@ -130,24 +94,4 @@
             batcher=batcher,
             workers=workers,
             **mapper_extra_kwargs,
-=======
-        # If batch_method is not provided, use the default from config
-        key = key or cfg.default_map_samples_method
-
-        if key is None:
-            key = cls.default()
-
-        if key not in cls.__MAPPER_CLASSES:
-            raise ValueError(f"Could not create mapper for: '{key}'")
-
-        # Check if the current environment supports multiprocessing, if not use threading
-        if (
-            key == MapImplementation.PROCESS
-            and not fomp.check_multiprocessing_support()
-        ):
-            key = MapImplementation.THREAD
-
-        return cls.__MAPPER_CLASSES[key](
-            sample_collection, workers, batch_method, **mapper_extra_kwargs
->>>>>>> 805bce88
         )