--- conflicted
+++ resolved
@@ -88,17 +88,9 @@
                 f"{', '.join(cls._MAPPER_CLASSES.keys())}"
             )
 
-<<<<<<< HEAD
-        return cls.__MAPPER_CLASSES[key](
-            sample_collection,
-            workers,
-            batch_method,
-            batch_size,
-=======
         return cls._MAPPER_CLASSES[mapper_key].create(
             config=config,
             batch_cls=batch_cls,
             workers=workers,
->>>>>>> 95352a98
-            **mapper_extra_kwargs,
+            batch_size=batch_size**mapper_extra_kwargs,
         )