--- conflicted
+++ resolved
@@ -152,22 +152,17 @@
 
         if iter_fcn is None:
             iter_fcn = _get_default_sample_iter(save=save)
-
-<<<<<<< HEAD
-            if check_if_return_is_sample(sample_collection, map_fcn):
-                raise ValueError(
-                    "`map_fcn` should not return Samples objects."
-                )
+            # TODO: consider adding this check back in lazily, so that we do not
+            #  have to create a full view iterator up front just to validate the
+            #  function return type.
+            # if check_if_return_is_sample(sample_collection, map_fcn):
+            #     raise ValueError("`map_fcn` should not return Samples objects.")
         else:
             if save is True:
                 logger.warning("Unable to save when `iter_fcn` is provided")
-=======
-        # TODO: consider adding this check back in lazily, so that we do not
-        #  have to create a full view iterator up front just to validate the
-        #  function return type.
-        # if check_if_return_is_sample(sample_collection, map_fcn):
-        #     raise ValueError("`map_fcn` should not return Samples objects.")
->>>>>>> 524e29c3
+                
+        
+
 
         yield from self._map_samples(
             sample_collection,
