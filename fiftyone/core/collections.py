--- conflicted
+++ resolved
@@ -3916,14 +3916,10 @@
         Args:
             map_fcn: Function to apply to each sample.
             workers (None): Number of workers.
-<<<<<<< HEAD
-            batch_method ("id"): Method for sharding ('id' or 'slice').
+            batch_method: Explicit method for batching samples. Supported
+              methods are 'id' and 'slice'
             batch_size (None): Number of samples per batch. If None, the batch size
                 is automatically calculated to be the number of samples per worker.
-=======
-            batch_method: Explicit method for batching samples. Supported
-              methods are 'id' and 'slice'
->>>>>>> 95352a98
             progress (None): Whether to show progress bar.
             parallelize_method: Explicit method to use for parallelization.
               Supported methods are 'process' and 'thread'.
@@ -3936,15 +3932,7 @@
             A generator yield processed sample results.
         """
         mapper = focm.MapperFactory.create(
-<<<<<<< HEAD
-            parallelize_method,
-            self,
-            workers,
-            batch_method,
-            batch_size,
-=======
-            parallelize_method, workers, batch_method
->>>>>>> 95352a98
+            parallelize_method, workers, batch_method, batch_size
         )
 
         yield from mapper.map_samples(
@@ -3960,12 +3948,8 @@
         update_fcn: Callable[[Any], Any],
         *_,
         workers: Optional[int] = None,
-<<<<<<< HEAD
-        batch_method: str = "id",
+        batch_method: str = None,
         batch_size: Optional[int] = None,
-=======
-        batch_method: str = None,
->>>>>>> 95352a98
         progress: Optional[Union[bool, Literal["worker"]]] = None,
         parallelize_method: str = None,
         skip_failures=True,
@@ -3976,14 +3960,10 @@
         Args:
             update_fcn: Function to apply to each sample.
             workers (None): Number of workers.
-<<<<<<< HEAD
-            batch_method ("id"): Method for sharding ('id' or 'slice').
+            batch_method: Explicit method for batching samples. Supported
+              methods are 'id' and 'slice'.
             batch_size (None): Number of samples per batch. If None, the batch size
                 is automatically calculated to be the number of samples per worker.
-=======
-            batch_method: Explicit method for batching samples. Supported
-              methods are 'id' and 'slice'.
->>>>>>> 95352a98
             progress (None): Whether to show progress bar.
             parallelize_method: Explicit method to use for parallelization.
               Supported methods are 'process' and 'thread'.
@@ -3992,11 +3972,7 @@
                 exception for a sample.
         """
         mapper = focm.MapperFactory.create(
-<<<<<<< HEAD
-            parallelize_method, self, workers, batch_method, batch_size
-=======
-            parallelize_method, workers, batch_method
->>>>>>> 95352a98
+            parallelize_method, workers, batch_method, batch_size
         )
 
         for _ in mapper.map_samples(
