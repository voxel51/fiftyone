--- conflicted
+++ resolved
@@ -3500,11 +3500,7 @@
             progress=progress,
         )
 
-<<<<<<< HEAD
-    def compute_annotation_schema(self, field_name):
-=======
     def compute_annotation_schema(self, field_name, scan_samples=True):
->>>>>>> 3d290732
         """Compute the annotation schema for a collection's field
 
         An annotation schema is defined by a type. A field type and an annotation
@@ -3529,13 +3525,9 @@
         Returns:
             an annotation schema dictionary
         """
-<<<<<<< HEAD
-        return foan.compute_annotation_schema(self, field_name)
-=======
         return foan.compute_annotation_schema(
             self, field_name, scan_samples=scan_samples
         )
->>>>>>> 3d290732
 
     def apply_model(
         self,
