--- conflicted
+++ resolved
@@ -8947,15 +8947,9 @@
             rel_dir (None): a relative directory to remove from the
                 ``filepath`` of each sample, if possible. The path is converted
                 to an absolute path (if necessary) via
-<<<<<<< HEAD
-                :func:`fiftyone.core.storage.normalize_path`. The typical
-                use case for this argument is that your source data lives in
-                a single directory and you wish to serialize relative, rather
-=======
                 :func:`fiftyone.core.storage.normalize_path`. The typical use
                 case for this argument is that your source data lives in a
                 single directory and you wish to serialize relative, rather
->>>>>>> 74d71e33
                 than absolute, paths to the data within that directory
             include_private (False): whether to include private fields
             include_frames (False): whether to include the frame labels for
@@ -8975,11 +8969,7 @@
             a JSON dict
         """
         if rel_dir is not None:
-<<<<<<< HEAD
             rel_dir = fost.normalize_path(rel_dir) + fost.sep(rel_dir)
-=======
-            rel_dir = fost.normalize_path(rel_dir) + os.path.sep
->>>>>>> 74d71e33
 
         contains_videos = self._contains_videos(any_slice=True)
         write_frame_labels = (
@@ -9072,15 +9062,9 @@
             rel_dir (None): a relative directory to remove from the
                 ``filepath`` of each sample, if possible. The path is converted
                 to an absolute path (if necessary) via
-<<<<<<< HEAD
-                :func:`fiftyone.core.storage.normalize_path`. The typical
-                use case for this argument is that your source data lives in
-                a single directory and you wish to serialize relative, rather
-=======
                 :func:`fiftyone.core.storage.normalize_path`. The typical use
                 case for this argument is that your source data lives in a
                 single directory and you wish to serialize relative, rather
->>>>>>> 74d71e33
                 than absolute, paths to the data within that directory
             include_private (False): whether to include private fields
             include_frames (False): whether to include the frame labels for
@@ -9122,15 +9106,9 @@
             rel_dir (None): a relative directory to remove from the
                 ``filepath`` of each sample, if possible. The path is converted
                 to an absolute path (if necessary) via
-<<<<<<< HEAD
-                :func:`fiftyone.core.storage.normalize_path`. The typical
-                use case for this argument is that your source data lives in
-                a single directory and you wish to serialize relative, rather
-=======
                 :func:`fiftyone.core.storage.normalize_path`. The typical use
                 case for this argument is that your source data lives in a
                 single directory and you wish to serialize relative, rather
->>>>>>> 74d71e33
                 than absolute, paths to the data within that directory
             include_private (False): whether to include private fields
             include_frames (False): whether to include the frame labels for
