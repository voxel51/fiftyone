"""
Interface for sample collections.

| Copyright 2017-2025, Voxel51, Inc.
| `voxel51.com <https://voxel51.com/>`_
|
"""

from collections import defaultdict
from copy import copy
from datetime import datetime
import fnmatch
import itertools
import logging
import os
import random
import string
import timeit
import warnings

from bson import ObjectId
from pymongo import InsertOne, UpdateOne, UpdateMany, WriteConcern

import eta.core.serial as etas
import eta.core.utils as etau

import fiftyone.core.aggregations as foa
import fiftyone.core.annotation as foan
import fiftyone.core.brain as fob
import fiftyone.core.cache as foc
import fiftyone.core.expressions as foe
from fiftyone.core.expressions import ViewField as F
import fiftyone.core.evaluation as foev
import fiftyone.core.fields as fof
import fiftyone.core.groups as fog
import fiftyone.core.labels as fol
import fiftyone.core.media as fom
import fiftyone.core.metadata as fomt
import fiftyone.core.models as fomo
import fiftyone.core.odm as foo
import fiftyone.core.runs as fors
import fiftyone.core.sample as fosa
import fiftyone.core.storage as fost
import fiftyone.core.utils as fou

from fiftyone.internal.dataset_permissions import (
    requires_can_edit,
    requires_can_tag,
)

fo = fou.lazy_import("fiftyone")
fod = fou.lazy_import("fiftyone.core.dataset")
fos = fou.lazy_import("fiftyone.core.stages")
fov = fou.lazy_import("fiftyone.core.view")
foua = fou.lazy_import("fiftyone.utils.annotations")
foud = fou.lazy_import("fiftyone.utils.data")
foue = fou.lazy_import("fiftyone.utils.eval")
fou3d = fou.lazy_import("fiftyone.utils.utils3d")
foos = fou.lazy_import("fiftyone.operators.store")


logger = logging.getLogger(__name__)


def _make_registrar():
    registry = {}

    def registrar(func):
        registry[func.__name__] = func
        # Normally a decorator returns a wrapped function, but here we return
        # `func` unmodified, after registering it
        return func

    registrar.all = registry
    return registrar


# Keeps track of all `ViewStage` methods
view_stage = _make_registrar()

# Keeps track of all `Aggregation` methods
aggregation = _make_registrar()


class DownloadContext(object):
    """Context that can be used to pre-download media in batches while iterating
    over a collection.

    By default, all media will be downloaded when the context is entered, but
    you can configure a batching strategy via the `batch_size` or
    `target_size_bytes` parameters.

    If no ``batch_size`` or ``target_size_bytes`` is provided, media are
    downloaded in batches of ``fo.media_cache_config.download_size_bytes``.

    Args:
        sample_collection: a
            :class:`fiftyone.core.collections.SampleCollection`
        batch_size (None): a sample batch size to use for each download
        target_size_bytes (None): a target content size, in bytes, for each
            download batch. If negative, all media is downloaded in one batch
        media_fields (None): a field or iterable of fields containing media to
            download. By default, all media fields in the collection's
            :meth:`app_config` are used
        group_slices (None): an optional subset of group slices to download
            media for. Only applicable when the collection contains groups
        include_assets (True): whether to include 3D scene assets
        update (False): whether to re-download media whose checksums no longer
            match
        skip_failures (True): whether to gracefully continue without raising an
            error if a remote file cannot be downloaded
        clear (False): whether to clear the media from the cache when the
            context exits
        progress (None): whether to render a progress bar tracking the progress
            of any downloads (True/False), use the default value
            ``fiftyone.config.show_progress_bars`` (None), or a progress
            callback function to invoke instead
        prefetch_buffer_size (0): the number of samples to prefetch in
            advance. This is necessary when running pytorch in multiprocessing
            mode because it will pull and process batches in advance that need
            to be downloaded otherwise you will receive exceptions.
    """

    def __init__(
        self,
        sample_collection,
        batch_size=None,
        target_size_bytes=None,
        media_fields=None,
        group_slices=None,
        include_assets=True,
        update=False,
        skip_failures=True,
        clear=False,
        progress=None,
        prefetch_buffer_size=0,
        **kwargs,
    ):
        if batch_size is None and target_size_bytes is None:
            target_size_bytes = fo.media_cache_config.download_size_bytes

        if target_size_bytes is not None and target_size_bytes < 0:
            target_size_bytes = None

        self.sample_collection = sample_collection
        self.batch_size = batch_size
        self.target_size_bytes = target_size_bytes
        self.media_fields = media_fields
        self.group_slices = group_slices
        self.include_assets = include_assets
        self.update = update
        self.skip_failures = skip_failures
        self.clear = clear
        self.progress = progress
        self.prefetch_buffer_size = prefetch_buffer_size

        self._filepaths = None
        self._batch_sizes = None
        self._iter_batch_sizes = None
        self._total_loaded = 0
        self._curr_count = 0
        self._downloading_complete = False

    def __enter__(self):
        self.sample_collection._download_context = self

        media_fields = _resolve_media_fields(
            self.sample_collection, self.media_fields
        )
        if not media_fields:
            return self

        self._filepaths = self.sample_collection._get_media_paths(
            media_fields=media_fields,
            group_slices=self.group_slices,
            include_assets=self.include_assets,
            flat=False,
        )
        if not self._filepaths:
            return self

        if self.batch_size is None and self.target_size_bytes is None:
            self._download_batch(None)  # download everything now
            return self

        if self.target_size_bytes is not None:
            sizes = _get_sizes(
                self.sample_collection, media_fields, self._filepaths
            )
            batch_sizes = _partition_by_size(sizes, self.target_size_bytes)
        else:
            batch_sizes = itertools.repeat(self.batch_size)

        self._batch_sizes = batch_sizes
        self._iter_batch_sizes = iter(batch_sizes)
        self._total_loaded = 0
        self._curr_count = 0
        self._downloading_complete = False
        if self.prefetch_buffer_size > 0:
            self._batch_until_target(self.prefetch_buffer_size)
        return self

    def __exit__(self, *args):
        try:
            delattr(self.sample_collection, "_download_context")
        except:
            pass

        if self.clear:
            self._clear_media()

    def next(self):
        self._batch_until_target(self._curr_count + self.prefetch_buffer_size)
        self._curr_count += 1

    def _batch_until_target(self, target):
        if self._batch_sizes is None:
            return

        while target >= self._total_loaded and not self._downloading_complete:
            batch_size = next(self._iter_batch_sizes, None)

            if batch_size is None:
                self._downloading_complete = True
                return

            self._downloading_complete = self._download_batch(batch_size)

    def _download_batch(self, batch_size):
        start = self._total_loaded or 0
        end = start + batch_size if batch_size is not None else None
        filepaths = [
            f
            for f in itertools.chain.from_iterable(self._filepaths[start:end])
            if f is not None
        ]

        if not filepaths:
            return True

        if self.update:
            foc.media_cache.update(
                filepaths=filepaths,
                skip_failures=self.skip_failures,
                progress=self.progress,
            )
        else:
            foc.media_cache.get_local_paths(
                filepaths,
                download=True,
                skip_failures=self.skip_failures,
                progress=self.progress,
            )
        self._total_loaded += len(filepaths)
        return False

    def _clear_media(self):
        filepaths = itertools.chain.from_iterable(self._filepaths)
        foc.media_cache.clear(filepaths=filepaths)


def _resolve_media_fields(sample_collection, media_fields):
    if media_fields is None:
        media_fields = list(sample_collection._get_media_fields().keys())
    elif etau.is_container(media_fields):
        media_fields = list(media_fields)
    else:
        media_fields = [media_fields]

    # Omit media fields that contain no values to minimize database I/O
    resolved_fields = []
    for field in media_fields:
        if field != "filepath":
            field, _ = sample_collection._parse_media_field(field)

            # note: `field` could be a nested path (instance segmentations)
            if sample_collection.count(field) == 0:
                continue

        resolved_fields.append(field)

    return resolved_fields


def _get_sizes(sample_collection, media_fields, filepaths):
    if sample_collection.media_type == fom.GROUP:
        sample_collection = sample_collection.select_group_slices(
            _allow_mixed=True
        )
    elif media_fields == ["filepath"] and not sample_collection.exists(
        "metadata.size_bytes", bool=False
    ):
        # All sizes are already available, so just return them now
        return sample_collection.values("metadata.size_bytes")

    file_sizes = {}

    if "filepath" in media_fields:
        # Record all file sizes available from metadata field
        view = sample_collection.exists("metadata.size_bytes")
        file_sizes.update(
            zip(*view.values(["filepath", "metadata.size_bytes"]))
        )

        metadata_paths = set()
        for sample_paths in filepaths:
            for path in sample_paths:
                if path not in file_sizes:
                    metadata_paths.add(path)
    else:
        metadata_paths = set(itertools.chain.from_iterable(filepaths))

    metadata_paths.discard(None)

    # Compute any missing metadata
    if metadata_paths:
        metadatas = fomt.get_metadata(metadata_paths, media_type=fom.MIXED)
        for filepath, metadata in metadatas.items():
            if metadata is not None and metadata.size_bytes is not None:
                file_sizes[filepath] = metadata.size_bytes

    avg_file_size = sum(file_sizes.values()) / max(len(file_sizes), 1)

    sizes = []
    for sample_paths in filepaths:
        size = sum(file_sizes.get(p, avg_file_size) for p in sample_paths)
        sizes.append(size)

    return sizes


def _partition_by_size(sizes, target_size):
    batch_sizes = []

    curr_count = 0
    curr_size = 0
    for size in sizes:
        if curr_size + size > target_size:
            if curr_count == 0:
                batch_sizes.append(1)
            else:
                batch_sizes.append(curr_count)
                curr_count = 1
                curr_size = size
        else:
            curr_count += 1
            curr_size += size

    if curr_count > 0:
        batch_sizes.append(curr_count)

    return batch_sizes


class SaveContext(object):
    """Context that saves samples from a collection according to a configurable
    batching strategy.

    Args:
        sample_collection: a
            :class:`fiftyone.core.collections.SampleCollection`
        batch_size (None): the batch size to use. If a ``batching_strategy`` is
            provided, this parameter configures the strategy as described below.
            If no ``batching_strategy`` is provided, this can either be an
            integer specifying the number of samples to save in a batch (in
            which case ``batching_strategy`` is implicitly set to ``"static"``)
            or a float number of seconds between batched saves (in which case
            ``batching_strategy`` is implicitly set to ``"latency"``)
        batching_strategy (None): the batching strategy to use for each save
            operation. Supported values are:

            -   ``"static"``: a fixed sample batch size for each save
            -   ``"size"``: a target batch size, in bytes, for each save
            -   ``"latency"``: a target latency, in seconds, between saves

            By default, ``fo.config.default_batcher`` is used
    """

    @requires_can_edit(data_obj_param="sample_collection")
    def __init__(
        self,
        sample_collection,
        batch_size=None,
        batching_strategy=None,
    ):
        batch_size, batching_strategy = fou.parse_batching_strategy(
            batch_size=batch_size, batching_strategy=batching_strategy
        )

        self.sample_collection = sample_collection
        self.batch_size = batch_size

        self._dataset = sample_collection._dataset
        self._sample_coll = sample_collection._dataset._sample_collection
        self._frame_coll = sample_collection._dataset._frame_collection
        self._is_generated = sample_collection._is_generated

        self._sample_ops = []
        self._frame_ops = []
        self._batch_ids = []
        self._reload_parents = []

        self._batching_strategy = batching_strategy
        self._curr_batch_size = None
        self._curr_batch_size_bytes = None
        self._last_time = None

    def __enter__(self):
        if self._batching_strategy == "static":
            self._curr_batch_size = 0
        elif self._batching_strategy == "size":
            self._curr_batch_size_bytes = 0
        elif self._batching_strategy == "latency":
            self._last_time = timeit.default_timer()

        return self

    def __exit__(self, *args):
        self._save_batch()

    def save(self, sample):
        """Registers the sample for saving in the next batch.

        Args:
            sample: a :class:`fiftyone.core.sample.Sample` or
                :class:`fiftyone.core.sample.SampleView`
        """
        if sample._in_db and sample._dataset is not self._dataset:
            raise ValueError(
                "Dataset context '%s' cannot save sample from dataset '%s'"
                % (self._dataset.name, sample._dataset.name)
            )

        sample_ops, frame_ops = sample._save(deferred=True)
        updated = sample_ops or frame_ops

        if sample_ops:
            self._sample_ops.extend(sample_ops)

        if frame_ops:
            self._frame_ops.extend(frame_ops)

        if updated and self._is_generated:
            self._batch_ids.append(sample.id)

        if updated and isinstance(sample, fosa.SampleView):
            self._reload_parents.append(sample)

        if self._batching_strategy == "static":
            self._curr_batch_size += 1
            if self._curr_batch_size >= self.batch_size:
                self._save_batch()
                self._curr_batch_size = 0
        elif self._batching_strategy == "size":
            if sample_ops:
                self._curr_batch_size_bytes += sum(
                    len(str(op)) for op in sample_ops
                )

            if frame_ops:
                self._curr_batch_size_bytes += sum(
                    len(str(op)) for op in frame_ops
                )

            if self._curr_batch_size_bytes >= self.batch_size:
                self._save_batch()
                self._curr_batch_size_bytes = 0
        elif self._batching_strategy == "latency":
            if timeit.default_timer() - self._last_time >= self.batch_size:
                self._save_batch()
                self._last_time = timeit.default_timer()

    def _save_batch(self):
        if self._sample_ops:
            foo.bulk_write(self._sample_ops, self._sample_coll, ordered=False)
            self._sample_ops.clear()

        if self._frame_ops:
            foo.bulk_write(self._frame_ops, self._frame_coll, ordered=False)
            self._frame_ops.clear()

        if self._batch_ids and self._is_generated:
            self.sample_collection._sync_source(ids=self._batch_ids)
            self._batch_ids.clear()

        if self._reload_parents:
            for sample in self._reload_parents:
                sample._reload_parents()

            self._reload_parents.clear()


class SampleCollection(object):
    """Abstract class representing an ordered collection of
    :class:`fiftyone.core.sample.Sample` instances in a
    :class:`fiftyone.core.dataset.Dataset`.
    """

    __slots__ = ("__weakref__", "_download_context")

    _FRAMES_PREFIX = "frames."
    _GROUPS_PREFIX = "groups."

    def __str__(self):
        return repr(self)

    def __repr__(self):
        return self.summary()

    def __bool__(self):
        return len(self) > 0

    def __len__(self):
        raise NotImplementedError("Subclass must implement __len__()")

    def __contains__(self, sample_id):
        try:
            self[sample_id]
        except KeyError:
            return False

        return True

    def __getitem__(self, id_filepath_slice):
        raise NotImplementedError("Subclass must implement __getitem__()")

    def __iter__(self):
        return self.iter_samples()

    def __add__(self, samples):
        return self.concat(samples)

    @property
    def _dataset(self):
        """The :class:`fiftyone.core.dataset.Dataset` that serves the samples
        in this collection.
        """
        raise NotImplementedError("Subclass must implement _dataset")

    @property
    def _root_dataset(self):
        """The root :class:`fiftyone.core.dataset.Dataset` from which this
        collection is derived.

        This is typically the same as :meth:`_dataset` but may differ in cases
        such as patches views.
        """
        raise NotImplementedError("Subclass must implement _root_dataset")

    @property
    def _readonly(self):
        """Whether this collection is read-only."""
        return self._dataset._readonly

    @property
    def _permission(self):
        """Permission concern to be enforced for this collection"""
        return self._dataset._permission

    @property
    def _is_generated(self):
        """Whether this collection's contents is generated from another
        collection.
        """
        raise NotImplementedError("Subclass must implement _is_generated")

    @property
    def _is_patches(self):
        """Whether this collection contains patches."""
        raise NotImplementedError("Subclass must implement _is_patches")

    @property
    def _is_frames(self):
        """Whether this collection contains frames of a video dataset."""
        raise NotImplementedError("Subclass must implement _is_frames")

    @property
    def _is_clips(self):
        """Whether this collection contains clips."""
        raise NotImplementedError("Subclass must implement _is_clips")

    @property
    def _is_dynamic_groups(self):
        """Whether this collection contains dynamic groups."""
        raise NotImplementedError("Subclass must implement _is_dynamic_groups")

    @property
    def _element_str(self):
        if self.media_type == fom.GROUP:
            return "group"

        if self._is_patches:
            return "patch"

        if self._is_clips:
            return "clip"

        return "sample"

    @property
    def _elements_str(self):
        if self.media_type == fom.GROUP:
            return "groups"

        if self._is_patches:
            return "patches"

        if self._is_clips:
            return "clips"

        return "samples"

    @property
    def name(self):
        """The name of the collection."""
        raise NotImplementedError("Subclass must implement name")

    @property
    def head_name(self):
        """The name of the HEAD dataset from which this collection is
        derived.

        This is typically the same as the backing dataset's ``name``
        property, but may differ in some cases like if :meth:`is_snapshot`.
        """
        raise NotImplementedError("Subclass must implement head_name")

    @property
    def snapshot_name(self):
        """The name of the dataset snapshot backing this collection,
        or ``None`` if it's not a snapshot.
        """
        raise NotImplementedError("Subclass must implement snapshot_name")

    @property
    def is_snapshot(self):
        """Whether this collection is backed by a dataset snapshot."""
        return self.snapshot_name is not None

    @property
    def media_type(self):
        """The media type of the collection."""
        raise NotImplementedError("Subclass must implement media_type")

    @property
    def group_field(self):
        """The group field of the collection, or None if the collection is not
        grouped.
        """
        raise NotImplementedError("Subclass must implement group_field")

    @property
    def group_slice(self):
        """The current group slice of the collection, or None if the collection
        is not grouped.
        """
        raise NotImplementedError("Subclass must implement group_slice")

    @property
    def group_slices(self):
        """The list of group slices of the collection, or None if the
        collection is not grouped.
        """
        raise NotImplementedError("Subclass must implement group_slices")

    @property
    def group_media_types(self):
        """A dict mapping group slices to media types, or None if the
        collection is not grouped.
        """
        raise NotImplementedError("Subclass must implement group_media_types")

    @property
    def default_group_slice(self):
        """The default group slice of the collection, or None if the collection
        is not grouped.
        """
        raise NotImplementedError(
            "Subclass must implement default_group_slice"
        )

    @property
    def tags(self):
        """The list of tags of the underlying dataset.

        See :meth:`fiftyone.core.dataset.Dataset.tags` for more information.
        """
        raise NotImplementedError("Subclass must implement tags")

    @tags.setter
    def tags(self, tags):
        raise NotImplementedError("Subclass must implement tags")

    @property
    def description(self):
        """A description of the underlying dataset.

        See :meth:`fiftyone.core.dataset.Dataset.description` for more
        information.
        """
        raise NotImplementedError("Subclass must implement description")

    @description.setter
    def description(self, description):
        raise NotImplementedError("Subclass must implement description")

    @property
    def info(self):
        """The info dict of the underlying dataset.

        See :meth:`fiftyone.core.dataset.Dataset.info` for more information.
        """
        raise NotImplementedError("Subclass must implement info")

    @property
    def app_config(self):
        """Dataset-specific settings that customize how this collection is
        visualized in the :ref:`FiftyOne App <fiftyone-app>`.
        """
        raise NotImplementedError("Subclass must implement app_config")

    @property
    def classes(self):
        """The classes of the underlying dataset.

        See :meth:`fiftyone.core.dataset.Dataset.classes` for more information.
        """
        raise NotImplementedError("Subclass must implement classes")

    @property
    def default_classes(self):
        """The default classes of the underlying dataset.

        See :meth:`fiftyone.core.dataset.Dataset.default_classes` for more
        information.
        """
        raise NotImplementedError("Subclass must implement default_classes")

    def has_classes(self, field):
        """Determines whether this collection has a classes list for the given
        field.

        Classes may be defined either in :meth:`classes` or
        :meth:`default_classes`.

        Args:
            field: a field name

        Returns:
            True/False
        """
        return field in self.classes or bool(self.default_classes)

    def get_classes(self, field):
        """Gets the classes list for the given field, or None if no classes
        are available.

        Classes are first retrieved from :meth:`classes` if they exist,
        otherwise from :meth:`default_classes`.

        Args:
            field: a field name

        Returns:
            a list of classes, or None
        """
        if field in self.classes:
            return self.classes[field]

        if self.default_classes:
            return self.default_classes

        return None

    @property
    def mask_targets(self):
        """The mask targets of the underlying dataset.

        See :meth:`fiftyone.core.dataset.Dataset.mask_targets` for more
        information.
        """
        raise NotImplementedError("Subclass must implement mask_targets")

    @property
    def default_mask_targets(self):
        """The default mask targets of the underlying dataset.

        See :meth:`fiftyone.core.dataset.Dataset.default_mask_targets` for more
        information.
        """
        raise NotImplementedError(
            "Subclass must implement default_mask_targets"
        )

    def has_mask_targets(self, field):
        """Determines whether this collection has mask targets for the given
        field.

        Mask targets may be defined either in :meth:`mask_targets` or
        :meth:`default_mask_targets`.

        Args:
            field: a field name

        Returns:
            True/False
        """
        return field in self.mask_targets or bool(self.default_mask_targets)

    def get_mask_targets(self, field):
        """Gets the mask targets for the given field, or None if no mask
        targets are available.

        Mask targets are first retrieved from :meth:`mask_targets` if they
        exist, otherwise from :meth:`default_mask_targets`.

        Args:
            field: a field name

        Returns:
            a list of classes, or None
        """
        if field in self.mask_targets:
            return self.mask_targets[field]

        if self.default_mask_targets:
            return self.default_mask_targets

        return None

    @property
    def skeletons(self):
        """The keypoint skeletons of the underlying dataset.

        See :meth:`fiftyone.core.dataset.Dataset.skeletons` for more
        information.
        """
        raise NotImplementedError("Subclass must implement skeletons")

    @property
    def default_skeleton(self):
        """The default keypoint skeleton of the underlying dataset.

        See :meth:`fiftyone.core.dataset.Dataset.default_skeleton` for more
        information.
        """
        raise NotImplementedError("Subclass must implement default_skeleton")

    def has_skeleton(self, field):
        """Determines whether this collection has a keypoint skeleton for the
        given field.

        Keypoint skeletons may be defined either in :meth:`skeletons` or
        :meth:`default_skeleton`.

        Args:
            field: a field name

        Returns:
            True/False
        """
        return field in self.skeletons or bool(self.default_skeleton)

    def get_skeleton(self, field):
        """Gets the keypoint skeleton for the given field, or None if no
        skeleton is available.

        Skeletons are first retrieved from :meth:`skeletons` if they exist,
        otherwise from :meth:`default_skeleton`.

        Args:
            field: a field name

        Returns:
            a list of classes, or None
        """
        if field in self.skeletons:
            return self.skeletons[field]

        if self.default_skeleton:
            return self.default_skeleton

        return None

    def summary(self):
        """Returns a string summary of the collection.

        Returns:
            a string summary
        """
        raise NotImplementedError("Subclass must implement summary()")

    def sync_last_modified_at(self, include_frames=True):
        """Syncs the ``last_modified_at`` property(s) of the dataset.

        Updates the :attr:`last_modified_at` property of the dataset if
        necessary to incorporate any modification timestamps to its samples.

        If ``include_frames==True``, the ``last_modified_at`` property of
        each video sample is first updated if necessary to incorporate any
        modification timestamps to its frames.

        Args:
            include_frames (True): whether to update the ``last_modified_at``
                property of video samples. Only applicable to datasets that
                contain videos
        """
        if include_frames:
            self._sync_samples_last_modified_at()

        self._sync_dataset_last_modified_at()

    def _sync_samples_last_modified_at(self):
        if not self._contains_videos(any_slice=True):
            return

        full_dataset = isinstance(self, fod.Dataset)
        dataset = self._root_dataset
        if self.media_type == fom.GROUP and not full_dataset:
            view = self.select_group_slices(media_type=fom.VIDEO)
        else:
            view = self

        pipeline = [
            {
                "$group": {
                    "_id": "$_sample_id",
                    "last_modified_at": {"$max": "$last_modified_at"},
                }
            },
            {
                "$merge": {
                    "into": dataset._sample_collection_name,
                    "on": "_id",
                    "whenMatched": [
                        {
                            "$set": {
                                "last_modified_at": {
                                    "$max": [
                                        "$last_modified_at",
                                        "$$new.last_modified_at",
                                    ]
                                }
                            }
                        }
                    ],
                    "whenNotMatched": "discard",
                }
            },
        ]

        if full_dataset:
            foo.aggregate(dataset._frame_collection, pipeline)
        else:
            view._aggregate(frames_only=True, post_pipeline=pipeline)

    def _sync_dataset_last_modified_at(self):
        dataset = self._root_dataset
        curr_lma = dataset.last_modified_at
        lma = self._max("last_modified_at")

        if lma is not None and (curr_lma is None or lma > curr_lma):
            dataset._doc.last_modified_at = lma
            dataset._doc.save(virtual=True)

    def _min(self, path):
        return self._get_extremum(path, 1)

    def _max(self, path):
        return self._get_extremum(path, -1)

    def _get_extremum(self, path, order):
        #
        # This method exists in addition to `min()` and `max()` aggregations
        # for two reasons:
        #
        # 1. `$sort + $limit 1` is more efficient than `$group _id: None` when
        #    the field is indexed
        #
        # 2. When `path` is a frame-level field, these methods are optimized to
        #    directly aggregate on the frames collection, which is something
        #    that the Aggregation classes do not yet support. In other words,
        #    `dataset._max("frames.last_modified_at")` is currently more
        #    performant than `dataset.max("frames.last_modified_at")`
        #

        path, is_frame_field = self._handle_frame_field(path)
        path = self._handle_db_field(path, frames=is_frame_field)

        if is_frame_field and not self._contains_videos(any_slice=True):
            return

        if isinstance(self, fod.Dataset):
            # pylint:disable=no-member
            dataset = self
            if is_frame_field:
                coll = dataset._frame_collection
            else:
                coll = dataset._sample_collection

            pipeline = [
                {"$sort": {path: order}},
                {"$limit": 1},
                {"$project": {path: True}},
            ]

            results = foo.aggregate(coll, pipeline)
        else:
            if self.media_type == fom.GROUP:
                if is_frame_field:
                    view = self.select_group_slices(media_type=fom.VIDEO)
                else:
                    view = self.select_group_slices(_allow_mixed=True)
            else:
                view = self

            op = "$min" if order > 0 else "$max"
            pipeline = [{"$group": {"_id": None, path: {op: "$" + path}}}]

            results = view._aggregate(
                frames_only=is_frame_field, post_pipeline=pipeline
            )

        try:
            return next(iter(results))[path]
        except:
            return None

    def stats(
        self,
        include_media=False,
        include_indexes=False,
        compressed=False,
    ):
        """Returns stats about the collection on disk.

        The ``samples`` keys refer to the sample documents stored in the
        database.

        For video datasets, the ``frames`` keys refer to the frame documents
        stored in the database.

        The ``media`` keys refer to the raw media associated with each sample
        on disk.

        The ``index[es]`` keys refer to the indexes associated with the
        dataset.

        Note that dataset-level metadata such as annotation runs are not
        included in this computation.

        Args:
            include_media (False): whether to include stats about the size of
                the raw media in the collection
            include_indexes (False): whether to include stats on the dataset's
                indexes
            compressed (False): whether to return the sizes of collections in
                their compressed form on disk (True) or the logical
                uncompressed size of the collections (False). This option is
                only supported for datasets (not views)

        Returns:
            a stats dict
        """
        if compressed:
            raise ValueError(
                "Compressed stats are only available for entire datasets"
            )

        stats = {}

        if self.media_type == fom.GROUP:
            samples = self.select_group_slices(_allow_mixed=True)
        else:
            samples = self

        samples_bytes = samples._get_samples_bytes()
        stats["samples_count"] = samples.count()
        stats["samples_bytes"] = samples_bytes
        stats["samples_size"] = etau.to_human_bytes_str(samples_bytes)
        total_bytes = samples_bytes

        if self._contains_videos(any_slice=True):
            if self.media_type == fom.GROUP:
                videos = self.select_group_slices(media_type=fom.VIDEO)
            else:
                videos = self

            frames_bytes = videos._get_frames_bytes()
            stats["frames_count"] = videos.count("frames")
            stats["frames_bytes"] = frames_bytes
            stats["frames_size"] = etau.to_human_bytes_str(frames_bytes)
            total_bytes += frames_bytes

        if include_media:
            samples.compute_metadata()
            media_bytes = samples.sum("metadata.size_bytes")
            stats["media_bytes"] = media_bytes
            stats["media_size"] = etau.to_human_bytes_str(media_bytes)
            total_bytes += media_bytes

        if include_indexes:
            ii = self.get_index_information(include_stats=True)
            index_bytes = {k: v["size"] for k, v in ii.items()}
            indexes_bytes = sum(index_bytes.values())
            indexes_in_progress = [
                k for k, v in ii.items() if v.get("in_progress", False)
            ]

            stats["indexes_count"] = len(index_bytes)
            stats["indexes_bytes"] = indexes_bytes
            stats["indexes_size"] = etau.to_human_bytes_str(indexes_bytes)
            stats["indexes_in_progress"] = indexes_in_progress
            stats["index_bytes"] = index_bytes
            stats["index_sizes"] = {
                k: etau.to_human_bytes_str(v) for k, v in index_bytes.items()
            }
            total_bytes += indexes_bytes

        stats["total_bytes"] = total_bytes
        stats["total_size"] = etau.to_human_bytes_str(total_bytes)

        return stats

    def _get_samples_bytes(self):
        """Computes the total size of the sample documents in the collection."""

        # Impl note: We *could* do group directly without projecting $bsonSize
        #   first, however we found in Mongo 5.2 a new execution engine
        #   (Slot Based Execution) optimizes this away and incorrectly sums
        #   the full document size, thus ignoring selected fields. A ticket
        #   has been opened to resolve this bug.
        #   https://jira.mongodb.org/browse/SERVER-75267
        #   But until then we must do this in 2 stages (project-size, group-sum)
        #   rather than 1 (group-sum-size)
        pipeline = [
            {"$project": {"size": {"$bsonSize": "$$ROOT"}}},
            {
                "$group": {
                    "_id": None,
                    "size_bytes": {"$sum": "$size"},
                }
            },
        ]

        results = self._aggregate(pipeline=pipeline)

        try:
            return next(iter(results))["size_bytes"]
        except:
            return 0

    def _get_frames_bytes(self):
        """Computes the total size of the frame documents in the collection."""
        if not self._contains_videos():
            return None

        # Impl note: this pipeline does not suffer the same fate as
        #   _get_samples_bytes, likely because the Slot Based Execution engine
        #   is not used due to additional stage complexity. However, until the
        #   underlying issue is addressed, it is more future-proof to use the
        #   same workaround here rather than rely on the SBE engine not
        #   being used in this case.
        pipeline = [
            {"$unwind": "$frames"},
            {"$replaceRoot": {"newRoot": "$frames"}},
            {"$project": {"size": {"$bsonSize": "$$ROOT"}}},
            {
                "$group": {
                    "_id": None,
                    "size_bytes": {"$sum": "$size"},
                }
            },
        ]

        results = self._aggregate(pipeline=pipeline, attach_frames=True)

        try:
            return next(iter(results))["size_bytes"]
        except:
            return 0

    def _get_per_sample_bytes(self):
        """Returns a dictionary mapping sample IDs to document sizes (in bytes)
        for each sample in the collection.
        """
        pipeline = [{"$project": {"size_bytes": {"$bsonSize": "$$ROOT"}}}]

        results = self._aggregate(pipeline=pipeline)
        return {str(r["_id"]): r["size_bytes"] for r in results}

    def _get_per_frame_bytes(self):
        """Returns a dictionary mapping frame IDs to document sizes (in bytes)
        for each frame in the video collection.
        """
        if not self._contains_videos():
            return None

        pipeline = [
            {"$unwind": "$frames"},
            {"$replaceRoot": {"newRoot": "$frames"}},
            {"$project": {"size_bytes": {"$bsonSize": "$$ROOT"}}},
        ]

        results = self._aggregate(pipeline=pipeline, attach_frames=True)
        return {str(r["_id"]): r["size_bytes"] for r in results}

    def _get_per_sample_frames_bytes(self):
        """Returns a dictionary mapping sample IDs to total frame document
        sizes (in bytes) for each sample in the video collection.
        """
        if not self._contains_videos():
            return None

        pipeline = [
            {"$unwind": "$frames"},
            {"$replaceRoot": {"newRoot": "$frames"}},
            {
                "$group": {
                    "_id": "$_sample_id",
                    "size_bytes": {"$sum": {"$bsonSize": "$$ROOT"}},
                }
            },
        ]

        results = self._aggregate(pipeline=pipeline, attach_frames=True)
        return {str(r["_id"]): r["size_bytes"] for r in results}

    def first(self):
        """Returns the first sample in the collection.

        Returns:
            a :class:`fiftyone.core.sample.Sample` or
            :class:`fiftyone.core.sample.SampleView`
        """
        try:
            return next(iter(self))
        except StopIteration:
            raise ValueError("%s is empty" % self.__class__.__name__)

    def last(self):
        """Returns the last sample in the collection.

        Returns:
            a :class:`fiftyone.core.sample.Sample` or
            :class:`fiftyone.core.sample.SampleView`
        """
        return self[-1:].first()

    def head(self, num_samples=3):
        """Returns a list of the first few samples in the collection.

        If fewer than ``num_samples`` samples are in the collection, only
        the available samples are returned.

        Args:
            num_samples (3): the number of samples

        Returns:
            a list of :class:`fiftyone.core.sample.Sample` objects
        """
        return [s for s in self[:num_samples]]

    def tail(self, num_samples=3):
        """Returns a list of the last few samples in the collection.

        If fewer than ``num_samples`` samples are in the collection, only
        the available samples are returned.

        Args:
            num_samples (3): the number of samples

        Returns:
            a list of :class:`fiftyone.core.sample.Sample` objects
        """
        return [s for s in self[-num_samples:]]

    def one(self, expr, exact=False):
        """Returns a single sample in this collection matching the expression.

        Examples::

            import fiftyone as fo
            import fiftyone.zoo as foz
            from fiftyone import ViewField as F

            dataset = foz.load_zoo_dataset("quickstart")

            #
            # Get a sample by filepath
            #

            # A random filepath in the dataset
            filepath = dataset.take(1).first().filepath

            # Get sample by filepath
            sample = dataset.one(F("filepath") == filepath)

            #
            # Dealing with multiple matches
            #

            # Get a sample whose image is JPEG
            sample = dataset.one(F("filepath").ends_with(".jpg"))

            # Raises an error since there are multiple JPEGs
            dataset.one(F("filepath").ends_with(".jpg"), exact=True)

        Args:
            expr: a :class:`fiftyone.core.expressions.ViewExpression` or
                `MongoDB expression <https://docs.mongodb.com/manual/meta/aggregation-quick-reference/#aggregation-expressions>`_
                that evaluates to ``True`` for the sample to match
            exact (False): whether to raise an error if multiple samples match
                the expression

        Raises:
            ValueError: if no samples match the expression or if ``exact=True``
            and multiple samples match the expression

        Returns:
            a :class:`fiftyone.core.sample.SampleView`
        """
        view = self.match(expr)
        matches = iter(view)

        try:
            sample = next(matches)
        except StopIteration:
            raise ValueError("No samples match the given expression")

        if exact:
            try:
                next(matches)
                raise ValueError(
                    "Expected one matching sample, but found %d matches"
                    % len(view)
                )
            except StopIteration:
                pass

        return sample

    def view(self):
        """Returns a :class:`fiftyone.core.view.DatasetView` containing the
        collection.

        Returns:
            a :class:`fiftyone.core.view.DatasetView`
        """
        raise NotImplementedError("Subclass must implement view()")

    def iter_samples(
        self,
        progress=False,
        autosave=False,
        batch_size=None,
        batching_strategy=None,
    ):
        """Returns an iterator over the samples in the collection.

        Args:
            progress (False): whether to render a progress bar (True/False),
                use the default value ``fiftyone.config.show_progress_bars``
                (None), or a progress callback function to invoke instead
            autosave (False): whether to automatically save changes to samples
                emitted by this iterator
            batch_size (None): the batch size to use when autosaving samples.
                If a ``batching_strategy`` is provided, this parameter
                configures the strategy as described below. If no
                ``batching_strategy`` is provided, this can either be an
                integer specifying the number of samples to save in a batch
                (in which case ``batching_strategy`` is implicitly set to
                ``"static"``) or a float number of seconds between batched
                saves (in which case ``batching_strategy`` is implicitly set to
                ``"latency"``)
            batching_strategy (None): the batching strategy to use for each
                save operation when autosaving samples. Supported values are:

                -   ``"static"``: a fixed sample batch size for each save
                -   ``"size"``: a target batch size, in bytes, for each save
                -   ``"latency"``: a target latency, in seconds, between saves

                By default, ``fo.config.default_batcher`` is used

        Returns:
            an iterator over :class:`fiftyone.core.sample.Sample` or
            :class:`fiftyone.core.sample.SampleView` instances
        """
        raise NotImplementedError("Subclass must implement iter_samples()")

    def iter_groups(
        self,
        group_slices=None,
        progress=False,
        autosave=False,
        batch_size=None,
        batching_strategy=None,
    ):
        """Returns an iterator over the groups in the collection.

        Args:
            group_slices (None): an optional subset of group slices to load
            progress (False): whether to render a progress bar (True/False),
                use the default value ``fiftyone.config.show_progress_bars``
                (None), or a progress callback function to invoke instead
            autosave (False): whether to automatically save changes to samples
                emitted by this iterator
            batch_size (None): the batch size to use when autosaving samples.
                If a ``batching_strategy`` is provided, this parameter
                configures the strategy as described below. If no
                ``batching_strategy`` is provided, this can either be an
                integer specifying the number of samples to save in a batch
                (in which case ``batching_strategy`` is implicitly set to
                ``"static"``) or a float number of seconds between batched
                saves (in which case ``batching_strategy`` is implicitly set to
                ``"latency"``)
            batching_strategy (None): the batching strategy to use for each
                save operation when autosaving samples. Supported values are:

                -   ``"static"``: a fixed sample batch size for each save
                -   ``"size"``: a target batch size, in bytes, for each save
                -   ``"latency"``: a target latency, in seconds, between saves

                By default, ``fo.config.default_batcher`` is used

        Returns:
            an iterator that emits dicts mapping group slice names to
            :class:`fiftyone.core.sample.Sample` or
            :class:`fiftyone.core.sample.SampleView` instances, one per group
        """
        raise NotImplementedError("Subclass must implement iter_groups()")

    def get_group(self, group_id, group_slices=None):
        """Returns a dict containing the samples for the given group ID.

        Args:
            group_id: a group ID
            group_slices (None): an optional subset of group slices to load

        Returns:
            a dict mapping group names to :class:`fiftyone.core.sample.Sample`
            or :class:`fiftyone.core.sample.SampleView` instances

        Raises:
            KeyError: if the group ID is not found
        """
        raise NotImplementedError("Subclass must implement get_group()")

    def download_context(
        self,
        batch_size=None,
        target_size_bytes=None,
        media_fields=None,
        group_slices=None,
        include_assets=True,
        update=False,
        skip_failures=True,
        clear=False,
        progress=None,
        prefetch_buffer_size=0,
    ):
        """Returns a context that can be used to pre-download media in batches
        when iterating over samples in this collection.

        This method is only useful for collections that contain remote media.

        By default, all media will be downloaded when the context is entered,
        but you can configure a batching strategy via the `batch_size` or
        `target_size_bytes` parameters.

        If no ``batch_size`` or ``target_size_bytes`` is provided, media are
        downloaded in batches of ``fo.media_cache_config.download_size_bytes``.

        Examples::

            import time
            import fiftyone as fo

            dataset = fo.load_dataset("a-cloud-backed-dataset")

            # Download media using the default batching strategy
            with dataset.download_context():
                for sample in dataset.iter_samples(progress=True):
                    assert fo.media_cache.is_local_or_cached(sample.filepath)
                    time.sleep(0.01)

            # Download media in batches of 100 samples
            with dataset.download_context(batch_size=100):
                for sample in dataset.iter_samples(progress=True):
                    assert fo.media_cache.is_local_or_cached(sample.filepath)
                    time.sleep(0.01)

            # Download media in batches of 50MB
            with dataset.download_context(target_size_bytes=50 * 1024**2):
                for sample in dataset.iter_samples(progress=True):
                    assert fo.media_cache.is_local_or_cached(sample.filepath)
                    time.sleep(0.01)

        Args:
            batch_size (None): a sample batch size to use for each download
            target_size_bytes (None): a target content size, in bytes, for each
                download batch. If negative, all media is downloaded in one
                batch
            media_fields (None): a field or iterable of fields containing media
                to download. By default, all media fields in the collection's
                :meth:`app_config` are used
            group_slices (None): an optional subset of group slices to download
                media for. Only applicable when the collection contains groups
            include_assets (True): whether to include 3D scene assets
            update (False): whether to re-download media whose checksums no
                longer match
            skip_failures (True): whether to gracefully continue without
                raising an error if a remote file cannot be downloaded
            clear (False): whether to clear the media from the cache when the
                context exits
            progress (None): whether to render a progress bar tracking the
                progress of any downloads (True/False), use the default value
                ``fiftyone.config.show_progress_bars`` (None), or a progress
                callback function to invoke instead
            prefetch_buffer_size (0): the number of samples to prefetch in
                advance. This is necessary when running pytorch in multiprocessing
                mode because it will pull and process batches in advance that need
                to be downloaded otherwise you will receive exceptions.

        Returns:
            a :class:`DownloadContext`
        """
        return DownloadContext(
            self,
            batch_size=batch_size,
            target_size_bytes=target_size_bytes,
            media_fields=media_fields,
            group_slices=group_slices,
            include_assets=include_assets,
            update=update,
            skip_failures=skip_failures,
            clear=clear,
            progress=progress,
            prefetch_buffer_size=prefetch_buffer_size,
        )

    @requires_can_edit
    def save_context(self, batch_size=None, batching_strategy=None):
        """Returns a context that can be used to save samples from this
        collection according to a configurable batching strategy.

        Examples::

            import random as r
            import string as s

            import fiftyone as fo
            import fiftyone.zoo as foz

            dataset = foz.load_zoo_dataset("cifar10", split="test")

            def make_label():
                return "".join(r.choice(s.ascii_letters) for i in range(10))

            # No save context
            for sample in dataset.iter_samples(progress=True):
                sample.ground_truth.label = make_label()
                sample.save()

            # Save using default batching strategy
            with dataset.save_context() as context:
                for sample in dataset.iter_samples(progress=True):
                    sample.ground_truth.label = make_label()
                    context.save(sample)

            # Save in batches of 10
            with dataset.save_context(batch_size=10) as context:
                for sample in dataset.iter_samples(progress=True):
                    sample.ground_truth.label = make_label()
                    context.save(sample)

            # Save every 0.5 seconds
            with dataset.save_context(batch_size=0.5) as context:
                for sample in dataset.iter_samples(progress=True):
                    sample.ground_truth.label = make_label()
                    context.save(sample)

        Args:
            batch_size (None): the batch size to use. If a ``batching_strategy``
                is provided, this parameter configures the strategy as
                described below. If no ``batching_strategy`` is provided, this
                can either be an integer specifying the number of samples to
                save in a batch (in which case ``batching_strategy`` is
                implicitly set to ``"static"``) or a float number of seconds
                between batched saves (in which case ``batching_strategy`` is
                implicitly set to ``"latency"``)
            batching_strategy (None): the batching strategy to use for each
                save operation. Supported values are:

                -   ``"static"``: a fixed sample batch size for each save
                -   ``"size"``: a target batch size, in bytes, for each save
                -   ``"latency"``: a target latency, in seconds, between saves

                By default, ``fo.config.default_batcher`` is used

        Returns:
            a :class:`SaveContext`
        """
        return SaveContext(
            self, batch_size=batch_size, batching_strategy=batching_strategy
        )

    def _get_default_sample_fields(
        self,
        path=None,
        include_private=False,
        use_db_fields=False,
        media_types=None,
    ):
        if path is not None:
            field = self.get_field(path, leaf=True)
            if not isinstance(field, fof.EmbeddedDocumentField):
                return tuple()

            field_names = field._get_default_fields(
                include_private=include_private,
                use_db_fields=use_db_fields,
            )

            # These fields are currently not declared by default on 3D
            # datasets/slices, but they should be considered as default
            media_types = media_types if media_types else set()
            if issubclass(field.document_type, fol.Detection) and (
                (
                    self._contains_media_type(fom.POINT_CLOUD, any_slice=True)
                    or self._contains_media_type(fom.THREE_D, any_slice=True)
                    or fom.POINT_CLOUD in media_types
                    or fom.THREE_D in media_types
                )
            ):
                field_names = tuple(
                    set(field_names) | {"location", "dimensions", "rotation"}
                )

            return tuple(path + "." + f for f in field_names)

        field_names = self._dataset._sample_doc_cls._get_default_fields(
            include_private=include_private, use_db_fields=use_db_fields
        )

        if self._is_patches:
            extras = ["_sample_id" if use_db_fields else "sample_id"]

            if self._is_frames:
                extras.append("_frame_id" if use_db_fields else "frame_id")
                extras.append("frame_number")

            field_names += tuple(extras)
        elif self._is_frames:
            if use_db_fields:
                field_names += ("_sample_id", "frame_number")
            else:
                field_names += ("sample_id", "frame_number")
        elif self._is_clips:
            if use_db_fields:
                field_names += ("_sample_id", "support")
            else:
                field_names += ("sample_id", "support")

        if self.media_type == fom.GROUP:
            field_names += (self.group_field,)

        return (f for f in field_names if f is not None)

    def _get_default_frame_fields(
        self,
        path=None,
        include_private=False,
        use_db_fields=False,
    ):
        if path is not None:
            field = self.get_field(self._FRAMES_PREFIX + path, leaf=True)
            if not isinstance(field, fof.EmbeddedDocumentField):
                return tuple()

            field_names = field._get_default_fields(
                include_private=include_private,
                use_db_fields=use_db_fields,
            )

            # These fields are currently not declared by default on 3D
            # datasets/slices, but they should be
            if issubclass(field.document_type, fol.Detection) and (
                self._contains_media_type(fom.POINT_CLOUD, any_slice=True)
                or self._contains_media_type(fom.THREE_D, any_slice=True)
            ):
                field_names = tuple(
                    set(field_names) | {"location", "dimensions", "rotation"}
                )

            return tuple(path + "." + f for f in field_names)

        return self._dataset._frame_doc_cls._get_default_fields(
            include_private=include_private,
            use_db_fields=use_db_fields,
        )

    def _is_default_field(self, path):
        path, is_frame_field = self._handle_frame_field(path)

        chunks = path.rsplit(".", 1)
        if len(chunks) > 1:
            root = chunks[0]
        else:
            root = None

        if is_frame_field:
            default_fields = self._get_default_frame_fields(path=root)
        else:
            default_fields = self._get_default_sample_fields(path=root)

        return path in default_fields

    def _is_read_only_field(self, path):
        _, _, read_only = self._parse_field(path, include_private=True)
        return read_only

    def _get_default_field(self, path):
        _path, is_frame_field = self._handle_frame_field(path)

        if "." in _path:
            root, leaf = path.rsplit(".", 1)
            root_field = self.get_field(root, leaf=True)
            if root_field is None:
                return None

            root_type = root_field.document_type
        elif is_frame_field:
            leaf = _path
            root_type = foo.DatasetFrameDocument
        else:
            leaf = _path
            root_type = foo.DatasetSampleDocument

        return root_type._fields.get(leaf, None)

    def get_field(
        self,
        path,
        ftype=None,
        embedded_doc_type=None,
        read_only=None,
        include_private=False,
        leaf=False,
    ):
        """Returns the field instance of the provided path, or ``None`` if one
        does not exist.

        Args:
            path: a field path
            ftype (None): an optional field type to enforce. Must be a subclass
                of :class:`fiftyone.core.fields.Field`
            embedded_doc_type (None): an optional embedded document type to
                enforce. Must be a subclass of
                :class:`fiftyone.core.odm.BaseEmbeddedDocument`
            read_only (None): whether to optionally enforce that the field is
                read-only (True) or not read-only (False)
            include_private (False): whether to include fields that start with
                ``_`` in the returned schema
            leaf (False): whether to return the subfield of list fields

        Returns:
            a :class:`fiftyone.core.fields.Field` instance or ``None``

        Raises:
            ValueError: if the field does not match provided constraints
        """
        fof.validate_constraints(
            ftype=ftype,
            embedded_doc_type=embedded_doc_type,
            read_only=read_only,
        )

        _, field, _ = self._parse_field(
            path, include_private=include_private, leaf=leaf
        )

        fof.validate_field(
            field,
            path=path,
            ftype=ftype,
            embedded_doc_type=embedded_doc_type,
            read_only=read_only,
        )

        return field

    def _parse_field(self, path, include_private=False, leaf=False):
        keys = path.split(".")

        if not keys:
            return None, None, None

        resolved_keys = []

        if self._is_group_field(path):
            if len(keys) < 3:
                return path, None

            resolved_keys.extend(keys[:2])
            keys = keys[2:]

        if self._has_frame_fields() and keys[0] == "frames":
            schema = self.get_frame_field_schema(
                include_private=include_private
            )

            keys = keys[1:]
            resolved_keys.append("frames")
        else:
            schema = self.get_field_schema(include_private=include_private)

        field = None
        read_only = None

        for idx, field_name in enumerate(keys):
            field_name = _handle_id_field(
                schema, field_name, include_private=include_private
            )

            field = schema.get(field_name, None)

            if field is None:
                return None, None, read_only

            resolved_keys.append(field.db_field or field.name)
            read_only = field.read_only
            last_key = idx == len(keys) - 1

            if last_key and not leaf:
                continue

            while isinstance(field, fof.ListField):
                field = field.field

            if isinstance(field, fof.EmbeddedDocumentField) and not last_key:
                schema = field.get_field_schema(
                    include_private=include_private
                )

        resolved_path = ".".join(resolved_keys)

        return resolved_path, field, read_only

    def get_field_schema(
        self,
        ftype=None,
        embedded_doc_type=None,
        read_only=None,
        info_keys=None,
        created_after=None,
        include_private=False,
        flat=False,
        mode=None,
    ):
        """Returns a schema dictionary describing the fields of the samples in
        the collection.

        Args:
            ftype (None): an optional field type or iterable of types to which
                to restrict the returned schema. Must be subclass(es) of
                :class:`fiftyone.core.fields.Field`
            embedded_doc_type (None): an optional embedded document type or
                iterable of types to which to restrict the returned schema.
                Must be subclass(es) of
                :class:`fiftyone.core.odm.BaseEmbeddedDocument`
            read_only (None): whether to restrict to (True) or exclude (False)
                read-only fields. By default, all fields are included
            info_keys (None): an optional key or list of keys that must be in
                the field's ``info`` dict
            created_after (None): an optional ``datetime`` specifying a minimum
                creation date
            include_private (False): whether to include fields that start with
                ``_`` in the returned schema
            flat (False): whether to return a flattened schema where all
                embedded document fields are included as top-level keys
            mode (None): whether to apply the above constraints before and/or
                after flattening the schema. Only applicable when ``flat`` is
                True. Supported values are ``("before", "after", "both")``.
                The default is ``"after"``

        Returns:
            a dict mapping field names to :class:`fiftyone.core.fields.Field`
            instances
        """
        raise NotImplementedError("Subclass must implement get_field_schema()")

    def get_frame_field_schema(
        self,
        ftype=None,
        embedded_doc_type=None,
        read_only=None,
        info_keys=None,
        created_after=None,
        include_private=False,
        flat=False,
        mode=None,
    ):
        """Returns a schema dictionary describing the fields of the frames in
        the collection.

        Only applicable for collections that contain videos.

        Args:
            ftype (None): an optional field type to which to restrict the
                returned schema. Must be a subclass of
                :class:`fiftyone.core.fields.Field`
            embedded_doc_type (None): an optional embedded document type to
                which to restrict the returned schema. Must be a subclass of
                :class:`fiftyone.core.odm.BaseEmbeddedDocument`
            read_only (None): whether to restrict to (True) or exclude (False)
                read-only fields. By default, all fields are included
            info_keys (None): an optional key or list of keys that must be in
                the field's ``info`` dict
            created_after (None): an optional ``datetime`` specifying a minimum
                creation date
            include_private (False): whether to include fields that start with
                ``_`` in the returned schema
            flat (False): whether to return a flattened schema where all
                embedded document fields are included as top-level keys
            mode (None): whether to apply the above constraints before and/or
                after flattening the schema. Only applicable when ``flat`` is
                True. Supported values are ``("before", "after", "both")``.
                The default is ``"after"``

        Returns:
            a dict mapping field names to :class:`fiftyone.core.fields.Field`
            instances, or ``None`` if the collection does not contain videos
        """
        raise NotImplementedError(
            "Subclass must implement get_frame_field_schema()"
        )

    def get_dynamic_field_schema(self, fields=None, recursive=True):
        """Returns a schema dictionary describing the dynamic fields of the
        samples in the collection.

        Dynamic fields are embedded document fields with at least one non-None
        value that have not been declared on the dataset's schema.

        Args:
            fields (None): an optional field or iterable of fields for which to
                return dynamic fields. By default, all fields are considered
            recursive (True): whether to recursively inspect nested lists and
                embedded documents

        Returns:
            a dict mapping field paths to :class:`fiftyone.core.fields.Field`
            instances or lists of them
        """
        return self._get_dynamic_field_schema(
            fields=fields, recursive=recursive
        )

    def get_dynamic_frame_field_schema(self, fields=None, recursive=True):
        """Returns a schema dictionary describing the dynamic fields of the
        frames in the collection.

        Dynamic fields are embedded document fields with at least one non-None
        value that have not been declared on the dataset's schema.

        Args:
            fields (None): an optional field or iterable of fields for which to
                return dynamic fields. By default, all fields are considered
            recursive (True): whether to recursively inspect nested lists and
                embedded documents

        Returns:
            a dict mapping field paths to :class:`fiftyone.core.fields.Field`
            instances or lists of them, or ``None`` if the collection does not
            contain videos
        """
        if not self._has_frame_fields():
            return None

        return self._get_dynamic_field_schema(
            frames=True, fields=fields, recursive=recursive
        )

    def _get_dynamic_field_schema(
        self, frames=False, fields=None, recursive=True
    ):
        if frames:
            schema = self.get_frame_field_schema()
        else:
            schema = self.get_field_schema()

        if fields is not None:
            if etau.is_str(fields):
                fields = [fields]
            else:
                fields = list(fields)

        unwind_cache = []
        dynamic_schema = self._do_get_dynamic_field_schema(
            schema, unwind_cache, frames=frames, fields=fields
        )

        # Recurse into new dynamic fields
        if recursive:
            s = dynamic_schema
            while True:
                s = self._do_get_dynamic_field_schema(
                    s, unwind_cache, frames=frames, new=True
                )
                if s:
                    dynamic_schema.update(s)
                else:
                    break

        # Merge list fields and their subfields
        while True:
            edits = {}

            for path, field in dynamic_schema.items():
                subpath = path + "[]"
                subfield = dynamic_schema.get(subpath, None)
                if subfield is not None:
                    field.field = subfield
                    edits[subpath] = None
                    for _path in dynamic_schema.keys():
                        if _path.startswith(subpath + "."):
                            edits[_path] = path + _path[len(subpath) :]

                    break

            for path, new_path in edits.items():
                field = dynamic_schema.pop(path)
                if new_path:
                    dynamic_schema[new_path] = field

            if not edits:
                break

        return dynamic_schema

    def _do_get_dynamic_field_schema(
        self, schema, unwind_cache, frames=False, fields=None, new=False
    ):
        if frames:
            prefix = self._FRAMES_PREFIX
        else:
            prefix = ""

        schema = fof.flatten_schema(schema)

        if fields is not None:
            schema = {
                k: v
                for k, v in schema.items()
                if any(f == k or f.startswith(k + ".") for f in fields)
            }

        aggs = []
        paths = []
        for path, field in schema.items():
            _path = prefix + path

            # When recursively getting schemas, we may have previously needed
            # to manually unwind an undeclared list field at a higher level.
            # This injects any matching unwinds so that we can properly handle
            # the shape of the data
            for _clean_path, _unwind_path in unwind_cache:
                if _path.startswith(_clean_path):
                    _path = _unwind_path + _path[len(_clean_path) :]

            is_list_field = False
            while isinstance(field, fof.ListField):
                field = field.field
                is_list_field = True

            if isinstance(field, fof.EmbeddedDocumentField):
                if is_list_field and not _path.endswith("[]"):
                    _path += "[]"

                    # Cache the manual unwind in case we need it recursively
                    # Insert rather than append so that nested paths are found
                    # first when using this cache
                    _clean_path = _path.replace("[]", "")
                    unwind_cache.insert(0, (_clean_path, _path))

                if new:
                    # This field hasn't been declared yet, so we must provide
                    # it's document type so that `Schema()` can distinguish
                    # dynamic fields from builtin fields
                    _doc_type = field.document_type
                else:
                    _doc_type = None

                agg = foa.Schema(_path, dynamic_only=True, _doc_type=_doc_type)
            elif is_list_field:
                _clean_path = _path.replace("[]", "")
                if field is None and not self._is_default_field(_clean_path):
                    agg = foa.ListSchema(_path)
                else:
                    # Found a default list field with no element type declared.
                    # Don't infer types here; the elements must stay untyped
                    agg = None
            else:
                agg = None

            if agg is not None:
                aggs.append(agg)
                paths.append(path)

        fields = {}

        if aggs:
            results = self.aggregate(aggs)
            for path, agg, schema in zip(paths, aggs, results):
                if isinstance(agg, foa.Schema):
                    for name, field in schema.items():
                        fields[path + "." + name] = field
                elif isinstance(agg, foa.ListSchema):
                    fields[path + "[]"] = schema

        return fields

    def make_unique_field_name(self, root=""):
        """Makes a unique field name with the given root name for the
        collection.

        Args:
            root (""): an optional root for the output field name

        Returns:
            the field name
        """
        if not root:
            root = _get_random_characters(6)

        fields = self.get_field_schema()

        field_name = root
        if field_name in fields:
            field_name += "_" + _get_random_characters(6)

        while field_name in fields:
            field_name += _get_random_characters(1)

        return field_name

    def has_field(self, path):
        """Determines whether the collection has a field with the given name.

        Args:
            path: the field name or ``embedded.field.name``

        Returns:
            True/False
        """
        return self.get_field(path) is not None

    def has_sample_field(self, path):
        """Determines whether the collection has a sample field with the given
        name.

        Args:
            path: the field name or ``embedded.field.name``

        Returns:
            True/False
        """
        return self.get_field(path) is not None

    def has_frame_field(self, path):
        """Determines whether the collection has a frame-level field with the
        given name.

        Args:
            path: the field name or ``embedded.field.name``

        Returns:
            True/False
        """
        if not self._has_frame_fields():
            return False

        return self.get_field(self._FRAMES_PREFIX + path) is not None

    def validate_fields_exist(self, fields, include_private=False):
        """Validates that the collection has field(s) with the given name(s).

        If embedded field names are provided, only the root field is checked.

        Args:
            fields: a field name or iterable of field names
            include_private (False): whether to include private fields when
                checking for existence

        Raises:
            ValueError: if one or more of the fields do not exist
        """
        fields, frame_fields = self._split_frame_fields(fields)

        if fields:
            existing_fields = set(
                self.get_field_schema(include_private=include_private).keys()
            )
            if self._has_frame_fields():
                existing_fields.add("frames")

            for field in fields:
                # We only validate that the root field exists
                field_name = field.split(".", 1)[0]
                if field_name not in existing_fields:
                    raise ValueError("Field '%s' does not exist" % field_name)

        if frame_fields:
            existing_frame_fields = set(
                self.get_frame_field_schema(
                    include_private=include_private
                ).keys()
            )

            for field in frame_fields:
                # We only validate that the root field exists
                field_name = field.split(".", 1)[0]
                if field_name not in existing_frame_fields:
                    raise ValueError(
                        "Frame field '%s' does not exist" % field_name
                    )

    def validate_field_type(self, path, ftype=None, embedded_doc_type=None):
        """Validates that the collection has a field of the given type.

        Args:
            path: a field name or ``embedded.field.name``
            ftype (None): an optional field type to enforce. Must be a subclass
                of :class:`fiftyone.core.fields.Field`
            embedded_doc_type (None): an optional embedded document type or
                iterable of types to enforce. Must be a subclass(es) of
                :class:`fiftyone.core.odm.BaseEmbeddedDocument`

        Raises:
            ValueError: if the field does not exist or does not have the
                expected type
        """
        field = self.get_field(
            path, ftype=ftype, embedded_doc_type=embedded_doc_type
        )

        if field is None:
            _path, is_frame_field = self._handle_frame_field(path)
            ftype = "frame field" if is_frame_field else "field"
            raise ValueError(
                "%s has no %s '%s'" % (self.__class__.__name__, ftype, _path)
            )

    @requires_can_tag
    def tag_samples(self, tags):
        """Adds the tag(s) to all samples in this collection, if necessary.

        Args:
            tags: a tag or iterable of tags
        """
        if etau.is_str(tags):
            update = {"$addToSet": {"tags": tags}}
        else:
            update = {"$addToSet": {"tags": {"$each": list(tags)}}}

        # We only need to process samples that are missing a tag of interest
        view = self.match_tags(tags, bool=False, all=True)

        try:
            view._edit_sample_tags(update)
        except ValueError as e:
            #
            # $addToSet cannot handle null-valued fields, so if we get an error
            # about null-valued fields, replace them with [] and try again.
            # Note that its okay to run $addToSet multiple times as the tag
            # won't be added multiple times.
            #
            # For future reference, the error message looks roughly like this:
            #   ValueError: Cannot apply $addToSet to non-array field. Field
            #               named 'tags' has non-array type null
            #
            if "null" in str(e):
                none_tags = self.exists("tags", bool=False)
                none_tags.set_field("tags", []).save()

                view._edit_sample_tags(update)
            else:
                raise e

    @requires_can_tag
    def untag_samples(self, tags):
        """Removes the tag(s) from all samples in this collection, if
        necessary.

        Args:
            tags: a tag or iterable of tags
        """
        if etau.is_str(tags):
            update = {"$pull": {"tags": tags}}
        else:
            update = {"$pullAll": {"tags": list(tags)}}

        # We only need to process samples that have a tag of interest
        view = self.match_tags(tags)
        view._edit_sample_tags(update)

    def _edit_sample_tags(self, update):
        if self._is_read_only_field("tags"):
            raise ValueError("Cannot edit read-only field 'tags'")

        update["$set"] = {"last_modified_at": datetime.utcnow()}

        ids = []
        ops = []
        batch_size = fou.recommend_batch_size_for_value(
            ObjectId(), max_size=100000
        )
        for _ids in fou.iter_batches(self.values("_id"), batch_size):
            ids.extend(_ids)
            ops.append(UpdateMany({"_id": {"$in": _ids}}, update))

        if ops:
            self._dataset._bulk_write(ops, ids=ids)

    def count_sample_tags(self):
        """Counts the occurrences of sample tags in this collection.

        Returns:
            a dict mapping tags to counts
        """
        return self.count_values("tags")

    @requires_can_tag
    def tag_labels(self, tags, label_fields=None):
        """Adds the tag(s) to all labels in the specified label field(s) of
        this collection, if necessary.

        Args:
            tags: a tag or iterable of tags
            label_fields (None): an optional name or iterable of names of
                :class:`fiftyone.core.labels.Label` fields. By default, all
                label fields are used
        """
        if label_fields is None:
            label_fields = self._get_label_fields()
        elif etau.is_str(label_fields):
            label_fields = [label_fields]

        missing_tags = ~F("tags").contains(tags, all=True)
        match_expr = (F("tags") != None).if_else(missing_tags, True)

        for label_field in label_fields:
            _, tags_path = self._get_label_field_path(label_field, "tags")
            if self._is_read_only_field(tags_path):
                raise ValueError(
                    "Cannot edit read-only field '%s'" % tags_path
                )

        for label_field in label_fields:
            # We only need to process labels that are missing a tag of interest
            view = self.filter_labels(label_field, match_expr)
            view._tag_labels(tags, label_field)

    def _tag_labels(self, tags, label_field, ids=None, label_ids=None):
        if etau.is_str(tags):
            update_fcn = lambda path: {"$addToSet": {path: tags}}
        else:
            tags = list(tags)
            update_fcn = lambda path: {"$addToSet": {path: {"$each": tags}}}

        try:
            return self._edit_label_tags(
                update_fcn, label_field, ids=ids, label_ids=label_ids
            )
        except ValueError as e:
            #
            # $addToSet cannot handle null-valued fields, so if we get an error
            # about null-valued fields, replace them with [] and try again.
            # Note that its okay to run $addToSet multiple times as the tag
            # won't be added multiple times.
            #
            # For future reference, the error message looks roughly like this:
            #   ValueError: Cannot apply $addToSet to non-array field. Field
            #               named 'tags' has non-array type null
            #
            if "null" in str(e):
                _, tags_path = self._get_label_field_path(label_field, "tags")
                none_tags = self.filter_labels(label_field, F("tags") == None)
                none_tags.set_field(tags_path, []).save()

                return self._edit_label_tags(
                    update_fcn, label_field, ids=ids, label_ids=label_ids
                )
            else:
                raise e

    @requires_can_tag
    def untag_labels(self, tags, label_fields=None):
        """Removes the tag from all labels in the specified label field(s) of
        this collection, if necessary.

        Args:
            tags: a tag or iterable of tags
            label_fields (None): an optional name or iterable of names of
                :class:`fiftyone.core.labels.Label` fields. By default, all
                label fields are used
        """
        if label_fields is None:
            label_fields = self._get_label_fields()
        elif etau.is_str(label_fields):
            label_fields = [label_fields]

        for label_field in label_fields:
            _, tags_path = self._get_label_field_path(label_field, "tags")
            if self._is_read_only_field(tags_path):
                raise ValueError(
                    "Cannot edit read-only field '%s'" % tags_path
                )

        for label_field in label_fields:
            # We only need to process labels that have a tag of interest
            view = self.select_labels(tags=tags, fields=label_field)
            view._untag_labels(tags, label_field)

    def _untag_labels(self, tags, label_field, ids=None, label_ids=None):
        if etau.is_str(tags):
            update_fcn = lambda path: {"$pull": {path: tags}}
        else:
            tags = list(tags)
            update_fcn = lambda path: {"$pullAll": {path: tags}}

        return self._edit_label_tags(
            update_fcn, label_field, ids=ids, label_ids=label_ids
        )

    def _edit_label_tags(
        self, update_fcn, label_field, ids=None, label_ids=None
    ):
        _, tags_path = self._get_label_field_path(label_field, "tags")
        if self._is_read_only_field(tags_path):
            raise ValueError("Cannot edit read-only field '%s'" % tags_path)

        now = datetime.utcnow()

        root, is_list_field = self._get_label_field_root(label_field)
        _root, is_frame_field = self._handle_frame_field(root)

        ops = []

        if is_list_field:
            id_path = root + "._id"
            tags_path = _root + ".$[label].tags"
            update = update_fcn(tags_path)
            update["$set"] = {"last_modified_at": now}

            if ids is None or label_ids is None:
                if is_frame_field:
                    ids, label_ids = self.values(["frames._id", id_path])
                    ids = itertools.chain.from_iterable(ids)
                    label_ids = itertools.chain.from_iterable(label_ids)
                else:
                    ids, label_ids = self.values(["_id", id_path])

            for _id, _label_ids in zip(ids, label_ids):
                if not _label_ids:
                    continue

                ops.append(
                    UpdateOne(
                        {"_id": _id},
                        update,
                        array_filters=[{"label._id": {"$in": _label_ids}}],
                    )
                )
        else:
            _id_path = _root + "._id"
            id_path = root + "._id"
            tags_path = _root + ".tags"
            update = update_fcn(tags_path)
            update["$set"] = {"last_modified_at": now}

            if label_ids is None:
                if is_frame_field:
                    label_ids = self.values(id_path, unwind=True)
                else:
                    label_ids = self.values(id_path)

            batch_size = fou.recommend_batch_size_for_value(
                ObjectId(), max_size=100000
            )
            for _label_ids in fou.iter_batches(label_ids, batch_size):
                _label_ids = [_id for _id in _label_ids if _id is not None]
                if _label_ids:
                    ops.append(
                        UpdateMany(
                            {_id_path: {"$in": _label_ids}},
                            update,
                        )
                    )

        if ops:
            self._dataset._bulk_write(ops, ids=ids, frames=is_frame_field)

        return ids, label_ids

    def _get_selected_labels(self, ids=None, tags=None, fields=None):
        if ids is not None or tags is not None:
            view = self.select_labels(ids=ids, tags=tags, fields=fields)
        else:
            view = self

        if fields is None:
            label_fields = view._get_label_fields()
        elif etau.is_str(fields):
            label_fields = [fields]
        else:
            label_fields = fields

        if not label_fields:
            return []

        paths = ["id"]
        is_list_fields = []
        is_frame_fields = []
        for label_field in label_fields:
            root, is_list_field = view._get_label_field_root(label_field)
            is_frame_field = view._is_frame_field(label_field)

            paths.append(root + ".id")
            is_list_fields.append(is_list_field)
            is_frame_fields.append(is_frame_field)

        has_frame_fields = any(is_frame_fields)

        if has_frame_fields:
            paths.insert(0, "frames.frame_number")

        results = list(view.values(paths))

        if has_frame_fields:
            frame_numbers = results.pop(0)

        sample_ids = results[0]
        all_label_ids = results[1:]

        labels = []

        for label_field, label_ids, is_list_field, is_frame_field in zip(
            label_fields, all_label_ids, is_list_fields, is_frame_fields
        ):
            if is_frame_field:
                for sample_id, sample_frame_numbers, sample_label_ids in zip(
                    sample_ids, frame_numbers, label_ids
                ):
                    for frame_number, frame_label_ids in zip(
                        sample_frame_numbers, sample_label_ids
                    ):
                        if not frame_label_ids:
                            continue

                        if not is_list_field:
                            frame_label_ids = [frame_label_ids]

                        for label_id in frame_label_ids:
                            labels.append(
                                {
                                    "sample_id": sample_id,
                                    "frame_number": frame_number,
                                    "field": label_field,
                                    "label_id": label_id,
                                }
                            )
            else:
                for sample_id, sample_label_ids in zip(sample_ids, label_ids):
                    if not sample_label_ids:
                        continue

                    if not is_list_field:
                        sample_label_ids = [sample_label_ids]

                    for label_id in sample_label_ids:
                        labels.append(
                            {
                                "sample_id": sample_id,
                                "field": label_field,
                                "label_id": label_id,
                            }
                        )

        return labels

    def _get_label_ids(self, tags=None, fields=None):
        labels = self._get_selected_labels(tags=tags, fields=fields)
        return [l["label_id"] for l in labels]

    def count_label_tags(self, label_fields=None):
        """Counts the occurrences of all label tags in the specified label
        field(s) of this collection.

        Args:
            label_fields (None): an optional name or iterable of names of
                :class:`fiftyone.core.labels.Label` fields. By default, all
                label fields are used

        Returns:
            a dict mapping tags to counts
        """
        if label_fields is None:
            label_fields = self._get_label_fields()
        elif etau.is_str(label_fields):
            label_fields = [label_fields]

        aggregations = []
        for label_field in label_fields:
            _, tags_path = self._get_label_field_path(label_field, "tags")
            aggregations.append(foa.CountValues(tags_path))

        counts = defaultdict(int)
        for result in self.aggregate(aggregations):
            for tag, count in result.items():
                counts[tag] += count

        return dict(counts)

    @requires_can_edit
    def split_labels(self, in_field, out_field, filter=None):
        """Splits the labels from the given input field into the given output
        field of the collection.

        This method is typically invoked on a view that has filtered the
        contents of the specified input field, so that the labels in the view
        are moved to the output field and the remaining labels are left
        in-place.

        Alternatively, you can provide a ``filter`` expression that selects the
        labels of interest to move in this collection.

        Args:
            in_field: the name of the input label field
            out_field: the name of the output label field, which will be
                created if necessary
            filter (None): a boolean
                :class:`fiftyone.core.expressions.ViewExpression` to apply to
                each label in the input field to determine whether to move it
                (True) or leave it (False)
        """
        if filter is not None:
            move_view = self.filter_labels(in_field, filter)
        else:
            move_view = self

        move_view.merge_labels(in_field, out_field)

    @requires_can_edit
    def merge_labels(self, in_field, out_field):
        """Merges the labels from the given input field into the given output
        field of the collection.

        If this collection is a dataset, the input field is deleted after the
        merge.

        If this collection is a view, the input field will still exist on the
        underlying dataset but will only contain the labels not present in this
        view.

        Args:
            in_field: the name of the input label field
            out_field: the name of the output label field, which will be
                created if necessary
        """
        if not isinstance(self, fod.Dataset):
            # The label IDs that we'll need to delete from `in_field`
            _, id_path = self._get_label_field_path(in_field, "id")
            del_ids = self.values(id_path, unwind=True)

        dataset = self._dataset
        dataset.merge_samples(
            self,
            key_field="id",
            skip_existing=False,
            insert_new=False,
            fields={in_field: out_field},
            merge_lists=True,
            overwrite=True,
            expand_schema=True,
            include_info=False,
        )

        if isinstance(self, fod.Dataset):
            dataset.delete_sample_field(in_field)
        else:
            dataset.delete_labels(ids=del_ids, fields=in_field)

    @requires_can_edit
    def set_values(
        self,
        field_name,
        values,
        key_field=None,
        skip_none=False,
        expand_schema=True,
        dynamic=False,
        validate=True,
        progress=False,
        _allow_missing=False,
        _sample_ids=None,
        _frame_ids=None,
    ):
        """Sets the field or embedded field on each sample or frame in the
        collection to the given values.

        When setting a sample field ``embedded.field.name``, this function is
        an efficient implementation of the following loop::

            for sample, value in zip(sample_collection, values):
                sample.embedded.field.name = value
                sample.save()

        When setting an embedded field that contains an array, say
        ``embedded.array.field.name``, this function is an efficient
        implementation of the following loop::

            for sample, array_values in zip(sample_collection, values):
                for doc, value in zip(sample.embedded.array, array_values):
                    doc.field.name = value

                sample.save()

        When setting a frame field ``frames.embedded.field.name``, this
        function is an efficient implementation of the following loop::

            for sample, frame_values in zip(sample_collection, values):
                for frame, value in zip(sample.frames.values(), frame_values):
                    frame.embedded.field.name = value

                sample.save()

        When setting an embedded frame field that contains an array, say
        ``frames.embedded.array.field.name``, this function is an efficient
        implementation of the following loop::

            for sample, frame_values in zip(sample_collection, values):
                for frame, array_values in zip(sample.frames.values(), frame_values):
                    for doc, value in zip(frame.embedded.array, array_values):
                        doc.field.name = value

                sample.save()

        When ``values`` is a dict mapping keys in ``key_field`` to values, then
        this function is an efficient implementation of the following loop::

            for key, value in values.items():
                sample = sample_collection.one(F(key_field) == key)
                sample.embedded.field.name = value
                sample.save()

        When setting frame fields using the dict ``values`` syntax, each value
        in ``values`` may either be a list corresponding to the frames of the
        sample matching the given key, or each value may itself be a dict
        mapping frame numbers to values. In the latter case, this function
        is an efficient implementation of the following loop::

            for key, frame_values in values.items():
                sample = sample_collection.one(F(key_field) == key)
                for frame_number, value in frame_values.items():
                    frame = sample[frame_number]
                    frame.embedded.field.name = value

                sample.save()

        You can also update list fields using the dict ``values`` syntax, in
        which case this method is an efficient implementation of the natural
        nested list modifications of the above sample/frame loops.

        The dual function of :meth:`set_values` is :meth:`values`, which can be
        used to efficiently extract the values of a field or embedded field of
        all samples in a collection as lists of values in the same structure
        expected by this method.

        .. note::

            If the values you are setting can be described by a
            :class:`fiftyone.core.expressions.ViewExpression` applied to the
            existing dataset contents, then consider using :meth:`set_field` +
            :meth:`save` for an even more efficient alternative to explicitly
            iterating over the dataset or calling :meth:`values` +
            :meth:`set_values` to perform the update in-memory.

        Examples::

            import random

            import fiftyone as fo
            import fiftyone.zoo as foz
            from fiftyone import ViewField as F

            dataset = foz.load_zoo_dataset("quickstart")

            #
            # Create a new sample field
            #

            values = [random.random() for _ in range(len(dataset))]
            dataset.set_values("random", values)

            print(dataset.bounds("random"))

            #
            # Add a tag to all low confidence labels
            #

            view = dataset.filter_labels("predictions", F("confidence") < 0.06)

            detections = view.values("predictions.detections")
            for sample_detections in detections:
                for detection in sample_detections:
                    detection.tags.append("low_confidence")

            view.set_values("predictions.detections", detections)

            print(dataset.count_label_tags())

        Args:
            field_name: a field or ``embedded.field.name``
            values: an iterable of values, one for each sample in the
                collection. When setting frame fields, each element can either
                be an iterable of values (one for each existing frame of the
                sample) or a dict mapping frame numbers to values. If
                ``field_name`` contains array fields, the corresponding
                elements of ``values`` must be arrays of the same lengths. This
                argument can also be a dict mapping keys to values (each value
                as described previously), in which case the keys are used to
                match samples by their ``key_field``
            key_field (None): a key field to use when choosing which samples to
                update when ``values`` is a dict
            skip_none (False): whether to treat None data in ``values`` as
                missing data that should not be set
            expand_schema (True): whether to dynamically add new sample/frame
                fields encountered to the dataset schema. If False, an error is
                raised if the root ``field_name`` does not exist
            dynamic (False): whether to declare dynamic attributes of embedded
                document fields that are encountered
            validate (True): whether to validate that the values are compliant
                with the dataset schema before adding them
            progress (False): whether to render a progress bar (True/False),
                use the default value ``fiftyone.config.show_progress_bars``
                (None), or a progress callback function to invoke instead
        """
        self._set_values(
            field_name,
            values,
            key_field=key_field,
            skip_none=skip_none,
            expand_schema=expand_schema,
            dynamic=dynamic,
            validate=validate,
            progress=progress,
            _allow_missing=_allow_missing,
            _sample_ids=_sample_ids,
            _frame_ids=_frame_ids,
        )

    def _set_values(
        self,
        field_name,
        values,
        key_field=None,
        skip_none=False,
        expand_schema=True,
        dynamic=False,
        validate=True,
        progress=False,
        _allow_missing=False,
        _sample_ids=None,
        _frame_ids=None,
    ):
        if self._is_group_field(field_name):
            raise ValueError(
                "This method does not support setting attached group fields "
                "(found: '%s')" % field_name
            )

        if isinstance(values, dict):
            if key_field is None:
                raise ValueError(
                    "You must provide a `key_field` when `values` is a dict"
                )

            _sample_ids, values = _parse_values_dict(self, key_field, values)

        is_frame_field = self._is_frame_field(field_name)

        if is_frame_field:
            _frame_ids, values = _parse_frame_values_dicts(
                self, _sample_ids, values
            )

        if expand_schema:
            field, new_group_field = self._expand_schema_from_values(
                field_name,
                values,
                dynamic=dynamic,
                allow_missing=_allow_missing,
            )
        else:
            field = None
            new_group_field = False

        if field is None:
            field = self.get_field(field_name)

        if field is not None and field.read_only:
            raise ValueError("Cannot edit read-only field '%s'" % field_name)

        _field_name, _, list_fields, _, id_to_str = self._parse_field_name(
            field_name, omit_terminal_lists=True, allow_missing=_allow_missing
        )

        if field is None and id_to_str:
            field = fof.ObjectIdField()

        # Setting an entire label list document whose label elements have been
        # filtered is not allowed because this would delete the filtered labels
        if (
            isinstance(self, fov.DatasetView)
            and isinstance(field, fof.EmbeddedDocumentField)
            and issubclass(field.document_type, fol._HasLabelList)
        ):
            label_type = field.document_type
            list_field = label_type._LABEL_LIST_FIELD
            path = field_name + "." + list_field

            # pylint: disable=no-member
            filtered_fields = self._get_filtered_fields()
            if filtered_fields is not None and path in filtered_fields:
                msg = (
                    "Detected a label list field '%s' with filtered elements; "
                    "only the list elements will be updated"
                ) % path
                warnings.warn(msg)

                fcn = lambda l: l[list_field]
                level = 1 + is_frame_field
                list_values = _transform_values(values, fcn, level=level)

                return self.set_values(
                    path,
                    list_values,
                    key_field=key_field,
                    skip_none=skip_none,
                    expand_schema=expand_schema,
                    dynamic=dynamic,
                    validate=validate,
                    progress=progress,
                    _allow_missing=_allow_missing,
                    _sample_ids=_sample_ids,
                    _frame_ids=_frame_ids,
                )

        # If we're directly updating a document list field of a dataset view,
        # then update list elements by ID in case the field has been filtered
        if (
            isinstance(self, fov.DatasetView)
            and isinstance(field, fof.ListField)
            and isinstance(field.field, fof.EmbeddedDocumentField)
            and isinstance(
                self.get_field(field_name + ".id"), fof.ObjectIdField
            )
        ):
            field = self.get_field(field_name, leaf=True)
            list_fields = sorted(set(list_fields + [_field_name]))

        try:
            if is_frame_field:
                self._set_frame_values(
                    _field_name,
                    values,
                    list_fields,
                    sample_ids=_sample_ids,
                    frame_ids=_frame_ids,
                    field=field,
                    skip_none=skip_none,
                    validate=validate,
                    progress=progress,
                )
            else:
                self._set_sample_values(
                    _field_name,
                    values,
                    list_fields,
                    sample_ids=_sample_ids,
                    field=field,
                    skip_none=skip_none,
                    validate=validate,
                    progress=progress,
                )
        except:
            # Add a group field converts the dataset's type, so if it fails we
            # must clean up after ourselves to avoid an inconsistent state
            if new_group_field:
                self._dataset.delete_sample_field(field_name)
                new_group_field = False

            raise
        finally:
            if new_group_field:
                self._dataset._doc.media_type = fom.GROUP
                self._dataset.save()

    @requires_can_edit
    def set_label_values(
        self,
        field_name,
        values,
        dynamic=False,
        skip_none=False,
        validate=True,
        progress=False,
    ):
        """Sets the fields of the specified labels in the collection to the
        given values.

        .. note::

            This method is appropriate when you have the IDs of the labels you
            wish to modify. See :meth:`set_values` and :meth:`set_field` if
            your updates are not keyed by label ID.

        Examples::

            import fiftyone as fo
            import fiftyone.zoo as foz
            from fiftyone import ViewField as F

            dataset = foz.load_zoo_dataset("quickstart")

            #
            # Populate a new boolean attribute on all high confidence labels
            #

            view = dataset.filter_labels("predictions", F("confidence") > 0.99)

            label_ids = view.values("predictions.detections.id", unwind=True)
            values = {_id: True for _id in label_ids}

            dataset.set_label_values("predictions.detections.high_conf", values)

            print(dataset.count("predictions.detections"))
            print(len(label_ids))
            print(dataset.count_values("predictions.detections.high_conf"))

        Args:
            field_name: a field or ``embedded.field.name``
            values: a dict mapping label IDs to values
            skip_none (False): whether to treat None data in ``values`` as
                missing data that should not be set
            dynamic (False): whether to declare dynamic attributes of embedded
                document fields that are encountered
            validate (True): whether to validate that the values are compliant
                with the dataset schema before adding them
            progress (False): whether to render a progress bar (True/False),
                use the default value ``fiftyone.config.show_progress_bars``
                (None), or a progress callback function to invoke instead
        """
        field, _ = self._expand_schema_from_values(
            field_name, values.values(), dynamic=dynamic, flat=True
        )

        if field is None:
            field = self.get_field(field_name)

        if field is not None and field.read_only:
            raise ValueError("Cannot edit read-only field '%s'" % field_name)

        _field_name, is_frame_field, _, _, id_to_str = self._parse_field_name(
            field_name, omit_terminal_lists=True
        )

        if field is None and id_to_str:
            field = fof.ObjectIdField()

        label_field = _field_name.split(".", 1)[0]
        if is_frame_field:
            label_field = self._FRAMES_PREFIX + label_field

        root, is_list_field = self._get_label_field_root(label_field)
        label_id_path = root + ".id"
        _root, _ = self._handle_frame_field(root)

        id_map = {}

        # We only need `view` to contain labels we actually want to process, so
        # if the number of values is small enough that `select_labels()` may
        # optimize, we use it
        if len(values) <= 100000:
            view = self.select_labels(ids=list(values), fields=label_field)
        else:
            view = self

        if is_frame_field:
            frame_ids, label_ids = view.values(["frames._id", label_id_path])

            if is_list_field:
                for _fids, _flids in zip(frame_ids, label_ids):
                    for _frame_id, _label_ids in zip(_fids, _flids):
                        if _label_ids:
                            for _label_id in _label_ids:
                                id_map[_label_id] = _frame_id
            else:
                for _fids, _flids in zip(frame_ids, label_ids):
                    for _frame_id, _label_id in zip(_fids, _flids):
                        id_map[_label_id] = _frame_id
        else:
            sample_ids, label_ids = view.values(["_id", label_id_path])

            if is_list_field:
                for _sample_id, _label_ids in zip(sample_ids, label_ids):
                    if _label_ids:
                        for _label_id in _label_ids:
                            id_map[_label_id] = _sample_id
            else:
                for _sample_id, _label_id in zip(sample_ids, label_ids):
                    id_map[_label_id] = _sample_id

        if is_list_field:
            self._set_label_list_values(
                _field_name,
                values,
                id_map,
                _root,
                field=field,
                skip_none=skip_none,
                validate=validate,
                frames=is_frame_field,
                progress=progress,
            )
        else:
            _label_ids, _values = zip(*values.items())
            _ids = [id_map[label_id] for label_id in _label_ids]

            self._set_doc_values(
                _field_name,
                _ids,
                _values,
                field=field,
                skip_none=skip_none,
                validate=validate,
                frames=is_frame_field,
                progress=progress,
            )

    def _expand_schema_from_values(
        self,
        field_name,
        values,
        dynamic=False,
        allow_missing=False,
        flat=False,
    ):
        field_name, _ = self._handle_group_field(field_name)

        field = self.get_field(field_name)
        new_group_field = False

        if field is not None and not dynamic:
            return field, new_group_field

        if not flat:
            _, _is_frame_field, _list_fields, _, _ = self._parse_field_name(
                field_name, allow_missing=True
            )
            level = int(_is_frame_field) + len(_list_fields)
        else:
            level = 0

        field_name, is_frame_field = self._handle_frame_field(field_name)
        root = field_name.split(".", 1)[0]

        if is_frame_field:
            new_root_field = not self.has_field(self._FRAMES_PREFIX + root)

            if new_root_field and root != field_name:
                if allow_missing:
                    return field, new_group_field

                raise ValueError(
                    "Cannot infer an appropriate type for new frame field "
                    "'%s' when setting embedded field '%s'"
                    % (root, field_name)
                )

            value = _get_non_none_value(values, level=level)

            if value is None:
                if field is not None or allow_missing:
                    return field, new_group_field

                raise ValueError(
                    "Cannot infer an appropriate type for new frame field "
                    "'%s' from empty/all-None values" % field_name
                )
            elif dynamic:
                _values = _unwind_values(values, level=level)
                for _value in _values:
                    if _value is not None:
                        self._dataset._add_implied_frame_field(
                            field_name, _value, dynamic=dynamic, validate=False
                        )
            elif new_root_field:
                self._dataset._add_implied_frame_field(
                    field_name, value, dynamic=dynamic
                )
            else:
                # User didn't request new dynamic attributes to be declared,
                # but we still need to serialize the provided values
                field = foo.create_implied_field(
                    field_name, value, dynamic=dynamic
                )
        else:
            new_root_field = not self.has_field(root)

            if new_root_field and root != field_name:
                if allow_missing:
                    return field, new_group_field

                raise ValueError(
                    "Cannot infer an appropriate type for new sample field "
                    "'%s' when setting embedded field '%s'"
                    % (root, field_name)
                )

            value = _get_non_none_value(values, level=level)

            if value is None:
                if field is not None or allow_missing:
                    return field, new_group_field

                raise ValueError(
                    "Cannot infer an appropriate type for new sample field "
                    "'%s' from empty/all-None values" % field_name
                )
            elif isinstance(value, fog.Group):
                if new_root_field and not isinstance(self, fod.Dataset):
                    raise ValueError(
                        "Group fields can only be added to entire datasets"
                    )

                media_type = self.media_type
                self._dataset._add_group_field(field_name)

                if not new_root_field:
                    return field, new_group_field

                slice_names = set()
                for _value in values:
                    if isinstance(_value, fog.Group):
                        slice_names.add(_value.name)
                    else:
                        raise ValueError(
                            "All values must be `Group` instances when "
                            "declaring group fields; found %s" % type(_value)
                        )

                for slice_name in slice_names:
                    self._dataset._expand_group_schema(
                        field_name, slice_name, media_type
                    )

                # Temporarily lie about media type until after values are added
                self._dataset._doc.media_type = media_type
                new_group_field = True
            elif dynamic:
                _values = _unwind_values(values, level=level)
                for _value in _values:
                    if _value is not None:
                        self._dataset._add_implied_sample_field(
                            field_name, _value, dynamic=dynamic, validate=False
                        )
            elif new_root_field:
                self._dataset._add_implied_sample_field(
                    field_name, value, dynamic=dynamic
                )
            else:
                # User didn't request new dynamic attributes to be declared,
                # but we still need to serialize the provided values
                field = foo.create_implied_field(
                    field_name, value, dynamic=dynamic
                )

        return field, new_group_field

    def _set_sample_values(
        self,
        field_name,
        values,
        list_fields,
        sample_ids=None,
        field=None,
        skip_none=False,
        validate=True,
        progress=False,
    ):
        if len(list_fields) > 1:
            raise ValueError(
                "At most one array field can be unwound when setting values"
            )

        if list_fields:
            list_field = list_fields[0]
            elem_id_field = list_field + "._id"

            if sample_ids is not None:
                view = self.select(sample_ids, ordered=True)
                sample_ids = [ObjectId(_id) for _id in sample_ids]
                elem_ids = view.values(elem_id_field)
            else:
                sample_ids, elem_ids = self.values(["_id", elem_id_field])

            self._set_list_values_by_id(
                field_name,
                sample_ids,
                elem_ids,
                values,
                list_field,
                field=field,
                skip_none=skip_none,
                validate=validate,
                progress=progress,
            )
        else:
            if sample_ids is not None:
                sample_ids = [ObjectId(_id) for _id in sample_ids]
            else:
                sample_ids = self.values("_id")

            self._set_doc_values(
                field_name,
                sample_ids,
                values,
                field=field,
                skip_none=skip_none,
                validate=validate,
                progress=progress,
            )

    def _set_frame_values(
        self,
        field_name,
        values,
        list_fields,
        sample_ids=None,
        frame_ids=None,
        field=None,
        skip_none=False,
        validate=True,
        progress=False,
    ):
        if len(list_fields) > 1:
            raise ValueError(
                "At most one array field can be unwound when setting values"
            )

        if sample_ids is not None:
            view = self.select(sample_ids, ordered=True)
        else:
            view = self

        if list_fields:
            list_field = list_fields[0]
            elem_id_field = "frames." + list_field + "._id"

            if frame_ids is None:
                frame_ids, elem_ids = view.values(
                    ["frames._id", elem_id_field]
                )
            else:
                elem_ids = view.values(elem_id_field)

            frame_ids = itertools.chain.from_iterable(frame_ids)
            elem_ids = itertools.chain.from_iterable(elem_ids)
            values = itertools.chain.from_iterable(values)

            self._set_list_values_by_id(
                field_name,
                frame_ids,
                elem_ids,
                values,
                list_field,
                field=field,
                skip_none=skip_none,
                validate=validate,
                frames=True,
                progress=progress,
            )
        else:
            if frame_ids is None:
                frame_ids = view.values("frames._id")

            frame_ids = itertools.chain.from_iterable(frame_ids)
            values = itertools.chain.from_iterable(values)

            self._set_doc_values(
                field_name,
                frame_ids,
                values,
                field=field,
                skip_none=skip_none,
                validate=validate,
                frames=True,
                progress=progress,
            )

    def _set_doc_values(
        self,
        field_name,
        ids,
        values,
        field=None,
        skip_none=False,
        validate=True,
        frames=False,
        progress=False,
    ):
        if self._is_read_only_field(field_name):
            raise ValueError("Cannot edit read-only field '%s'" % field_name)

        now = datetime.utcnow()

        ops = []
        for _id, value in zip(ids, values):
            if value is None and skip_none:
                continue

            if etau.is_str(_id):
                _id = ObjectId(_id)

            if field is not None:
                value = _serialize_value(
                    field_name, field, value, validate=validate
                )

            ops.append(
                UpdateOne(
                    {"_id": _id},
                    {"$set": {field_name: value, "last_modified_at": now}},
                )
            )

        if ops:
            self._dataset._bulk_write(
                ops, ids=ids, frames=frames, progress=progress
            )

    def _set_list_values_by_id(
        self,
        field_name,
        ids,
        elem_ids,
        values,
        list_field,
        field=None,
        skip_none=False,
        validate=True,
        frames=False,
        progress=False,
    ):
        if self._is_read_only_field(field_name):
            raise ValueError("Cannot edit read-only field '%s'" % field_name)

        now = datetime.utcnow()

        root = list_field
        leaf = field_name[len(root) + 1 :]
        elem_id = root + "._id"
        if leaf:
            elem = root + ".$." + leaf
        else:
            elem = root + ".$"

        ops = []
        for _id, _elem_ids, _values in zip(ids, elem_ids, values):
            if not _elem_ids:
                continue

            if etau.is_str(_id):
                _id = ObjectId(_id)

            for _elem_id, value in zip(_elem_ids, _values):
                if value is None and skip_none:
                    continue

                if field is not None:
                    value = _serialize_value(
                        field_name, field, value, validate=validate
                    )

                if _elem_id is None:
                    raise ValueError(
                        "Can only set values of array documents with IDs"
                    )

                if etau.is_str(_elem_id):
                    _elem_id = ObjectId(_elem_id)

                ops.append(
                    UpdateOne(
                        {"_id": _id, elem_id: _elem_id},
                        {"$set": {elem: value, "last_modified_at": now}},
                    )
                )

        if ops:
            self._dataset._bulk_write(
                ops, ids=ids, frames=frames, progress=progress
            )

    def _set_label_list_values(
        self,
        field_name,
        values,
        id_map,
        list_field,
        field=None,
        skip_none=None,
        validate=True,
        frames=False,
        progress=False,
    ):
        if self._is_read_only_field(field_name):
            raise ValueError("Cannot edit read-only field '%s'" % field_name)

        now = datetime.utcnow()

        root = list_field
        leaf = field_name[len(root) + 1 :]
        path = root + ".$[label]." + leaf

        ids = []
        ops = []
        for label_id, value in values.items():
            if value is None and skip_none:
                continue

            if field is not None:
                value = _serialize_value(
                    field_name, field, value, validate=validate
                )

            _id = id_map[label_id]
            ids.append(_id)
            ops.append(
                UpdateOne(
                    {"_id": _id},
                    {"$set": {path: value, "last_modified_at": now}},
                    array_filters=[{"label._id": ObjectId(label_id)}],
                )
            )

        if ops:
            self._dataset._bulk_write(
                ops, ids=ids, frames=frames, progress=progress
            )

    def _set_labels(self, field_name, sample_ids, label_docs, progress=False):
        if self._is_read_only_field(field_name):
            raise ValueError("Cannot edit read-only field '%s'" % field_name)

        if self._is_group_field(field_name):
            raise ValueError(
                "This method does not support setting attached group fields "
                "(found: '%s')" % field_name
            )

        now = datetime.utcnow()

        root, is_list_field = self._get_label_field_root(field_name)
        field_name, is_frame_field = self._handle_frame_field(field_name)

        ids = []
        ops = []
        if is_list_field:
            elem_id = root + "._id"
            set_path = root + ".$"

            for _id, _docs in zip(sample_ids, label_docs):
                if not _docs:
                    continue

                if etau.is_str(_id):
                    _id = ObjectId(_id)

                if not isinstance(_docs, (list, tuple)):
                    _docs = [_docs]

                ids.append(_id)
                for doc in _docs:
                    ops.append(
                        UpdateOne(
                            {"_id": _id, elem_id: doc["_id"]},
                            {"$set": {set_path: doc, "last_modified_at": now}},
                        )
                    )
        else:
            elem_id = field_name + "._id"

            for _id, doc in zip(sample_ids, label_docs):
                if etau.is_str(_id):
                    _id = ObjectId(_id)

                ids.append(_id)
                ops.append(
                    UpdateOne(
                        {"_id": _id, elem_id: doc["_id"]},
                        {"$set": {field_name: doc, "last_modified_at": now}},
                    )
                )

        if ops:
            self._dataset._bulk_write(
                ops, ids=ids, frames=is_frame_field, progress=progress
            )

    def _delete_labels(self, ids, fields=None):
        self._dataset.delete_labels(ids=ids, fields=fields)

    # This method may mutate data, which is enforced by subcalls internally
    def compute_metadata(
        self,
        overwrite=False,
        num_workers=None,
        skip_failures=True,
        warn_failures=False,
        progress=None,
    ):
        """Populates the ``metadata`` field of all samples in the collection.

        Any samples with existing metadata are skipped, unless
        ``overwrite == True``.

        Args:
            overwrite (False): whether to overwrite existing metadata
            num_workers (None): a suggested number of threads to use
            skip_failures (True): whether to gracefully continue without
                raising an error if metadata cannot be computed for a sample
            warn_failures (False): whether to log a warning if metadata cannot
                be computed for a sample
            progress (None): whether to render a progress bar (True/False), use
                the default value ``fiftyone.config.show_progress_bars``
                (None), or a progress callback function to invoke instead
        """
        fomt.compute_metadata(
            self,
            overwrite=overwrite,
            num_workers=num_workers,
            skip_failures=skip_failures,
            warn_failures=warn_failures,
            progress=progress,
        )

    def download_media(
        self,
        media_fields=None,
        group_slices=None,
        include_assets=True,
        update=False,
        skip_failures=True,
        progress=None,
    ):
        """Downloads the source media files for all samples in the collection.

        This method is only useful for collections that contain remote media.

        Any existing files are not re-downloaded, unless ``update == True`` and
        their checksums no longer match.

        Args:
            media_fields (None): a field or iterable of fields containing media
                to download. By default, all media fields in the collection's
                :meth:`app_config` are used
            group_slices (None): an optional subset of group slices for which
                to download media. Only applicable when the collection contains
                groups
            include_assets (True): whether to include 3D scene assets
            update (False): whether to re-download media whose checksums no
                longer match
            skip_failures (True): whether to gracefully continue without
                raising an error if a remote file cannot be downloaded
            progress (None): whether to render a progress bar tracking the
                progress of any downloads (True/False), use the default value
                ``fiftyone.config.show_progress_bars`` (None), or a progress
                callback function to invoke instead
        """
        filepaths = self._get_media_paths(
            media_fields=media_fields,
            group_slices=group_slices,
            include_assets=include_assets,
        )

        if update:
            foc.media_cache.update(
                filepaths=filepaths,
                skip_failures=skip_failures,
                progress=progress,
            )
        else:
            foc.media_cache.get_local_paths(
                filepaths,
                download=True,
                skip_failures=skip_failures,
                progress=progress,
            )

    def download_scenes(self, update=False, skip_failures=True, progress=None):
        """Downloads all ``.fo3d`` files for the samples in the collection.

        This method is only useful for collections that contain remote media.

        Any existing files are not re-downloaded, unless ``update == True`` and
        their checksums no longer match.

        Args:
            update (False): whether to re-download files whose checksums no
                longer match
            skip_failures (True): whether to gracefully continue without
                raising an error if a remote file cannot be downloaded
            progress (None): whether to render a progress bar tracking the
                progress of any downloads (True/False), use the default value
                ``fiftyone.config.show_progress_bars`` (None), or a progress
                callback function to invoke instead
        """
        if not self._contains_media_type(fom.THREE_D, any_slice=True):
            return

        if self.media_type == fom.GROUP:
            group_slices = [
                k
                for k, v in self.group_media_types.items()
                if v == fom.THREE_D
            ]
        else:
            group_slices = None

        self.download_media(
            media_fields=["filepath"],
            group_slices=group_slices,
            include_assets=False,
            update=update,
            skip_failures=skip_failures,
            progress=progress,
        )

    def get_local_paths(
        self,
        media_field="filepath",
        include_assets=True,
        download=True,
        skip_failures=True,
        progress=None,
    ):
        """Returns a list of local paths to the media files in this collection.

        This method is only useful for collections that contain remote media.

        Args:
            media_field ("filepath"): the field containing the media paths
            include_assets (True): whether to include 3D scene assets
            download (True): whether to download any non-cached media files
            skip_failures (True): whether to gracefully continue without
                raising an error if a remote file cannot be downloaded
            progress (None): whether to render a progress bar tracking the
                progress of any downloads (True/False), use the default value
                ``fiftyone.config.show_progress_bars`` (None), or a progress
                callback function to invoke instead

        Returns:
            a list of local filepaths
        """
        filepaths = self._get_media_paths(
            media_fields=[media_field],
            include_assets=include_assets,
        )
        return foc.media_cache.get_local_paths(
            filepaths,
            download=download,
            skip_failures=skip_failures,
            progress=progress,
        )

    def clear_media(
        self,
        media_fields=None,
        group_slices=None,
        include_assets=True,
    ):
        """Deletes any local copies of media files in this collection from the
        media cache.

        This method is only useful for collections that contain remote media.

        Args:
            media_fields (None): a field or iterable of fields containing media
                paths to clear from the cache. By default, all media fields
                in the collection's :meth:`app_config` are cleared
            group_slices (None): an optional subset of group slices for which
                to clear media. Only applicable when the collection contains
                groups
            include_assets (True): whether to include 3D scene assets
        """
        filepaths = self._get_media_paths(
            media_fields=media_fields,
            group_slices=group_slices,
            include_assets=include_assets,
        )
        foc.media_cache.clear(filepaths=filepaths)

    def cache_stats(
        self,
        media_fields=None,
        group_slices=None,
        include_assets=True,
    ):
        """Returns a dictionary of stats about the cached media files in this
        collection.

        This method is only useful for collections that contain remote media.

        Args:
            media_fields (None): a field or iterable of fields containing media
                paths. By default, all media fields in the collection's
                :meth:`app_config` are included
            group_slices (None): an optional subset of group slices to include.
                Only applicable when the collection contains groups
            include_assets (True): whether to include 3D scene assets

        Returns:
            a stats dict
        """
        filepaths = self._get_media_paths(
            media_fields=media_fields,
            group_slices=group_slices,
            include_assets=include_assets,
        )
        return foc.media_cache.stats(filepaths=filepaths)

    def _get_media_paths(
        self,
        media_fields=None,
        group_slices=None,
        include_assets=True,
        flat=True,
    ):
        if media_fields is None:
            media_fields = list(self._get_media_fields().keys())
        elif etau.is_container(media_fields):
            media_fields = list(media_fields)
        else:
            media_fields = [media_fields]

        media_fields = [self._parse_media_field(f)[0] for f in media_fields]

        if flat:
            # Generate flat list of all media paths
            if self.media_type == fom.GROUP:
                view = self.select_group_slices(
                    slices=group_slices, _allow_mixed=True
                )
            else:
                view = self

            filepaths = view.values(media_fields, unwind=True)

            if len(media_fields) > 1:
                filepaths = list(itertools.chain.from_iterable(filepaths))
            else:
                filepaths = filepaths[0]
        else:
            # Generate lists of lists of media paths, one per sample
            filepaths = []

            if self.media_type == fom.GROUP:
                id_field = self.group_field + ".id"
                view = self.select_group_slices(
                    slices=group_slices, _allow_mixed=True
                )
                group_ids, *paths = view.values([id_field] + media_fields)
                paths_map = defaultdict(list)
                for _id, _paths in zip(group_ids, zip(*paths)):
                    paths_map[_id].extend(_merge_paths(_paths))

                # Intentionally only includes paths for groups in active slice
                for _id in self.values(id_field):
                    filepaths.append(paths_map[_id])
            else:
                for p in zip(*self.values(media_fields)):
                    filepaths.append(_merge_paths(p))

        if (
            include_assets
            and "filepath" in media_fields
            and self._contains_media_type(fom.THREE_D, any_slice=True)
        ):
            self._inject_fo3d_asset_paths(filepaths, flat=flat)

        return filepaths

    def _inject_fo3d_asset_paths(self, filepaths, flat=True):
        if flat:
            _filepaths = filepaths
        else:
            _filepaths = itertools.chain.from_iterable(filepaths)

        scene_paths = [p for p in _filepaths if p.endswith(".fo3d")]
        asset_map = fou3d.get_scene_asset_paths(
            scene_paths, abs_paths=True, skip_failures=True
        )

        if flat:
            asset_paths = itertools.chain.from_iterable(asset_map.values())
            filepaths.extend(set(asset_paths))
        else:
            for sample_paths in filepaths:
                asset_paths = set()
                for path in sample_paths:
                    _asset_paths = asset_map.get(path, None)
                    if _asset_paths is not None:
                        asset_paths.update(_asset_paths)

                sample_paths.extend(asset_paths)

    @requires_can_edit
    def apply_model(
        self,
        model,
        label_field="predictions",
        confidence_thresh=None,
        store_logits=False,
        batch_size=None,
        num_workers=None,
        skip_failures=True,
        output_dir=None,
        rel_dir=None,
        progress=None,
        **kwargs,
    ):
        """Applies the model to the samples in the collection.

        This method supports all of the following cases:

        -   Applying an image model to an image collection
        -   Applying an image model to the frames of a video collection
        -   Applying a video model to a video collection

        Args:
            model: a :class:`fiftyone.core.models.Model`, Hugging Face
                transformers model, Ultralytics model, SuperGradients model, or
                Lightning Flash model
            label_field ("predictions"): the name of the field in which to
                store the model predictions. When performing inference on video
                frames, the "frames." prefix is optional
            confidence_thresh (None): an optional confidence threshold to apply
                to any applicable labels generated by the model
            store_logits (False): whether to store logits for the model
                predictions. This is only supported when the provided ``model``
                has logits, ``model.has_logits == True``
            batch_size (None): an optional batch size to use, if the model
                supports batching
            num_workers (None): the number of workers for the
                :class:`torch:torch.utils.data.DataLoader` to use. Only
                applicable for Torch-based models
            skip_failures (True): whether to gracefully continue without
                raising an error if predictions cannot be generated for a
                sample. Only applicable to :class:`fiftyone.core.models.Model`
                instances
            output_dir (None): an optional output directory in which to write
                segmentation images. Only applicable if the model generates
                segmentations. If none is provided, the segmentations are
                stored in the database
            rel_dir (None): an optional relative directory to strip from each
                input filepath to generate a unique identifier that is joined
                with ``output_dir`` to generate an output path for each
                segmentation image. This argument allows for populating nested
                subdirectories in ``output_dir`` that match the shape of the
                input paths. The path is converted to an absolute path (if
                necessary) via :func:`fiftyone.core.storage.normalize_path`
            progress (None): whether to render a progress bar (True/False), use
                the default value ``fiftyone.config.show_progress_bars``
                (None), or a progress callback function to invoke instead
            **kwargs: optional model-specific keyword arguments passed through
                to the underlying inference implementation
        """
        fomo.apply_model(
            self,
            model,
            label_field=label_field,
            confidence_thresh=confidence_thresh,
            store_logits=store_logits,
            batch_size=batch_size,
            num_workers=num_workers,
            skip_failures=skip_failures,
            output_dir=output_dir,
            rel_dir=rel_dir,
            progress=progress,
            **kwargs,
        )

    @requires_can_edit(condition_param="embeddings_field")
    def compute_embeddings(
        self,
        model,
        embeddings_field=None,
        batch_size=None,
        num_workers=None,
        skip_failures=True,
        progress=None,
        **kwargs,
    ):
        """Computes embeddings for the samples in the collection using the
        given model.

        This method supports all the following cases:

        -   Using an image model to compute embeddings for an image collection
        -   Using an image model to compute frame embeddings for a video
            collection
        -   Using a video model to compute embeddings for a video collection

        The ``model`` must expose embeddings, i.e.,
        :meth:`fiftyone.core.models.Model.has_embeddings` must return ``True``.

        If an ``embeddings_field`` is provided, the embeddings are saved to the
        samples; otherwise, the embeddings are returned in-memory.

        Args:
            model: a :class:`fiftyone.core.models.Model`, Hugging Face
                Transformers model, Ultralytics model, SuperGradients model, or
                Lightning Flash model
            embeddings_field (None): the name of a field in which to store the
                embeddings. When computing video frame embeddings, the
                "frames." prefix is optional
            batch_size (None): an optional batch size to use, if the model
                supports batching
            num_workers (None): the number of workers for the
                :class:`torch:torch.utils.data.DataLoader` to use. Only
                applicable for Torch-based models
            skip_failures (True): whether to gracefully continue without
                raising an error if embeddings cannot be generated for a
                sample. Only applicable to :class:`fiftyone.core.models.Model`
                instances
            progress (None): whether to render a progress bar (True/False), use
                the default value ``fiftyone.config.show_progress_bars``
                (None), or a progress callback function to invoke instead
            **kwargs: optional model-specific keyword arguments passed through
                to the underlying inference implementation

        Returns:
            one of the following:

            -   ``None``, if an ``embeddings_field`` is provided
            -   a ``num_samples x num_dim`` array of embeddings, when computing
                embeddings for image/video collections with image/video models,
                respectively, and no ``embeddings_field`` is provided. If
                ``skip_failures`` is ``True`` and any errors are detected, a
                list of length ``num_samples`` is returned instead containing
                all successfully computed embedding vectors along with ``None``
                entries for samples for which embeddings could not be computed
            -   a dictionary mapping sample IDs to ``num_frames x num_dim``
                arrays of embeddings, when computing frame embeddings for video
                collections using an image model. If ``skip_failures`` is
                ``True`` and any errors are detected, the values of this
                dictionary will contain arrays of embeddings for all frames
                1, 2, ... until the error occurred, or ``None`` if no
                embeddings were computed at all
        """
        return fomo.compute_embeddings(
            self,
            model,
            embeddings_field=embeddings_field,
            batch_size=batch_size,
            num_workers=num_workers,
            skip_failures=skip_failures,
            progress=progress,
            **kwargs,
        )

    @requires_can_edit(condition_param="embeddings_field")
    def compute_patch_embeddings(
        self,
        model,
        patches_field,
        embeddings_field=None,
        force_square=False,
        alpha=None,
        handle_missing="skip",
        batch_size=None,
        num_workers=None,
        skip_failures=True,
        progress=None,
    ):
        """Computes embeddings for the image patches defined by
        ``patches_field`` of the samples in the collection using the given
        model.

        This method supports all the following cases:

        -   Using an image model to compute patch embeddings for an image
            collection
        -   Using an image model to compute frame patch embeddings for a video
            collection

        The ``model`` must expose embeddings, i.e.,
        :meth:`fiftyone.core.models.Model.has_embeddings` must return ``True``.

        If an ``embeddings_field`` is provided, the embeddings are saved to the
        samples; otherwise, the embeddings are returned in-memory.

        Args:
            model: a :class:`fiftyone.core.models.Model`, Hugging Face
                Transformers model, Ultralytics model,  SuperGradients model,
                or Lightning Flash model
            patches_field: the name of the field defining the image patches in
                each sample to embed. Must be of type
                :class:`fiftyone.core.labels.Detection`,
                :class:`fiftyone.core.labels.Detections`,
                :class:`fiftyone.core.labels.Polyline`, or
                :class:`fiftyone.core.labels.Polylines`. When computing video
                frame embeddings, the "frames." prefix is optional
            embeddings_field (None): the name of a label attribute in which to
                store the embeddings
            force_square (False): whether to minimally manipulate the patch
                bounding boxes into squares prior to extraction
            alpha (None): an optional expansion/contraction to apply to the
                patches before extracting them, in ``[-1, inf)``. If provided,
                the length and width of the box are expanded (or contracted,
                when ``alpha < 0``) by ``(100 * alpha)%``. For example, set
                ``alpha = 0.1`` to expand the boxes by 10%, and set
                ``alpha = -0.1`` to contract the boxes by 10%
            handle_missing ("skip"): how to handle images with no patches.
                Supported values are:

                -   "skip": skip the image and assign its embedding as ``None``
                -   "image": use the whole image as a single patch
                -   "error": raise an error

            batch_size (None): an optional batch size to use, if the model
                supports batching
            num_workers (None): the number of workers for the
                :class:`torch:torch.utils.data.DataLoader` to use. Only
                applicable for Torch-based models
            skip_failures (True): whether to gracefully continue without
                raising an error if embeddings cannot be generated for a sample
            progress (None): whether to render a progress bar (True/False), use
                the default value ``fiftyone.config.show_progress_bars``
                (None), or a progress callback function to invoke instead

        Returns:
            one of the following:

            -   ``None``, if an ``embeddings_field`` is provided
            -   a dict mapping sample IDs to ``num_patches x num_dim`` arrays
                of patch embeddings, when computing patch embeddings for image
                collections and no ``embeddings_field`` is provided. If
                ``skip_failures`` is ``True`` and any errors are detected, this
                dictionary will contain ``None`` values for any samples for
                which embeddings could not be computed
            -   a dict of dicts mapping sample IDs to frame numbers to
                ``num_patches x num_dim`` arrays of patch embeddings, when
                computing patch embeddings for the frames of video collections
                and no ``embeddings_field`` is provided. If ``skip_failures``
                is ``True`` and any errors are detected, this nested dict will
                contain missing or ``None`` values to indicate uncomputable
                embeddings
        """
        return fomo.compute_patch_embeddings(
            self,
            model,
            patches_field,
            embeddings_field=embeddings_field,
            batch_size=batch_size,
            num_workers=num_workers,
            force_square=force_square,
            alpha=alpha,
            handle_missing=handle_missing,
            skip_failures=skip_failures,
            progress=progress,
        )

    @requires_can_edit
    def evaluate_regressions(
        self,
        pred_field,
        gt_field="ground_truth",
        eval_key=None,
        missing=None,
        method=None,
        progress=None,
        **kwargs,
    ):
        """Evaluates the regression predictions in this collection with respect
        to the specified ground truth values.

        You can customize the evaluation method by passing additional
        parameters for the method's config class as ``kwargs``.

        The natively provided ``method`` values and their associated configs
        are:

        -   ``"simple"``: :class:`fiftyone.utils.eval.regression.SimpleEvaluationConfig`

        If an ``eval_key`` is specified, then this method will record some
        statistics on each sample:

        -   When evaluating sample-level fields, an ``eval_key`` field will be
            populated on each sample recording the error of that sample's
            prediction.

        -   When evaluating frame-level fields, an ``eval_key`` field will be
            populated on each frame recording the error of that frame's
            prediction. In addition, an ``eval_key`` field will be populated on
            each sample that records the average error of the frame predictions
            of the sample.

        Args:
            pred_field: the name of the field containing the predicted
                :class:`fiftyone.core.labels.Regression` instances
            gt_field ("ground_truth"): the name of the field containing the
                ground truth :class:`fiftyone.core.labels.Regression` instances
            eval_key (None): a string key to use to refer to this evaluation
            missing (None): a missing value. Any None-valued regressions are
                given this value for results purposes
            method (None): a string specifying the evaluation method to use.
                The supported values are
                ``fo.evaluation_config.regression_backends.keys()`` and the
                default is ``fo.evaluation_config.regression_default_backend``
            progress (None): whether to render a progress bar (True/False), use
                the default value ``fiftyone.config.show_progress_bars``
                (None), or a progress callback function to invoke instead
            **kwargs: optional keyword arguments for the constructor of the
                :class:`fiftyone.utils.eval.regression.RegressionEvaluationConfig`
                being used

        Returns:
            a :class:`fiftyone.utils.eval.regression.RegressionResults`
        """
        return foue.evaluate_regressions(
            self,
            pred_field,
            gt_field=gt_field,
            eval_key=eval_key,
            missing=missing,
            method=method,
            progress=progress,
            **kwargs,
        )

    @requires_can_edit
    def evaluate_classifications(
        self,
        pred_field,
        gt_field="ground_truth",
        eval_key=None,
        classes=None,
        missing=None,
        method=None,
        progress=None,
        **kwargs,
    ):
        """Evaluates the classification predictions in this collection with
        respect to the specified ground truth labels.

        By default, this method simply compares the ground truth and prediction
        for each sample, but other strategies such as binary evaluation and
        top-k matching can be configured via the ``method`` parameter.

        You can customize the evaluation method by passing additional
        parameters for the method's config class as ``kwargs``.

        The natively provided ``method`` values and their associated configs
        are:

        -   ``"simple"``: :class:`fiftyone.utils.eval.classification.SimpleEvaluationConfig`
        -   ``"top-k"``: :class:`fiftyone.utils.eval.classification.TopKEvaluationConfig`
        -   ``"binary"``: :class:`fiftyone.utils.eval.classification.BinaryEvaluationConfig`

        If an ``eval_key`` is specified, then this method will record some
        statistics on each sample:

        -   When evaluating sample-level fields, an ``eval_key`` field will be
            populated on each sample recording whether that sample's prediction
            is correct.

        -   When evaluating frame-level fields, an ``eval_key`` field will be
            populated on each frame recording whether that frame's prediction
            is correct. In addition, an ``eval_key`` field will be populated on
            each sample that records the average accuracy of the frame
            predictions of the sample.

        Args:
            pred_field: the name of the field containing the predicted
                :class:`fiftyone.core.labels.Classification` instances
            gt_field ("ground_truth"): the name of the field containing the
                ground truth :class:`fiftyone.core.labels.Classification`
                instances
            eval_key (None): a string key to use to refer to this evaluation
            classes (None): the list of possible classes. If not provided,
                the observed ground truth/predicted labels are used
            missing (None): a missing label string. Any None-valued labels
                are given this label for results purposes
            method (None): a string specifying the evaluation method to use.
                The supported values are
                ``fo.evaluation_config.classification_backends.keys()`` and the
                default is ``fo.evaluation_config.classification_default_backend``
            progress (None): whether to render a progress bar (True/False), use
                the default value ``fiftyone.config.show_progress_bars``
                (None), or a progress callback function to invoke instead
            **kwargs: optional keyword arguments for the constructor of the
                :class:`fiftyone.utils.eval.classification.ClassificationEvaluationConfig`
                being used

        Returns:
            a :class:`fiftyone.utils.eval.classification.ClassificationResults`
        """
        return foue.evaluate_classifications(
            self,
            pred_field,
            gt_field=gt_field,
            eval_key=eval_key,
            classes=classes,
            missing=missing,
            method=method,
            progress=progress,
            **kwargs,
        )

    @requires_can_edit
    def evaluate_detections(
        self,
        pred_field,
        gt_field="ground_truth",
        eval_key=None,
        classes=None,
        missing=None,
        method=None,
        iou=0.50,
        use_masks=False,
        use_boxes=False,
        classwise=True,
        dynamic=True,
        progress=None,
        **kwargs,
    ):
        """Evaluates the specified predicted detections in this collection with
        respect to the specified ground truth detections.

        This method supports evaluating the following spatial data types:

        -   Object detections in :class:`fiftyone.core.labels.Detections` format
        -   Instance segmentations in :class:`fiftyone.core.labels.Detections`
            format with their ``mask`` attributes populated
        -   Polygons in :class:`fiftyone.core.labels.Polylines` format
        -   Keypoints in :class:`fiftyone.core.labels.Keypoints` format
        -   Temporal detections in
            :class:`fiftyone.core.labels.TemporalDetections` format

        For spatial object detection evaluation, this method uses COCO-style
        evaluation by default.

        When evaluating keypoints, "IoUs" are computed via
        `object keypoint similarity <https://cocodataset.org/#keypoints-eval>`_.

        For temporal segment detection, this method uses ActivityNet-style
        evaluation by default.

        You can use the ``method`` parameter to select a different method, and
        you can optionally customize the method by passing additional
        parameters for the method's config class as ``kwargs``.

        The natively provided ``method`` values and their associated configs
        are:

        -   ``"coco"``: :class:`fiftyone.utils.eval.coco.COCOEvaluationConfig`
        -   ``"open-images"``: :class:`fiftyone.utils.eval.openimages.OpenImagesEvaluationConfig`
        -   ``"activitynet"``: :class:`fiftyone.utils.eval.activitynet.ActivityNetEvaluationConfig`

        If an ``eval_key`` is provided, a number of fields are populated at the
        object- and sample-level recording the results of the evaluation:

        -   True positive (TP), false positive (FP), and false negative (FN)
            counts for the each sample are saved in top-level fields of each
            sample::

                TP: sample.<eval_key>_tp
                FP: sample.<eval_key>_fp
                FN: sample.<eval_key>_fn

            In addition, when evaluating frame-level objects, TP/FP/FN counts
            are recorded for each frame::

                TP: frame.<eval_key>_tp
                FP: frame.<eval_key>_fp
                FN: frame.<eval_key>_fn

        -   The fields listed below are populated on each individual object;
            these fields tabulate the TP/FP/FN status of the object, the ID of
            the matching object (if any), and the matching IoU::

                TP/FP/FN: object.<eval_key>
                      ID: object.<eval_key>_id
                     IoU: object.<eval_key>_iou

        Args:
            pred_field: the name of the field containing the predicted
                :class:`fiftyone.core.labels.Detections`,
                :class:`fiftyone.core.labels.Polylines`,
                :class:`fiftyone.core.labels.Keypoints`,
                or :class:`fiftyone.core.labels.TemporalDetections`
            gt_field ("ground_truth"): the name of the field containing the
                ground truth :class:`fiftyone.core.labels.Detections`,
                :class:`fiftyone.core.labels.Polylines`,
                :class:`fiftyone.core.labels.Keypoints`,
                or :class:`fiftyone.core.labels.TemporalDetections`
            eval_key (None): a string key to use to refer to this evaluation
            classes (None): the list of possible classes. If not provided,
                the observed ground truth/predicted labels are used
            missing (None): a missing label string. Any unmatched objects are
                given this label for results purposes
            method (None): a string specifying the evaluation method to use.
                The supported values are
                ``fo.evaluation_config.detection_backends.keys()`` and the
                default is ``fo.evaluation_config.detection_default_backend``
            iou (0.50): the IoU threshold to use to determine matches
            use_masks (False): whether to compute IoUs using the instances
                masks in the ``mask`` attribute of the provided objects, which
                must be :class:`fiftyone.core.labels.Detection` instances
            use_boxes (False): whether to compute IoUs using the bounding boxes
                of the provided :class:`fiftyone.core.labels.Polyline`
                instances rather than using their actual geometries
            classwise (True): whether to only match objects with the same class
                label (True) or allow matches between classes (False)
            dynamic (True): whether to declare the dynamic object-level
                attributes that are populated on the dataset's schema
            progress (None): whether to render a progress bar (True/False), use
                the default value ``fiftyone.config.show_progress_bars``
                (None), or a progress callback function to invoke instead
            **kwargs: optional keyword arguments for the constructor of the
                :class:`fiftyone.utils.eval.detection.DetectionEvaluationConfig`
                being used

        Returns:
            a :class:`fiftyone.utils.eval.detection.DetectionResults`
        """
        return foue.evaluate_detections(
            self,
            pred_field,
            gt_field=gt_field,
            eval_key=eval_key,
            classes=classes,
            missing=missing,
            method=method,
            iou=iou,
            use_masks=use_masks,
            use_boxes=use_boxes,
            classwise=classwise,
            dynamic=dynamic,
            progress=progress,
            **kwargs,
        )

    @requires_can_edit
    def evaluate_segmentations(
        self,
        pred_field,
        gt_field="ground_truth",
        eval_key=None,
        mask_targets=None,
        method=None,
        progress=None,
        **kwargs,
    ):
        """Evaluates the specified semantic segmentation masks in this
        collection with respect to the specified ground truth masks.

        If the size of a predicted mask does not match the ground truth mask,
        it is resized to match the ground truth.

        By default, this method simply performs pixelwise evaluation of the
        full masks, but other strategies such as boundary-only evaluation can
        be configured by passing additional parameters for the method's
        config class as ``kwargs``.

        The natively provided ``method`` values and their associated configs
        are:

        -   ``"simple"``: :class:`fiftyone.utils.eval.segmentation.SimpleEvaluationConfig`

        If an ``eval_key`` is provided, the accuracy, precision, and recall of
        each sample is recorded in top-level fields of each sample::

             Accuracy: sample.<eval_key>_accuracy
            Precision: sample.<eval_key>_precision
               Recall: sample.<eval_key>_recall

        In addition, when evaluating frame-level masks, the accuracy,
        precision, and recall of each frame if recorded in the following
        frame-level fields::

             Accuracy: frame.<eval_key>_accuracy
            Precision: frame.<eval_key>_precision
               Recall: frame.<eval_key>_recall

        .. note::

            The mask values ``0`` and ``#000000`` are treated as a background
            class for the purposes of computing evaluation metrics like
            precision and recall.

        Args:
            pred_field: the name of the field containing the predicted
                :class:`fiftyone.core.labels.Segmentation` instances
            gt_field ("ground_truth"): the name of the field containing the
                ground truth :class:`fiftyone.core.labels.Segmentation`
                instances
            eval_key (None): a string key to use to refer to this evaluation
            mask_targets (None): a dict mapping pixel values or RGB hex strings
                to labels. If not provided, the observed values are used as
                labels
            method (None): a string specifying the evaluation method to use.
                The supported values are
                ``fo.evaluation_config.segmentation_backends.keys()`` and the
                default is ``fo.evaluation_config.segmentation_default_backend``
            progress (None): whether to render a progress bar (True/False), use
                the default value ``fiftyone.config.show_progress_bars``
                (None), or a progress callback function to invoke instead
            **kwargs: optional keyword arguments for the constructor of the
                :class:`fiftyone.utils.eval.segmentation.SegmentationEvaluationConfig`
                being used

        Returns:
            a :class:`fiftyone.utils.eval.segmentation.SegmentationResults`
        """
        return foue.evaluate_segmentations(
            self,
            pred_field,
            gt_field=gt_field,
            eval_key=eval_key,
            mask_targets=mask_targets,
            method=method,
            progress=progress,
            **kwargs,
        )

    @property
    def has_evaluations(self):
        """Whether this collection has any evaluation results."""
        return bool(self.list_evaluations())

    def has_evaluation(self, eval_key):
        """Whether this collection has an evaluation with the given key.

        Args:
            eval_key: an evaluation key

        Returns:
            True/False
        """
        return eval_key in self.list_evaluations()

    def list_evaluations(self, type=None, method=None, **kwargs):
        """Returns a list of evaluation keys on this collection.

        Args:
            type (None): a specific evaluation type to match, which can be:

                -   a string
                    :attr:`fiftyone.core.evaluations.EvaluationMethodConfig.type`
                -   a :class:`fiftyone.core.evaluations.EvaluationMethod` class
                    or its fully-qualified class name string

            method (None): a specific
                :attr:`fiftyone.core.evaluations.EvaluationMethodConfig.method`
                string to match
            **kwargs: optional config parameters to match

        Returns:
            a list of evaluation keys
        """
        return foev.EvaluationMethod.list_runs(
            self, type=type, method=method, **kwargs
        )

    @requires_can_edit
    def rename_evaluation(self, eval_key, new_eval_key):
        """Replaces the key for the given evaluation with a new key.

        Args:
            eval_key: an evaluation key
            new_anno_key: a new evaluation key
        """
        return foev.EvaluationMethod.update_run_key(
            self, eval_key, new_eval_key
        )

    def get_evaluation_info(self, eval_key):
        """Returns information about the evaluation with the given key on this
        collection.

        Args:
            eval_key: an evaluation key

        Returns:
            an :class:`fiftyone.core.evaluation.EvaluationInfo`
        """
        return foev.EvaluationMethod.get_run_info(self, eval_key)

    def load_evaluation_results(self, eval_key, cache=True, **kwargs):
        """Loads the results for the evaluation with the given key on this
        collection.

        Args:
            eval_key: an evaluation key
            cache (True): whether to cache the results on the collection
            **kwargs: keyword arguments for the run's
                :meth:`fiftyone.core.evaluation.EvaluationMethodConfig.load_credentials`
                method

        Returns:
            a :class:`fiftyone.core.evaluation.EvaluationResults`
        """
        return foev.EvaluationMethod.load_run_results(
            self, eval_key, cache=cache, **kwargs
        )

    def load_evaluation_view(self, eval_key, select_fields=False):
        """Loads the :class:`fiftyone.core.view.DatasetView` on which the
        specified evaluation was performed on this collection.

        Args:
            eval_key: an evaluation key
            select_fields (False): whether to exclude fields involved in other
                evaluations

        Returns:
            a :class:`fiftyone.core.view.DatasetView`
        """
        return foev.EvaluationMethod.load_run_view(
            self, eval_key, select_fields=select_fields
        )

    @requires_can_edit
    def delete_evaluation(self, eval_key):
        """Deletes the evaluation results associated with the given evaluation
        key from this collection.

        Args:
            eval_key: an evaluation key
        """
        foev.EvaluationMethod.delete_run(self, eval_key)

    @requires_can_edit
    def delete_evaluations(self):
        """Deletes all evaluation results from this collection."""
        foev.EvaluationMethod.delete_runs(self)

    @property
    def has_brain_runs(self):
        """Whether this collection has any brain runs."""
        return bool(self.list_brain_runs())

    def has_brain_run(self, brain_key):
        """Whether this collection has a brain method run with the given key.

        Args:
            brain_key: a brain key

        Returns:
            True/False
        """
        return brain_key in self.list_brain_runs()

    def list_brain_runs(self, type=None, method=None, **kwargs):
        """Returns a list of brain keys on this collection.

        Args:
            type (None): a specific brain run type to match, which can be:

                -   a string :attr:`fiftyone.core.brain.BrainMethodConfig.type`
                -   a :class:`fiftyone.core.brain.BrainMethod` class or its
                    fully-qualified class name string

            method (None): a specific
                :attr:`fiftyone.core.brain.BrainMethodConfig.method` string to
                match
            **kwargs: optional config parameters to match

        Returns:
            a list of brain keys
        """
        return fob.BrainMethod.list_runs(
            self, type=type, method=method, **kwargs
        )

    @requires_can_edit
    def rename_brain_run(self, brain_key, new_brain_key):
        """Replaces the key for the given brain run with a new key.

        Args:
            brain_key: a brain key
            new_brain_key: a new brain key
        """
        return fob.BrainMethod.update_run_key(self, brain_key, new_brain_key)

    def get_brain_info(self, brain_key):
        """Returns information about the brain method run with the given key on
        this collection.

        Args:
            brain_key: a brain key

        Returns:
            a :class:`fiftyone.core.brain.BrainInfo`
        """
        return fob.BrainMethod.get_run_info(self, brain_key)

    def load_brain_results(
        self, brain_key, cache=True, load_view=True, **kwargs
    ):
        """Loads the results for the brain method run with the given key on
        this collection.

        Args:
            brain_key: a brain key
            cache (True): whether to cache the results on the collection
            load_view (True): whether to load the view on which the results
                were computed (True) or the full dataset (False)
            **kwargs: keyword arguments for the run's
                :meth:`fiftyone.core.brain.BrainMethodConfig.load_credentials`
                method

        Returns:
            a :class:`fiftyone.core.brain.BrainResults`
        """
        return fob.BrainMethod.load_run_results(
            self, brain_key, cache=cache, load_view=load_view, **kwargs
        )

    def load_brain_view(self, brain_key, select_fields=False):
        """Loads the :class:`fiftyone.core.view.DatasetView` on which the
        specified brain method run was performed on this collection.

        Args:
            brain_key: a brain key
            select_fields (False): whether to exclude fields involved in other
                brain method runs

        Returns:
            a :class:`fiftyone.core.view.DatasetView`
        """
        return fob.BrainMethod.load_run_view(
            self, brain_key, select_fields=select_fields
        )

    @requires_can_edit
    def delete_brain_run(self, brain_key):
        """Deletes the brain method run with the given key from this
        collection.

        Args:
            brain_key: a brain key
        """
        fob.BrainMethod.delete_run(self, brain_key)

    @requires_can_edit
    def delete_brain_runs(self):
        """Deletes all brain method runs from this collection."""
        fob.BrainMethod.delete_runs(self)

    @property
    def has_runs(self):
        """Whether this collection has any runs."""
        return bool(self.list_runs())

    def has_run(self, run_key):
        """Whether this collection has a run with the given key.

        Args:
            run_key: a run key

        Returns:
            True/False
        """
        return run_key in self.list_runs()

    def list_runs(self, **kwargs):
        """Returns a list of run keys on this collection.

        Args:
            **kwargs: optional config parameters to match

        Returns:
            a list of run keys
        """
        return fors.Run.list_runs(self, **kwargs)

    def init_run(self, **kwargs):
        """Initializes a config instance for a new run.

        Args:
            **kwargs: JSON serializable config parameters

        Returns:
            a :class:`fiftyone.core.runs.RunConfig`
        """
        return fors.RunConfig(**kwargs)

    @requires_can_edit
    def register_run(
        self,
        run_key,
        config,
        results=None,
        overwrite=False,
        cleanup=True,
        cache=True,
    ):
        """Registers a run under the given key on this collection.

        Args:
            run_key: a run key
            config: a :class:`fiftyone.core.runs.RunConfig`
            results (None): an optional :class:`fiftyone.core.runs.RunResults`
            overwrite (False): whether to allow overwriting an existing run of
                the same type
            cleanup (True): whether to execute an existing run's
                :meth:`fiftyone.core.runs.Run.cleanup` method when overwriting
                it
            cache (True): whether to cache the results on the collection
        """
        if not isinstance(config, fors.RunConfig):
            raise ValueError(
                "Expected config of type %s; found %s"
                % (fors.RunConfig, type(config))
            )

        run = config.build()
        run.ensure_requirements()

        run.register_run(self, run_key, overwrite=overwrite, cleanup=cleanup)

        if results is not None:
            if not isinstance(results, fors.RunResults):
                raise ValueError(
                    "Expected results of type %s; found %s"
                    % (fors.RunResults, type(results))
                )

            run.save_run_results(
                self, run_key, results, overwrite=overwrite, cache=cache
            )

    @requires_can_edit
    def rename_run(self, run_key, new_run_key):
        """Replaces the key for the given run with a new key.

        Args:
            run_key: a run key
            new_run_key: a new run key
        """
        return fors.Run.update_run_key(self, run_key, new_run_key)

    def get_run_info(self, run_key):
        """Returns information about the run with the given key on this
        collection.

        Args:
            run_key: a run key

        Returns:
            a :class:`fiftyone.core.runs.RunInfo`
        """
        return fors.Run.get_run_info(self, run_key)

    @requires_can_edit
    def update_run_config(self, run_key, config):
        """Updates the run config for the run with the given key.

        Args:
            run_key: a run key
            config: a :class:`fiftyone.core.runs.RunConfig`
        """
        if not isinstance(config, fors.RunConfig):
            raise ValueError(
                "Expected config of type %s; found %s"
                % (fors.RunConfig, type(config))
            )

        fors.Run.update_run_config(self, run_key, config)

    def init_run_results(self, run_key, **kwargs):
        """Initializes a results instance for the run with the given key.

        Args:
            run_key: a run key
            **kwargs: JSON serializable data

        Returns:
            a :class:`fiftyone.core.runs.RunResults`
        """
        info = fors.Run.get_run_info(self, run_key)
        return fors.RunResults(self, info.config, run_key, **kwargs)

    @requires_can_edit
    def save_run_results(self, run_key, results, overwrite=True, cache=True):
        """Saves run results for the run with the given key.

        Args:
            run_key: a run key
            results: a :class:`fiftyone.core.runs.RunResults`
            overwrite (True): whether to overwrite an existing result with the
                same key
            cache (True): whether to cache the results on the collection
        """
        if not isinstance(results, fors.RunResults):
            raise ValueError(
                "Expected results of type %s; found %s"
                % (fors.RunResults, type(results))
            )

        fors.Run.save_run_results(
            self, run_key, results, overwrite=overwrite, cache=cache
        )

    def load_run_results(self, run_key, cache=True, load_view=True, **kwargs):
        """Loads the results for the run with the given key on this collection.

        Args:
            run_key: a run key
            cache (True): whether to cache the results on the collection
            load_view (True): whether to load the view on which the results
                were computed (True) or the full dataset (False)
            **kwargs: keyword arguments for the run's
                :meth:`fiftyone.core.runs.RunConfig.load_credentials` method

        Returns:
            a :class:`fiftyone.core.runs.RunResults`
        """
        return fors.Run.load_run_results(
            self, run_key, cache=cache, load_view=load_view, **kwargs
        )

    def load_run_view(self, run_key, select_fields=False):
        """Loads the :class:`fiftyone.core.view.DatasetView` on which the
        specified run was performed on this collection.

        Args:
            run_key: a run key
            select_fields (False): whether to exclude fields involved in other
                runs

        Returns:
            a :class:`fiftyone.core.view.DatasetView`
        """
        return fors.Run.load_run_view(
            self, run_key, select_fields=select_fields
        )

    @requires_can_edit
    def delete_run(self, run_key):
        """Deletes the run with the given key from this collection.

        Args:
            run_key: a run key
        """
        fors.Run.delete_run(self, run_key)

    @requires_can_edit
    def delete_runs(self):
        """Deletes all runs from this collection."""
        fors.Run.delete_runs(self)

    @classmethod
    def list_view_stages(cls):
        """Returns a list of all available methods on this collection that
        apply :class:`fiftyone.core.stages.ViewStage` operations to this
        collection.

        Returns:
            a list of :class:`SampleCollection` method names
        """
        return list(view_stage.all)

    def add_stage(self, stage):
        """Applies the given :class:`fiftyone.core.stages.ViewStage` to the
        collection.

        Args:
            stage: a :class:`fiftyone.core.stages.ViewStage`

        Returns:
            a :class:`fiftyone.core.view.DatasetView`
        """
        return self._add_view_stage(stage)

    @view_stage
    def concat(self, samples):
        """Concatenates the contents of the given :class:`SampleCollection` to
        this collection.

        Examples::

            import fiftyone as fo
            import fiftyone.zoo as foz
            from fiftyone import ViewField as F

            dataset = foz.load_zoo_dataset("quickstart")

            #
            # Concatenate two views
            #

            view1 = dataset.match(F("uniqueness") < 0.2)
            view2 = dataset.match(F("uniqueness") > 0.7)

            view = view1.concat(view2)

            print(view1)
            print(view2)
            print(view)

            #
            # Concatenate two patches views
            #

            gt_objects = dataset.to_patches("ground_truth")

            patches1 = gt_objects[:50]
            patches2 = gt_objects[-50:]
            patches = patches1.concat(patches2)

            print(patches1)
            print(patches2)
            print(patches)

        Args:
            samples: a :class:`SampleCollection` whose contents to append to
                this collection

        Returns:
            a :class:`fiftyone.core.view.DatasetView`
        """
        return self._add_view_stage(fos.Concat(samples))

    @view_stage
    def exclude(self, sample_ids):
        """Excludes the samples with the given IDs from the collection.

        Examples::

            import fiftyone as fo

            dataset = fo.Dataset()
            dataset.add_samples(
                [
                    fo.Sample(filepath="/path/to/image1.png"),
                    fo.Sample(filepath="/path/to/image2.png"),
                    fo.Sample(filepath="/path/to/image3.png"),
                ]
            )

            #
            # Exclude the first sample from the dataset
            #

            sample_id = dataset.first().id
            view = dataset.exclude(sample_id)

            #
            # Exclude the first and last samples from the dataset
            #

            sample_ids = [dataset.first().id, dataset.last().id]
            view = dataset.exclude(sample_ids)

        Args:
            sample_ids: the samples to exclude. Can be any of the following:

                -   a sample ID
                -   an iterable of sample IDs
                -   a :class:`fiftyone.core.sample.Sample` or
                    :class:`fiftyone.core.sample.SampleView`
                -   an iterable of :class:`fiftyone.core.sample.Sample` or
                    :class:`fiftyone.core.sample.SampleView` instances
                -   a :class:`fiftyone.core.collections.SampleCollection`

        Returns:
            a :class:`fiftyone.core.view.DatasetView`
        """
        return self._add_view_stage(fos.Exclude(sample_ids))

    @view_stage
    def exclude_by(self, field, values):
        """Excludes the samples with the given field values from the
        collection.

        This stage is typically used to work with categorical fields (strings,
        ints, and bools). If you want to exclude samples based on floating
        point fields, use :meth:`match`.

        Examples::

            import fiftyone as fo

            dataset = fo.Dataset()
            dataset.add_samples(
                [
                    fo.Sample(filepath="image%d.jpg" % i, int=i, str=str(i))
                    for i in range(10)
                ]
            )

            #
            # Create a view excluding samples whose `int` field have the given
            # values
            #

            view = dataset.exclude_by("int", [1, 9, 3, 7, 5])
            print(view.head(5))

            #
            # Create a view excluding samples whose `str` field have the given
            # values
            #

            view = dataset.exclude_by("str", ["1", "9", "3", "7", "5"])
            print(view.head(5))

        Args:
            field: a field or ``embedded.field.name``
            values: a value or iterable of values to exclude by

        Returns:
            a :class:`fiftyone.core.view.DatasetView`
        """
        return self._add_view_stage(fos.ExcludeBy(field, values))

    @view_stage
    def exclude_fields(
        self, field_names=None, meta_filter=None, _allow_missing=False
    ):
        """Excludes the fields with the given names from the samples in the
        collection.

        Note that default fields cannot be excluded.

        Examples::

            import fiftyone as fo

            dataset = fo.Dataset()
            dataset.add_samples(
                [
                    fo.Sample(
                        filepath="/path/to/image1.png",
                        ground_truth=fo.Classification(label="cat"),
                        predictions=fo.Classification(
                            label="cat",
                            confidence=0.9,
                            mood="surly",
                        ),
                    ),
                    fo.Sample(
                        filepath="/path/to/image2.png",
                        ground_truth=fo.Classification(label="dog"),
                        predictions=fo.Classification(
                            label="dog",
                            confidence=0.8,
                            mood="happy",
                        ),
                    ),
                    fo.Sample(
                        filepath="/path/to/image3.png",
                    ),
                ]
            )

            #
            # Exclude the `predictions` field from all samples
            #

            view = dataset.exclude_fields("predictions")

            #
            # Exclude the `mood` attribute from all classifications in the
            # `predictions` field
            #

            view = dataset.exclude_fields("predictions.mood")

        Args:
            field_names (None): a field name or iterable of field names to
                exclude. May contain ``embedded.field.name`` as well
            meta_filter (None): a filter that dynamically excludes fields in
                the collection's schema according to the specified rule, which
                can be matched against the field's ``name``, ``type``,
                ``description``, and/or ``info``. For example:

                -   Use ``meta_filter="2023"`` or
                    ``meta_filter={"any": "2023"}`` to exclude fields that have
                    the string "2023" anywhere in their name, type,
                    description, or info
                -   Use ``meta_filter={"type": "StringField"}`` or
                    ``meta_filter={"type": "Classification"}`` to exclude all
                    string or classification fields, respectively
                -   Use ``meta_filter={"description": "my description"}`` to
                    exclude fields whose description contains the string
                    "my description"
                -   Use ``meta_filter={"info": "2023"}`` to exclude fields that
                    have the string "2023" anywhere in their info
                -   Use ``meta_filter={"info.key": "value"}}`` to exclude
                    fields that have a specific key/value pair in their info
                -   Include ``meta_filter={"include_nested_fields": True, ...}``
                    in your meta filter to include all nested fields in the
                    filter

        Returns:
            a :class:`fiftyone.core.view.DatasetView`
        """
        return self._add_view_stage(
            fos.ExcludeFields(
                field_names=field_names,
                meta_filter=meta_filter,
                _allow_missing=_allow_missing,
            )
        )

    @view_stage
    def exclude_frames(self, frame_ids, omit_empty=True):
        """Excludes the frames with the given IDs from the video collection.

        Examples::

            import fiftyone as fo
            import fiftyone.zoo as foz

            dataset = foz.load_zoo_dataset("quickstart-video")

            #
            # Exclude some specific frames
            #

            frame_ids = [
                dataset.first().frames.first().id,
                dataset.last().frames.last().id,
            ]

            view = dataset.exclude_frames(frame_ids)

            print(dataset.count("frames"))
            print(view.count("frames"))

        Args:
            frame_ids: the frames to exclude. Can be any of the following:

                -   a frame ID
                -   an iterable of frame IDs
                -   a :class:`fiftyone.core.frame.Frame` or
                    :class:`fiftyone.core.frame.FrameView`
                -   an iterable of :class:`fiftyone.core.frame.Frame` or
                    :class:`fiftyone.core.frame.FrameView` instances
                -   a :class:`fiftyone.core.collections.SampleCollection` whose
                    frames to exclude

            omit_empty (True): whether to omit samples that have no frames
                after excluding the specified frames

        Returns:
            a :class:`fiftyone.core.view.DatasetView`
        """
        return self._add_view_stage(
            fos.ExcludeFrames(frame_ids, omit_empty=omit_empty)
        )

    @view_stage
    def exclude_groups(self, group_ids):
        """Excludes the groups with the given IDs from the grouped collection.

        Examples::

            import fiftyone as fo
            import fiftyone.zoo as foz

            dataset = foz.load_zoo_dataset("quickstart-groups")

            #
            # Exclude some specific groups by ID
            #

            view = dataset.take(2)
            group_ids = view.values("group.id")
            other_groups = dataset.exclude_groups(group_ids)

            assert len(set(group_ids) & set(other_groups.values("group.id"))) == 0

        Args:
            groups_ids: the groups to exclude. Can be any of the following:

                -   a group ID
                -   an iterable of group IDs
                -   a :class:`fiftyone.core.sample.Sample` or
                    :class:`fiftyone.core.sample.SampleView`
                -   a group dict returned by
                    :meth:`get_group() <fiftyone.core.collections.SampleCollection.get_group>`
                -   an iterable of :class:`fiftyone.core.sample.Sample` or
                    :class:`fiftyone.core.sample.SampleView` instances
                -   an iterable of group dicts returned by
                    :meth:`get_group() <fiftyone.core.collections.SampleCollection.get_group>`
                -   a :class:`fiftyone.core.collections.SampleCollection`

        Returns:
            a :class:`fiftyone.core.view.DatasetView`
        """
        return self._add_view_stage(fos.ExcludeGroups(group_ids))

    @view_stage
    def exclude_labels(
        self, labels=None, ids=None, tags=None, fields=None, omit_empty=True
    ):
        """Excludes the specified labels from the collection.

        The returned view will omit samples, sample fields, and individual
        labels that do not match the specified selection criteria.

        You can perform an exclusion via one or more of the following methods:

        -   Provide the ``labels`` argument, which should contain a list of
            dicts in the format returned by
            :attr:`fiftyone.core.session.Session.selected_labels`, to exclude
            specific labels

        -   Provide the ``ids`` argument to exclude labels with specific IDs

        -   Provide the ``tags`` argument to exclude labels with specific tags

        If multiple criteria are specified, labels must match all of them in
        order to be excluded.

        By default, the exclusion is applied to all
        :class:`fiftyone.core.labels.Label` fields, but you can provide the
        ``fields`` argument to explicitly define the field(s) in which to
        exclude.

        Examples::

            import fiftyone as fo
            import fiftyone.zoo as foz

            dataset = foz.load_zoo_dataset("quickstart")

            #
            # Exclude the labels currently selected in the App
            #

            session = fo.launch_app(dataset)

            # Select some labels in the App...

            view = dataset.exclude_labels(labels=session.selected_labels)

            #
            # Exclude labels with the specified IDs
            #

            # Grab some label IDs
            ids = [
                dataset.first().ground_truth.detections[0].id,
                dataset.last().predictions.detections[0].id,
            ]

            view = dataset.exclude_labels(ids=ids)

            print(dataset.count("ground_truth.detections"))
            print(view.count("ground_truth.detections"))

            print(dataset.count("predictions.detections"))
            print(view.count("predictions.detections"))

            #
            # Exclude labels with the specified tags
            #

            # Grab some label IDs
            ids = [
                dataset.first().ground_truth.detections[0].id,
                dataset.last().predictions.detections[0].id,
            ]

            # Give the labels a "test" tag
            dataset = dataset.clone()  # create copy since we're modifying data
            dataset.select_labels(ids=ids).tag_labels("test")

            print(dataset.count_values("ground_truth.detections.tags"))
            print(dataset.count_values("predictions.detections.tags"))

            # Exclude the labels via their tag
            view = dataset.exclude_labels(tags="test")

            print(dataset.count("ground_truth.detections"))
            print(view.count("ground_truth.detections"))

            print(dataset.count("predictions.detections"))
            print(view.count("predictions.detections"))

        Args:
            labels (None): a list of dicts specifying the labels to exclude in
                the format returned by
                :attr:`fiftyone.core.session.Session.selected_labels`
            ids (None): an ID or iterable of IDs of the labels to exclude
            tags (None): a tag or iterable of tags of labels to exclude
            fields (None): a field or iterable of fields from which to exclude
            omit_empty (True): whether to omit samples that have no labels
                after filtering

        Returns:
            a :class:`fiftyone.core.view.DatasetView`
        """
        return self._add_view_stage(
            fos.ExcludeLabels(
                labels=labels,
                ids=ids,
                tags=tags,
                fields=fields,
                omit_empty=omit_empty,
            )
        )

    @view_stage
    def exists(self, field, bool=None):
        """Returns a view containing the samples in the collection that have
        (or do not have) a non-``None`` value for the given field or embedded
        field.

        Examples::

            import fiftyone as fo

            dataset = fo.Dataset()
            dataset.add_samples(
                [
                    fo.Sample(
                        filepath="/path/to/image1.png",
                        ground_truth=fo.Classification(label="cat"),
                        predictions=fo.Classification(label="cat", confidence=0.9),
                    ),
                    fo.Sample(
                        filepath="/path/to/image2.png",
                        ground_truth=fo.Classification(label="dog"),
                        predictions=fo.Classification(label="dog", confidence=0.8),
                    ),
                    fo.Sample(
                        filepath="/path/to/image3.png",
                        ground_truth=fo.Classification(label="dog"),
                        predictions=fo.Classification(label="dog"),
                    ),
                    fo.Sample(
                        filepath="/path/to/image4.png",
                        ground_truth=None,
                        predictions=None,
                    ),
                    fo.Sample(filepath="/path/to/image5.png"),
                ]
            )

            #
            # Only include samples that have a value in their `predictions`
            # field
            #

            view = dataset.exists("predictions")

            #
            # Only include samples that do NOT have a value in their
            # `predictions` field
            #

            view = dataset.exists("predictions", False)

            #
            # Only include samples that have prediction confidences
            #

            view = dataset.exists("predictions.confidence")

        Args:
            field: the field name or ``embedded.field.name``
            bool (None): whether to check if the field exists (None or True) or
                does not exist (False)

        Returns:
            a :class:`fiftyone.core.view.DatasetView`
        """
        return self._add_view_stage(fos.Exists(field, bool=bool))

    @view_stage
    def filter_field(self, field, filter, only_matches=True):
        """Filters the values of a field or embedded field of each sample in
        the collection.

        Values of ``field`` for which ``filter`` returns ``False`` are
        replaced with ``None``.

        Examples::

            import fiftyone as fo
            from fiftyone import ViewField as F

            dataset = fo.Dataset()
            dataset.add_samples(
                [
                    fo.Sample(
                        filepath="/path/to/image1.png",
                        ground_truth=fo.Classification(label="cat"),
                        predictions=fo.Classification(label="cat", confidence=0.9),
                        numeric_field=1.0,
                    ),
                    fo.Sample(
                        filepath="/path/to/image2.png",
                        ground_truth=fo.Classification(label="dog"),
                        predictions=fo.Classification(label="dog", confidence=0.8),
                        numeric_field=-1.0,
                    ),
                    fo.Sample(
                        filepath="/path/to/image3.png",
                        ground_truth=None,
                        predictions=None,
                        numeric_field=None,
                    ),
                ]
            )

            #
            # Only include classifications in the `predictions` field
            # whose `label` is "cat"
            #

            view = dataset.filter_field("predictions", F("label") == "cat")

            #
            # Only include samples whose `numeric_field` value is positive
            #

            view = dataset.filter_field("numeric_field", F() > 0)

        Args:
            field: the field name or ``embedded.field.name``
            filter: a :class:`fiftyone.core.expressions.ViewExpression` or
                `MongoDB expression <https://docs.mongodb.com/manual/meta/aggregation-quick-reference/#aggregation-expressions>`_
                that returns a boolean describing the filter to apply
            only_matches (True): whether to only include samples that match
                the filter (True) or include all samples (False)

        Returns:
            a :class:`fiftyone.core.view.DatasetView`
        """
        return self._add_view_stage(
            fos.FilterField(field, filter, only_matches=only_matches)
        )

    @view_stage
    def filter_labels(
        self, field, filter, only_matches=True, trajectories=False
    ):
        """Filters the :class:`fiftyone.core.labels.Label` field of each
        sample in the collection.

        If the specified ``field`` is a single
        :class:`fiftyone.core.labels.Label` type, fields for which ``filter``
        returns ``False`` are replaced with ``None``:

        -   :class:`fiftyone.core.labels.Classification`
        -   :class:`fiftyone.core.labels.Detection`
        -   :class:`fiftyone.core.labels.Polyline`
        -   :class:`fiftyone.core.labels.Keypoint`

        If the specified ``field`` is a :class:`fiftyone.core.labels.Label`
        list type, the label elements for which ``filter`` returns ``False``
        are omitted from the view:

        -   :class:`fiftyone.core.labels.Classifications`
        -   :class:`fiftyone.core.labels.Detections`
        -   :class:`fiftyone.core.labels.Polylines`
        -   :class:`fiftyone.core.labels.Keypoints`

        Classifications Examples::

            import fiftyone as fo
            from fiftyone import ViewField as F

            dataset = fo.Dataset()
            dataset.add_samples(
                [
                    fo.Sample(
                        filepath="/path/to/image1.png",
                        predictions=fo.Classification(label="cat", confidence=0.9),
                    ),
                    fo.Sample(
                        filepath="/path/to/image2.png",
                        predictions=fo.Classification(label="dog", confidence=0.8),
                    ),
                    fo.Sample(
                        filepath="/path/to/image3.png",
                        predictions=fo.Classification(label="rabbit"),
                    ),
                    fo.Sample(
                        filepath="/path/to/image4.png",
                        predictions=None,
                    ),
                ]
            )

            #
            # Only include classifications in the `predictions` field whose
            # `confidence` is greater than 0.8
            #

            view = dataset.filter_labels("predictions", F("confidence") > 0.8)

            #
            # Only include classifications in the `predictions` field whose
            # `label` is "cat" or "dog"
            #

            view = dataset.filter_labels(
                "predictions", F("label").is_in(["cat", "dog"])
            )

        Detections Examples::

            import fiftyone as fo
            from fiftyone import ViewField as F

            dataset = fo.Dataset()
            dataset.add_samples(
                [
                    fo.Sample(
                        filepath="/path/to/image1.png",
                        predictions=fo.Detections(
                            detections=[
                                fo.Detection(
                                    label="cat",
                                    bounding_box=[0.1, 0.1, 0.5, 0.5],
                                    confidence=0.9,
                                ),
                                fo.Detection(
                                    label="dog",
                                    bounding_box=[0.2, 0.2, 0.3, 0.3],
                                    confidence=0.8,
                                ),
                            ]
                        ),
                    ),
                    fo.Sample(
                        filepath="/path/to/image2.png",
                        predictions=fo.Detections(
                            detections=[
                                fo.Detection(
                                    label="cat",
                                    bounding_box=[0.5, 0.5, 0.4, 0.4],
                                    confidence=0.95,
                                ),
                                fo.Detection(label="rabbit"),
                            ]
                        ),
                    ),
                    fo.Sample(
                        filepath="/path/to/image3.png",
                        predictions=fo.Detections(
                            detections=[
                                fo.Detection(
                                    label="squirrel",
                                    bounding_box=[0.25, 0.25, 0.5, 0.5],
                                    confidence=0.5,
                                ),
                            ]
                        ),
                    ),
                    fo.Sample(
                        filepath="/path/to/image4.png",
                        predictions=None,
                    ),
                ]
            )

            #
            # Only include detections in the `predictions` field whose
            # `confidence` is greater than 0.8
            #

            view = dataset.filter_labels("predictions", F("confidence") > 0.8)

            #
            # Only include detections in the `predictions` field whose `label`
            # is "cat" or "dog"
            #

            view = dataset.filter_labels(
                "predictions", F("label").is_in(["cat", "dog"])
            )

            #
            # Only include detections in the `predictions` field whose bounding
            # box area is smaller than 0.2
            #

            # Bboxes are in [top-left-x, top-left-y, width, height] format
            bbox_area = F("bounding_box")[2] * F("bounding_box")[3]

            view = dataset.filter_labels("predictions", bbox_area < 0.2)

        Polylines Examples::

            import fiftyone as fo
            from fiftyone import ViewField as F

            dataset = fo.Dataset()
            dataset.add_samples(
                [
                    fo.Sample(
                        filepath="/path/to/image1.png",
                        predictions=fo.Polylines(
                            polylines=[
                                fo.Polyline(
                                    label="lane",
                                    points=[[(0.1, 0.1), (0.1, 0.6)]],
                                    filled=False,
                                ),
                                fo.Polyline(
                                    label="road",
                                    points=[[(0.2, 0.2), (0.5, 0.5), (0.2, 0.5)]],
                                    filled=True,
                                ),
                            ]
                        ),
                    ),
                    fo.Sample(
                        filepath="/path/to/image2.png",
                        predictions=fo.Polylines(
                            polylines=[
                                fo.Polyline(
                                    label="lane",
                                    points=[[(0.4, 0.4), (0.9, 0.4)]],
                                    filled=False,
                                ),
                                fo.Polyline(
                                    label="road",
                                    points=[[(0.6, 0.6), (0.9, 0.9), (0.6, 0.9)]],
                                    filled=True,
                                ),
                            ]
                        ),
                    ),
                    fo.Sample(
                        filepath="/path/to/image3.png",
                        predictions=None,
                    ),
                ]
            )

            #
            # Only include polylines in the `predictions` field that are filled
            #

            view = dataset.filter_labels("predictions", F("filled") == True)

            #
            # Only include polylines in the `predictions` field whose `label`
            # is "lane"
            #

            view = dataset.filter_labels("predictions", F("label") == "lane")

            #
            # Only include polylines in the `predictions` field with at least
            # 3 vertices
            #

            num_vertices = F("points").map(F().length()).sum()
            view = dataset.filter_labels("predictions", num_vertices >= 3)

        Keypoints Examples::

            import fiftyone as fo
            from fiftyone import ViewField as F

            dataset = fo.Dataset()
            dataset.add_samples(
                [
                    fo.Sample(
                        filepath="/path/to/image1.png",
                        predictions=fo.Keypoint(
                            label="house",
                            points=[(0.1, 0.1), (0.1, 0.9), (0.9, 0.9), (0.9, 0.1)],
                        ),
                    ),
                    fo.Sample(
                        filepath="/path/to/image2.png",
                        predictions=fo.Keypoint(
                            label="window",
                            points=[(0.4, 0.4), (0.5, 0.5), (0.6, 0.6)],
                        ),
                    ),
                    fo.Sample(
                        filepath="/path/to/image3.png",
                        predictions=None,
                    ),
                ]
            )

            #
            # Only include keypoints in the `predictions` field whose `label`
            # is "house"
            #

            view = dataset.filter_labels("predictions", F("label") == "house")

            #
            # Only include keypoints in the `predictions` field with less than
            # four points
            #

            view = dataset.filter_labels("predictions", F("points").length() < 4)

        Args:
            field: the label field to filter
            filter: a :class:`fiftyone.core.expressions.ViewExpression` or
                `MongoDB expression <https://docs.mongodb.com/manual/meta/aggregation-quick-reference/#aggregation-expressions>`_
                that returns a boolean describing the filter to apply
            only_matches (True): whether to only include samples with at least
                one label after filtering (True) or include all samples (False)
            trajectories (False): whether to match entire object trajectories
                for which the object matches the given filter on at least one
                frame. Only applicable to datasets that contain videos and
                frame-level label fields whose objects have their ``index``
                attributes populated

        Returns:
            a :class:`fiftyone.core.view.DatasetView`
        """
        return self._add_view_stage(
            fos.FilterLabels(
                field,
                filter,
                only_matches=only_matches,
                trajectories=trajectories,
            )
        )

    @view_stage
    def filter_keypoints(
        self, field, filter=None, labels=None, only_matches=True
    ):
        """Filters the individual :attr:`fiftyone.core.labels.Keypoint.points`
        elements in the specified keypoints field of each sample in the
        collection.

        .. note::

            Use :meth:`filter_labels` if you simply want to filter entire
            :class:`fiftyone.core.labels.Keypoint` objects in a field.

        Examples::

            import fiftyone as fo
            from fiftyone import ViewField as F

            dataset = fo.Dataset()
            dataset.add_samples(
                [
                    fo.Sample(
                        filepath="/path/to/image1.png",
                        predictions=fo.Keypoints(
                            keypoints=[
                                fo.Keypoint(
                                    label="person",
                                    points=[(0.1, 0.1), (0.1, 0.9), (0.9, 0.9), (0.9, 0.1)],
                                    confidence=[0.7, 0.8, 0.95, 0.99],
                                )
                            ]
                        )
                    ),
                    fo.Sample(filepath="/path/to/image2.png"),
                ]
            )

            dataset.default_skeleton = fo.KeypointSkeleton(
                labels=["nose", "left eye", "right eye", "left ear", "right ear"],
                edges=[[0, 1, 2, 0], [0, 3], [0, 4]],
            )

            #
            # Only include keypoints in the `predictions` field whose
            # `confidence` is greater than 0.9
            #

            view = dataset.filter_keypoints(
                "predictions", filter=F("confidence") > 0.9
            )

            #
            # Only include keypoints in the `predictions` field with less than
            # four points
            #

            view = dataset.filter_keypoints(
                "predictions", labels=["left eye", "right eye"]
            )

        Args:
            field: the :class:`fiftyone.core.labels.Keypoint` or
                :class:`fiftyone.core.labels.Keypoints` field to filter
            filter (None): a :class:`fiftyone.core.expressions.ViewExpression`
                or `MongoDB expression <https://docs.mongodb.com/manual/meta/aggregation-quick-reference/#aggregation-expressions>`_
                that returns a boolean, like ``F("confidence") > 0.5`` or
                ``F("occluded") == False``, to apply elementwise to the
                specified field, which must be a list of same length as
                :attr:`fiftyone.core.labels.Keypoint.points`
            labels (None): a label or iterable of keypoint skeleton labels to
                keep
            only_matches (True): whether to only include keypoints/samples with
                at least one point after filtering (True) or include all
                keypoints/samples (False)

        Returns:
            a :class:`fiftyone.core.view.DatasetView`
        """
        return self._add_view_stage(
            fos.FilterKeypoints(
                field,
                filter=filter,
                labels=labels,
                only_matches=only_matches,
            )
        )

    @view_stage
    def flatten(self, stages=None):
        """Returns a flattened view that contains all samples in the dynamic
        grouped collection.

        Examples::

            import fiftyone as fo
            import fiftyone.zoo as foz
            from fiftyone import ViewField as F

            dataset = foz.load_zoo_dataset("cifar10", split="test")

            # Group samples by ground truth label
            grouped_view = dataset.take(1000).group_by("ground_truth.label")
            print(len(grouped_view))  # 10

            # Return a flat view that contains 10 samples from each class
            flat_view = grouped_view.flatten(fo.Limit(10))
            print(len(flat_view))  # 100

        Args:
            stages (None): a :class:`fiftyone.core.stages.ViewStage` or list of
                :class:`fiftyone.core.stages.ViewStage` instances to apply to
                each group's samples while flattening

        Returns:
            a :class:`fiftyone.core.view.DatasetView`
        """
        return self._add_view_stage(fos.Flatten(stages=stages))

    @view_stage
    def geo_near(
        self,
        point,
        location_field=None,
        min_distance=None,
        max_distance=None,
        query=None,
        create_index=True,
    ):
        """Sorts the samples in the collection by their proximity to a
        specified geolocation.

        .. note::

            This stage must be the **first stage** in any
            :class:`fiftyone.core.view.DatasetView` in which it appears.

        Examples::

            import fiftyone as fo
            import fiftyone.zoo as foz

            TIMES_SQUARE = [-73.9855, 40.7580]

            dataset = foz.load_zoo_dataset("quickstart-geo")

            #
            # Sort the samples by their proximity to Times Square
            #

            view = dataset.geo_near(TIMES_SQUARE)

            #
            # Sort the samples by their proximity to Times Square, and only
            # include samples within 5km
            #

            view = dataset.geo_near(TIMES_SQUARE, max_distance=5000)

            #
            # Sort the samples by their proximity to Times Square, and only
            # include samples that are in Manhattan
            #

            import fiftyone.utils.geojson as foug

            in_manhattan = foug.geo_within(
                "location.point",
                [
                    [
                        [-73.949701, 40.834487],
                        [-73.896611, 40.815076],
                        [-73.998083, 40.696534],
                        [-74.031751, 40.715273],
                        [-73.949701, 40.834487],
                    ]
                ]
            )

            view = dataset.geo_near(
                TIMES_SQUARE, location_field="location", query=in_manhattan
            )

        Args:
            point: the reference point to compute distances to. Can be any of
                the following:

                -   A ``[longitude, latitude]`` list
                -   A GeoJSON dict with ``Point`` type
                -   A :class:`fiftyone.core.labels.GeoLocation` instance whose
                    ``point`` attribute contains the point

            location_field (None): the location data of each sample to use. Can
                be any of the following:

                -   The name of a :class:`fiftyone.core.fields.GeoLocation`
                    field whose ``point`` attribute to use as location data
                -   An ``embedded.field.name`` containing GeoJSON data to use
                    as location data
                -   ``None``, in which case there must be a single
                    :class:`fiftyone.core.fields.GeoLocation` field on the
                    samples, which is used by default

            min_distance (None): filter samples that are less than this
                distance (in meters) from ``point``
            max_distance (None): filter samples that are greater than this
                distance (in meters) from ``point``
            query (None): an optional dict defining a
                `MongoDB read query <https://docs.mongodb.com/manual/tutorial/query-documents/#read-operations-query-argument>`_
                that samples must match in order to be included in this view
            create_index (True): whether to create the required spherical
                index, if necessary

        Returns:
            a :class:`fiftyone.core.view.DatasetView`
        """
        return self._add_view_stage(
            fos.GeoNear(
                point,
                location_field=location_field,
                min_distance=min_distance,
                max_distance=max_distance,
                query=query,
                create_index=create_index,
            )
        )

    @view_stage
    def geo_within(
        self,
        boundary,
        location_field=None,
        strict=True,
        create_index=True,
    ):
        """Filters the samples in this collection to only include samples whose
        geolocation is within a specified boundary.

        Examples::

            import fiftyone as fo
            import fiftyone.zoo as foz

            MANHATTAN = [
                [
                    [-73.949701, 40.834487],
                    [-73.896611, 40.815076],
                    [-73.998083, 40.696534],
                    [-74.031751, 40.715273],
                    [-73.949701, 40.834487],
                ]
            ]

            dataset = foz.load_zoo_dataset("quickstart-geo")

            #
            # Create a view that only contains samples in Manhattan
            #

            view = dataset.geo_within(MANHATTAN)

        Args:
            boundary: a :class:`fiftyone.core.labels.GeoLocation`,
                :class:`fiftyone.core.labels.GeoLocations`, GeoJSON dict, or
                list of coordinates that define a ``Polygon`` or
                ``MultiPolygon`` to search within
            location_field (None): the location data of each sample to use. Can
                be any of the following:

                -   The name of a :class:`fiftyone.core.fields.GeoLocation`
                    field whose ``point`` attribute to use as location data
                -   An ``embedded.field.name`` that directly contains the
                    GeoJSON location data to use
                -   ``None``, in which case there must be a single
                    :class:`fiftyone.core.fields.GeoLocation` field on the
                    samples, which is used by default

            strict (True): whether a sample's location data must strictly fall
                within boundary (True) in order to match, or whether any
                intersection suffices (False)
            create_index (True): whether to create the required spherical
                index, if necessary

        Returns:
            a :class:`fiftyone.core.view.DatasetView`
        """
        return self._add_view_stage(
            fos.GeoWithin(
                boundary,
                location_field=location_field,
                strict=strict,
                create_index=create_index,
            )
        )

    @view_stage
    def group_by(
        self,
        field_or_expr,
        order_by=None,
        reverse=False,
        flat=False,
        match_expr=None,
        sort_expr=None,
        create_index=True,
    ):
        """Creates a view that groups the samples in the collection by a
        specified field or expression.

        Examples::

            import fiftyone as fo
            import fiftyone.zoo as foz
            from fiftyone import ViewField as F

            dataset = foz.load_zoo_dataset("cifar10", split="test")

            #
            # Take 1000 samples at random and group them by ground truth label
            #

            view = dataset.take(1000).group_by("ground_truth.label")

            for group in view.iter_dynamic_groups():
                group_value = group.first().ground_truth.label
                print("%s: %d" % (group_value, len(group)))

            #
            # Variation of above operation that arranges the groups in
            # decreasing order of size and immediately flattens them
            #

            from itertools import groupby

            view = dataset.take(1000).group_by(
                "ground_truth.label",
                flat=True,
                sort_expr=F().length(),
                reverse=True,
            )

            rle = lambda v: [(k, len(list(g))) for k, g in groupby(v)]
            for label, count in rle(view.values("ground_truth.label")):
                print("%s: %d" % (label, count))

        Args:
            field_or_expr: the field or ``embedded.field.name`` to group by, or
                a list of field names defining a compound group key, or a
                :class:`fiftyone.core.expressions.ViewExpression` or
                `MongoDB aggregation expression <https://docs.mongodb.com/manual/meta/aggregation-quick-reference/#aggregation-expressions>`_
                that defines the value to group by
            order_by (None): an optional field by which to order the samples in
                each group
            reverse (False): whether to return the results in descending order.
                Applies both to ``order_by`` and ``sort_expr``
            flat (False): whether to return a grouped collection (False) or a
                flattened collection (True)
            match_expr (None): an optional
                :class:`fiftyone.core.expressions.ViewExpression` or
                `MongoDB aggregation expression <https://docs.mongodb.com/manual/meta/aggregation-quick-reference/#aggregation-expressions>`_
                that defines which groups to include in the output view. If
                provided, this expression will be evaluated on the list of
                samples in each group. Only applicable when ``flat=True``
            sort_expr (None): an optional
                :class:`fiftyone.core.expressions.ViewExpression` or
                `MongoDB aggregation expression <https://docs.mongodb.com/manual/meta/aggregation-quick-reference/#aggregation-expressions>`_
                that defines how to sort the groups in the output view. If
                provided, this expression will be evaluated on the list of
                samples in each group. Only applicable when ``flat=True``
            create_index (True): whether to create an index, if necessary, to
                optimize the grouping. Only applicable when grouping by
                field(s), not expressions

        Returns:
            a :class:`fiftyone.core.view.DatasetView`
        """
        return self._add_view_stage(
            fos.GroupBy(
                field_or_expr,
                order_by=order_by,
                reverse=reverse,
                flat=flat,
                match_expr=match_expr,
                sort_expr=sort_expr,
                create_index=create_index,
            )
        )

    @view_stage
    def limit(self, limit):
        """Returns a view with at most the given number of samples.

        Examples::

            import fiftyone as fo

            dataset = fo.Dataset()
            dataset.add_samples(
                [
                    fo.Sample(
                        filepath="/path/to/image1.png",
                        ground_truth=fo.Classification(label="cat"),
                    ),
                    fo.Sample(
                        filepath="/path/to/image2.png",
                        ground_truth=fo.Classification(label="dog"),
                    ),
                    fo.Sample(
                        filepath="/path/to/image3.png",
                        ground_truth=None,
                    ),
                ]
            )

            #
            # Only include the first 2 samples in the view
            #

            view = dataset.limit(2)

        Args:
            limit: the maximum number of samples to return. If a non-positive
                number is provided, an empty view is returned

        Returns:
            a :class:`fiftyone.core.view.DatasetView`
        """
        return self._add_view_stage(fos.Limit(limit))

    @view_stage
    def limit_labels(self, field, limit):
        """Limits the number of :class:`fiftyone.core.labels.Label` instances
        in the specified labels list field of each sample in the collection.

        The specified ``field`` must be one of the following types:

        -   :class:`fiftyone.core.labels.Classifications`
        -   :class:`fiftyone.core.labels.Detections`
        -   :class:`fiftyone.core.labels.Keypoints`
        -   :class:`fiftyone.core.labels.Polylines`

        Examples::

            import fiftyone as fo
            from fiftyone import ViewField as F

            dataset = fo.Dataset()
            dataset.add_samples(
                [
                    fo.Sample(
                        filepath="/path/to/image1.png",
                        predictions=fo.Detections(
                            detections=[
                                fo.Detection(
                                    label="cat",
                                    bounding_box=[0.1, 0.1, 0.5, 0.5],
                                    confidence=0.9,
                                ),
                                fo.Detection(
                                    label="dog",
                                    bounding_box=[0.2, 0.2, 0.3, 0.3],
                                    confidence=0.8,
                                ),
                            ]
                        ),
                    ),
                    fo.Sample(
                        filepath="/path/to/image2.png",
                        predictions=fo.Detections(
                            detections=[
                                fo.Detection(
                                    label="cat",
                                    bounding_box=[0.5, 0.5, 0.4, 0.4],
                                    confidence=0.95,
                                ),
                                fo.Detection(label="rabbit"),
                            ]
                        ),
                    ),
                    fo.Sample(
                        filepath="/path/to/image4.png",
                        predictions=None,
                    ),
                ]
            )

            #
            # Only include the first detection in the `predictions` field of
            # each sample
            #

            view = dataset.limit_labels("predictions", 1)

        Args:
            field: the labels list field to filter
            limit: the maximum number of labels to include in each labels list.
                If a non-positive number is provided, all lists will be empty

        Returns:
            a :class:`fiftyone.core.view.DatasetView`
        """
        return self._add_view_stage(fos.LimitLabels(field, limit))

    @view_stage
    def map_labels(self, field, map):
        """Maps the ``label`` values of a :class:`fiftyone.core.labels.Label`
        field to new values for each sample in the collection.

        Examples::

            import fiftyone as fo
            from fiftyone import ViewField as F

            dataset = fo.Dataset()
            dataset.add_samples(
                [
                    fo.Sample(
                        filepath="/path/to/image1.png",
                        weather=fo.Classification(label="sunny"),
                        predictions=fo.Detections(
                            detections=[
                                fo.Detection(
                                    label="cat",
                                    bounding_box=[0.1, 0.1, 0.5, 0.5],
                                    confidence=0.9,
                                ),
                                fo.Detection(
                                    label="dog",
                                    bounding_box=[0.2, 0.2, 0.3, 0.3],
                                    confidence=0.8,
                                ),
                            ]
                        ),
                    ),
                    fo.Sample(
                        filepath="/path/to/image2.png",
                        weather=fo.Classification(label="cloudy"),
                        predictions=fo.Detections(
                            detections=[
                                fo.Detection(
                                    label="cat",
                                    bounding_box=[0.5, 0.5, 0.4, 0.4],
                                    confidence=0.95,
                                ),
                                fo.Detection(label="rabbit"),
                            ]
                        ),
                    ),
                    fo.Sample(
                        filepath="/path/to/image3.png",
                        weather=fo.Classification(label="partly cloudy"),
                        predictions=fo.Detections(
                            detections=[
                                fo.Detection(
                                    label="squirrel",
                                    bounding_box=[0.25, 0.25, 0.5, 0.5],
                                    confidence=0.5,
                                ),
                            ]
                        ),
                    ),
                    fo.Sample(
                        filepath="/path/to/image4.png",
                        predictions=None,
                    ),
                ]
            )

            #
            # Map the "partly cloudy" weather label to "cloudy"
            #

            view = dataset.map_labels("weather", {"partly cloudy": "cloudy"})

            #
            # Map "rabbit" and "squirrel" predictions to "other"
            #

            view = dataset.map_labels(
                "predictions", {"rabbit": "other", "squirrel": "other"}
            )

        Args:
            field: the labels field to map
            map: a dict mapping label values to new label values

        Returns:
            a :class:`fiftyone.core.view.DatasetView`
        """
        return self._add_view_stage(fos.MapLabels(field, map))

    @view_stage
    def set_field(self, field, expr, _allow_missing=False):
        """Sets a field or embedded field on each sample in a collection by
        evaluating the given expression.

        This method can process embedded list fields. To do so, simply append
        ``[]`` to any list component(s) of the field path.

        .. note::

            There are two cases where FiftyOne will automatically unwind array
            fields without requiring you to explicitly specify this via the
            ``[]`` syntax:

            **Top-level lists:** when you specify a ``field`` path that refers
            to a top-level list field of a dataset; i.e., ``list_field`` is
            automatically coerced to ``list_field[]``, if necessary.

            **List fields:** When you specify a ``field`` path that refers to
            the list field of a |Label| class, such as the
            :attr:`Detections.detections <fiftyone.core.labels.Detections.detections>`
            attribute; i.e., ``ground_truth.detections.label`` is automatically
            coerced to ``ground_truth.detections[].label``, if necessary.

            See the examples below for demonstrations of this behavior.

        The provided ``expr`` is interpreted relative to the document on which
        the embedded field is being set. For example, if you are setting a
        nested field ``field="embedded.document.field"``, then the expression
        ``expr`` you provide will be applied to the ``embedded.document``
        document. Note that you can override this behavior by defining an
        expression that is bound to the root document by prepending ``"$"`` to
        any field name(s) in the expression.

        See the examples below for more information.

        .. note::

            Note that you cannot set a non-existing top-level field using this
            stage, since doing so would violate the dataset's schema. You can,
            however, first declare a new field via
            :meth:`fiftyone.core.dataset.Dataset.add_sample_field` and then
            populate it in a view via this stage.

        Examples::

            import fiftyone as fo
            import fiftyone.zoo as foz
            from fiftyone import ViewField as F

            dataset = foz.load_zoo_dataset("quickstart")

            #
            # Replace all values of the `uniqueness` field that are less than
            # 0.5 with `None`
            #

            view = dataset.set_field(
                "uniqueness",
                (F("uniqueness") >= 0.5).if_else(F("uniqueness"), None)
            )
            print(view.bounds("uniqueness"))

            #
            # Lower bound all object confidences in the `predictions` field at
            # 0.5
            #

            view = dataset.set_field(
                "predictions.detections.confidence", F("confidence").max(0.5)
            )
            print(view.bounds("predictions.detections.confidence"))

            #
            # Add a `num_predictions` property to the `predictions` field that
            # contains the number of objects in the field
            #

            view = dataset.set_field(
                "predictions.num_predictions",
                F("$predictions.detections").length(),
            )
            print(view.bounds("predictions.num_predictions"))

            #
            # Set an `is_animal` field on each object in the `predictions` field
            # that indicates whether the object is an animal
            #

            ANIMALS = [
                "bear", "bird", "cat", "cow", "dog", "elephant", "giraffe",
                "horse", "sheep", "zebra"
            ]

            view = dataset.set_field(
                "predictions.detections.is_animal", F("label").is_in(ANIMALS)
            )
            print(view.count_values("predictions.detections.is_animal"))

        Args:
            field: the field or ``embedded.field.name`` to set
            expr: a :class:`fiftyone.core.expressions.ViewExpression` or
                `MongoDB expression <https://docs.mongodb.com/manual/meta/aggregation-quick-reference/#aggregation-expressions>`_
                that defines the field value to set

        Returns:
            a :class:`fiftyone.core.view.DatasetView`
        """
        return self._add_view_stage(
            fos.SetField(field, expr, _allow_missing=_allow_missing)
        )

    @view_stage
    def match(self, filter):
        """Filters the samples in the collection by the given filter.

        Examples::

            import fiftyone as fo
            from fiftyone import ViewField as F

            dataset = fo.Dataset()
            dataset.add_samples(
                [
                    fo.Sample(
                        filepath="/path/to/image1.png",
                        weather=fo.Classification(label="sunny"),
                        predictions=fo.Detections(
                            detections=[
                                fo.Detection(
                                    label="cat",
                                    bounding_box=[0.1, 0.1, 0.5, 0.5],
                                    confidence=0.9,
                                ),
                                fo.Detection(
                                    label="dog",
                                    bounding_box=[0.2, 0.2, 0.3, 0.3],
                                    confidence=0.8,
                                ),
                            ]
                        ),
                    ),
                    fo.Sample(
                        filepath="/path/to/image2.jpg",
                        weather=fo.Classification(label="cloudy"),
                        predictions=fo.Detections(
                            detections=[
                                fo.Detection(
                                    label="cat",
                                    bounding_box=[0.5, 0.5, 0.4, 0.4],
                                    confidence=0.95,
                                ),
                                fo.Detection(label="rabbit"),
                            ]
                        ),
                    ),
                    fo.Sample(
                        filepath="/path/to/image3.png",
                        weather=fo.Classification(label="partly cloudy"),
                        predictions=fo.Detections(
                            detections=[
                                fo.Detection(
                                    label="squirrel",
                                    bounding_box=[0.25, 0.25, 0.5, 0.5],
                                    confidence=0.5,
                                ),
                            ]
                        ),
                    ),
                    fo.Sample(
                        filepath="/path/to/image4.jpg",
                        predictions=None,
                    ),
                ]
            )

            #
            # Only include samples whose `filepath` ends with ".jpg"
            #

            view = dataset.match(F("filepath").ends_with(".jpg"))

            #
            # Only include samples whose `weather` field is "sunny"
            #

            view = dataset.match(F("weather").label == "sunny")

            #
            # Only include samples with at least 2 objects in their
            # `predictions` field
            #

            view = dataset.match(F("predictions").detections.length() >= 2)

            #
            # Only include samples whose `predictions` field contains at least
            # one object with area smaller than 0.2
            #

            # Bboxes are in [top-left-x, top-left-y, width, height] format
            bbox = F("bounding_box")
            bbox_area = bbox[2] * bbox[3]

            small_boxes = F("predictions.detections").filter(bbox_area < 0.2)
            view = dataset.match(small_boxes.length() > 0)

        Args:
            filter: a :class:`fiftyone.core.expressions.ViewExpression` or
                `MongoDB expression <https://docs.mongodb.com/manual/meta/aggregation-quick-reference/#aggregation-expressions>`_
                that returns a boolean describing the filter to apply

        Returns:
            a :class:`fiftyone.core.view.DatasetView`
        """
        return self._add_view_stage(fos.Match(filter))

    @view_stage
    def match_frames(self, filter, omit_empty=True):
        """Filters the frames in the video collection by the given filter.

        Examples::

            import fiftyone as fo
            import fiftyone.zoo as foz
            from fiftyone import ViewField as F

            dataset = foz.load_zoo_dataset("quickstart-video")

            #
            # Match frames with at least 10 detections
            #

            num_objects = F("detections.detections").length()
            view = dataset.match_frames(num_objects > 10)

            print(dataset.count())
            print(view.count())

            print(dataset.count("frames"))
            print(view.count("frames"))

        Args:
            filter: a :class:`fiftyone.core.expressions.ViewExpression` or
                `MongoDB aggregation expression <https://docs.mongodb.com/manual/meta/aggregation-quick-reference/#aggregation-expressions>`_
                that returns a boolean describing the filter to apply
            omit_empty (True): whether to omit samples with no frame labels
                after filtering

        Returns:
            a :class:`fiftyone.core.view.DatasetView`
        """
        return self._add_view_stage(
            fos.MatchFrames(filter, omit_empty=omit_empty)
        )

    @view_stage
    def match_labels(
        self,
        labels=None,
        ids=None,
        tags=None,
        filter=None,
        fields=None,
        bool=None,
    ):
        """Selects the samples from the collection that contain (or do not
        contain) at least one label that matches the specified criteria.

        Note that, unlike :meth:`select_labels` and :meth:`filter_labels`, this
        stage will not filter the labels themselves; it only selects the
        corresponding samples.

        You can perform a selection via one or more of the following methods:

        -   Provide the ``labels`` argument, which should contain a list of
            dicts in the format returned by
            :attr:`fiftyone.core.session.Session.selected_labels`, to match
            specific labels

        -   Provide the ``ids`` argument to match labels with specific IDs

        -   Provide the ``tags`` argument to match labels with specific tags

        -   Provide the ``filter`` argument to match labels based on a boolean
            :class:`fiftyone.core.expressions.ViewExpression` that is applied
            to each individual :class:`fiftyone.core.labels.Label` element

        -   Pass ``bool=False`` to negate the operation and instead match
            samples that *do not* contain at least one label matching the
            specified criteria

        If multiple criteria are specified, labels must match all of them in
        order to trigger a sample match.

        By default, the selection is applied to all
        :class:`fiftyone.core.labels.Label` fields, but you can provide the
        ``fields`` argument to explicitly define the field(s) in which to
        search.

        Examples::

            import fiftyone as fo
            import fiftyone.zoo as foz
            from fiftyone import ViewField as F

            dataset = foz.load_zoo_dataset("quickstart")

            #
            # Only show samples whose labels are currently selected in the App
            #

            session = fo.launch_app(dataset)

            # Select some labels in the App...

            view = dataset.match_labels(labels=session.selected_labels)

            #
            # Only include samples that contain labels with the specified IDs
            #

            # Grab some label IDs
            ids = [
                dataset.first().ground_truth.detections[0].id,
                dataset.last().predictions.detections[0].id,
            ]

            view = dataset.match_labels(ids=ids)

            print(len(view))
            print(view.count("ground_truth.detections"))
            print(view.count("predictions.detections"))

            #
            # Only include samples that contain labels with the specified tags
            #

            # Grab some label IDs
            ids = [
                dataset.first().ground_truth.detections[0].id,
                dataset.last().predictions.detections[0].id,
            ]

            # Give the labels a "test" tag
            dataset = dataset.clone()  # create copy since we're modifying data
            dataset.select_labels(ids=ids).tag_labels("test")

            print(dataset.count_values("ground_truth.detections.tags"))
            print(dataset.count_values("predictions.detections.tags"))

            # Retrieve the labels via their tag
            view = dataset.match_labels(tags="test")

            print(len(view))
            print(view.count("ground_truth.detections"))
            print(view.count("predictions.detections"))

            #
            # Only include samples that contain labels matching a filter
            #

            filter = F("confidence") > 0.99
            view = dataset.match_labels(filter=filter, fields="predictions")

            print(len(view))
            print(view.count("ground_truth.detections"))
            print(view.count("predictions.detections"))

        Args:
            labels (None): a list of dicts specifying the labels to select in
                the format returned by
                :attr:`fiftyone.core.session.Session.selected_labels`
            ids (None): an ID or iterable of IDs of the labels to select
            tags (None): a tag or iterable of tags of labels to select
            filter (None): a :class:`fiftyone.core.expressions.ViewExpression`
                or `MongoDB aggregation expression <https://docs.mongodb.com/manual/meta/aggregation-quick-reference/#aggregation-expressions>`_
                that returns a boolean describing whether to select a given
                label. In the case of list fields like
                :class:`fiftyone.core.labels.Detections`, the filter is applied
                to the list elements, not the root field
            fields (None): a field or iterable of fields from which to select
            bool (None): whether to match samples that have (None or True) or
                do not have (False) at least one label that matches the
                specified criteria

        Returns:
            a :class:`fiftyone.core.view.DatasetView`
        """
        return self._add_view_stage(
            fos.MatchLabels(
                labels=labels,
                ids=ids,
                tags=tags,
                filter=filter,
                fields=fields,
                bool=bool,
            )
        )

    @view_stage
    def match_tags(self, tags, bool=None, all=False):
        """Returns a view containing the samples in the collection that have
        or don't have any/all of the given tag(s).

        Examples::

            import fiftyone as fo

            dataset = fo.Dataset()
            dataset.add_samples(
                [
                    fo.Sample(filepath="image1.png", tags=["train"]),
                    fo.Sample(filepath="image2.png", tags=["test"]),
                    fo.Sample(filepath="image3.png", tags=["train", "test"]),
                    fo.Sample(filepath="image4.png"),
                ]
            )

            #
            # Only include samples that have the "test" tag
            #

            view = dataset.match_tags("test")

            #
            # Only include samples that do not have the "test" tag
            #

            view = dataset.match_tags("test", bool=False)

            #
            # Only include samples that have the "test" or "train" tags
            #

            view = dataset.match_tags(["test", "train"])

            #
            # Only include samples that have the "test" and "train" tags
            #

            view = dataset.match_tags(["test", "train"], all=True)

            #
            # Only include samples that do not have the "test" or "train" tags
            #

            view = dataset.match_tags(["test", "train"], bool=False)

            #
            # Only include samples that do not have the "test" and "train" tags
            #

            view = dataset.match_tags(["test", "train"], bool=False, all=True)

        Args:
            tags: the tag or iterable of tags to match
            bool (None): whether to match samples that have (None or True) or
                do not have (False) the given tags
            all (False): whether to match samples that have (or don't have) all
                (True) or any (False) of the given tags

        Returns:
            a :class:`fiftyone.core.view.DatasetView`
        """
        return self._add_view_stage(fos.MatchTags(tags, bool=bool, all=all))

    @view_stage
    def mongo(self, pipeline, _needs_frames=None, _group_slices=None):
        """Adds a view stage defined by a raw MongoDB aggregation pipeline.

        See `MongoDB aggregation pipelines <https://docs.mongodb.com/manual/core/aggregation-pipeline/>`_
        for more details.

        Examples::

            import fiftyone as fo

            dataset = fo.Dataset()
            dataset.add_samples(
                [
                    fo.Sample(
                        filepath="/path/to/image1.png",
                        predictions=fo.Detections(
                            detections=[
                                fo.Detection(
                                    label="cat",
                                    bounding_box=[0.1, 0.1, 0.5, 0.5],
                                    confidence=0.9,
                                ),
                                fo.Detection(
                                    label="dog",
                                    bounding_box=[0.2, 0.2, 0.3, 0.3],
                                    confidence=0.8,
                                ),
                            ]
                        ),
                    ),
                    fo.Sample(
                        filepath="/path/to/image2.png",
                        predictions=fo.Detections(
                            detections=[
                                fo.Detection(
                                    label="cat",
                                    bounding_box=[0.5, 0.5, 0.4, 0.4],
                                    confidence=0.95,
                                ),
                                fo.Detection(label="rabbit"),
                            ]
                        ),
                    ),
                    fo.Sample(
                        filepath="/path/to/image3.png",
                        predictions=fo.Detections(
                            detections=[
                                fo.Detection(
                                    label="squirrel",
                                    bounding_box=[0.25, 0.25, 0.5, 0.5],
                                    confidence=0.5,
                                ),
                            ]
                        ),
                    ),
                    fo.Sample(
                        filepath="/path/to/image4.png",
                        predictions=None,
                    ),
                ]
            )

            #
            # Extract a view containing the second and third samples in the
            # dataset
            #

            view = dataset.mongo([{"$skip": 1}, {"$limit": 2}])

            #
            # Sort by the number of objects in the `precictions` field
            #

            view = dataset.mongo([
                {
                    "$addFields": {
                        "_sort_field": {
                            "$size": {"$ifNull": ["$predictions.detections", []]}
                        }
                    }
                },
                {"$sort": {"_sort_field": -1}},
                {"$project": {"_sort_field": False}},
            ])

        Args:
            pipeline: a MongoDB aggregation pipeline (list of dicts)

        Returns:
            a :class:`fiftyone.core.view.DatasetView`
        """
        return self._add_view_stage(
            fos.Mongo(
                pipeline,
                _needs_frames=_needs_frames,
                _group_slices=_group_slices,
            )
        )

    @view_stage
    def select(self, sample_ids, ordered=False):
        """Selects the samples with the given IDs from the collection.

        Examples::

            import fiftyone as fo
            import fiftyone.zoo as foz

            dataset = foz.load_zoo_dataset("quickstart")

            #
            # Create a view containing the currently selected samples in the App
            #

            session = fo.launch_app(dataset)

            # Select samples in the App...

            view = dataset.select(session.selected)

        Args:
            sample_ids: the samples to select. Can be any of the following:

                -   a sample ID
                -   an iterable of sample IDs
                -   an iterable of booleans of same length as the collection
                    encoding which samples to select
                -   a :class:`fiftyone.core.sample.Sample` or
                    :class:`fiftyone.core.sample.SampleView`
                -   an iterable of :class:`fiftyone.core.sample.Sample` or
                    :class:`fiftyone.core.sample.SampleView` instances
                -   a :class:`fiftyone.core.collections.SampleCollection`

        ordered (False): whether to sort the samples in the returned view to
            match the order of the provided IDs

        Returns:
            a :class:`fiftyone.core.view.DatasetView`
        """
        return self._add_view_stage(fos.Select(sample_ids, ordered=ordered))

    @view_stage
    def select_by(self, field, values, ordered=False):
        """Selects the samples with the given field values from the collection.

        This stage is typically used to work with categorical fields (strings,
        ints, and bools). If you want to select samples based on floating point
        fields, use :meth:`match`.

        Examples::

            import fiftyone as fo

            dataset = fo.Dataset()
            dataset.add_samples(
                [
                    fo.Sample(filepath="image%d.jpg" % i, int=i, str=str(i))
                    for i in range(100)
                ]
            )

            #
            # Create a view containing samples whose `int` field have the given
            # values
            #

            view = dataset.select_by("int", [1, 51, 11, 41, 21, 31])
            print(view.head(6))

            #
            # Create a view containing samples whose `str` field have the given
            # values, in order
            #

            view = dataset.select_by(
                "str", ["1", "51", "11", "41", "21", "31"], ordered=True
            )
            print(view.head(6))

        Args:
            field: a field or ``embedded.field.name``
            values: a value or iterable of values to select by
            ordered (False): whether to sort the samples in the returned view
                to match the order of the provided values

        Returns:
            a :class:`fiftyone.core.view.DatasetView`
        """
        return self._add_view_stage(
            fos.SelectBy(field, values, ordered=ordered)
        )

    @view_stage
    def select_fields(
        self, field_names=None, meta_filter=None, _allow_missing=False
    ):
        """Selects only the fields with the given names from the samples in the
        collection. All other fields are excluded.

        Note that default sample fields are always selected.

        Examples::

            import fiftyone as fo

            dataset = fo.Dataset()
            dataset.add_samples(
                [
                    fo.Sample(
                        filepath="/path/to/image1.png",
                        uniqueness=1.0,
                        ground_truth=fo.Detections(
                            detections=[
                                fo.Detection(
                                    label="cat",
                                    bounding_box=[0.1, 0.1, 0.5, 0.5],
                                    mood="surly",
                                    age=51,
                                ),
                                fo.Detection(
                                    label="dog",
                                    bounding_box=[0.2, 0.2, 0.3, 0.3],
                                    mood="happy",
                                    age=52,
                                ),
                            ]
                        )
                    ),
                    fo.Sample(
                        filepath="/path/to/image2.png",
                        uniqueness=0.0,
                    ),
                    fo.Sample(
                        filepath="/path/to/image3.png",
                    ),
                ]
            )

            #
            # Include only the default fields on each sample
            #

            view = dataset.select_fields()

            #
            # Include only the `uniqueness` field (and the default fields) on
            # each sample
            #

            view = dataset.select_fields("uniqueness")

            #
            # Include only the `mood` attribute (and the default attributes) of
            # each `Detection` in the `ground_truth` field
            #

            view = dataset.select_fields("ground_truth.detections.mood")

        Args:
            field_names (None): a field name or iterable of field names to
                select. May contain ``embedded.field.name`` as well
            meta_filter (None): a filter that dynamically selects fields in
                the collection's schema according to the specified rule, which
                can be matched against the field's ``name``, ``type``,
                ``description``, and/or ``info``. For example:

                -   Use ``meta_filter="2023"`` or
                    ``meta_filter={"any": "2023"}`` to select fields that have
                    the string "2023" anywhere in their name, type,
                    description, or info
                -   Use ``meta_filter={"type": "StringField"}`` or
                    ``meta_filter={"type": "Classification"}`` to select all
                    string or classification fields, respectively
                -   Use ``meta_filter={"description": "my description"}`` to
                    select fields whose description contains the string
                    "my description"
                -   Use ``meta_filter={"info": "2023"}`` to select fields that
                    have the string "2023" anywhere in their info
                -   Use ``meta_filter={"info.key": "value"}}`` to select
                    fields that have a specific key/value pair in their info
                -   Include ``meta_filter={"include_nested_fields": True, ...}``
                    in your meta filter to include all nested fields in the
                    filter

        Returns:
            a :class:`fiftyone.core.view.DatasetView`
        """
        return self._add_view_stage(
            fos.SelectFields(
                field_names,
                meta_filter=meta_filter,
                _allow_missing=_allow_missing,
            )
        )

    @view_stage
    def select_frames(self, frame_ids, omit_empty=True):
        """Selects the frames with the given IDs from the video collection.

        Examples::

            import fiftyone as fo
            import fiftyone.zoo as foz

            dataset = foz.load_zoo_dataset("quickstart-video")

            #
            # Select some specific frames
            #

            frame_ids = [
                dataset.first().frames.first().id,
                dataset.last().frames.last().id,
            ]

            view = dataset.select_frames(frame_ids)

            print(dataset.count())
            print(view.count())

            print(dataset.count("frames"))
            print(view.count("frames"))

        Args:
            frame_ids: the frames to select. Can be any of the following:

                -   a frame ID
                -   an iterable of frame IDs
                -   a :class:`fiftyone.core.frame.Frame` or
                    :class:`fiftyone.core.frame.FrameView`
                -   an iterable of :class:`fiftyone.core.frame.Frame` or
                    :class:`fiftyone.core.frame.FrameView` instances
                -   a :class:`fiftyone.core.collections.SampleCollection`
                    whose frames to select

            omit_empty (True): whether to omit samples that have no frames
                after selecting the specified frames

        Returns:
            a :class:`fiftyone.core.view.DatasetView`
        """
        return self._add_view_stage(
            fos.SelectFrames(frame_ids, omit_empty=omit_empty)
        )

    @view_stage
    def select_groups(self, group_ids, ordered=False):
        """Selects the groups with the given IDs from the grouped collection.

        Examples::

            import fiftyone as fo
            import fiftyone.zoo as foz

            dataset = foz.load_zoo_dataset("quickstart-groups")

            #
            # Select some specific groups by ID
            #

            group_ids = dataset.take(10).values("group.id")

            view = dataset.select_groups(group_ids)

            assert set(view.values("group.id")) == set(group_ids)

            view = dataset.select_groups(group_ids, ordered=True)

            assert view.values("group.id") == group_ids

        Args:
            groups_ids: the groups to select. Can be any of the following:

                -   a group ID
                -   an iterable of group IDs
                -   a :class:`fiftyone.core.sample.Sample` or
                    :class:`fiftyone.core.sample.SampleView`
                -   a group dict returned by
                    :meth:`get_group() <fiftyone.core.collections.SampleCollection.get_group>`
                -   an iterable of :class:`fiftyone.core.sample.Sample` or
                    :class:`fiftyone.core.sample.SampleView` instances
                -   an iterable of group dicts returned by
                    :meth:`get_group() <fiftyone.core.collections.SampleCollection.get_group>`
                -   a :class:`fiftyone.core.collections.SampleCollection`

            ordered (False): whether to sort the groups in the returned view to
                match the order of the provided IDs

        Returns:
            a :class:`fiftyone.core.view.DatasetView`
        """
        return self._add_view_stage(
            fos.SelectGroups(group_ids, ordered=ordered)
        )

    @view_stage
    def select_group_slices(
        self,
        slices=None,
        media_type=None,
        _allow_mixed=False,
        _force_mixed=False,
    ):
        """Selects the samples in the group collection from the given slice(s).

        The returned view is a flattened non-grouped view containing only the
        slice(s) of interest.

        .. note::

            This stage performs a ``$lookup`` that pulls the requested slice(s)
            for each sample in the input collection from the source dataset.
            As a result, this stage always emits *unfiltered samples*.

        Examples::

            import fiftyone as fo

            dataset = fo.Dataset()
            dataset.add_group_field("group", default="ego")

            group1 = fo.Group()
            group2 = fo.Group()

            dataset.add_samples(
                [
                    fo.Sample(
                        filepath="/path/to/left-image1.jpg",
                        group=group1.element("left"),
                    ),
                    fo.Sample(
                        filepath="/path/to/video1.mp4",
                        group=group1.element("ego"),
                    ),
                    fo.Sample(
                        filepath="/path/to/right-image1.jpg",
                        group=group1.element("right"),
                    ),
                    fo.Sample(
                        filepath="/path/to/left-image2.jpg",
                        group=group2.element("left"),
                    ),
                    fo.Sample(
                        filepath="/path/to/video2.mp4",
                        group=group2.element("ego"),
                    ),
                    fo.Sample(
                        filepath="/path/to/right-image2.jpg",
                        group=group2.element("right"),
                    ),
                ]
            )

            #
            # Retrieve the samples from the "ego" group slice
            #

            view = dataset.select_group_slices("ego")

            #
            # Retrieve the samples from the "left" or "right" group slices
            #

            view = dataset.select_group_slices(["left", "right"])

            #
            # Retrieve all image samples
            #

            view = dataset.select_group_slices(media_type="image")

        Args:
            slices (None): a group slice or iterable of group slices to select.
                If neither argument is provided, a flattened list of all
                samples is returned
            media_type (None): a media type whose slice(s) to select

        Returns:
            a :class:`fiftyone.core.view.DatasetView`
        """
        return self._add_view_stage(
            fos.SelectGroupSlices(
                slices=slices,
                media_type=media_type,
                _allow_mixed=_allow_mixed,
                _force_mixed=_force_mixed,
            )
        )

    @view_stage
    def select_labels(
        self, labels=None, ids=None, tags=None, fields=None, omit_empty=True
    ):
        """Selects only the specified labels from the collection.

        The returned view will omit samples, sample fields, and individual
        labels that do not match the specified selection criteria.

        You can perform a selection via one or more of the following methods:

        -   Provide the ``labels`` argument, which should contain a list of
            dicts in the format returned by
            :attr:`fiftyone.core.session.Session.selected_labels`, to select
            specific labels

        -   Provide the ``ids`` argument to select labels with specific IDs

        -   Provide the ``tags`` argument to select labels with specific tags

        If multiple criteria are specified, labels must match all of them in
        order to be selected.

        By default, the selection is applied to all
        :class:`fiftyone.core.labels.Label` fields, but you can provide the
        ``fields`` argument to explicitly define the field(s) in which to
        select.

        Examples::

            import fiftyone as fo
            import fiftyone.zoo as foz

            dataset = foz.load_zoo_dataset("quickstart")

            #
            # Only include the labels currently selected in the App
            #

            session = fo.launch_app(dataset)

            # Select some labels in the App...

            view = dataset.select_labels(labels=session.selected_labels)

            #
            # Only include labels with the specified IDs
            #

            # Grab some label IDs
            ids = [
                dataset.first().ground_truth.detections[0].id,
                dataset.last().predictions.detections[0].id,
            ]

            view = dataset.select_labels(ids=ids)

            print(view.count("ground_truth.detections"))
            print(view.count("predictions.detections"))

            #
            # Only include labels with the specified tags
            #

            # Grab some label IDs
            ids = [
                dataset.first().ground_truth.detections[0].id,
                dataset.last().predictions.detections[0].id,
            ]

            # Give the labels a "test" tag
            dataset = dataset.clone()  # create copy since we're modifying data
            dataset.select_labels(ids=ids).tag_labels("test")

            print(dataset.count_label_tags())

            # Retrieve the labels via their tag
            view = dataset.select_labels(tags="test")

            print(view.count("ground_truth.detections"))
            print(view.count("predictions.detections"))

        Args:
            labels (None): a list of dicts specifying the labels to select in
                the format returned by
                :attr:`fiftyone.core.session.Session.selected_labels`
            ids (None): an ID or iterable of IDs of the labels to select
            tags (None): a tag or iterable of tags of labels to select
            fields (None): a field or iterable of fields from which to select
            omit_empty (True): whether to omit samples that have no labels
                after filtering

        Returns:
            a :class:`fiftyone.core.view.DatasetView`
        """
        return self._add_view_stage(
            fos.SelectLabels(
                labels=labels,
                ids=ids,
                tags=tags,
                fields=fields,
                omit_empty=omit_empty,
            )
        )

    # This populates a temporary field, which doesn't count as mutation
    @view_stage
    def shuffle(self, seed=None):
        """Randomly shuffles the samples in the collection.

        Examples::

            import fiftyone as fo

            dataset = fo.Dataset()
            dataset.add_samples(
                [
                    fo.Sample(
                        filepath="/path/to/image1.png",
                        ground_truth=fo.Classification(label="cat"),
                    ),
                    fo.Sample(
                        filepath="/path/to/image2.png",
                        ground_truth=fo.Classification(label="dog"),
                    ),
                    fo.Sample(
                        filepath="/path/to/image3.png",
                        ground_truth=None,
                    ),
                ]
            )

            #
            # Return a view that contains a randomly shuffled version of the
            # samples in the dataset
            #

            view = dataset.shuffle()

            #
            # Shuffle the samples with a fixed random seed
            #

            view = dataset.shuffle(seed=51)

        Args:
            seed (None): an optional random seed to use when shuffling the
                samples

        Returns:
            a :class:`fiftyone.core.view.DatasetView`
        """
        return self._add_view_stage(fos.Shuffle(seed=seed))

    @view_stage
    def skip(self, skip):
        """Omits the given number of samples from the head of the collection.

        Examples::

            import fiftyone as fo

            dataset = fo.Dataset()
            dataset.add_samples(
                [
                    fo.Sample(
                        filepath="/path/to/image1.png",
                        ground_truth=fo.Classification(label="cat"),
                    ),
                    fo.Sample(
                        filepath="/path/to/image2.png",
                        ground_truth=fo.Classification(label="dog"),
                    ),
                    fo.Sample(
                        filepath="/path/to/image3.png",
                        ground_truth=fo.Classification(label="rabbit"),
                    ),
                    fo.Sample(
                        filepath="/path/to/image4.png",
                        ground_truth=None,
                    ),
                ]
            )

            #
            # Omit the first two samples from the dataset
            #

            view = dataset.skip(2)

        Args:
            skip: the number of samples to skip. If a non-positive number is
                provided, no samples are omitted

        Returns:
            a :class:`fiftyone.core.view.DatasetView`
        """
        return self._add_view_stage(fos.Skip(skip))

    # This may create indexes and populate temporary fields, neither of which
    # count as mutations
    @view_stage
    def sort_by(self, field_or_expr, reverse=False, create_index=True):
        """Sorts the samples in the collection by the given field(s) or
        expression(s).

        Examples::

            import fiftyone as fo
            import fiftyone.zoo as foz
            from fiftyone import ViewField as F

            dataset = foz.load_zoo_dataset("quickstart")

            #
            # Sort the samples by their `uniqueness` field in ascending order
            #

            view = dataset.sort_by("uniqueness", reverse=False)

            #
            # Sorts the samples in descending order by the number of detections
            # in their `predictions` field whose bounding box area is less than
            # 0.2
            #

            # Bboxes are in [top-left-x, top-left-y, width, height] format
            bbox = F("bounding_box")
            bbox_area = bbox[2] * bbox[3]

            small_boxes = F("predictions.detections").filter(bbox_area < 0.2)
            view = dataset.sort_by(small_boxes.length(), reverse=True)

            #
            # Performs a compound sort where samples are first sorted in
            # descending or by number of detections and then in ascending order
            # of uniqueness for samples with the same number of predictions
            #

            view = dataset.sort_by(
                [
                    (F("predictions.detections").length(), -1),
                    ("uniqueness", 1),
                ]
            )

            num_objects, uniqueness = view[:5].values(
                [F("predictions.detections").length(), "uniqueness"]
            )
            print(list(zip(num_objects, uniqueness)))

        Args:
            field_or_expr: the field(s) or expression(s) to sort by. This can
                be any of the following:

                -   a field to sort by
                -   an ``embedded.field.name`` to sort by
                -   a :class:`fiftyone.core.expressions.ViewExpression` or a
                    `MongoDB aggregation expression <https://docs.mongodb.com/manual/meta/aggregation-quick-reference/#aggregation-expressions>`_
                    that defines the quantity to sort by
                -   a list of ``(field_or_expr, order)`` tuples defining a
                    compound sort criteria, where ``field_or_expr`` is a field
                    or expression as defined above, and ``order`` can be 1 or
                    any string starting with "a" for ascending order, or -1 or
                    any string starting with "d" for descending order
            reverse (False): whether to return the results in descending order
            create_index (True): whether to create an index, if necessary, to
                optimize the sort. Only applicable when sorting by field(s),
                not expressions

        Returns:
            a :class:`fiftyone.core.view.DatasetView`
        """
        return self._add_view_stage(
            fos.SortBy(
                field_or_expr,
                reverse=reverse,
                create_index=create_index,
            )
        )

    @requires_can_edit(condition_param="dist_field")
    @view_stage
    def sort_by_similarity(
        self, query, k=None, reverse=False, dist_field=None, brain_key=None
    ):
        """Sorts the collection by similarity to a specified query.

        In order to use this stage, you must first use
        :meth:`fiftyone.brain.compute_similarity` to index your dataset by
        similarity.

        Examples::

            import fiftyone as fo
            import fiftyone.brain as fob
            import fiftyone.zoo as foz

            dataset = foz.load_zoo_dataset("quickstart")

            fob.compute_similarity(
                dataset, model="clip-vit-base32-torch", brain_key="clip"
            )

            #
            # Sort samples by their similarity to a sample by its ID
            #

            query_id = dataset.first().id

            view = dataset.sort_by_similarity(query_id, k=5)

            #
            # Sort samples by their similarity to a manually computed vector
            #

            model = foz.load_zoo_model("clip-vit-base32-torch")
            embeddings = dataset.take(2, seed=51).compute_embeddings(model)
            query = embeddings.mean(axis=0)

            view = dataset.sort_by_similarity(query, k=5)

            #
            # Sort samples by their similarity to a text prompt
            #

            query = "kites high in the air"

            view = dataset.sort_by_similarity(query, k=5)

        Args:
            query: the query, which can be any of the following:

                -   an ID or iterable of IDs
                -   a ``num_dims`` vector or ``num_queries x num_dims`` array
                    of vectors
                -   a prompt or iterable of prompts (if supported by the index)

            k (None): the number of matches to return. By default, the entire
                collection is sorted
            reverse (False): whether to sort by least similarity (True) or
                greatest similarity (False). Some backends may not support
                least similarity
            dist_field (None): the name of a float field in which to store the
                distance of each example to the specified query. The field is
                created if necessary
            brain_key (None): the brain key of an existing
                :meth:`fiftyone.brain.compute_similarity` run on the dataset.
                If not specified, the dataset must have an applicable run,
                which will be used by default

        Returns:
            a :class:`fiftyone.core.view.DatasetView`
        """
        return self._add_view_stage(
            fos.SortBySimilarity(
                query,
                k=k,
                reverse=reverse,
                dist_field=dist_field,
                brain_key=brain_key,
            )
        )

    # This populates a temporary field, which doesn't count as mutation
    @view_stage
    def take(self, size, seed=None):
        """Randomly samples the given number of samples from the collection.

        Examples::

            import fiftyone as fo

            dataset = fo.Dataset()
            dataset.add_samples(
                [
                    fo.Sample(
                        filepath="/path/to/image1.png",
                        ground_truth=fo.Classification(label="cat"),
                    ),
                    fo.Sample(
                        filepath="/path/to/image2.png",
                        ground_truth=fo.Classification(label="dog"),
                    ),
                    fo.Sample(
                        filepath="/path/to/image3.png",
                        ground_truth=fo.Classification(label="rabbit"),
                    ),
                    fo.Sample(
                        filepath="/path/to/image4.png",
                        ground_truth=None,
                    ),
                ]
            )

            #
            # Take two random samples from the dataset
            #

            view = dataset.take(2)

            #
            # Take two random samples from the dataset with a fixed seed
            #

            view = dataset.take(2, seed=51)

        Args:
            size: the number of samples to return. If a non-positive number is
                provided, an empty view is returned
            seed (None): an optional random seed to use when selecting the
                samples

        Returns:
            a :class:`fiftyone.core.view.DatasetView`
        """
        return self._add_view_stage(fos.Take(size, seed=seed))

    @view_stage
    def to_patches(self, field, **kwargs):
        """Creates a view that contains one sample per object patch in the
        specified field of the collection.

        Fields other than ``field`` and the default sample fields will not be
        included in the returned view. A ``sample_id`` field will be added that
        records the sample ID from which each patch was taken.

        Examples::

            import fiftyone as fo
            import fiftyone.zoo as foz

            dataset = foz.load_zoo_dataset("quickstart")

            session = fo.launch_app(dataset)

            #
            # Create a view containing the ground truth patches
            #

            view = dataset.to_patches("ground_truth")
            print(view)

            session.view = view

        Args:
            field: the patches field, which must be of type
                :class:`fiftyone.core.labels.Detections`,
                :class:`fiftyone.core.labels.Polylines`, or
                :class:`fiftyone.core.labels.Keypoints`
            other_fields (None): controls whether fields other than ``field``
                and the default sample fields are included. Can be any of the
                following:

                -   a field or list of fields to include
                -   ``True`` to include all other fields
                -   ``None``/``False`` to include no other fields
            keep_label_lists (False): whether to store the patches in label
                list fields of the same type as the input collection rather
                than using their single label variants

        Returns:
            a :class:`fiftyone.core.patches.PatchesView`
        """
        return self._add_view_stage(fos.ToPatches(field, **kwargs))

    @view_stage
    def to_evaluation_patches(self, eval_key, **kwargs):
        """Creates a view based on the results of the evaluation with the
        given key that contains one sample for each true positive, false
        positive, and false negative example in the collection, respectively.

        True positive examples will result in samples with both their ground
        truth and predicted fields populated, while false positive/negative
        examples will only have one of their corresponding predicted/ground
        truth fields populated, respectively.

        If multiple predictions are matched to a ground truth object (e.g., if
        the evaluation protocol includes a crowd attribute), then all matched
        predictions will be stored in the single sample along with the ground
        truth object.

        The returned dataset will also have top-level ``type`` and ``iou``
        fields populated based on the evaluation results for that example, as
        well as a ``sample_id`` field recording the sample ID of the example,
        and a ``crowd`` field if the evaluation protocol defines a crowd
        attribute.

        .. note::

            The returned view will contain patches for the contents of this
            collection, which may differ from the view on which the
            ``eval_key`` evaluation was performed. This may exclude some labels
            that were evaluated and/or include labels that were not evaluated.

            If you would like to see patches for the exact view on which an
            evaluation was performed, first call :meth:`load_evaluation_view`
            to load the view and then convert to patches.

        Examples::

            import fiftyone as fo
            import fiftyone.zoo as foz

            dataset = foz.load_zoo_dataset("quickstart")
            dataset.evaluate_detections("predictions", eval_key="eval")

            session = fo.launch_app(dataset)

            #
            # Create a patches view for the evaluation results
            #

            view = dataset.to_evaluation_patches("eval")
            print(view)

            session.view = view

        Args:
            eval_key: an evaluation key that corresponds to the evaluation of
                ground truth/predicted fields that are of type
                :class:`fiftyone.core.labels.Detections`,
                :class:`fiftyone.core.labels.Polylines`, or
                :class:`fiftyone.core.labels.Keypoints`
            other_fields (None): controls whether fields other than the
                ground truth/predicted fields and the default sample fields are
                included. Can be any of the following:

                -   a field or list of fields to include
                -   ``True`` to include all other fields
                -   ``None``/``False`` to include no other fields

        Returns:
            a :class:`fiftyone.core.patches.EvaluationPatchesView`
        """
        return self._add_view_stage(
            fos.ToEvaluationPatches(eval_key, **kwargs)
        )

    # This may populate temporary fields, which doesn't count as mutation
    @view_stage
    def to_clips(self, field_or_expr, **kwargs):
        """Creates a view that contains one sample per clip defined by the
        given field or expression in the video collection.

        The returned view will contain:

        -   A ``sample_id`` field that records the sample ID from which each
            clip was taken
        -   A ``support`` field that records the ``[first, last]`` frame
            support of each clip
        -   All frame-level information from the underlying dataset of the
            input collection

        Refer to :meth:`fiftyone.core.clips.make_clips_dataset` to see the
        available configuration options for generating clips.

        .. note::

            The clip generation logic will respect any frame-level
            modifications defined in the input collection, but the output clips
            will always contain all frame-level labels.

        Examples::

            import fiftyone as fo
            import fiftyone.zoo as foz
            from fiftyone import ViewField as F

            dataset = foz.load_zoo_dataset("quickstart-video")

            #
            # Create a clips view that contains one clip for each contiguous
            # segment that contains at least one road sign in every frame
            #

            clips = (
                dataset
                .filter_labels("frames.detections", F("label") == "road sign")
                .to_clips("frames.detections")
            )
            print(clips)

            #
            # Create a clips view that contains one clip for each contiguous
            # segment that contains at least two road signs in every frame
            #

            signs = F("detections.detections").filter(F("label") == "road sign")
            clips = dataset.to_clips(signs.length() >= 2)
            print(clips)

        Args:
            field_or_expr: can be any of the following:

                -   a :class:`fiftyone.core.labels.TemporalDetection`,
                    :class:`fiftyone.core.labels.TemporalDetections`,
                    :class:`fiftyone.core.fields.FrameSupportField`, or list of
                    :class:`fiftyone.core.fields.FrameSupportField` field
                -   a frame-level label list field of any of the following
                    types:

                    -   :class:`fiftyone.core.labels.Classifications`
                    -   :class:`fiftyone.core.labels.Detections`
                    -   :class:`fiftyone.core.labels.Polylines`
                    -   :class:`fiftyone.core.labels.Keypoints`
                -   a :class:`fiftyone.core.expressions.ViewExpression` that
                    returns a boolean to apply to each frame of the input
                    collection to determine if the frame should be clipped
                -   a list of ``[(first1, last1), (first2, last2), ...]`` lists
                    defining the frame numbers of the clips to extract from
                    each sample
            other_fields (None): controls whether sample fields other than the
                default sample fields are included. Can be any of the
                following:

                -   a field or list of fields to include
                -   ``True`` to include all other fields
                -   ``None``/``False`` to include no other fields
            tol (0): the maximum number of false frames that can be overlooked
                when generating clips. Only applicable when ``field_or_expr``
                is a frame-level list field or expression
            min_len (0): the minimum allowable length of a clip, in frames.
                Only applicable when ``field_or_expr`` is a frame-level list
                field or an expression
            trajectories (False): whether to create clips for each unique
                object trajectory defined by their ``(label, index)``. Only
                applicable when ``field_or_expr`` is a frame-level field

        Returns:
            a :class:`fiftyone.core.clips.ClipsView`
        """
        return self._add_view_stage(fos.ToClips(field_or_expr, **kwargs))

    # This may populate temporary fields, which doesn't count as mutation
    @view_stage
    def to_trajectories(self, field, **kwargs):
        """Creates a view that contains one clip for each unique object
        trajectory defined by their ``(label, index)`` in a frame-level field
        of a video collection.

        The returned view will contain:

        -   A ``sample_id`` field that records the sample ID from which each
            clip was taken
        -   A ``support`` field that records the ``[first, last]`` frame
            support of each clip
        -   A sample-level label field that records the ``label`` and ``index``
            of each trajectory

        Examples::

            import fiftyone as fo
            import fiftyone.zoo as foz
            from fiftyone import ViewField as F

            dataset = foz.load_zoo_dataset("quickstart-video")

            #
            # Create a trajectories view for the vehicles in the dataset
            #

            trajectories = (
                dataset
                .filter_labels("frames.detections", F("label") == "vehicle")
                .to_trajectories("frames.detections")
            )

            print(trajectories)

        Args:
            field: a frame-level label list field of any of the following
                types:

                -   :class:`fiftyone.core.labels.Detections`
                -   :class:`fiftyone.core.labels.Polylines`
                -   :class:`fiftyone.core.labels.Keypoints`
            **kwargs: optional keyword arguments for
                :meth:`fiftyone.core.clips.make_clips_dataset` specifying how
                to perform the conversion

        Returns:
            a :class:`fiftyone.core.clips.TrajectoriesView`
        """
        return self._add_view_stage(fos.ToTrajectories(field, **kwargs))

    @requires_can_edit(condition_param="sample_frames")
    @view_stage
    def to_frames(self, **kwargs):
        """Creates a view that contains one sample per frame in the video
        collection.

        The returned view will contain all frame-level fields and the ``tags``
        of each video as sample-level fields, as well as a ``sample_id`` field
        that records the IDs of the parent sample for each frame.

        By default, ``sample_frames`` is False and this method assumes that the
        frames of the input collection have ``filepath`` fields populated
        pointing to each frame image. Any frames without a ``filepath``
        populated will be omitted from the returned view.

        When ``sample_frames`` is True, this method samples each video in the
        collection into a directory of per-frame images and stores the
        filepaths in the ``filepath`` frame field of the source dataset. By
        default, each folder of images is written using the same basename as
        the input video. For example, if ``frames_patt = "%%06d.jpg"``, then
        videos with the following paths::

            /path/to/video1.mp4
            /path/to/video2.mp4
            ...

        would be sampled as follows::

            /path/to/video1/
                000001.jpg
                000002.jpg
                ...
            /path/to/video2/
                000001.jpg
                000002.jpg
                ...

        However, you can use the optional ``output_dir`` and ``rel_dir``
        parameters to customize the location and shape of the sampled frame
        folders. For example, if ``output_dir = "/tmp"`` and
        ``rel_dir = "/path/to"``, then videos with the following paths::

            /path/to/folderA/video1.mp4
            /path/to/folderA/video2.mp4
            /path/to/folderB/video3.mp4
            ...

        would be sampled as follows::

            /tmp/folderA/
                video1/
                    000001.jpg
                    000002.jpg
                    ...
                video2/
                    000001.jpg
                    000002.jpg
                    ...
            /tmp/folderB/
                video3/
                    000001.jpg
                    000002.jpg
                    ...

        By default, samples will be generated for every video frame at full
        resolution, but this method provides a variety of parameters that can
        be used to customize the sampling behavior.

        .. note::

            If this method is run multiple times with ``sample_frames`` set to
            True, existing frames will not be resampled unless you set
            ``force_sample`` to True.

        Examples::

            import fiftyone as fo
            import fiftyone.zoo as foz
            from fiftyone import ViewField as F

            dataset = foz.load_zoo_dataset("quickstart-video")

            session = fo.launch_app(dataset)

            #
            # Create a frames view for an entire video dataset
            #

            frames = dataset.to_frames(sample_frames=True)
            print(frames)

            session.view = frames

            #
            # Create a frames view that only contains frames with at least 10
            # objects, sampled at a maximum frame rate of 1fps
            #

            num_objects = F("detections.detections").length()
            view = dataset.match_frames(num_objects > 10)

            frames = view.to_frames(max_fps=1)
            print(frames)

            session.view = frames

        Args:
            sample_frames (False): whether to assume that the frame images have
                already been sampled at locations stored in the ``filepath``
                field of each frame (False), or whether to sample the video
                frames now according to the specified parameters (True)
            fps (None): an optional frame rate at which to sample each video's
                frames
            max_fps (None): an optional maximum frame rate at which to sample.
                Videos with frame rate exceeding this value are downsampled
            size (None): an optional ``(width, height)`` at which to sample
                frames. A dimension can be -1, in which case the aspect ratio
                is preserved. Only applicable when ``sample_frames=True``
            min_size (None): an optional minimum ``(width, height)`` for each
                frame. A dimension can be -1 if no constraint should be
                applied. The frames are resized (aspect-preserving) if
                necessary to meet this constraint. Only applicable when
                ``sample_frames=True``
            max_size (None): an optional maximum ``(width, height)`` for each
                frame. A dimension can be -1 if no constraint should be
                applied. The frames are resized (aspect-preserving) if
                necessary to meet this constraint. Only applicable when
                ``sample_frames=True``
            sparse (False): whether to only sample frame images for frame
                numbers for which :class:`fiftyone.core.frame.Frame` instances
                exist in the input collection. This parameter has no effect
                when ``sample_frames==False`` since frames must always exist in
                order to have ``filepath`` information use
            output_dir (None): an optional output directory in which to write
                the sampled frames. By default, the frames are written in
                folders with the same basename of each video
            rel_dir (None): a relative directory to remove from the filepath of
                each video, if possible. The path is converted to an absolute
                path (if necessary) via
                :func:`fiftyone.core.storage.normalize_path`. This argument can
                be used in conjunction with ``output_dir`` to cause the sampled
                frames to be written in a nested directory structure within
                ``output_dir`` matching the shape of the input video's folder
                structure
            frames_patt (None): a pattern specifying the filename/format to use
                to write or check or existing sampled frames, e.g.,
                ``"%%06d.jpg"``. The default value is
                ``fiftyone.config.default_sequence_idx + fiftyone.config.default_image_ext``
            force_sample (False): whether to resample videos whose sampled
                frames already exist. Only applicable when
                ``sample_frames=True``
            skip_failures (True): whether to gracefully continue without
                raising an error if a video cannot be sampled
            verbose (False): whether to log information about the frames that
                will be sampled, if any

        Returns:
            a :class:`fiftyone.core.video.FramesView`
        """
        return self._add_view_stage(fos.ToFrames(**kwargs))

    @classmethod
    def list_aggregations(cls):
        """Returns a list of all available methods on this collection that
        apply :class:`fiftyone.core.aggregations.Aggregation` operations to
        this collection.

        Returns:
            a list of :class:`SampleCollection` method names
        """
        return list(aggregation.all)

    @aggregation
    def bounds(self, field_or_expr, expr=None, safe=False):
        """Computes the bounds of a numeric field of the collection.

        ``None``-valued fields are ignored.

        This aggregation is typically applied to *numeric* or *date* field
        types (or lists of such types):

        -   :class:`fiftyone.core.fields.IntField`
        -   :class:`fiftyone.core.fields.FloatField`
        -   :class:`fiftyone.core.fields.DateField`
        -   :class:`fiftyone.core.fields.DateTimeField`

        Examples::

            import fiftyone as fo
            from fiftyone import ViewField as F

            dataset = fo.Dataset()
            dataset.add_samples(
                [
                    fo.Sample(
                        filepath="/path/to/image1.png",
                        numeric_field=1.0,
                        numeric_list_field=[1, 2, 3],
                    ),
                    fo.Sample(
                        filepath="/path/to/image2.png",
                        numeric_field=4.0,
                        numeric_list_field=[1, 2],
                    ),
                    fo.Sample(
                        filepath="/path/to/image3.png",
                        numeric_field=None,
                        numeric_list_field=None,
                    ),
                ]
            )

            #
            # Compute the bounds of a numeric field
            #

            bounds = dataset.bounds("numeric_field")
            print(bounds)  # (min, max)

            #
            # Compute the bounds of a numeric list field
            #

            bounds = dataset.bounds("numeric_list_field")
            print(bounds)  # (min, max)

            #
            # Compute the bounds of a transformation of a numeric field
            #

            bounds = dataset.bounds(2 * (F("numeric_field") + 1))
            print(bounds)  # (min, max)

        Args:
            field_or_expr: a field name, ``embedded.field.name``,
                :class:`fiftyone.core.expressions.ViewExpression`, or
                `MongoDB expression <https://docs.mongodb.com/manual/meta/aggregation-quick-reference/#aggregation-expressions>`_
                defining the field or expression to aggregate. This can also
                be a list or tuple of such arguments, in which case a tuple of
                corresponding aggregation results (each receiving the same
                additional keyword arguments, if any) will be returned
            expr (None): a :class:`fiftyone.core.expressions.ViewExpression` or
                `MongoDB expression <https://docs.mongodb.com/manual/meta/aggregation-quick-reference/#aggregation-expressions>`_
                to apply to ``field_or_expr`` (which must be a field) before
                aggregating
            safe (False): whether to ignore nan/inf values when dealing with
                floating point values

        Returns:
            the ``(min, max)`` bounds
        """
        make = lambda field_or_expr: foa.Bounds(
            field_or_expr, expr=expr, safe=safe
        )
        return self._make_and_aggregate(make, field_or_expr)

    @aggregation
    def count(self, field_or_expr=None, expr=None, safe=False):
        """Counts the number of field values in the collection.

        ``None``-valued fields are ignored.

        If no field is provided, the samples themselves are counted.

        Examples::

            import fiftyone as fo
            from fiftyone import ViewField as F

            dataset = fo.Dataset()
            dataset.add_samples(
                [
                    fo.Sample(
                        filepath="/path/to/image1.png",
                        predictions=fo.Detections(
                            detections=[
                                fo.Detection(label="cat"),
                                fo.Detection(label="dog"),
                            ]
                        ),
                    ),
                    fo.Sample(
                        filepath="/path/to/image2.png",
                        predictions=fo.Detections(
                            detections=[
                                fo.Detection(label="cat"),
                                fo.Detection(label="rabbit"),
                                fo.Detection(label="squirrel"),
                            ]
                        ),
                    ),
                    fo.Sample(
                        filepath="/path/to/image3.png",
                        predictions=None,
                    ),
                ]
            )

            #
            # Count the number of samples in the dataset
            #

            count = dataset.count()
            print(count)  # the count

            #
            # Count the number of samples with `predictions`
            #

            count = dataset.count("predictions")
            print(count)  # the count

            #
            # Count the number of objects in the `predictions` field
            #

            count = dataset.count("predictions.detections")
            print(count)  # the count

            #
            # Count the number of objects in samples with > 2 predictions
            #

            count = dataset.count(
                (F("predictions.detections").length() > 2).if_else(
                    F("predictions.detections"), None
                )
            )
            print(count)  # the count

        Args:
            field_or_expr (None): a field name, ``embedded.field.name``,
                :class:`fiftyone.core.expressions.ViewExpression`, or
                `MongoDB expression <https://docs.mongodb.com/manual/meta/aggregation-quick-reference/#aggregation-expressions>`_
                defining the field or expression to aggregate. If neither
                ``field_or_expr`` or ``expr`` is provided, the samples
                themselves are counted. This can also be a list or tuple of
                such arguments, in which case a tuple of corresponding
                aggregation results (each receiving the same additional keyword
                arguments, if any) will be returned
            expr (None): a :class:`fiftyone.core.expressions.ViewExpression` or
                `MongoDB expression <https://docs.mongodb.com/manual/meta/aggregation-quick-reference/#aggregation-expressions>`_
                to apply to ``field_or_expr`` (which must be a field) before
                aggregating
            safe (False): whether to ignore nan/inf values when dealing with
                floating point values

        Returns:
            the count
        """
        make = lambda field_or_expr: foa.Count(
            field_or_expr, expr=expr, safe=safe
        )
        return self._make_and_aggregate(make, field_or_expr)

    @aggregation
    def count_values(self, field_or_expr, expr=None, safe=False):
        """Counts the occurrences of field values in the collection.

        This aggregation is typically applied to *countable* field types (or
        lists of such types):

        -   :class:`fiftyone.core.fields.BooleanField`
        -   :class:`fiftyone.core.fields.IntField`
        -   :class:`fiftyone.core.fields.StringField`

        Examples::

            import fiftyone as fo
            from fiftyone import ViewField as F

            dataset = fo.Dataset()
            dataset.add_samples(
                [
                    fo.Sample(
                        filepath="/path/to/image1.png",
                        tags=["sunny"],
                        predictions=fo.Detections(
                            detections=[
                                fo.Detection(label="cat"),
                                fo.Detection(label="dog"),
                            ]
                        ),
                    ),
                    fo.Sample(
                        filepath="/path/to/image2.png",
                        tags=["cloudy"],
                        predictions=fo.Detections(
                            detections=[
                                fo.Detection(label="cat"),
                                fo.Detection(label="rabbit"),
                            ]
                        ),
                    ),
                    fo.Sample(
                        filepath="/path/to/image3.png",
                        predictions=None,
                    ),
                ]
            )

            #
            # Compute the tag counts in the dataset
            #

            counts = dataset.count_values("tags")
            print(counts)  # dict mapping values to counts

            #
            # Compute the predicted label counts in the dataset
            #

            counts = dataset.count_values("predictions.detections.label")
            print(counts)  # dict mapping values to counts

            #
            # Compute the predicted label counts after some normalization
            #

            counts = dataset.count_values(
                F("predictions.detections.label").map_values(
                    {"cat": "pet", "dog": "pet"}
                ).upper()
            )
            print(counts)  # dict mapping values to counts

        Args:
            field_or_expr: a field name, ``embedded.field.name``,
                :class:`fiftyone.core.expressions.ViewExpression`, or
                `MongoDB expression <https://docs.mongodb.com/manual/meta/aggregation-quick-reference/#aggregation-expressions>`_
                defining the field or expression to aggregate. This can also
                be a list or tuple of such arguments, in which case a tuple of
                corresponding aggregation results (each receiving the same
                additional keyword arguments, if any) will be returned
            expr (None): a :class:`fiftyone.core.expressions.ViewExpression` or
                `MongoDB expression <https://docs.mongodb.com/manual/meta/aggregation-quick-reference/#aggregation-expressions>`_
                to apply to ``field_or_expr`` (which must be a field) before
                aggregating
            safe (False): whether to treat nan/inf values as None when dealing
                with floating point values

        Returns:
            a dict mapping values to counts
        """
        make = lambda field_or_expr: foa.CountValues(
            field_or_expr, expr=expr, safe=safe
        )
        return self._make_and_aggregate(make, field_or_expr)

    @aggregation
    def distinct(self, field_or_expr, expr=None, safe=False):
        """Computes the distinct values of a field in the collection.

        ``None``-valued fields are ignored.

        This aggregation is typically applied to *countable* field types (or
        lists of such types):

        -   :class:`fiftyone.core.fields.BooleanField`
        -   :class:`fiftyone.core.fields.IntField`
        -   :class:`fiftyone.core.fields.StringField`

        Examples::

            import fiftyone as fo
            from fiftyone import ViewField as F

            dataset = fo.Dataset()
            dataset.add_samples(
                [
                    fo.Sample(
                        filepath="/path/to/image1.png",
                        tags=["sunny"],
                        predictions=fo.Detections(
                            detections=[
                                fo.Detection(label="cat"),
                                fo.Detection(label="dog"),
                            ]
                        ),
                    ),
                    fo.Sample(
                        filepath="/path/to/image2.png",
                        tags=["sunny", "cloudy"],
                        predictions=fo.Detections(
                            detections=[
                                fo.Detection(label="cat"),
                                fo.Detection(label="rabbit"),
                            ]
                        ),
                    ),
                    fo.Sample(
                        filepath="/path/to/image3.png",
                        predictions=None,
                    ),
                ]
            )

            #
            # Get the distinct tags in a dataset
            #

            values = dataset.distinct("tags")
            print(values)  # list of distinct values

            #
            # Get the distinct predicted labels in a dataset
            #

            values = dataset.distinct("predictions.detections.label")
            print(values)  # list of distinct values

            #
            # Get the distinct predicted labels after some normalization
            #

            values = dataset.distinct(
                F("predictions.detections.label").map_values(
                    {"cat": "pet", "dog": "pet"}
                ).upper()
            )
            print(values)  # list of distinct values

        Args:
            field_or_expr: a field name, ``embedded.field.name``,
                :class:`fiftyone.core.expressions.ViewExpression`, or
                `MongoDB expression <https://docs.mongodb.com/manual/meta/aggregation-quick-reference/#aggregation-expressions>`_
                defining the field or expression to aggregate. This can also
                be a list or tuple of such arguments, in which case a tuple of
                corresponding aggregation results (each receiving the same
                additional keyword arguments, if any) will be returned
            expr (None): a :class:`fiftyone.core.expressions.ViewExpression` or
                `MongoDB expression <https://docs.mongodb.com/manual/meta/aggregation-quick-reference/#aggregation-expressions>`_
                to apply to ``field_or_expr`` (which must be a field) before
                aggregating
            safe (False): whether to ignore nan/inf values when dealing with
                floating point values

        Returns:
            a sorted list of distinct values
        """
        make = lambda field_or_expr: foa.Distinct(
            field_or_expr, expr=expr, safe=safe
        )
        return self._make_and_aggregate(make, field_or_expr)

    @aggregation
    def histogram_values(
        self, field_or_expr, expr=None, bins=None, range=None, auto=False
    ):
        """Computes a histogram of the field values in the collection.

        This aggregation is typically applied to *numeric* field types (or
        lists of such types):

        -   :class:`fiftyone.core.fields.IntField`
        -   :class:`fiftyone.core.fields.FloatField`

        Examples::

            import numpy as np
            import matplotlib.pyplot as plt

            import fiftyone as fo
            from fiftyone import ViewField as F

            samples = []
            for idx in range(100):
                samples.append(
                    fo.Sample(
                        filepath="/path/to/image%d.png" % idx,
                        numeric_field=np.random.randn(),
                        numeric_list_field=list(np.random.randn(10)),
                    )
                )

            dataset = fo.Dataset()
            dataset.add_samples(samples)

            def plot_hist(counts, edges):
                counts = np.asarray(counts)
                edges = np.asarray(edges)
                left_edges = edges[:-1]
                widths = edges[1:] - edges[:-1]
                plt.bar(left_edges, counts, width=widths, align="edge")

            #
            # Compute a histogram of a numeric field
            #

            counts, edges, other = dataset.histogram_values(
                "numeric_field", bins=50, range=(-4, 4)
            )

            plot_hist(counts, edges)
            plt.show(block=False)

            #
            # Compute the histogram of a numeric list field
            #

            counts, edges, other = dataset.histogram_values(
                "numeric_list_field", bins=50
            )

            plot_hist(counts, edges)
            plt.show(block=False)

            #
            # Compute the histogram of a transformation of a numeric field
            #

            counts, edges, other = dataset.histogram_values(
                2 * (F("numeric_field") + 1), bins=50
            )

            plot_hist(counts, edges)
            plt.show(block=False)

        Args:
            field_or_expr: a field name, ``embedded.field.name``,
                :class:`fiftyone.core.expressions.ViewExpression`, or
                `MongoDB expression <https://docs.mongodb.com/manual/meta/aggregation-quick-reference/#aggregation-expressions>`_
                defining the field or expression to aggregate. This can also
                be a list or tuple of such arguments, in which case a tuple of
                corresponding aggregation results (each receiving the same
                additional keyword arguments, if any) will be returned
            expr (None): a :class:`fiftyone.core.expressions.ViewExpression` or
                `MongoDB expression <https://docs.mongodb.com/manual/meta/aggregation-quick-reference/#aggregation-expressions>`_
                to apply to ``field_or_expr`` (which must be a field) before
                aggregating
            bins (None): can be either an integer number of bins to generate or
                a monotonically increasing sequence specifying the bin edges to
                use. By default, 10 bins are created. If ``bins`` is an integer
                and no ``range`` is specified, bin edges are automatically
                distributed in an attempt to evenly distribute the counts in
                each bin
            range (None): a ``(lower, upper)`` tuple specifying a range in
                which to generate equal-width bins. Only applicable when
                ``bins`` is an integer
            auto (False): whether to automatically choose bin edges in an
                attempt to evenly distribute the counts in each bin. If this
                option is chosen, ``bins`` will only be used if it is an
                integer, and the ``range`` parameter is ignored

        Returns:
            a tuple of

            -   counts: a list of counts in each bin
            -   edges: an increasing list of bin edges of length
                ``len(counts) + 1``. Note that each bin is treated as having an
                inclusive lower boundary and exclusive upper boundary,
                ``[lower, upper)``, including the rightmost bin
            -   other: the number of items outside the bins
        """
        make = lambda field_or_expr: foa.HistogramValues(
            field_or_expr, expr=expr, bins=bins, range=range, auto=auto
        )
        return self._make_and_aggregate(make, field_or_expr)

    @aggregation
    def min(self, field_or_expr, expr=None, safe=False):
        """Computes the minimum of a numeric field of the collection.

        ``None``-valued fields are ignored.

        This aggregation is typically applied to *numeric* or *date* field
        types (or lists of such types):

        -   :class:`fiftyone.core.fields.IntField`
        -   :class:`fiftyone.core.fields.FloatField`
        -   :class:`fiftyone.core.fields.DateField`
        -   :class:`fiftyone.core.fields.DateTimeField`

        Examples::

            import fiftyone as fo
            from fiftyone import ViewField as F

            dataset = fo.Dataset()
            dataset.add_samples(
                [
                    fo.Sample(
                        filepath="/path/to/image1.png",
                        numeric_field=1.0,
                        numeric_list_field=[1, 2, 3],
                    ),
                    fo.Sample(
                        filepath="/path/to/image2.png",
                        numeric_field=4.0,
                        numeric_list_field=[1, 2],
                    ),
                    fo.Sample(
                        filepath="/path/to/image3.png",
                        numeric_field=None,
                        numeric_list_field=None,
                    ),
                ]
            )

            #
            # Compute the minimum of a numeric field
            #

            min = dataset.min("numeric_field")
            print(min)  # the min

            #
            # Compute the minimum of a numeric list field
            #

            min = dataset.min("numeric_list_field")
            print(min)  # the min

            #
            # Compute the minimum of a transformation of a numeric field
            #

            min = dataset.min(2 * (F("numeric_field") + 1))
            print(min)  # the min

        Args:
            field_or_expr: a field name, ``embedded.field.name``,
                :class:`fiftyone.core.expressions.ViewExpression`, or
                `MongoDB expression <https://docs.mongodb.com/manual/meta/aggregation-quick-reference/#aggregation-expressions>`_
                defining the field or expression to aggregate. This can also
                be a list or tuple of such arguments, in which case a tuple of
                corresponding aggregation results (each receiving the same
                additional keyword arguments, if any) will be returned
            expr (None): a :class:`fiftyone.core.expressions.ViewExpression` or
                `MongoDB expression <https://docs.mongodb.com/manual/meta/aggregation-quick-reference/#aggregation-expressions>`_
                to apply to ``field_or_expr`` (which must be a field) before
                aggregating
            safe (False): whether to ignore nan/inf values when dealing with
                floating point values

        Returns:
            the minimum value
        """
        make = lambda field_or_expr: foa.Min(
            field_or_expr, expr=expr, safe=safe
        )
        return self._make_and_aggregate(make, field_or_expr)

    @aggregation
    def max(self, field_or_expr, expr=None, safe=False):
        """Computes the maximum of a numeric field of the collection.

        ``None``-valued fields are ignored.

        This aggregation is typically applied to *numeric* or *date* field
        types (or lists of such types):

        -   :class:`fiftyone.core.fields.IntField`
        -   :class:`fiftyone.core.fields.FloatField`
        -   :class:`fiftyone.core.fields.DateField`
        -   :class:`fiftyone.core.fields.DateTimeField`

        Examples::

            import fiftyone as fo
            from fiftyone import ViewField as F

            dataset = fo.Dataset()
            dataset.add_samples(
                [
                    fo.Sample(
                        filepath="/path/to/image1.png",
                        numeric_field=1.0,
                        numeric_list_field=[1, 2, 3],
                    ),
                    fo.Sample(
                        filepath="/path/to/image2.png",
                        numeric_field=4.0,
                        numeric_list_field=[1, 2],
                    ),
                    fo.Sample(
                        filepath="/path/to/image3.png",
                        numeric_field=None,
                        numeric_list_field=None,
                    ),
                ]
            )

            #
            # Compute the maximum of a numeric field
            #

            max = dataset.max("numeric_field")
            print(max)  # the max

            #
            # Compute the maximum of a numeric list field
            #

            max = dataset.max("numeric_list_field")
            print(max)  # the max

            #
            # Compute the maximum of a transformation of a numeric field
            #

            max = dataset.max(2 * (F("numeric_field") + 1))
            print(max)  # the max

        Args:
            field_or_expr: a field name, ``embedded.field.name``,
                :class:`fiftyone.core.expressions.ViewExpression`, or
                `MongoDB expression <https://docs.mongodb.com/manual/meta/aggregation-quick-reference/#aggregation-expressions>`_
                defining the field or expression to aggregate. This can also
                be a list or tuple of such arguments, in which case a tuple of
                corresponding aggregation results (each receiving the same
                additional keyword arguments, if any) will be returned
            expr (None): a :class:`fiftyone.core.expressions.ViewExpression` or
                `MongoDB expression <https://docs.mongodb.com/manual/meta/aggregation-quick-reference/#aggregation-expressions>`_
                to apply to ``field_or_expr`` (which must be a field) before
                aggregating
            safe (False): whether to ignore nan/inf values when dealing with
                floating point values

        Returns:
            the maximum value
        """
        make = lambda field_or_expr: foa.Max(
            field_or_expr, expr=expr, safe=safe
        )
        return self._make_and_aggregate(make, field_or_expr)

    @aggregation
    def mean(self, field_or_expr, expr=None, safe=False):
        """Computes the arithmetic mean of the field values of the collection.

        ``None``-valued fields are ignored.

        This aggregation is typically applied to *numeric* field types (or
        lists of such types):

        -   :class:`fiftyone.core.fields.IntField`
        -   :class:`fiftyone.core.fields.FloatField`

        Examples::

            import fiftyone as fo
            from fiftyone import ViewField as F

            dataset = fo.Dataset()
            dataset.add_samples(
                [
                    fo.Sample(
                        filepath="/path/to/image1.png",
                        numeric_field=1.0,
                        numeric_list_field=[1, 2, 3],
                    ),
                    fo.Sample(
                        filepath="/path/to/image2.png",
                        numeric_field=4.0,
                        numeric_list_field=[1, 2],
                    ),
                    fo.Sample(
                        filepath="/path/to/image3.png",
                        numeric_field=None,
                        numeric_list_field=None,
                    ),
                ]
            )

            #
            # Compute the mean of a numeric field
            #

            mean = dataset.mean("numeric_field")
            print(mean)  # the mean

            #
            # Compute the mean of a numeric list field
            #

            mean = dataset.mean("numeric_list_field")
            print(mean)  # the mean

            #
            # Compute the mean of a transformation of a numeric field
            #

            mean = dataset.mean(2 * (F("numeric_field") + 1))
            print(mean)  # the mean

        Args:
            field_or_expr: a field name, ``embedded.field.name``,
                :class:`fiftyone.core.expressions.ViewExpression`, or
                `MongoDB expression <https://docs.mongodb.com/manual/meta/aggregation-quick-reference/#aggregation-expressions>`_
                defining the field or expression to aggregate. This can also
                be a list or tuple of such arguments, in which case a tuple of
                corresponding aggregation results (each receiving the same
                additional keyword arguments, if any) will be returned
            expr (None): a :class:`fiftyone.core.expressions.ViewExpression` or
                `MongoDB expression <https://docs.mongodb.com/manual/meta/aggregation-quick-reference/#aggregation-expressions>`_
                to apply to ``field_or_expr`` (which must be a field) before
                aggregating
            safe (False): whether to ignore nan/inf values when dealing with
                floating point values

        Returns:
            the mean
        """
        make = lambda field_or_expr: foa.Mean(
            field_or_expr, expr=expr, safe=safe
        )
        return self._make_and_aggregate(make, field_or_expr)

    @aggregation
    def quantiles(self, field_or_expr, quantiles, expr=None, safe=False):
        """Computes the quantile(s) of the field values of a collection.

        ``None``-valued fields are ignored.

        This aggregation is typically applied to *numeric* field types (or
        lists of such types):

        -   :class:`fiftyone.core.fields.IntField`
        -   :class:`fiftyone.core.fields.FloatField`

        Examples::

            import fiftyone as fo
            from fiftyone import ViewField as F

            dataset = fo.Dataset()
            dataset.add_samples(
                [
                    fo.Sample(
                        filepath="/path/to/image1.png",
                        numeric_field=1.0,
                        numeric_list_field=[1, 2, 3],
                    ),
                    fo.Sample(
                        filepath="/path/to/image2.png",
                        numeric_field=4.0,
                        numeric_list_field=[1, 2],
                    ),
                    fo.Sample(
                        filepath="/path/to/image3.png",
                        numeric_field=None,
                        numeric_list_field=None,
                    ),
                ]
            )

            #
            # Compute the quantiles of a numeric field
            #

            quantiles = dataset.quantiles("numeric_field", [0.1, 0.5, 0.9])
            print(quantiles)  # the quantiles

            #
            # Compute the quantiles of a numeric list field
            #

            quantiles = dataset.quantiles("numeric_list_field", [0.1, 0.5, 0.9])
            print(quantiles)  # the quantiles

            #
            # Compute the mean of a transformation of a numeric field
            #

            quantiles = dataset.quantiles(2 * (F("numeric_field") + 1), [0.1, 0.5, 0.9])
            print(quantiles)  # the quantiles

        Args:
            field_or_expr: a field name, ``embedded.field.name``,
                :class:`fiftyone.core.expressions.ViewExpression`, or
                `MongoDB expression <https://docs.mongodb.com/manual/meta/aggregation-quick-reference/#aggregation-expressions>`_
                defining the field or expression to aggregate
            quantiles: the quantile or iterable of quantiles to compute. Each
                quantile must be a numeric value in ``[0, 1]``
            expr (None): a :class:`fiftyone.core.expressions.ViewExpression` or
                `MongoDB expression <https://docs.mongodb.com/manual/meta/aggregation-quick-reference/#aggregation-expressions>`_
                to apply to ``field_or_expr`` (which must be a field) before
                aggregating
            safe (False): whether to ignore nan/inf values when dealing with
                floating point values

        Returns:
            the quantile or list of quantiles
        """
        make = lambda field_or_expr: foa.Quantiles(
            field_or_expr, quantiles, expr=expr, safe=safe
        )
        return self._make_and_aggregate(make, field_or_expr)

    @aggregation
    def schema(
        self,
        field_or_expr,
        expr=None,
        dynamic_only=False,
        _doc_type=None,
        _include_private=False,
    ):
        """Extracts the names and types of the attributes of a specified
        embedded document field across all samples in the collection.

        Schema aggregations are useful for detecting the presence and types of
        dynamic attributes of :class:`fiftyone.core.labels.Label` fields
        across a collection.

        Examples::

            import fiftyone as fo

            dataset = fo.Dataset()

            sample1 = fo.Sample(
                filepath="image1.png",
                ground_truth=fo.Detections(
                    detections=[
                        fo.Detection(
                            label="cat",
                            bounding_box=[0.1, 0.1, 0.4, 0.4],
                            foo="bar",
                            hello=True,
                        ),
                        fo.Detection(
                            label="dog",
                            bounding_box=[0.5, 0.5, 0.4, 0.4],
                            hello=None,
                        )
                    ]
                )
            )

            sample2 = fo.Sample(
                filepath="image2.png",
                ground_truth=fo.Detections(
                    detections=[
                        fo.Detection(
                            label="rabbit",
                            bounding_box=[0.1, 0.1, 0.4, 0.4],
                            foo=None,
                        ),
                        fo.Detection(
                            label="squirrel",
                            bounding_box=[0.5, 0.5, 0.4, 0.4],
                            hello="there",
                        ),
                    ]
                )
            )

            dataset.add_samples([sample1, sample2])

            #
            # Get schema of all dynamic attributes on the detections in a
            # `Detections` field
            #

            print(dataset.schema("ground_truth.detections", dynamic_only=True))
            # {'foo': StringField, 'hello': [BooleanField, StringField]}

        Args:
            field_or_expr: a field name, ``embedded.field.name``,
                :class:`fiftyone.core.expressions.ViewExpression`, or
                `MongoDB expression <https://docs.mongodb.com/manual/meta/aggregation-quick-reference/#aggregation-expressions>`_
                defining the field or expression to aggregate
            expr (None): a :class:`fiftyone.core.expressions.ViewExpression` or
                `MongoDB expression <https://docs.mongodb.com/manual/meta/aggregation-quick-reference/#aggregation-expressions>`_
                to apply to ``field_or_expr`` (which must be a field) before
                aggregating
            dynamic_only (False): whether to only include dynamically added
                attributes

        Returns:
            a dict mapping field names to :class:`fiftyone.core.fields.Field`
            instances. If a field's values takes multiple non-None types, the
            list of observed types will be returned
        """
        make = lambda field_or_expr: foa.Schema(
            field_or_expr,
            expr=expr,
            dynamic_only=dynamic_only,
            _doc_type=_doc_type,
            _include_private=_include_private,
        )
        return self._make_and_aggregate(make, field_or_expr)

    @aggregation
    def list_schema(self, field_or_expr, expr=None):
        """Extracts the value type(s) in a specified list field across all
        samples in the collection.

        Examples::

            from datetime import datetime
            import fiftyone as fo

            dataset = fo.Dataset()

            sample1 = fo.Sample(
                filepath="image1.png",
                ground_truth=fo.Classification(
                    label="cat",
                    info=[
                        fo.DynamicEmbeddedDocument(
                            task="initial_annotation",
                            author="Alice",
                            timestamp=datetime(1970, 1, 1),
                            notes=["foo", "bar"],
                        ),
                        fo.DynamicEmbeddedDocument(
                            task="editing_pass",
                            author="Bob",
                            timestamp=datetime.utcnow(),
                        ),
                    ],
                ),
            )

            sample2 = fo.Sample(
                filepath="image2.png",
                ground_truth=fo.Classification(
                    label="dog",
                    info=[
                        fo.DynamicEmbeddedDocument(
                            task="initial_annotation",
                            author="Bob",
                            timestamp=datetime(2018, 10, 18),
                            notes=["spam", "eggs"],
                        ),
                    ],
                ),
            )

            dataset.add_samples([sample1, sample2])

            # Determine that `ground_truth.info` contains embedded documents
            print(dataset.list_schema("ground_truth.info"))
            # fo.EmbeddedDocumentField

            # Determine the fields of the embedded documents in the list
            print(dataset.schema("ground_truth.info[]"))
            # {'task': StringField, ..., 'notes': ListField}

            # Determine the type of the values in the nested `notes` list field
            # Since `ground_truth.info` is not yet declared on the dataset's
            # schema, we must manually include `[]` to unwind the info lists
            print(dataset.list_schema("ground_truth.info[].notes"))
            # fo.StringField

            # Declare the `ground_truth.info` field
            dataset.add_sample_field(
                "ground_truth.info",
                fo.ListField,
                subfield=fo.EmbeddedDocumentField,
                embedded_doc_type=fo.DynamicEmbeddedDocument,
            )

            # Now we can inspect the nested `notes` field without unwinding
            print(dataset.list_schema("ground_truth.info.notes"))
            # fo.StringField

        Args:
            field_or_expr: a field name, ``embedded.field.name``,
                :class:`fiftyone.core.expressions.ViewExpression`, or
                `MongoDB expression <https://docs.mongodb.com/manual/meta/aggregation-quick-reference/#aggregation-expressions>`_
                defining the field or expression to aggregate
            expr (None): a :class:`fiftyone.core.expressions.ViewExpression` or
                `MongoDB expression <https://docs.mongodb.com/manual/meta/aggregation-quick-reference/#aggregation-expressions>`_
                to apply to ``field_or_expr`` (which must be a field) before
                aggregating

        Returns:
            a :class:`fiftyone.core.fields.Field` or list of
            :class:`fiftyone.core.fields.Field` instances describing the value
            type(s) in the list
        """
        make = lambda field_or_expr: foa.ListSchema(field_or_expr, expr=expr)
        return self._make_and_aggregate(make, field_or_expr)

    @aggregation
    def std(self, field_or_expr, expr=None, safe=False, sample=False):
        """Computes the standard deviation of the field values of the
        collection.

        ``None``-valued fields are ignored.

        This aggregation is typically applied to *numeric* field types (or
        lists of such types):

        -   :class:`fiftyone.core.fields.IntField`
        -   :class:`fiftyone.core.fields.FloatField`

        Examples::

            import fiftyone as fo
            from fiftyone import ViewField as F

            dataset = fo.Dataset()
            dataset.add_samples(
                [
                    fo.Sample(
                        filepath="/path/to/image1.png",
                        numeric_field=1.0,
                        numeric_list_field=[1, 2, 3],
                    ),
                    fo.Sample(
                        filepath="/path/to/image2.png",
                        numeric_field=4.0,
                        numeric_list_field=[1, 2],
                    ),
                    fo.Sample(
                        filepath="/path/to/image3.png",
                        numeric_field=None,
                        numeric_list_field=None,
                    ),
                ]
            )

            #
            # Compute the standard deviation of a numeric field
            #

            std = dataset.std("numeric_field")
            print(std)  # the standard deviation

            #
            # Compute the standard deviation of a numeric list field
            #

            std = dataset.std("numeric_list_field")
            print(std)  # the standard deviation

            #
            # Compute the standard deviation of a transformation of a numeric field
            #

            std = dataset.std(2 * (F("numeric_field") + 1))
            print(std)  # the standard deviation

        Args:
            field_or_expr: a field name, ``embedded.field.name``,
                :class:`fiftyone.core.expressions.ViewExpression`, or
                `MongoDB expression <https://docs.mongodb.com/manual/meta/aggregation-quick-reference/#aggregation-expressions>`_
                defining the field or expression to aggregate. This can also
                be a list or tuple of such arguments, in which case a tuple of
                corresponding aggregation results (each receiving the same
                additional keyword arguments, if any) will be returned
            expr (None): a :class:`fiftyone.core.expressions.ViewExpression` or
                `MongoDB expression <https://docs.mongodb.com/manual/meta/aggregation-quick-reference/#aggregation-expressions>`_
                to apply to ``field_or_expr`` (which must be a field) before
                aggregating
            safe (False): whether to ignore nan/inf values when dealing with
                floating point values
            sample (False): whether to compute the sample standard deviation rather
                than the population standard deviation

        Returns:
            the standard deviation
        """
        make = lambda field_or_expr: foa.Std(
            field_or_expr, expr=expr, safe=safe, sample=sample
        )
        return self._make_and_aggregate(make, field_or_expr)

    @aggregation
    def sum(self, field_or_expr, expr=None, safe=False):
        """Computes the sum of the field values of the collection.

        ``None``-valued fields are ignored.

        This aggregation is typically applied to *numeric* field types (or
        lists of such types):

        -   :class:`fiftyone.core.fields.IntField`
        -   :class:`fiftyone.core.fields.FloatField`

        Examples::

            import fiftyone as fo
            from fiftyone import ViewField as F

            dataset = fo.Dataset()
            dataset.add_samples(
                [
                    fo.Sample(
                        filepath="/path/to/image1.png",
                        numeric_field=1.0,
                        numeric_list_field=[1, 2, 3],
                    ),
                    fo.Sample(
                        filepath="/path/to/image2.png",
                        numeric_field=4.0,
                        numeric_list_field=[1, 2],
                    ),
                    fo.Sample(
                        filepath="/path/to/image3.png",
                        numeric_field=None,
                        numeric_list_field=None,
                    ),
                ]
            )

            #
            # Compute the sum of a numeric field
            #

            total = dataset.sum("numeric_field")
            print(total)  # the sum

            #
            # Compute the sum of a numeric list field
            #

            total = dataset.sum("numeric_list_field")
            print(total)  # the sum

            #
            # Compute the sum of a transformation of a numeric field
            #

            total = dataset.sum(2 * (F("numeric_field") + 1))
            print(total)  # the sum

        Args:
            field_or_expr: a field name, ``embedded.field.name``,
                :class:`fiftyone.core.expressions.ViewExpression`, or
                `MongoDB expression <https://docs.mongodb.com/manual/meta/aggregation-quick-reference/#aggregation-expressions>`_
                defining the field or expression to aggregate. This can also
                be a list or tuple of such arguments, in which case a tuple of
                corresponding aggregation results (each receiving the same
                additional keyword arguments, if any) will be returned
            expr (None): a :class:`fiftyone.core.expressions.ViewExpression` or
                `MongoDB expression <https://docs.mongodb.com/manual/meta/aggregation-quick-reference/#aggregation-expressions>`_
                to apply to ``field_or_expr`` (which must be a field) before
                aggregating
            safe (False): whether to ignore nan/inf values when dealing with
                floating point values

        Returns:
            the sum
        """
        make = lambda field_or_expr: foa.Sum(
            field_or_expr, expr=expr, safe=safe
        )
        return self._make_and_aggregate(make, field_or_expr)

    @aggregation
    def values(
        self,
        field_or_expr,
        expr=None,
        missing_value=None,
        unwind=False,
        _allow_missing=False,
        _big_result=True,
        _raw=False,
        _field=None,
    ):
        """Extracts the values of a field from all samples in the collection.

        Values aggregations are useful for efficiently extracting a slice of
        field or embedded field values across all samples in a collection. See
        the examples below for more details.

        The dual function of :meth:`values` is :meth:`set_values`, which can be
        used to efficiently set a field or embedded field of all samples in a
        collection by providing lists of values of same structure returned by
        this aggregation.

        .. note::

            Unlike other aggregations, :meth:`values` does not automatically
            unwind list fields, which ensures that the returned values match
            the potentially-nested structure of the documents.

            You can opt-in to unwinding specific list fields using the ``[]``
            syntax, or you can pass the optional ``unwind=True`` parameter to
            unwind all supported list fields. See
            :ref:`aggregations-list-fields` for more information.

        Examples::

            import fiftyone as fo
            import fiftyone.zoo as foz
            from fiftyone import ViewField as F

            dataset = fo.Dataset()
            dataset.add_samples(
                [
                    fo.Sample(
                        filepath="/path/to/image1.png",
                        numeric_field=1.0,
                        numeric_list_field=[1, 2, 3],
                    ),
                    fo.Sample(
                        filepath="/path/to/image2.png",
                        numeric_field=4.0,
                        numeric_list_field=[1, 2],
                    ),
                    fo.Sample(
                        filepath="/path/to/image3.png",
                        numeric_field=None,
                        numeric_list_field=None,
                    ),
                ]
            )

            #
            # Get all values of a field
            #

            values = dataset.values("numeric_field")
            print(values)  # [1.0, 4.0, None]

            #
            # Get all values of a list field
            #

            values = dataset.values("numeric_list_field")
            print(values)  # [[1, 2, 3], [1, 2], None]

            #
            # Get all values of transformed field
            #

            values = dataset.values(2 * (F("numeric_field") + 1))
            print(values)  # [4.0, 10.0, None]

            #
            # Get values from a label list field
            #

            dataset = foz.load_zoo_dataset("quickstart")

            # list of `Detections`
            detections = dataset.values("ground_truth")

            # list of lists of `Detection` instances
            detections = dataset.values("ground_truth.detections")

            # list of lists of detection labels
            labels = dataset.values("ground_truth.detections.label")

        Args:
            field_or_expr: a field name, ``embedded.field.name``,
                :class:`fiftyone.core.expressions.ViewExpression`, or
                `MongoDB expression <https://docs.mongodb.com/manual/meta/aggregation-quick-reference/#aggregation-expressions>`_
                defining the field or expression to aggregate. This can also
                be a list or tuple of such arguments, in which case a tuple of
                corresponding aggregation results (each receiving the same
                additional keyword arguments, if any) will be returned
            expr (None): a :class:`fiftyone.core.expressions.ViewExpression` or
                `MongoDB expression <https://docs.mongodb.com/manual/meta/aggregation-quick-reference/#aggregation-expressions>`_
                to apply to ``field_or_expr`` (which must be a field) before
                aggregating
            missing_value (None): a value to insert for missing or
                ``None``-valued fields
            unwind (False): whether to automatically unwind all recognized list
                fields (True) or unwind all list fields except the top-level
                sample field (-1)

        Returns:
            the list of values
        """
        make = lambda field_or_expr: foa.Values(
            field_or_expr,
            expr=expr,
            missing_value=missing_value,
            unwind=unwind,
            _allow_missing=_allow_missing,
            _big_result=_big_result,
            _raw=_raw,
            _field=_field,
        )
        return self._make_and_aggregate(make, field_or_expr)

    def draw_labels(
        self,
        output_dir,
        rel_dir=None,
        label_fields=None,
        overwrite=False,
        config=None,
        progress=None,
        **kwargs,
    ):
        """Renders annotated versions of the media in the collection with the
        specified label data overlaid to the given directory.

        The filenames of the sample media are maintained, unless a name
        conflict would occur in ``output_dir``, in which case an index of the
        form ``"-%d" % count`` is appended to the base filename.

        Images are written in format ``fo.config.default_image_ext``, and
        videos are written in format ``fo.config.default_video_ext``.

        Args:
            output_dir: the directory to write the annotated media
            rel_dir (None): an optional relative directory to strip from each
                input filepath to generate a unique identifier that is joined
                with ``output_dir`` to generate an output path for each
                annotated media. This argument allows for populating nested
                subdirectories in ``output_dir`` that match the shape of the
                input paths. The path is converted to an absolute path (if
                necessary) via :func:`fiftyone.core.storage.normalize_path`
            label_fields (None): a label field or list of label fields to
                render. By default, all :class:`fiftyone.core.labels.Label`
                fields are drawn
            overwrite (False): whether to delete ``output_dir`` if it exists
                before rendering
            config (None): an optional
                :class:`fiftyone.utils.annotations.DrawConfig` configuring how
                to draw the labels
            progress (None): whether to render a progress bar (True/False), use
                the default value ``fiftyone.config.show_progress_bars``
                (None), or a progress callback function to invoke instead
            **kwargs: optional keyword arguments specifying parameters of the
                default :class:`fiftyone.utils.annotations.DrawConfig` to
                override

        Returns:
            the list of paths to the rendered media
        """
        if fost.isdir(output_dir):
            if overwrite:
                fost.delete_dir(output_dir)
            else:
                logger.warning(
                    "Directory '%s' already exists; outputs will be merged "
                    "with existing files",
                    output_dir,
                )

        if label_fields is None:
            label_fields = self._get_label_fields()

        if self.media_type == fom.IMAGE:
            return foua.draw_labeled_images(
                self,
                output_dir,
                rel_dir=rel_dir,
                label_fields=label_fields,
                config=config,
                progress=progress,
                **kwargs,
            )

        if self.media_type == fom.VIDEO:
            return foua.draw_labeled_videos(
                self,
                output_dir,
                rel_dir=rel_dir,
                label_fields=label_fields,
                config=config,
                progress=progress,
                **kwargs,
            )

        if self.media_type == fom.GROUP:
            raise fom.SelectGroupSlicesError((fom.IMAGE, fom.VIDEO))

        raise fom.MediaTypeError(
            "Unsupported media type '%s'" % self.media_type
        )

    def export(
        self,
        export_dir=None,
        dataset_type=None,
        data_path=None,
        labels_path=None,
        export_media=None,
        rel_dir=None,
        dataset_exporter=None,
        label_field=None,
        frame_labels_field=None,
        overwrite=False,
        progress=None,
        **kwargs,
    ):
        """Exports the samples in the collection to disk.

        You can perform exports with this method via the following basic
        patterns:

        (a) Provide ``export_dir`` and ``dataset_type`` to export the content
            to a directory in the default layout for the specified format, as
            documented in :ref:`this page <exporting-datasets>`

        (b) Provide ``dataset_type`` along with ``data_path``, ``labels_path``,
            and/or ``export_media`` to directly specify where to export the
            source media and/or labels (if applicable) in your desired format.
            This syntax provides the flexibility to, for example, perform
            workflows like labels-only exports

        (c) Provide a ``dataset_exporter`` to which to feed samples to perform
            a fully-customized export

        In all workflows, the remaining parameters of this method can be
        provided to further configure the export.

        See :ref:`this page <exporting-datasets>` for more information about
        the available export formats and examples of using this method.

        See :ref:`this guide <custom-dataset-exporter>` for more details about
        exporting datasets in custom formats by defining your own
        :class:`fiftyone.utils.data.exporters.DatasetExporter`.

        This method will automatically coerce the data to match the requested
        export in the following cases:

        -   When exporting in either an unlabeled image or image classification
            format, if a spatial label field is provided
            (:class:`fiftyone.core.labels.Detection`,
            :class:`fiftyone.core.labels.Detections`,
            :class:`fiftyone.core.labels.Polyline`, or
            :class:`fiftyone.core.labels.Polylines`), then the
            **image patches** of the provided samples will be exported

        -   When exporting in labeled image dataset formats that expect
            list-type labels (:class:`fiftyone.core.labels.Classifications`,
            :class:`fiftyone.core.labels.Detections`,
            :class:`fiftyone.core.labels.Keypoints`, or
            :class:`fiftyone.core.labels.Polylines`), if a label field contains
            labels in non-list format
            (e.g., :class:`fiftyone.core.labels.Classification`), the labels
            will be automatically upgraded to single-label lists

        -   When exporting in labeled image dataset formats that expect
            :class:`fiftyone.core.labels.Detections` labels, if a
            :class:`fiftyone.core.labels.Classification` field is provided, the
            labels will be automatically upgraded to detections that span the
            entire images

        Args:
            export_dir (None): the directory to which to export the samples in
                format ``dataset_type``. This parameter may be omitted if you
                have provided appropriate values for the ``data_path`` and/or
                ``labels_path`` parameters. Alternatively, this can also be an
                archive path with one of the following extensions::

                    .zip, .tar, .tar.gz, .tgz, .tar.bz, .tbz

                If an archive path is specified, the export is performed in a
                directory of same name (minus extension) and then automatically
                archived and the directory then deleted
            dataset_type (None): the :class:`fiftyone.types.Dataset` type to
                write. If not specified, the default type for ``label_field``
                is used
            data_path (None): an optional parameter that enables explicit
                control over the location of the exported media for certain
                export formats. Can be any of the following:

                -   a folder name like ``"data"`` or ``"data/"`` specifying a
                    subfolder of ``export_dir`` in which to export the media
                -   an absolute directory path in which to export the media. In
                    this case, the ``export_dir`` has no effect on the location
                    of the data
                -   a filename like ``"data.json"`` specifying the filename of
                    a JSON manifest file in ``export_dir`` generated when
                    ``export_media`` is ``"manifest"``
                -   an absolute filepath specifying the location to write the
                    JSON manifest file when ``export_media`` is ``"manifest"``.
                    In this case, ``export_dir`` has no effect on the location
                    of the data

                If None, a default value of this parameter will be chosen based
                on the value of the ``export_media`` parameter. Note that this
                parameter is not applicable to certain export formats such as
                binary types like TF records
            labels_path (None): an optional parameter that enables explicit
                control over the location of the exported labels. Only
                applicable when exporting in certain labeled dataset formats.
                Can be any of the following:

                -   a type-specific folder name like ``"labels"`` or
                    ``"labels/"`` or a filename like ``"labels.json"`` or
                    ``"labels.xml"`` specifying the location in ``export_dir``
                    in which to export the labels
                -   an absolute directory or filepath in which to export the
                    labels. In this case, the ``export_dir`` has no effect on
                    the location of the labels

                For labeled datasets, the default value of this parameter will
                be chosen based on the export format so that the labels will be
                exported into ``export_dir``
            export_media (None): controls how to export the raw media. The
                supported values are:

                -   ``True``: copy all media files into the output directory
                -   ``False``: don't export media. This option is only useful
                    when exporting labeled datasets whose label format stores
                    sufficient information to locate the associated media
                -   ``"move"``: move all media files into the output directory
                -   ``"symlink"``: create symlinks to the media files in the
                    output directory
                -   ``"manifest"``: create a ``data.json`` in the output
                    directory that maps UUIDs used in the labels files to the
                    filepaths of the source media, rather than exporting the
                    actual media

                If None, an appropriate default value of this parameter will be
                chosen based on the value of the ``data_path`` parameter. Note
                that some dataset formats may not support certain values for
                this parameter (e.g., when exporting in binary formats such as
                TF records, "symlink" is not an option)
            rel_dir (None): an optional relative directory to strip from each
                input filepath to generate a unique identifier for each media.
                When exporting media, this identifier is joined with
                ``data_path`` to generate an output path for each exported
                media. This argument allows for populating nested
                subdirectories that match the shape of the input paths. The
                path is converted to an absolute path (if necessary) via
                :func:`fiftyone.core.storage.normalize_path`
            dataset_exporter (None): a
                :class:`fiftyone.utils.data.exporters.DatasetExporter` to use
                to export the samples. When provided, parameters such as
                ``export_dir``, ``dataset_type``, ``data_path``, and
                ``labels_path`` have no effect
            label_field (None): controls the label field(s) to export. Only
                applicable to labeled datasets. Can be any of the following:

                -   the name of a label field to export
                -   a glob pattern of label field(s) to export
                -   a list or tuple of label field(s) to export
                -   a dictionary mapping label field names to keys to use when
                    constructing the label dictionaries to pass to the exporter

                Note that multiple fields can only be specified when the
                exporter used can handle dictionaries of labels. By default,
                the first field of compatible type for the exporter is used.
                When exporting labeled video datasets, this argument may
                contain frame fields prefixed by ``"frames."``
            frame_labels_field (None): controls the frame label field(s) to
                export. The ``"frames."`` prefix is optional. Only applicable
                to labeled video datasets. Can be any of the following:

                -   the name of a frame label field to export
                -   a glob pattern of frame label field(s) to export
                -   a list or tuple of frame label field(s) to export
                -   a dictionary mapping frame label field names to keys to use
                    when constructing the frame label dictionaries to pass to
                    the exporter

                Note that multiple fields can only be specified when the
                exporter used can handle dictionaries of frame labels. By
                default, the first field of compatible type for the exporter is
                used
            overwrite (False): whether to delete existing directories before
                performing the export (True) or to merge the export with
                existing files and directories (False)
            progress (None): whether to render a progress bar (True/False), use
                the default value ``fiftyone.config.show_progress_bars``
                (None), or a progress callback function to invoke instead
            **kwargs: optional keyword arguments to pass to the dataset
                exporter's constructor. If you are exporting image patches,
                this can also contain keyword arguments for
                :class:`fiftyone.utils.patches.ImagePatchesExtractor`
        """
        archive_path = None
        local_archive_path = None
        tmp_dir = None

        try:
            # If the user requested an archive, first populate a directory
            if export_dir is not None and etau.is_archive(export_dir):
                archive_path = export_dir
                export_dir, ext = etau.split_archive(archive_path)

                if not fost.is_local(export_dir):
                    tmp_dir = fost.make_temp_dir()
                    archive_name = os.path.basename(export_dir)
                    export_dir = fost.join(tmp_dir, archive_name)
                    local_archive_path = export_dir + ext

            # Perform the export
            _export(
                self,
                export_dir=export_dir,
                dataset_type=dataset_type,
                data_path=data_path,
                labels_path=labels_path,
                export_media=export_media,
                rel_dir=rel_dir,
                dataset_exporter=dataset_exporter,
                label_field=label_field,
                frame_labels_field=frame_labels_field,
                overwrite=overwrite,
                progress=progress,
                **kwargs,
            )

            # Make archive, if requested
            if local_archive_path is not None:
                fost.make_archive(export_dir, local_archive_path)
                fost.copy_file(local_archive_path, archive_path)
            elif archive_path is not None:
                fost.make_archive(export_dir, archive_path, cleanup=True)
        finally:
            if tmp_dir is not None:
                etau.delete_dir(tmp_dir)

    @requires_can_edit
    def annotate(
        self,
        anno_key,
        label_schema=None,
        label_field=None,
        label_type=None,
        classes=None,
        attributes=True,
        mask_targets=None,
        allow_additions=True,
        allow_deletions=True,
        allow_label_edits=True,
        allow_index_edits=True,
        allow_spatial_edits=True,
        media_field="filepath",
        backend=None,
        launch_editor=False,
        **kwargs,
    ):
        """Exports the samples and optional label field(s) in this collection
        to the given annotation backend.

        The ``backend`` parameter controls which annotation backend to use.
        Depending on the backend you use, you may want/need to provide extra
        keyword arguments to this function for the constructor of the backend's
        :class:`fiftyone.utils.annotations.AnnotationBackendConfig` class.

        The natively provided backends and their associated config classes are:

        -   ``"cvat"``: :class:`fiftyone.utils.cvat.CVATBackendConfig`
        -   ``"labelstudio"``: :class:`fiftyone.utils.labelstudio.LabelStudioBackendConfig`
        -   ``"labelbox"``: :class:`fiftyone.utils.labelbox.LabelboxBackendConfig`

        See :ref:`this page <requesting-annotations>` for more information
        about using this method, including how to define label schemas and how
        to configure login credentials for your annotation provider.

        Args:
            anno_key: a string key to use to refer to this annotation run
            label_schema (None): a dictionary defining the label schema to use.
                If this argument is provided, it takes precedence over the
                other schema-related arguments
            label_field (None): a string indicating a new or existing label
                field to annotate
            label_type (None): a string indicating the type of labels to
                annotate. The possible values are:

                -   ``"classification"``: a single classification stored in
                    :class:`fiftyone.core.labels.Classification` fields
                -   ``"classifications"``: multilabel classifications stored in
                    :class:`fiftyone.core.labels.Classifications` fields
                -   ``"detections"``: object detections stored in
                    :class:`fiftyone.core.labels.Detections` fields
                -   ``"instances"``: instance segmentations stored in
                    :class:`fiftyone.core.labels.Detections` fields with their
                    :attr:`mask <fiftyone.core.labels.Detection.mask>`
                    attributes populated
                -   ``"polylines"``: polylines stored in
                    :class:`fiftyone.core.labels.Polylines` fields with their
                    :attr:`filled <fiftyone.core.labels.Polyline.filled>`
                    attributes set to ``False``
                -   ``"polygons"``: polygons stored in
                    :class:`fiftyone.core.labels.Polylines` fields with their
                    :attr:`filled <fiftyone.core.labels.Polyline.filled>`
                    attributes set to ``True``
                -   ``"keypoints"``: keypoints stored in
                    :class:`fiftyone.core.labels.Keypoints` fields
                -   ``"segmentation"``: semantic segmentations stored in
                    :class:`fiftyone.core.labels.Segmentation` fields
                -   ``"scalar"``: scalar labels stored in
                    :class:`fiftyone.core.fields.IntField`,
                    :class:`fiftyone.core.fields.FloatField`,
                    :class:`fiftyone.core.fields.StringField`, or
                    :class:`fiftyone.core.fields.BooleanField` fields

                All new label fields must have their type specified via this
                argument or in ``label_schema``. Note that annotation backends
                may not support all label types
            classes (None): a list of strings indicating the class options for
                ``label_field`` or all fields in ``label_schema`` without
                classes specified. All new label fields must have a class list
                provided via one of the supported methods. For existing label
                fields, if classes are not provided by this argument nor
                ``label_schema``, they are retrieved from :meth:`get_classes`
                if possible, or else the observed labels on your dataset are
                used
            attributes (True): specifies the label attributes of each label
                field to include (other than their ``label``, which is always
                included) in the annotation export. Can be any of the
                following:

                -   ``True``: export all label attributes
                -   ``False``: don't export any custom label attributes
                -   a list of label attributes to export
                -   a dict mapping attribute names to dicts specifying the
                    ``type``, ``values``, and ``default`` for each attribute

                If a ``label_schema`` is also provided, this parameter
                determines which attributes are included for all fields that do
                not explicitly define their per-field attributes (in addition
                to any per-class attributes)
            mask_targets (None): a dict mapping pixel values to semantic label
                strings. Only applicable when annotating semantic segmentations
            allow_additions (True): whether to allow new labels to be added.
                Only applicable when editing existing label fields
            allow_deletions (True): whether to allow labels to be deleted. Only
                applicable when editing existing label fields
            allow_label_edits (True): whether to allow the ``label`` attribute
                of existing labels to be modified. Only applicable when editing
                existing fields with ``label`` attributes
            allow_index_edits (True): whether to allow the ``index`` attribute
                of existing video tracks to be modified. Only applicable when
                editing existing frame fields with ``index`` attributes
            allow_spatial_edits (True): whether to allow edits to the spatial
                properties (bounding boxes, vertices, keypoints, masks, etc) of
                labels. Only applicable when editing existing spatial label
                fields
            media_field ("filepath"): the field containing the paths to the
                media files to upload
            backend (None): the annotation backend to use. The supported values
                are ``fiftyone.annotation_config.backends.keys()`` and the
                default is ``fiftyone.annotation_config.default_backend``
            launch_editor (False): whether to launch the annotation backend's
                editor after uploading the samples
            **kwargs: keyword arguments for the
                :class:`fiftyone.utils.annotations.AnnotationBackendConfig`

        Returns:
            an :class:`fiftyone.utils.annotations.AnnnotationResults`
        """
        return foua.annotate(
            self,
            anno_key,
            label_schema=label_schema,
            label_field=label_field,
            label_type=label_type,
            classes=classes,
            attributes=attributes,
            mask_targets=mask_targets,
            allow_additions=allow_additions,
            allow_deletions=allow_deletions,
            allow_label_edits=allow_label_edits,
            allow_index_edits=allow_index_edits,
            allow_spatial_edits=allow_spatial_edits,
            media_field=media_field,
            backend=backend,
            launch_editor=launch_editor,
            **kwargs,
        )

    @property
    def has_annotation_runs(self):
        """Whether this collection has any annotation runs."""
        return bool(self.list_annotation_runs())

    def has_annotation_run(self, anno_key):
        """Whether this collection has an annotation run with the given key.

        Args:
            anno_key: an annotation key

        Returns:
            True/False
        """
        return anno_key in self.list_annotation_runs()

    def list_annotation_runs(self, type=None, method=None, **kwargs):
        """Returns a list of annotation keys on this collection.

        Args:
            type (None): a specific annotation run type to match, which can be:

                -   a string
                    :attr:`fiftyone.core.annotations.AnnotationMethodConfig.type`
                -   a :class:`fiftyone.core.annotations.AnnotationMethod` class
                    or its fully-qualified class name string

            method (None): a specific
                :attr:`fiftyone.core.annotations.AnnotationMethodConfig.method`
                string to match
            **kwargs: optional config parameters to match

        Returns:
            a list of annotation keys
        """
        return foan.AnnotationMethod.list_runs(
            self, type=type, method=method, **kwargs
        )

    @requires_can_edit
    def rename_annotation_run(self, anno_key, new_anno_key):
        """Replaces the key for the given annotation run with a new key.

        Args:
            anno_key: an annotation key
            new_anno_key: a new annotation key
        """
        return foan.AnnotationMethod.update_run_key(
            self, anno_key, new_anno_key
        )

    def get_annotation_info(self, anno_key):
        """Returns information about the annotation run with the given key on
        this collection.

        Args:
            anno_key: an annotation key

        Returns:
            a :class:`fiftyone.core.annotation.AnnotationInfo`
        """
        return foan.AnnotationMethod.get_run_info(self, anno_key)

    def load_annotation_results(self, anno_key, cache=True, **kwargs):
        """Loads the results for the annotation run with the given key on this
        collection.

        The :class:`fiftyone.utils.annotations.AnnotationResults` object
        returned by this method will provide a variety of backend-specific
        methods allowing you to perform actions such as checking the status and
        deleting this run from the annotation backend.

        Use :meth:`load_annotations` to load the labels from an annotation
        run onto your FiftyOne dataset.

        Args:
            anno_key: an annotation key
            cache (True): whether to cache the results on the collection
            **kwargs: keyword arguments for run's
                :meth:`fiftyone.core.annotation.AnnotationMethodConfig.load_credentials`
                method

        Returns:
            a :class:`fiftyone.utils.annotations.AnnotationResults`
        """
        return foan.AnnotationMethod.load_run_results(
            self, anno_key, cache=cache, load_view=False, **kwargs
        )

    def load_annotation_view(self, anno_key, select_fields=False):
        """Loads the :class:`fiftyone.core.view.DatasetView` on which the
        specified annotation run was performed on this collection.

        Args:
            anno_key: an annotation key
            select_fields (False): whether to exclude fields involved in other
                annotation runs

        Returns:
            a :class:`fiftyone.core.view.DatasetView`
        """
        return foan.AnnotationMethod.load_run_view(
            self, anno_key, select_fields=select_fields
        )

    @requires_can_edit
    def load_annotations(
        self,
        anno_key,
        dest_field=None,
        unexpected="prompt",
        cleanup=False,
        progress=None,
        **kwargs,
    ):
        """Downloads the labels from the given annotation run from the
        annotation backend and merges them into this collection.

        See :ref:`this page <loading-annotations>` for more information
        about using this method to import annotations that you have scheduled
        by calling :meth:`annotate`.

        Args:
            anno_key: an annotation key
            dest_field (None): an optional name of a new destination field
                into which to load the annotations, or a dict mapping field names
                in the run's label schema to new destination field names
            unexpected ("prompt"): how to deal with any unexpected labels that
                don't match the run's label schema when importing. The
                supported values are:

                -   ``"prompt"``: present an interactive prompt to
                    direct/discard unexpected labels
                -   ``"ignore"``: automatically ignore any unexpected labels
                -   ``"keep"``: automatically keep all unexpected labels in a
                    field whose name matches the the label type
                -   ``"return"``: return a dict containing all unexpected
                    labels, or ``None`` if there aren't any
            cleanup (False): whether to delete any informtation regarding this
                run from the annotation backend after loading the annotations
            progress (None): whether to render a progress bar (True/False), use
                the default value ``fiftyone.config.show_progress_bars``
                (None), or a progress callback function to invoke instead
            **kwargs: keyword arguments for the run's
                :meth:`fiftyone.core.annotation.AnnotationMethodConfig.load_credentials`
                method

        Returns:
            ``None``, unless ``unexpected=="return"`` and unexpected labels are
            found, in which case a dict containing the extra labels is returned
        """
        return foua.load_annotations(
            self,
            anno_key,
            dest_field=dest_field,
            unexpected=unexpected,
            cleanup=cleanup,
            progress=progress,
            **kwargs,
        )

    @requires_can_edit
    def delete_annotation_run(self, anno_key):
        """Deletes the annotation run with the given key from this collection.

        Calling this method only deletes the **record** of the annotation run
        from the collection; it will not delete any annotations loaded onto
        your dataset via :meth:`load_annotations`, nor will it delete any
        associated information from the annotation backend.

        Use :meth:`load_annotation_results` to programmatically manage/delete
        a run from the annotation backend.

        Args:
            anno_key: an annotation key
        """
        foan.AnnotationMethod.delete_run(self, anno_key)

    @requires_can_edit
    def delete_annotation_runs(self):
        """Deletes all annotation runs from this collection.

        Calling this method only deletes the **records** of the annotation runs
        from this collection; it will not delete any annotations loaded onto
        your dataset via :meth:`load_annotations`, nor will it delete any
        associated information from the annotation backend.

        Use :meth:`load_annotation_results` to programmatically manage/delete
        runs in the annotation backend.
        """
        foan.AnnotationMethod.delete_runs(self)

    def list_indexes(self):
        """Returns the list of index names on this collection.

        Single-field indexes are referenced by their field name, while compound
        indexes are referenced by more complicated strings. See
        :meth:`pymongo:pymongo.collection.Collection.index_information` for
        details on the compound format.

        Returns:
            the list of index names
        """
        return list(self.get_index_information().keys())

    def get_index_information(self, include_stats=False):
        """Returns a dictionary of information about the indexes on this
        collection.

        See :meth:`pymongo:pymongo.collection.Collection.index_information` for
        details on the structure of this dictionary.

        Args:
            include_stats (False): whether to include the size, usage, and
                build status of each index

        Returns:
            a dict mapping index names to info dicts
        """
        index_info = {}

        # Sample-level indexes
        fields_map = self._get_db_fields_map(reverse=True)
        sample_info = self._dataset._sample_collection.index_information()
        print("sample_info get_index_information", sample_info)

        if include_stats:
            cs = self._dataset._sample_collstats()
            for key, size in cs["indexSizes"].items():
                if key in sample_info:
                    sample_info[key]["size"] = size

            for key in cs.get("indexBuilds", []):
                if key in sample_info:
                    sample_info[key]["in_progress"] = True

            for d in self._dataset._sample_collection.aggregate(
                [{"$indexStats": {}}]
            ):
<<<<<<< HEAD
                print("index_stats", d)
=======
>>>>>>> e47b9381
                key = d["name"]
                if key in sample_info:
                    sample_info[key]["accesses"] = d["accesses"]

        for key, info in sample_info.items():
            if len(info["key"]) == 1:
                field = info["key"][0][0]
                key = fields_map.get(field, field)

            index_info[key] = info

        if self._has_frame_fields():
            # Frame-level indexes
            fields_map = self._get_db_fields_map(frames=True, reverse=True)
            frame_info = self._dataset._frame_collection.index_information()

            if include_stats:
                cs = self._dataset._frame_collstats()
                for key, size in cs["indexSizes"].items():
                    if key in frame_info:
                        frame_info[key]["size"] = size

                for key in cs.get("indexBuilds", []):
                    if key in frame_info:
                        frame_info[key]["in_progress"] = True

                for d in self._dataset._frame_collection.aggregate(
                    [{"$indexStats": {}}]
                ):
                    key = d["name"]
                    if key in frame_info:
                        frame_info[key]["accesses"] = d["accesses"]

            for key, info in frame_info.items():
                if len(info["key"]) == 1:
                    field = info["key"][0][0]
                    key = fields_map.get(field, field)

                index_info[self._FRAMES_PREFIX + key] = info
        print("final index_info get_index_information", index_info)
        return index_info

    # Indexes don't count as mutation because they only exist in-memory
    #   But non-editors shouldn't be allowed to create.
    @requires_can_edit(enforce_readonly=False)
    def create_index(self, field_or_spec, unique=False, wait=True, **kwargs):
        """Creates an index on the given field or with the given specification,
        if necessary.

        Indexes enable efficient sorting, merging, and other such operations.

        Frame-level fields can be indexed by prepending ``"frames."`` to the
        field name.

        .. note::

            If an index with the same field(s) but different order(s) already
            exists, no new index will be created.

            Use :meth:`drop_index` to drop an existing index first if you wish
            to replace an existing index with new properties.

        .. note::

            If you are indexing a single field and it already has a unique
            constraint, it will be retained regardless of the ``unique`` value
            you specify. Conversely, if the given field already has a
            non-unique index but you requested a unique index, the existing
            index will be replaced with a unique index.

            Use :meth:`drop_index` to drop an existing index first if you wish
            to replace an existing index with new properties.

        Args:
            field_or_spec: the field name, ``embedded.field.name``, or index
                specification list. See
                :meth:`pymongo:pymongo.collection.Collection.create_index` for
                supported values
            unique (False): whether to add a uniqueness constraint to the index
            wait (True): whether to wait for index creation to finish
            **kwargs: optional keyword arguments for
                :meth:`pymongo:pymongo.collection.Collection.create_index`

        Returns:
            the name of the index
        """
        if etau.is_str(field_or_spec):
            input_spec = [(field_or_spec, 1)]
        else:
            input_spec = list(field_or_spec)

        single_field_index = len(input_spec) == 1
        index_info = self.get_index_information()

        # For single field indexes, provide special handling based on `unique`
        # constraint
        if single_field_index:
            field = input_spec[0][0]

            if field in index_info:
                _unique = index_info[field].get("unique", False)
                if _unique or (unique == _unique):
                    # Satisfactory index already exists
                    return field

                _field, is_frame_field = self._handle_frame_field(field)

                if _field == "id":
                    # For some reason ID indexes are not reported by
                    # `get_index_information()` as being unique like other
                    # manually created indexes, but they are, so nothing needs
                    # to be done here
                    return field

                if _field in self._get_default_indexes(frames=is_frame_field):
                    raise ValueError(
                        "Cannot modify default index '%s'" % field
                    )

                # We need to drop existing index and replace with a unique one
                self.drop_index(field)

        is_frame_fields = []
        index_spec = []
        for field, option in input_spec:
            has_frames = self._has_frame_fields()
            if field != "$**" and (
                not has_frames or field != "frames.$**"
            ):  # global wildcard indexes
                self._validate_root_field(field, include_private=True)

            _field, _, _ = self._handle_id_fields(field)
            _field, is_frame_field = self._handle_frame_field(_field)
            is_frame_fields.append(is_frame_field)
            index_spec.append((_field, option))

        if len(set(is_frame_fields)) > 1:
            raise ValueError(
                "Fields in a compound index must be either all sample-level "
                "or all frame-level fields"
            )

        is_frame_index = all(is_frame_fields)

        if single_field_index:
            index_name = input_spec[0][0]
        else:
            index_name = "_".join("%s_%s" % (f, o) for f, o in index_spec)

        if is_frame_index:
            index_name = self._FRAMES_PREFIX + index_name

        normalize = lambda name: name.replace("-1", "1")
        _index_name = normalize(index_name)
        if any(_index_name == normalize(name) for name in index_info.keys()):
            # Satisfactory index already exists
            return index_name

        # Setting `w=0` sets `acknowledged=False` in pymongo
        write_concern = None if wait else WriteConcern(w=0)

        if is_frame_index:
            coll = self._dataset._get_frame_collection(
                write_concern=write_concern
            )
        else:
            coll = self._dataset._get_sample_collection(
                write_concern=write_concern
            )

        name = coll.create_index(index_spec, unique=unique, **kwargs)

        if single_field_index:
            name = input_spec[0][0]
        elif is_frame_index:
            name = self._FRAMES_PREFIX + name

        return name

    # Indexes don't count as mutation because they only exist in-memory.
    #   But non-editors shouldn't be allowed to drop.
    @requires_can_edit(enforce_readonly=False)
    def drop_index(self, field_or_name):
        """Drops the index for the given field or name, if necessary.

        Args:
            field_or_name: a field name, ``embedded.field.name``, or compound
                index name. Use :meth:`list_indexes` to see the available
                indexes
        """
        name, is_frame_index = self._handle_frame_field(field_or_name)

        if is_frame_index:
            if name in self._get_default_indexes(frames=True):
                raise ValueError("Cannot drop default frame index '%s'" % name)

            coll = self._dataset._frame_collection
        else:
            if name in self._get_default_indexes():
                raise ValueError("Cannot drop default index '%s'" % name)

            coll = self._dataset._sample_collection

        index_map = {}
        fields_map = self._get_db_fields_map(
            frames=is_frame_index, reverse=True
        )
        for key, info in coll.index_information().items():
            if len(info["key"]) == 1:
                # We use field name, not pymongo name, for single field indexes
                field = info["key"][0][0]
                index_map[fields_map.get(field, field)] = key
            else:
                index_map[key] = key

        if name in index_map:
            coll.drop_index(index_map[name])

    def _get_default_indexes(self, frames=False):
        if frames:
            if self._has_frame_fields():
                return [
                    "id",
                    "created_at",
                    "last_modified_at",
                    "_sample_id_1_frame_number_1",
                ]

            return []

        if self._is_patches:
            names = [
                "id",
                "filepath",
                "created_at",
                "last_modified_at",
                "sample_id",
            ]
            if self._is_frames:
                names.extend(["frame_id", "_sample_id_1_frame_number_1"])

            return names

        if self._is_frames:
            return [
                "id",
                "filepath",
                "created_at",
                "last_modified_at",
                "sample_id",
                "_sample_id_1_frame_number_1",
            ]

        if self._is_clips:
            return [
                "id",
                "filepath",
                "created_at",
                "last_modified_at",
                "sample_id",
            ]

        if self.media_type == fom.GROUP:
            gf = self.group_field
            return [
                "id",
                "filepath",
                "created_at",
                "last_modified_at",
                gf + ".id",
                gf + ".name",
            ]

        return [
            "id",
            "filepath",
            "created_at",
            "last_modified_at",
        ]

    def reload(self):
        """Reloads the collection from the database."""
        raise NotImplementedError("Subclass must implement reload()")

    def to_dict(
        self,
        rel_dir=None,
        include_private=False,
        include_frames=False,
        frame_labels_dir=None,
        pretty_print=False,
        progress=None,
    ):
        """Returns a JSON dictionary representation of the collection.

        Args:
            rel_dir (None): a relative directory to remove from the
                ``filepath`` of each sample, if possible. The path is converted
                to an absolute path (if necessary) via
                :func:`fiftyone.core.storage.normalize_path`. The typical use
                case for this argument is that your source data lives in a
                single directory and you wish to serialize relative, rather
                than absolute, paths to the data within that directory
            include_private (False): whether to include private fields
            include_frames (False): whether to include the frame labels for
                video samples
            frame_labels_dir (None): a directory in which to write per-sample
                JSON files containing the frame labels for video samples. If
                omitted, frame labels will be included directly in the returned
                JSON dict (which can be quite quite large for video datasets
                containing many frames). Only applicable to datasets that
                contain videos when ``include_frames`` is True
            pretty_print (False): whether to render frame labels JSON in human
                readable format with newlines and indentations. Only applicable
                to datasets that contain videos when a ``frame_labels_dir`` is
                provided
            progress (None): whether to render a progress bar (True/False), use
                the default value ``fiftyone.config.show_progress_bars``
                (None), or a progress callback function to invoke instead

        Returns:
            a JSON dict
        """
        if rel_dir is not None:
            rel_dir = fost.normalize_path(rel_dir) + fost.sep(rel_dir)

        contains_videos = self._contains_videos(any_slice=True)
        write_frame_labels = (
            contains_videos and include_frames and frame_labels_dir is not None
        )

        d = {
            "name": self._dataset.name,
            "version": self._dataset.version,
            "media_type": self.media_type,
        }

        if self.media_type == fom.GROUP:
            d["group_field"] = self.group_field
            d["group_media_types"] = self.group_media_types
            d["default_group_slice"] = self.default_group_slice

        d["sample_fields"] = self._serialize_field_schema()

        if contains_videos:
            d["frame_fields"] = self._serialize_frame_field_schema()

        d["info"] = self.info

        if self.classes:
            d["classes"] = self.classes

        if self.default_classes:
            d["default_classes"] = self.default_classes

        if self.mask_targets:
            d["mask_targets"] = self._serialize_mask_targets()

        if self.default_mask_targets:
            d["default_mask_targets"] = self._serialize_default_mask_targets()

        if self.skeletons:
            d["skeletons"] = self._serialize_skeletons()

        if self.default_skeleton:
            d["default_skeleton"] = self._serialize_default_skeleton()

        if self.media_type == fom.GROUP:
            view = self.select_group_slices(_allow_mixed=True)
        else:
            view = self

        # Serialize samples
        samples = []
        with fost.FileWriter() as writer:
            for sample in self.iter_samples(progress=progress):
                sd = sample.to_dict(
                    include_frames=include_frames,
                    include_private=include_private,
                )

                if write_frame_labels and sample.media_type == fom.VIDEO:
                    frames = {"frames": sd.pop("frames", {})}
                    filename = sample.id + ".json"
                    sd["frames"] = filename
                    frames_path = fost.join(frame_labels_dir, filename)
                    local_path = writer.get_local_path(frames_path)
                    etas.write_json(
                        frames, local_path, pretty_print=pretty_print
                    )

                if rel_dir and sd["filepath"].startswith(rel_dir):
                    sd["filepath"] = sd["filepath"][len(rel_dir) :]

                samples.append(sd)

        d["samples"] = samples

        return d

    def to_json(
        self,
        rel_dir=None,
        include_private=False,
        include_frames=False,
        frame_labels_dir=None,
        pretty_print=False,
    ):
        """Returns a JSON string representation of the collection.

        The samples will be written as a list in a top-level ``samples`` field
        of the returned dictionary.

        Args:
            rel_dir (None): a relative directory to remove from the
                ``filepath`` of each sample, if possible. The path is converted
                to an absolute path (if necessary) via
                :func:`fiftyone.core.storage.normalize_path`. The typical use
                case for this argument is that your source data lives in a
                single directory and you wish to serialize relative, rather
                than absolute, paths to the data within that directory
            include_private (False): whether to include private fields
            include_frames (False): whether to include the frame labels for
                video samples
            frame_labels_dir (None): a directory in which to write per-sample
                JSON files containing the frame labels for video samples. If
                omitted, frame labels will be included directly in the returned
                JSON dict (which can be quite quite large for video datasets
                containing many frames). Only applicable to datasets that
                contain videos when ``include_frames`` is True
            pretty_print (False): whether to render the JSON in human readable
                format with newlines and indentations

        Returns:
            a JSON string
        """
        d = self.to_dict(
            rel_dir=rel_dir,
            include_private=include_private,
            include_frames=include_frames,
            frame_labels_dir=frame_labels_dir,
            pretty_print=pretty_print,
        )
        return etas.json_to_str(d, pretty_print=pretty_print)

    def write_json(
        self,
        json_path,
        rel_dir=None,
        include_private=False,
        include_frames=False,
        frame_labels_dir=None,
        pretty_print=False,
    ):
        """Writes the colllection to disk in JSON format.

        Args:
            json_path: the path to write the JSON
            rel_dir (None): a relative directory to remove from the
                ``filepath`` of each sample, if possible. The path is converted
                to an absolute path (if necessary) via
                :func:`fiftyone.core.storage.normalize_path`. The typical use
                case for this argument is that your source data lives in a
                single directory and you wish to serialize relative, rather
                than absolute, paths to the data within that directory
            include_private (False): whether to include private fields
            include_frames (False): whether to include the frame labels for
                video samples
            frame_labels_dir (None): a directory in which to write per-sample
                JSON files containing the frame labels for video samples. If
                omitted, frame labels will be included directly in the returned
                JSON dict (which can be quite quite large for video datasets
                containing many frames). Only applicable to datasets that
                contain videos when ``include_frames`` is True
            pretty_print (False): whether to render the JSON in human readable
                format with newlines and indentations
        """
        d = self.to_dict(
            rel_dir=rel_dir,
            include_private=include_private,
            include_frames=include_frames,
            frame_labels_dir=frame_labels_dir,
            pretty_print=pretty_print,
        )
        fost.write_json(d, json_path, pretty_print=pretty_print)

    def _add_view_stage(self, stage):
        """Returns a :class:`fiftyone.core.view.DatasetView` containing the
        contents of the collection with the given
        :class:fiftyone.core.stages.ViewStage` appended to its aggregation
        pipeline.

        Subclasses are responsible for performing any validation on the view
        stage to ensure that it is a valid stage to add to this collection.

        Args:
            stage: a :class:fiftyone.core.stages.ViewStage`

        Returns:
            a :class:`fiftyone.core.view.DatasetView`
        """
        raise NotImplementedError("Subclass must implement _add_view_stage()")

    def aggregate(self, aggregations):
        """Aggregates one or more
        :class:`fiftyone.core.aggregations.Aggregation` instances.

        Note that it is best practice to group aggregations into a single call
        to :meth:`aggregate`, as this will be more efficient than performing
        multiple aggregations in series.

        Args:
            aggregations: an :class:`fiftyone.core.aggregations.Aggregation` or
                iterable of :class:`fiftyone.core.aggregations.Aggregation`
                instances

        Returns:
            an aggregation result or list of aggregation results corresponding
            to the input aggregation(s)
        """
        if not aggregations:
            return []

        scalar_result = isinstance(aggregations, foa.Aggregation)

        if scalar_result:
            aggregations = [aggregations]

        # Partition aggregations by type
        big_aggs, batch_aggs, facet_aggs = self._parse_aggregations(
            aggregations, allow_big=True
        )

        # Placeholder to store results
        results = [None] * len(aggregations)

        idx_map = {}
        pipelines = []

        # Build batch pipeline
        if batch_aggs:
            pipeline = self._build_batch_pipeline(batch_aggs)
            pipelines.append(pipeline)

        # Build big pipelines
        for idx, aggregation in big_aggs.items():
            pipeline = self._build_big_pipeline(aggregation)
            idx_map[idx] = len(pipelines)
            pipelines.append(pipeline)

        # Build facet-able pipelines
        compiled_facet_aggs, facet_pipelines = self._build_facets(facet_aggs)
        for idx, pipeline in facet_pipelines.items():
            idx_map[idx] = len(pipelines)
            pipelines.append(pipeline)

        # Run all aggregations
        _results = foo.aggregate(self._dataset._sample_collection, pipelines)

        # Parse batch results
        if batch_aggs:
            result = list(_results[0])
            for idx, aggregation in batch_aggs.items():
                results[idx] = self._parse_big_result(aggregation, result)

        # Parse big results
        for idx, aggregation in big_aggs.items():
            result = list(_results[idx_map[idx]])
            results[idx] = self._parse_big_result(aggregation, result)

        # Parse facet-able results
        for idx, aggregation in compiled_facet_aggs.items():
            result = list(_results[idx_map[idx]])
            data = self._parse_faceted_result(aggregation, result)
            if (
                isinstance(aggregation, foa.FacetAggregations)
                and aggregation._compiled
            ):
                for idx, d in data.items():
                    results[idx] = d
            else:
                results[idx] = data

        return results[0] if scalar_result else results

    async def _async_aggregate(self, aggregations):
        if not aggregations:
            return []

        scalar_result = isinstance(aggregations, foa.Aggregation)

        if scalar_result:
            aggregations = [aggregations]

        _, _, facet_aggs = self._parse_aggregations(
            aggregations, allow_big=False
        )

        # Placeholder to store results
        results = [None] * len(aggregations)

        idx_map = {}
        pipelines = []

        if facet_aggs:
            # Build facet-able pipelines
            compiled_facet_aggs, facet_pipelines = self._build_facets(
                facet_aggs
            )
            for idx, pipeline in facet_pipelines.items():
                idx_map[idx] = len(pipelines)
                pipelines.append(pipeline)

            # Run all aggregations
            coll_name = self._dataset._sample_collection_name
            collection = foo.get_async_db_conn()[coll_name]
            _results = await foo.aggregate(collection, pipelines)

            # Parse facet-able results
            for idx, aggregation in compiled_facet_aggs.items():
                result = list(_results[idx_map[idx]])
                data = self._parse_faceted_result(aggregation, result)
                if (
                    isinstance(aggregation, foa.FacetAggregations)
                    and aggregation._compiled
                ):
                    for idx, d in data.items():
                        results[idx] = d
                else:
                    results[idx] = data

        return results[0] if scalar_result else results

    def _parse_aggregations(self, aggregations, allow_big=True):
        big_aggs = {}
        batch_aggs = {}
        facet_aggs = {}
        for idx, aggregation in enumerate(aggregations):
            if aggregation._is_big_batchable:
                batch_aggs[idx] = aggregation
            elif aggregation._has_big_result:
                big_aggs[idx] = aggregation
            else:
                facet_aggs[idx] = aggregation

        if not allow_big and (big_aggs or batch_aggs):
            raise ValueError(
                "This method does not support aggregations that return big "
                "results"
            )

        return big_aggs, batch_aggs, facet_aggs

    def _build_batch_pipeline(self, aggs_map):
        project = {}
        attach_frames = False
        group_slices = set()
        for idx, aggregation in aggs_map.items():
            big_field = "value%d" % idx

            _pipeline = aggregation.to_mongo(self, big_field=big_field)
            attach_frames |= aggregation._needs_frames(self)
            _group_slices = aggregation._needs_group_slices(self)
            if _group_slices:
                group_slices.update(_group_slices)

            try:
                assert len(_pipeline) == 1
                project[big_field] = _pipeline[0]["$project"][big_field]
            except:
                raise ValueError(
                    "Batchable aggregations must have pipelines with a single "
                    "$project stage; found %s" % _pipeline
                )

        return self._pipeline(
            pipeline=[{"$project": project}],
            attach_frames=attach_frames,
            group_slices=group_slices,
        )

    def _build_big_pipeline(self, aggregation):
        return self._pipeline(
            pipeline=aggregation.to_mongo(self, big_field="values"),
            attach_frames=aggregation._needs_frames(self),
            group_slices=aggregation._needs_group_slices(self),
        )

    def _build_facets(self, aggs_map):
        compiled = {}
        facetable = defaultdict(dict)
        for idx, aggregation in aggs_map.items():
            if aggregation.field_name is None or isinstance(
                aggregation, foa.FacetAggregations
            ):
                compiled[idx] = aggregation
            else:
                # @todo optimize this
                if "[]" in aggregation.field_name:
                    root = aggregation.field_name
                    leaf = ""
                else:
                    keys = aggregation.field_name.split(".")
                    root = ""
                    leaf = keys[-1]
                    for num in range(len(keys), 0, -1):
                        root = ".".join(keys[:num])
                        leaf = ".".join(keys[num:])
                        field = self.get_field(root)
                        if isinstance(field, fof.ListField) and isinstance(
                            field.field, fof.EmbeddedDocumentField
                        ):
                            break

                facetable[root][idx] = (leaf, aggregation)

        for field_name, aggregations in facetable.items():
            if len(aggregations) > 1:
                _aggregations = {}
                for idx, (leaf, aggregation) in aggregations.items():
                    aggregation = copy(aggregation)
                    aggregation._field_name = leaf
                    _aggregations[idx] = aggregation

                compiled[field_name] = foa.FacetAggregations(
                    field_name, _aggregations, _compiled=True
                )
            else:
                idx, (_, aggregation) = next(iter(aggregations.items()))
                compiled[idx] = aggregation

        pipelines = {}
        for idx, aggregation in compiled.items():
            pipelines[idx] = self._pipeline(
                pipeline=aggregation.to_mongo(self),
                attach_frames=aggregation._needs_frames(self),
                group_slices=aggregation._needs_group_slices(self),
            )

        return compiled, pipelines

    def _parse_big_result(self, aggregation, result):
        if result:
            return aggregation.parse_result(result)

        return aggregation.default_result()

    def _parse_faceted_result(self, aggregation, result):
        if result:
            return aggregation.parse_result(result[0])

        return aggregation.default_result()

    def _pipeline(
        self,
        pipeline=None,
        media_type=None,
        attach_frames=False,
        detach_frames=False,
        frames_only=False,
        support=None,
        group_slice=None,
        group_slices=None,
        detach_groups=False,
        groups_only=False,
        manual_group_select=False,
        post_pipeline=None,
    ):
        """Returns the MongoDB aggregation pipeline for the collection.

        Args:
            pipeline (None): a MongoDB aggregation pipeline (list of dicts) to
                append to the current pipeline
            media_type (None): the media type of the collection, if different
                than the source dataset's media type
            attach_frames (False): whether to attach the frame documents
                immediately prior to executing ``pipeline``. Only applicable to
                datasets that contain videos
            detach_frames (False): whether to detach the frame documents at the
                end of the pipeline. Only applicable to datasets that contain
                videos
            frames_only (False): whether to generate a pipeline that contains
                *only* the frames in the collection
            support (None): an optional ``[first, last]`` range of frames to
                attach. Only applicable when attaching frames
            group_slice (None): the current group slice of the collection, if
                different than the source dataset's group slice. Only
                applicable for grouped collections
            group_slices (None): an optional list of group slices to attach
                when ``groups_only`` is True
            detach_groups (False): whether to detach the group documents at the
                end of the pipeline. Only applicable to grouped collections
            groups_only (False): whether to generate a pipeline that contains
                *only* the flattened group documents for the collection
            manual_group_select (False): whether the pipeline has manually
                handled the initial group selection. Only applicable to grouped
                collections
            post_pipeline (None): a MongoDB aggregation pipeline (list of
                dicts) to append to the very end of the pipeline, after all
                other arguments are applied

        Returns:
            the aggregation pipeline
        """
        raise NotImplementedError("Subclass must implement _pipeline()")

    def _aggregate(
        self,
        pipeline=None,
        media_type=None,
        attach_frames=False,
        detach_frames=False,
        frames_only=False,
        support=None,
        group_slice=None,
        group_slices=None,
        detach_groups=False,
        groups_only=False,
        manual_group_select=False,
        post_pipeline=None,
    ):
        """Runs the MongoDB aggregation pipeline on the collection and returns
        the result.

        Args:
            pipeline (None): a MongoDB aggregation pipeline (list of dicts) to
                append to the current pipeline
            media_type (None): the media type of the collection, if different
                than the source dataset's media type
            attach_frames (False): whether to attach the frame documents
                immediately prior to executing ``pipeline``. Only applicable to
                datasets that contain videos
            detach_frames (False): whether to detach the frame documents at the
                end of the pipeline. Only applicable to datasets that contain
                videos
            frames_only (False): whether to generate a pipeline that contains
                *only* the frames in the collection
            support (None): an optional ``[first, last]`` range of frames to
                attach. Only applicable when attaching frames
            group_slice (None): the current group slice of the collection, if
                different than the source dataset's group slice. Only
                applicable for grouped collections
            group_slices (None): an optional list of group slices to attach
                when ``groups_only`` is True
            detach_groups (False): whether to detach the group documents at the
                end of the pipeline. Only applicable to grouped collections
            groups_only (False): whether to generate a pipeline that contains
                *only* the flattened group documents for the collection
            manual_group_select (False): whether the pipeline has manually
                handled the initial group selection. Only applicable to grouped
                collections
            post_pipeline (None): a MongoDB aggregation pipeline (list of
                dicts) to append to the very end of the pipeline, after all
                other arguments are applied

        Returns:
            the aggregation result dict
        """
        raise NotImplementedError("Subclass must implement _aggregate()")

    def _make_and_aggregate(self, make, args):
        if isinstance(args, (list, tuple)):
            return tuple(self.aggregate([make(arg) for arg in args]))

        return self.aggregate(make(args))

    def _build_aggregation(self, aggregations):
        scalar_result = isinstance(aggregations, foa.Aggregation)
        if scalar_result:
            aggregations = [aggregations]
        elif not aggregations:
            return False, [], None

        pipelines = {}
        for idx, agg in enumerate(aggregations):
            if not isinstance(agg, foa.Aggregation):
                raise TypeError(
                    "'%s' is not an %s" % (agg.__class__, foa.Aggregation)
                )

            pipelines[str(idx)] = agg.to_mongo(self)

        return scalar_result, aggregations, [{"$facet": pipelines}]

    def _process_aggregations(self, aggregations, result, scalar_result):
        results = []
        for idx, agg in enumerate(aggregations):
            _result = result[str(idx)]
            if _result:
                results.append(agg.parse_result(_result[0]))
            else:
                results.append(agg.default_result())

        return results[0] if scalar_result else results

    def _serialize(self):
        # pylint: disable=no-member
        return self._doc.to_dict(extended=True)

    def _serialize_field_schema(self):
        return self._serialize_schema(self.get_field_schema())

    def _serialize_frame_field_schema(self):
        return self._serialize_schema(self.get_frame_field_schema())

    def _serialize_schema(self, schema):
        return {field_name: str(field) for field_name, field in schema.items()}

    def _serialize_mask_targets(self):
        return self._root_dataset._doc.field_to_mongo("mask_targets")

    def _serialize_default_mask_targets(self):
        return self._root_dataset._doc.field_to_mongo("default_mask_targets")

    def _parse_mask_targets(self, mask_targets):
        if not mask_targets:
            return mask_targets

        return self._root_dataset._doc.field_to_python(
            "mask_targets", mask_targets
        )

    def _parse_default_mask_targets(self, default_mask_targets):
        if not default_mask_targets:
            return default_mask_targets

        return self._root_dataset._doc.field_to_python(
            "default_mask_targets", default_mask_targets
        )

    def _serialize_skeletons(self):
        return self._root_dataset._doc.field_to_mongo("skeletons")

    def _serialize_default_skeleton(self):
        return self._root_dataset._doc.field_to_mongo("default_skeleton")

    def _parse_skeletons(self, skeletons):
        if not skeletons:
            return skeletons

        return self._root_dataset._doc.field_to_python("skeletons", skeletons)

    def _parse_default_skeleton(self, default_skeleton):
        if not default_skeleton:
            return default_skeleton

        return self._root_dataset._doc.field_to_python(
            "default_skeleton", default_skeleton
        )

    def _to_fields_str(self, field_schema):
        max_len = max([len(field_name) for field_name in field_schema]) + 1
        return "\n".join(
            "    %s %s" % ((field_name + ":").ljust(max_len), str(field))
            for field_name, field in field_schema.items()
        )

    def _split_frame_fields(self, fields):
        if etau.is_str(fields):
            fields = [fields]

        if self._has_frame_fields():
            return fou.split_frame_fields(fields)

        return fields, []

    def _parse_field_name(
        self,
        field_name,
        auto_unwind=True,
        omit_terminal_lists=False,
        allow_missing=False,
        new_field=None,
    ):
        return _parse_field_name(
            self,
            field_name,
            auto_unwind,
            omit_terminal_lists,
            allow_missing,
            new_field=new_field,
        )

    def _has_field(self, field_path):
        return self.get_field(field_path) is not None

    def _handle_frame_field(self, field_name):
        is_frame_field = self._is_frame_field(field_name)
        if is_frame_field:
            field_name = field_name[len(self._FRAMES_PREFIX) :]

        return field_name, is_frame_field

    def _is_frame_field(self, field_name):
        return self._has_frame_fields() and (
            field_name.startswith(self._FRAMES_PREFIX)
            or field_name == self._FRAMES_PREFIX[:-1]
        )

    def _handle_group_field(self, field_name):
        is_group_field = self._is_group_field(field_name)
        if is_group_field:
            try:
                field_name = field_name.split(".", 2)[2]
            except IndexError:
                field_name = ""

        return field_name, is_group_field

    def _is_group_field(self, field_name):
        return (self.media_type == fom.GROUP) and (
            field_name.startswith(self._GROUPS_PREFIX)
            or field_name == self._GROUPS_PREFIX[:-1]
        )

    def _get_group_slices(self, field_names):
        if etau.is_str(field_names):
            field_names = [field_names]

        group_slices = set()
        for field_name in field_names:
            if field_name.startswith(self._GROUPS_PREFIX):
                group_slice = field_name.split(".", 2)[1]
                group_slices.add(group_slice)

        return list(group_slices)

    def _get_group_media_types(self):
        return self._dataset._doc.group_media_types

    def _contains_media_type(self, media_type, any_slice=False):
        if self.media_type == media_type:
            return True

        if self.media_type == fom.GROUP:
            if self.group_media_types is None:
                return self._dataset.media_type == media_type

            if any_slice:
                return any(
                    slice_media_type == media_type
                    for slice_media_type in self.group_media_types.values()
                )

            return (
                self.group_media_types.get(self.group_slice, None)
                == media_type
            )

        if self.media_type == fom.MIXED:
            return any(
                slice_media_type == media_type
                for slice_media_type in self._get_group_media_types().values()
            )

        return False

    def _contains_videos(self, any_slice=False):
        return self._contains_media_type(fom.VIDEO, any_slice=any_slice)

    def _has_frame_fields(self):
        return self._contains_videos(any_slice=True)

    def _handle_id_fields(self, field_name):
        return _handle_id_fields(self, field_name)

    def _is_label_field(self, field_name, label_type_or_types):
        try:
            label_type = self._get_label_field_type(field_name)
        except:
            return False

        if etau.is_container(label_type_or_types):
            label_type_or_types = tuple(label_type_or_types)

        return issubclass(label_type, label_type_or_types)

    def _parse_label_field(
        self,
        label_field,
        dataset_exporter=None,
        allow_coercion=False,
        force_dict=False,
        required=False,
    ):
        return _parse_label_field(
            self,
            label_field,
            dataset_exporter=dataset_exporter,
            allow_coercion=allow_coercion,
            force_dict=force_dict,
            required=required,
        )

    def _parse_frame_labels_field(
        self,
        frame_labels_field,
        dataset_exporter=None,
        allow_coercion=False,
        force_dict=False,
        required=False,
    ):
        return _parse_frame_labels_field(
            self,
            frame_labels_field,
            dataset_exporter=dataset_exporter,
            allow_coercion=allow_coercion,
            force_dict=force_dict,
            required=required,
        )

    def _get_db_fields_map(
        self, include_private=False, frames=False, reverse=False
    ):
        if frames:
            schema = self.get_frame_field_schema(
                include_private=include_private, flat=True
            )
        else:
            schema = self.get_field_schema(
                include_private=include_private, flat=True
            )

        if schema is None:
            return None

        fields_map = {}
        for path, field in schema.items():
            chunks = path.rsplit(".", 1)
            field_name = chunks[-1]
            db_field_name = field.db_field

            if db_field_name not in (None, field_name):
                if len(chunks) > 1:
                    _path = chunks[0] + "." + db_field_name
                else:
                    _path = db_field_name

                if reverse:
                    fields_map[_path] = path
                else:
                    fields_map[path] = _path

        return fields_map

    def _handle_db_field(self, path, frames=False):
        # @todo handle "groups.<slice>.field.name", if it becomes necessary
        db_fields_map = self._get_db_fields_map(frames=frames)
        return db_fields_map.get(path, path)

    def _handle_db_fields(self, paths, frames=False):
        # @todo handle "groups.<slice>.field.name", if it becomes necessary
        db_fields_map = self._get_db_fields_map(frames=frames)
        return [db_fields_map.get(p, p) for p in paths]

    def _get_media_fields(self, whitelist=None, blacklist=None, frames=False):
        media_fields = {}

        if frames:
            schema = self.get_frame_field_schema(flat=True)
            app_media_fields = set()
        else:
            schema = self.get_field_schema(flat=True)
            app_media_fields = set(self._dataset.app_config.media_fields)

            # 'filepath' should already be in set, but add it just in case
            app_media_fields.add("filepath")

        for field_name, field in schema.items():
            while isinstance(field, fof.ListField):
                field = field.field

            if field_name in app_media_fields:
                media_fields[field_name] = None
            elif isinstance(field, fof.EmbeddedDocumentField) and issubclass(
                field.document_type, fol._HasMedia
            ):
                media_fields[field_name] = field.document_type._MEDIA_FIELD

        if whitelist is not None:
            if etau.is_container(whitelist):
                whitelist = set(whitelist)
            else:
                whitelist = {whitelist}

            media_fields = {
                k: v
                for k, v in media_fields.items()
                if any(w == k or k.startswith(w + ".") for w in whitelist)
            }

        if blacklist is not None:
            if etau.is_container(blacklist):
                blacklist = set(blacklist)
            else:
                blacklist = {blacklist}

            media_fields = {
                k: v
                for k, v in media_fields.items()
                if not any(w == k or k.startswith(w + ".") for w in blacklist)
            }

        return media_fields

    def _parse_media_field(self, media_field):
        if media_field in self._dataset.app_config.media_fields:
            return media_field, None

        _media_field, is_frame_field = self._handle_frame_field(media_field)

        media_fields = self._get_media_fields(frames=is_frame_field)
        for root, leaf in media_fields.items():
            if leaf is not None:
                leaf = root + "." + leaf

            if _media_field in (root, leaf) or root.startswith(
                _media_field + "."
            ):
                _resolved_field = leaf if leaf is not None else root
                if is_frame_field:
                    _resolved_field = self._FRAMES_PREFIX + _resolved_field

                _list_fields = self._parse_field_name(
                    _resolved_field, auto_unwind=False
                )[-2]
                if _list_fields:
                    return _resolved_field, _list_fields[0]

                return _resolved_field, None

        raise ValueError("'%s' is not a valid media field" % media_field)

    def _get_label_fields(self):
        return [path for path, _ in _iter_label_fields(self)]

    def _get_label_field_schema(self):
        schema = self.get_field_schema()
        return dict(_iter_schema_label_fields(schema))

    def _get_frame_label_field_schema(self):
        if not self._has_frame_fields():
            return None

        schema = self.get_frame_field_schema()
        return dict(_iter_schema_label_fields(schema))

    def _get_root_fields(self, fields):
        root_fields = set()
        for field in fields:
            if self._has_frame_fields() and field.startswith(
                self._FRAMES_PREFIX
            ):
                # Converts `frames.root[.x.y]` to `frames.root`
                root = ".".join(field.split(".", 2)[:2])
            else:
                # Converts `root[.x.y]` to `root`
                root = field.split(".", 1)[0]

            root_fields.add(root)

        return list(root_fields)

    def _validate_root_field(self, field_name, include_private=False):
        _ = self._get_root_field_type(
            field_name, include_private=include_private
        )

    def _get_root_field_type(self, field_name, include_private=False):
        field_name, _ = self._handle_group_field(field_name)
        field_name, is_frame_field = self._handle_frame_field(field_name)

        if is_frame_field:
            schema = self.get_frame_field_schema(
                include_private=include_private
            )
        else:
            schema = self.get_field_schema(include_private=include_private)

        root = field_name.split(".", 1)[0]

        if root not in schema:
            ftype = "frame field" if is_frame_field else "field"
            raise ValueError(
                "%s has no %s '%s'" % (self.__class__.__name__, ftype, root)
            )

        return schema[root]

    def _get_label_field_type(self, field_name):
        field_name, _ = self._handle_group_field(field_name)
        field_name, is_frame_field = self._handle_frame_field(field_name)

        # for fiftyone.server.view hidden results
        if field_name.startswith("___"):
            field_name = field_name[3:]

        # for fiftyone.core.stages hidden results
        if field_name.startswith("__"):
            field_name = field_name[2:]

        if is_frame_field:
            schema = self.get_frame_field_schema(flat=True)
        else:
            schema = self.get_field_schema(flat=True)

        if field_name not in schema:
            ftype = "frame field" if is_frame_field else "field"
            raise ValueError(
                "%s has no %s '%s'"
                % (self.__class__.__name__, ftype, field_name)
            )

        field = schema[field_name]

        if isinstance(field, fof.ListField):
            field = field.field

        if not isinstance(field, fof.EmbeddedDocumentField) or not issubclass(
            field.document_type, fol.Label
        ):
            raise ValueError(
                "Field '%s' is not a Label type; found %s"
                % (field_name, field)
            )

        return field.document_type

    def _get_label_field_root(self, field_name):
        label_type = self._get_label_field_type(field_name)

        if issubclass(label_type, fol._HasLabelList):
            root = field_name + "." + label_type._LABEL_LIST_FIELD
            is_list_field = True
        else:
            root = field_name
            is_list_field = isinstance(self.get_field(root), fof.ListField)

        return root, is_list_field

    def _get_label_field_path(self, field_name, subfield=None):
        label_type = self._get_label_field_type(field_name)

        if issubclass(label_type, fol._HasLabelList):
            field_name += "." + label_type._LABEL_LIST_FIELD

        if subfield:
            field_path = field_name + "." + subfield
        else:
            field_path = field_name

        return label_type, field_path

    def _get_geo_location_field(self):
        geo_schema = self.get_field_schema(
            ftype=fof.EmbeddedDocumentField, embedded_doc_type=fol.GeoLocation
        )
        if not geo_schema:
            raise ValueError("No %s field found to use" % fol.GeoLocation)

        if len(geo_schema) > 1:
            raise ValueError(
                "Multiple %s fields found; you must specify which to use"
                % fol.GeoLocation
            )

        return next(iter(geo_schema.keys()))

    def _get_label_attributes_schema(self, label_field):
        label_type, attrs_path = self._get_label_field_path(
            label_field, "attributes"
        )
        dynamic_path = attrs_path.rsplit(".", 1)[0]

        # We're implicitly dealing with nested list fields where possible
        label_type = fol._LABEL_LIST_TO_SINGLE_MAP.get(label_type, label_type)

        if not issubclass(label_type, fol._HasAttributesDict):
            return self.schema(dynamic_path, dynamic_only=True)

        #
        # Handle legacy attributes
        #

        dynamic = foa.Schema(dynamic_path, dynamic_only=True)
        attrs = foa.Schema(attrs_path)

        schema, attrs_map = self.aggregate([dynamic, attrs])

        names = []
        aggs = []
        for name in attrs_map.keys():
            names.append("attributes." + name + ".value")
            aggs.append(foa.Schema(attrs_path + "." + name))

        if not aggs:
            return schema

        for name, attr_schema in zip(names, self.aggregate(aggs)):
            schema[name] = attr_schema.get("value", None)

        return schema

    def _unwind_values(self, field_name, values, keep_top_level=False):
        if values is None:
            return None

        list_fields = self._parse_field_name(field_name, auto_unwind=False)[-2]
        level = len(list_fields)

        if keep_top_level:
            return [_unwind_values(v, level=level - 1) for v in values]

        return _unwind_values(values, level=level)

    def _make_set_field_pipeline(
        self,
        field,
        expr,
        embedded_root=False,
        allow_missing=False,
        new_field=None,
        context=None,
    ):
        return _make_set_field_pipeline(
            self,
            field,
            expr,
            embedded_root=embedded_root,
            allow_missing=allow_missing,
            new_field=new_field,
            context=context,
        )

    def _get_values_by_id(self, path_or_expr, ids, link_field=None):
        is_list_field = False
        if link_field == "frames":
            if self._is_frames:
                id_path = "id"
            else:
                id_path = "frames.id"
        elif link_field is not None:
            root, is_list_field = self._get_label_field_root(link_field)
            id_path = root + ".id"
        elif self._is_patches:
            id_path = "sample_id"
        else:
            id_path = "id"

        ref_ids, values = self.values([id_path, path_or_expr])
        values_map = {}

        if is_list_field:
            for _ids, _values in zip(ref_ids, values):
                if not _ids:
                    continue

                for _id, _val in zip(_ids, _values):
                    values_map[_id] = _val
        else:
            for _id, _val in zip(ref_ids, values):
                values_map[_id] = _val

        return [values_map.get(i, None) for i in ids]

    def _has_stores(self):
        dataset_id = self._root_dataset._doc.id
        svc = foos.ExecutionStoreService(dataset_id=dataset_id)
        return svc.count_stores() > 0

    def _list_stores(self):
        dataset_id = self._root_dataset._doc.id
        svc = foos.ExecutionStoreService(dataset_id=dataset_id)
        return svc.list_stores()

    def _get_store(self, store_name):
        dataset_id = self._root_dataset._doc.id
        svc = foos.ExecutionStoreService(dataset_id=dataset_id)
        if not svc.has_store(store_name):
            raise ValueError(f"Dataset has no store '{store_name}'")

        return foos.ExecutionStore(store_name, svc)


def _iter_label_fields(sample_collection):
    schema = sample_collection.get_field_schema()
    for path, field in _iter_schema_label_fields(schema):
        yield path, field

    if not sample_collection._has_frame_fields():
        return

    prefix = sample_collection._FRAMES_PREFIX
    schema = sample_collection.get_frame_field_schema()
    for path, field in _iter_schema_label_fields(schema):
        yield prefix + path, field


def _iter_schema_label_fields(schema):
    for path, field in schema.items():
        if isinstance(field, fof.EmbeddedDocumentField):
            if issubclass(field.document_type, fol.Label):
                yield path, field
            else:
                for _path, _field in field.get_field_schema().items():
                    if isinstance(_field, fof.EmbeddedDocumentField):
                        if issubclass(_field.document_type, fol.Label):
                            yield path + "." + _path, _field


def _serialize_value(field_name, field, value, validate=True):
    if value is None:
        return None

    if validate:
        try:
            field.validate(value)
        except Exception as e:
            raise ValueError(
                "Invalid value for field '%s'. Reason: %s"
                % (field_name, str(e))
            )

    return field.to_mongo(value)


def _unwind_values(values, level=0):
    if not values:
        return values

    while level > 0:
        values = list(itertools.chain.from_iterable(v for v in values if v))
        level -= 1

    return values


def _parse_label_field(
    sample_collection,
    label_field,
    dataset_exporter=None,
    allow_coercion=False,
    force_dict=False,
    required=False,
):
    if isinstance(label_field, dict):
        return label_field

    if _is_glob_pattern(label_field):
        label_field = _get_matching_label_fields(
            sample_collection, label_field
        )

    if etau.is_container(label_field):
        return {f: f for f in label_field}

    if label_field is None and dataset_exporter is not None:
        label_field = _get_default_label_fields_for_exporter(
            sample_collection,
            dataset_exporter,
            allow_coercion=allow_coercion,
            required=required,
        )

    if label_field is None and required:
        raise ValueError(
            "Unable to find any label fields matching the provided arguments"
        )

    if (
        force_dict
        and label_field is not None
        and not isinstance(label_field, dict)
    ):
        return {label_field: label_field}

    return label_field


def _parse_frame_labels_field(
    sample_collection,
    frame_labels_field,
    dataset_exporter=None,
    allow_coercion=False,
    force_dict=False,
    required=False,
):
    if isinstance(frame_labels_field, dict):
        return frame_labels_field

    if _is_glob_pattern(frame_labels_field):
        frame_labels_field = _get_matching_label_fields(
            sample_collection, frame_labels_field, frames=True
        )

    if etau.is_container(frame_labels_field):
        return {f: f for f in frame_labels_field}

    if frame_labels_field is None and dataset_exporter is not None:
        frame_labels_field = _get_default_frame_label_fields_for_exporter(
            sample_collection,
            dataset_exporter,
            allow_coercion=allow_coercion,
            required=required,
        )

    if frame_labels_field is None and required:
        raise ValueError(
            "Unable to find any frame label fields matching the provided "
            "arguments"
        )

    if (
        force_dict
        and frame_labels_field is not None
        and not isinstance(frame_labels_field, dict)
    ):
        return {frame_labels_field: frame_labels_field}

    return frame_labels_field


def _is_glob_pattern(s):
    if not etau.is_str(s):
        return False

    return "*" in s or "?" in s or "[" in s


def _get_matching_label_fields(sample_collection, patt, frames=False):
    if frames:
        label_schema = sample_collection._get_frame_label_field_schema()
    else:
        label_schema = sample_collection._get_label_field_schema()

    if label_schema is None:
        return label_schema

    return fnmatch.filter(list(label_schema.keys()), patt)


def _get_default_label_fields_for_exporter(
    sample_collection, dataset_exporter, allow_coercion=True, required=True
):
    label_cls = dataset_exporter.label_cls

    if label_cls is None:
        if required:
            raise ValueError(
                "Unable to automatically select an appropriate label field to "
                "export because the %s does not provide a `label_cls`"
                % type(dataset_exporter)
            )

        return None

    media_type = sample_collection.media_type
    label_schema = sample_collection._get_label_field_schema()

    label_field_or_dict = _get_fields_with_types(
        media_type,
        label_schema,
        label_cls,
        frames=False,
        allow_coercion=allow_coercion,
    )

    if label_field_or_dict is not None:
        return label_field_or_dict

    if required:
        # Strange formatting is because `label_cls` may be a tuple
        raise ValueError(
            "No compatible field(s) of type %s found" % (label_cls,)
        )

    return None


def _get_default_frame_label_fields_for_exporter(
    sample_collection, dataset_exporter, allow_coercion=True, required=True
):
    frame_labels_cls = dataset_exporter.frame_labels_cls

    if frame_labels_cls is None:
        if required:
            raise ValueError(
                "Cannot select a default frame field when exporter does not "
                "provide a `frame_labels_cls`"
            )

        return None

    media_type = sample_collection.media_type
    frame_label_schema = sample_collection._get_frame_label_field_schema()

    frame_labels_field_or_dict = _get_fields_with_types(
        media_type,
        frame_label_schema,
        frame_labels_cls,
        frames=True,
        allow_coercion=allow_coercion,
    )

    if frame_labels_field_or_dict is not None:
        return frame_labels_field_or_dict

    if required:
        # Strange formatting is because `frame_labels_cls` may be a tuple
        raise ValueError(
            "No compatible frame field(s) of type %s found"
            % (frame_labels_cls,)
        )

    return None


def _get_fields_with_types(
    media_type, label_schema, label_cls, frames=False, allow_coercion=False
):
    if not isinstance(label_cls, dict):
        return _get_field_with_type(
            media_type,
            label_schema,
            label_cls,
            frames=frames,
            allow_coercion=allow_coercion,
        )

    labels_dict = {}
    for name, _label_cls in label_cls.items():
        field = _get_field_with_type(
            media_type,
            label_schema,
            _label_cls,
            frames=frames,
            allow_coercion=allow_coercion,
        )
        if field is not None:
            labels_dict[field] = name

    return labels_dict if labels_dict else None


def _get_field_with_type(
    media_type, label_schema, label_cls, frames=False, allow_coercion=False
):
    field = _get_matching_label_field(label_schema, label_cls)
    if field is not None:
        return field

    if not allow_coercion:
        return None

    # Allow for extraction of image patches when exporting image classification
    # datasets
    if media_type == fom.IMAGE and label_cls is fol.Classification:
        field = _get_matching_label_field(label_schema, fol._PATCHES_FIELDS)
        if field is not None:
            return field

    # Allow for extraction of video clips when exporting temporal detection
    # datasets
    if (
        media_type == fom.VIDEO
        and not frames
        and label_cls is fol.Classification
    ):
        field = _get_matching_label_field(
            label_schema, (fol.TemporalDetection, fol.TemporalDetections)
        )
        if field is not None:
            return field

    # Wrap single label fields as list fields
    _label_cls = fol._LABEL_LIST_TO_SINGLE_MAP.get(label_cls, None)
    if _label_cls is not None:
        field = _get_fields_with_types(
            media_type,
            label_schema,
            _label_cls,
            frames=frames,
            allow_coercion=False,
        )
        if field is not None:
            return field

    # Allow for conversion of `Classification` labels to `Detections` format
    if label_cls is fol.Detections:
        field = _get_matching_label_field(label_schema, fol.Classification)
        if field is not None:
            return field

    return None


def _get_matching_label_field(label_schema, label_type_or_types):
    if etau.is_container(label_type_or_types):
        label_type_or_types = tuple(label_type_or_types)

    valid_fields = []
    for field, field_type in label_schema.items():
        if issubclass(field_type.document_type, label_type_or_types):
            valid_fields.append(field)

    if not valid_fields:
        return None

    if len(valid_fields) > 1:
        logger.info(
            "Found multiple fields %s with compatible type %s; exporting '%s'",
            valid_fields,
            label_type_or_types,
            valid_fields[0],
        )

    return valid_fields[0]


def _parse_values_dict(sample_collection, key_field, values):
    if not values:
        return [], []

    if key_field == "id":
        return zip(*values.items())

    if key_field == "_id":
        sample_ids, values = zip(*values.items())
        return [str(_id) for _id in sample_ids], values

    _key_field = key_field
    (
        key_field,
        is_frame_field,
        list_fields,
        other_list_fields,
        id_to_str,
    ) = sample_collection._parse_field_name(key_field)

    if is_frame_field:
        raise ValueError(
            "Invalid key field '%s'; keys cannot be frame fields" % _key_field
        )

    if list_fields or other_list_fields:
        raise ValueError(
            "Invalid key field '%s'; keys cannot be list fields" % _key_field
        )

    keys = list(values.keys())

    if id_to_str:
        keys = [ObjectId(k) for k in keys]

    view = sample_collection.mongo([{"$match": {key_field: {"$in": keys}}}])
    id_map = {k: v for k, v in zip(*view.values([key_field, "id"]))}

    sample_ids = []
    bad_keys = []
    for key in keys:
        sample_id = id_map.get(key, None)
        if sample_id is not None:
            sample_ids.append(sample_id)
        else:
            bad_keys.append(key)

    if bad_keys:
        raise ValueError(
            "Found %d keys (eg: %s) that do not match the '%s' field of any "
            "samples" % (len(bad_keys), bad_keys[0], key_field)
        )

    values = list(values.values())

    return sample_ids, values


def _parse_frame_values_dicts(sample_collection, sample_ids, values):
    now = datetime.utcnow()

    value = _get_non_none_value(values)
    if not isinstance(value, dict):
        return None, values

    if sample_ids is not None:
        view = sample_collection.select(sample_ids, ordered=True)
        frame_ids, frame_numbers = view.values(
            ["frames._id", "frames.frame_number"]
        )
    else:
        sample_ids, frame_ids, frame_numbers = sample_collection.values(
            ["id", "frames._id", "frames.frame_number"]
        )

    id_map = {}
    dicts = []
    for _id, _fids, _fns, _vals in zip(
        sample_ids, frame_ids, frame_numbers, values
    ):
        for _fid, fn in zip(_fids, _fns):
            id_map[(_id, fn)] = _fid

        for fn in set(_vals.keys()) - set(_fns):
            dicts.append(
                {
                    "_sample_id": ObjectId(_id),
                    "frame_number": fn,
                    "last_modified_at": now,
                }
            )

    # Insert frame documents for new frame numbers
    if dicts:
        # adds `_id` to each dict
        ops = [InsertOne(d) for d in dicts]
        sample_collection._dataset._bulk_write(ops, ids=[], frames=True)

        for d in dicts:
            id_map[(str(d["_sample_id"]), d["frame_number"])] = d["_id"]

    _frame_ids = []
    _values = []
    for _id, _frame_values in zip(sample_ids, values):
        _fns, _vals = zip(*_frame_values.items())
        _fids = [id_map[(_id, fn)] for fn in _fns]

        _frame_ids.append(_fids)
        _values.append(_vals)

    return _frame_ids, _values


def _parse_field_name(
    sample_collection,
    field_name,
    auto_unwind,
    omit_terminal_lists,
    allow_missing,
    new_field=None,
):
    unwind_list_fields = []
    other_list_fields = []

    # Parse explicit array references
    # Note: `field[][]` is valid syntax for list-of-list fields
    chunks = field_name.split("[]")
    for idx in range(len(chunks) - 1):
        unwind_list_fields.append("".join(chunks[: (idx + 1)]))

    # Array references [] have been stripped
    field_name = "".join(chunks)

    # Handle public (string) vs private (ObjectId) ID fields
    field_name, is_id_field, id_to_str = _handle_id_fields(
        sample_collection, field_name
    )

    field_name, is_frame_field = sample_collection._handle_frame_field(
        field_name
    )

    if is_frame_field:
        if field_name == "":
            return "frames", True, [], [], False

        prefix = sample_collection._FRAMES_PREFIX
        unwind_list_fields = [f[len(prefix) :] for f in unwind_list_fields]

        if new_field:
            new_field = new_field[len(prefix) :]
    else:
        prefix = ""

    if not allow_missing and not is_id_field:
        root_field_name = field_name.split(".", 1)[0]

        if sample_collection.get_field(prefix + root_field_name) is None:
            ftype = "frame field" if is_frame_field else "field"
            raise ValueError(
                "%s has no %s '%s'"
                % (
                    sample_collection.__class__.__name__,
                    ftype,
                    root_field_name,
                )
            )

    # Detect list fields in schema
    path = None
    for part in field_name.split("."):
        if path is None:
            path = part
        else:
            path += "." + part

        field_type = sample_collection.get_field(prefix + path)

        if field_type is None:
            break

        if isinstance(field_type, fof.ListField):
            if omit_terminal_lists and path == field_name:
                break

            list_count = 1
            while isinstance(field_type.field, fof.ListField):
                list_count += 1
                field_type = field_type.field

            if auto_unwind:
                if path not in unwind_list_fields:
                    unwind_list_fields.extend([path] * list_count)
            elif path not in unwind_list_fields:
                if path not in other_list_fields:
                    other_list_fields.extend([path] * list_count)

    if is_frame_field:
        if auto_unwind:
            unwind_list_fields = [f for f in unwind_list_fields if f != ""]
        else:
            field_name = prefix + field_name
            unwind_list_fields = [
                prefix + f if f else "frames" for f in unwind_list_fields
            ]
            other_list_fields = [
                prefix + f if f else "frames" for f in other_list_fields
            ]
            if "frames" not in unwind_list_fields:
                if "frames" not in other_list_fields:
                    other_list_fields.append("frames")

    # Sorting is important here because one must unwind field `x` before
    # embedded field `x.y`
    unwind_list_fields = sorted(unwind_list_fields)
    other_list_fields = sorted(other_list_fields)

    def _replace(path):
        n = new_field.count(".") + 1
        chunks = path.split(".", n)
        return new_field + "." + chunks[-1] if len(chunks) > n else new_field

    if new_field:
        field_name = _replace(field_name)
        unwind_list_fields = [_replace(p) for p in unwind_list_fields]
        other_list_fields = [_replace(p) for p in other_list_fields]

    return (
        field_name,
        is_frame_field,
        unwind_list_fields,
        other_list_fields,
        id_to_str,
    )


def _handle_id_field(schema, field_name, include_private=False):
    if not include_private and field_name.startswith("_"):
        return None

    if field_name in schema:
        return field_name

    if field_name.startswith("_"):
        _field_name = field_name[1:]
    else:
        _field_name = "_" + field_name

    field = schema.get(_field_name, None)

    if isinstance(field, fof.ObjectIdField):
        return _field_name

    return field_name


def _handle_id_fields(sample_collection, field_name):
    if not field_name:
        return field_name, False, False

    if "." not in field_name:
        root = None
        leaf = field_name
    else:
        root, leaf = field_name.rsplit(".", 1)

    is_private = leaf.startswith("_")

    if is_private:
        private_field = field_name
        public_field = leaf[1:]
        if root is not None:
            public_field = root + "." + public_field
    else:
        public_field = field_name
        private_field = "_" + leaf
        if root is not None:
            private_field = root + "." + private_field

    public_type = sample_collection.get_field(
        public_field, include_private=True
    )
    private_type = sample_collection.get_field(
        private_field, include_private=True
    )

    if isinstance(public_type, fof.ObjectIdField):
        id_to_str = not is_private
        return private_field, True, id_to_str

    if isinstance(private_type, fof.ObjectIdField):
        id_to_str = not is_private
        return private_field, True, id_to_str

    return field_name, False, False


def _transform_values(values, fcn, level=1):
    if level < 1:
        return fcn(values)

    if values is None:
        return None

    return [_transform_values(v, fcn, level=level - 1) for v in values]


def _make_set_field_pipeline(
    sample_collection,
    field,
    expr,
    embedded_root=False,
    allow_missing=False,
    new_field=None,
    context=None,
):
    (
        path,
        is_frame_field,
        list_fields,
        _,
        _,
    ) = sample_collection._parse_field_name(
        field,
        auto_unwind=True,
        omit_terminal_lists=True,
        allow_missing=allow_missing,
        new_field=new_field,
    )

    if context:
        if is_frame_field:
            context = ".".join(context.split(".")[1:])

        list_fields = [f for f in list_fields if not context.startswith(f)]

    if is_frame_field and path != "frames":
        path = sample_collection._FRAMES_PREFIX + path
        list_fields = ["frames"] + [
            sample_collection._FRAMES_PREFIX + lf for lf in list_fields
        ]

    # Case 1: no list fields
    if not list_fields:
        expr_dict = _render_expr(expr, path, embedded_root)
        pipeline = [{"$addFields": {path: expr_dict}}]
        return pipeline, expr_dict

    # Case 2: one list field
    if len(list_fields) == 1:
        list_field = list_fields[0]
        subfield = path[len(list_field) + 1 :]
        expr, expr_dict = _set_terminal_list_field(
            list_field, subfield, expr, embedded_root
        )
        pipeline = [{"$addFields": {list_field: expr.to_mongo()}}]
        return pipeline, expr_dict

    # Case 3: multiple list fields

    last_list_field = list_fields[-1]
    terminal_prefix = last_list_field[len(list_fields[-2]) + 1 :]
    subfield = path[len(last_list_field) + 1 :]
    expr, expr_dict = _set_terminal_list_field(
        terminal_prefix, subfield, expr, embedded_root
    )

    for list_field1, list_field2 in zip(
        reversed(list_fields[:-1]), reversed(list_fields[1:])
    ):
        inner_list_field = list_field2[len(list_field1) + 1 :]
        expr = F().map(F().set_field(inner_list_field, expr))

    expr = expr.to_mongo(prefix="$" + list_fields[0])

    pipeline = [{"$addFields": {list_fields[0]: expr}}]

    return pipeline, expr_dict


def _set_terminal_list_field(list_field, subfield, expr, embedded_root):
    map_path = "$this"
    if subfield:
        map_path += "." + subfield

    expr_dict = _render_expr(expr, map_path, embedded_root)

    if subfield:
        map_expr = F().set_field(subfield, expr_dict)
    else:
        map_expr = foe.ViewExpression(expr_dict)

    set_expr = F(list_field).map(map_expr)

    return set_expr, expr_dict


def _render_expr(expr, path, embedded_root):
    if not embedded_root:
        prefix = path
    elif "." in path:
        prefix = path.rsplit(".", 1)[0]
    else:
        prefix = None

    if prefix:
        prefix = "$" + prefix

    return foe.to_mongo(expr, prefix=prefix)


def _get_random_characters(n):
    return "".join(
        random.choice(string.ascii_lowercase + string.digits) for _ in range(n)
    )


def _get_non_none_value(values, level=0):
    for value in values:
        if value is None:
            continue
        elif level > 0:
            result = _get_non_none_value(value, level=level - 1)
            if result is not None:
                return result
        else:
            return value

    return None


def _export(
    sample_collection,
    export_dir=None,
    dataset_type=None,
    data_path=None,
    labels_path=None,
    export_media=None,
    rel_dir=None,
    dataset_exporter=None,
    label_field=None,
    frame_labels_field=None,
    overwrite=False,
    progress=None,
    **kwargs,
):
    if dataset_type is None and dataset_exporter is None:
        raise ValueError(
            "Either `dataset_type` or `dataset_exporter` must be provided"
        )

    # Overwrite existing directories or warn if files will be merged
    _handle_existing_dirs(
        dataset_exporter=dataset_exporter,
        export_dir=export_dir,
        data_path=data_path,
        labels_path=labels_path,
        export_media=export_media,
        overwrite=overwrite,
    )

    # If no dataset exporter was provided, construct one
    if dataset_exporter is None:
        dataset_exporter, kwargs = foud.build_dataset_exporter(
            dataset_type,
            warn_unused=False,  # don't warn yet, might be patches kwargs
            export_dir=export_dir,
            data_path=data_path,
            labels_path=labels_path,
            export_media=export_media,
            rel_dir=rel_dir,
            **kwargs,
        )

    # Get label field(s) to export
    if isinstance(dataset_exporter, foud.LabeledImageDatasetExporter):
        # Labeled images
        label_field = sample_collection._parse_label_field(
            label_field,
            dataset_exporter=dataset_exporter,
            allow_coercion=True,
            required=True,
        )
        frame_labels_field = None
    elif isinstance(dataset_exporter, foud.LabeledVideoDatasetExporter):
        # Labeled videos
        label_field, frame_labels_field = _parse_frame_label_fields(
            sample_collection, label_field, frame_labels_field
        )

        label_field = sample_collection._parse_label_field(
            label_field,
            dataset_exporter=dataset_exporter,
            allow_coercion=True,
            required=False,
        )
        frame_labels_field = sample_collection._parse_frame_labels_field(
            frame_labels_field,
            dataset_exporter=dataset_exporter,
            allow_coercion=True,
            required=False,
        )

        if label_field is None and frame_labels_field is None:
            raise ValueError(
                "Unable to locate compatible sample or frame-level "
                "field(s) to export"
            )

    # Perform the export
    foud.export_samples(
        sample_collection,
        dataset_exporter=dataset_exporter,
        label_field=label_field,
        frame_labels_field=frame_labels_field,
        progress=progress,
        **kwargs,
    )


def _parse_frame_label_fields(samples, label_field, frame_labels_field):
    if not samples._has_frame_fields():
        return label_field, frame_labels_field

    force_dict, label_fields_dict = _to_label_fields_dict(label_field)
    _force_dict, frame_labels_field_dict = _to_label_fields_dict(
        frame_labels_field
    )
    force_dict &= _force_dict

    updated = False

    # Move frame fields to `frame_labels_field`
    for k, v in list(label_fields_dict.items()):
        _v, is_frame_field = samples._handle_frame_field(v)
        if is_frame_field:
            updated = True
            frame_labels_field_dict[k] = _v
            del label_fields_dict[k]

    # Remove "frames." prefix from frame fields
    for k, v in list(frame_labels_field_dict.items()):
        _v, is_frame_field = samples._handle_frame_field(v)
        if is_frame_field:
            updated = True
            frame_labels_field_dict[k] = _v
            del frame_labels_field_dict[k]

    if not updated:
        return label_field, frame_labels_field

    label_field = _finalize_label_fields(label_fields_dict, force_dict)
    frame_labels_field = _finalize_label_fields(
        frame_labels_field_dict, force_dict
    )

    return label_field, frame_labels_field


def _to_label_fields_dict(label_field):
    force_dict = isinstance(label_field, dict)

    if label_field is None:
        label_field = {}

    if not isinstance(label_field, dict):
        label_field = {label_field: label_field}

    return force_dict, label_field


def _finalize_label_fields(label_fields_dict, force_dict):
    if not label_fields_dict:
        return None

    if len(label_fields_dict) == 1 and not force_dict:
        return next(iter(label_fields_dict.values()))

    return label_fields_dict


def _handle_existing_dirs(
    dataset_exporter=None,
    export_dir=None,
    data_path=None,
    labels_path=None,
    export_media=False,
    overwrite=False,
):
    if dataset_exporter is not None:
        try:
            export_dir = dataset_exporter.export_dir
        except:
            pass

        try:
            data_path = dataset_exporter.data_path
        except:
            pass

        try:
            labels_path = dataset_exporter.labels_path
        except:
            pass

        try:
            export_media = dataset_exporter.export_media
        except:
            pass

    if export_dir is not None and fost.isdir(export_dir):
        if overwrite:
            fost.delete_dir(export_dir)
        else:
            logger.warning(
                "Directory '%s' already exists; export will be merged with "
                "existing files",
                export_dir,
            )

    # When `export_media=False`, `data_path` is used as a relative directory
    # for filename purposes, not a sink for writing data
    if data_path is not None and export_media != False:
        if fost.isabs(data_path) or export_dir is None:
            _data_path = data_path
        else:
            _data_path = fost.join(export_dir, data_path)

        if fost.isdir(_data_path):
            if overwrite:
                fost.delete_dir(_data_path)
            else:
                logger.warning(
                    "Directory '%s' already exists; export will be merged "
                    "with existing files",
                    _data_path,
                )
        elif overwrite:
            try:
                fost.delete_file(_data_path)
            except:
                pass

    if labels_path is not None:
        if fost.isabs(labels_path) or export_dir is None:
            _labels_path = labels_path
        else:
            _labels_path = fost.join(export_dir, labels_path)

        if fost.isdir(_labels_path):
            if overwrite:
                fost.delete_dir(_labels_path)
            else:
                logger.warning(
                    "Directory '%s' already exists; export will be merged "
                    "with existing files",
                    _labels_path,
                )
        elif overwrite:
            try:
                fost.delete_file(_labels_path)
            except:
                pass


def _add_db_fields_to_schema(schema):
    additions = {}
    for field in schema.values():
        if field.db_field != field.name:
            additions[field.db_field] = field

    schema.update(additions)


def _merge_paths(values):
    flat = []
    for v in values:
        if isinstance(v, str):
            flat.append(v)
        elif v is not None:
            flat.extend(v)

    return flat<|MERGE_RESOLUTION|>--- conflicted
+++ resolved
@@ -10277,10 +10277,7 @@
             for d in self._dataset._sample_collection.aggregate(
                 [{"$indexStats": {}}]
             ):
-<<<<<<< HEAD
                 print("index_stats", d)
-=======
->>>>>>> e47b9381
                 key = d["name"]
                 if key in sample_info:
                     sample_info[key]["accesses"] = d["accesses"]
