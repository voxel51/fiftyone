--- conflicted
+++ resolved
@@ -10549,11 +10549,7 @@
 
         return results[0] if scalar_result else results
 
-<<<<<<< HEAD
-    async def _async_aggregate(self, aggregations, maxTimeMs=None):
-=======
-    async def _async_aggregate(self, aggregations):
->>>>>>> 7263dd6b
+    async def _async_aggregate(self, aggregations, maxTimeMS=None):
         if not aggregations:
             return []
 
@@ -10585,7 +10581,7 @@
             coll_name = self._dataset._sample_collection_name
             collection = foo.get_async_db_conn()[coll_name]
             _results = await foo.aggregate(
-                collection, pipelines, hints, maxTimeMS=maxTimeMs
+                collection, pipelines, hints, maxTimeMS=maxTimeMS
             )
 
             # Parse facet-able results
