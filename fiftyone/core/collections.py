"""
Interface for sample collections.

| Copyright 2017-2022, Voxel51, Inc.
| `voxel51.com <https://voxel51.com/>`_
|
"""
from collections import defaultdict
from copy import copy
import fnmatch
import itertools
import logging
import numbers
import os
import random
import string
import timeit
import warnings

from bson import ObjectId
from pymongo import InsertOne, UpdateOne, UpdateMany

import eta.core.serial as etas
import eta.core.utils as etau

import fiftyone.core.aggregations as foa
import fiftyone.core.annotation as foan
import fiftyone.core.brain as fob
import fiftyone.core.expressions as foe
from fiftyone.core.expressions import ViewField as F
import fiftyone.core.evaluation as foev
import fiftyone.core.fields as fof
import fiftyone.core.frame as fofr
import fiftyone.core.labels as fol
import fiftyone.core.media as fom
import fiftyone.core.metadata as fomt
import fiftyone.core.models as fomo
import fiftyone.core.odm as foo
import fiftyone.core.sample as fosa
import fiftyone.core.utils as fou

fod = fou.lazy_import("fiftyone.core.dataset")
fos = fou.lazy_import("fiftyone.core.stages")
fov = fou.lazy_import("fiftyone.core.view")
foua = fou.lazy_import("fiftyone.utils.annotations")
foud = fou.lazy_import("fiftyone.utils.data")
foue = fou.lazy_import("fiftyone.utils.eval")


logger = logging.getLogger(__name__)


def _make_registrar():
    registry = {}

    def registrar(func):
        registry[func.__name__] = func
        # Normally a decorator returns a wrapped function, but here we return
        # `func` unmodified, after registering it
        return func

    registrar.all = registry
    return registrar


# Keeps track of all `ViewStage` methods
view_stage = _make_registrar()

# Keeps track of all `Aggregation` methods
aggregation = _make_registrar()


class SaveContext(object):
    """Context that saves samples from a collection according to a configurable
    batching strategy.

    Args:
        sample_collection: a
            :class:`fiftyone.core.collections.SampleCollection`
        batch_size (None): the batching strategy to use. Can either be an
            integer specifying the number of samples to save in a batch, or a
            float number of seconds between batched saves
    """

    def __init__(self, sample_collection, batch_size=None):
        if batch_size is None:
            batch_size = 0.2

        self.sample_collection = sample_collection
        self.batch_size = batch_size

        self._dataset = sample_collection._dataset
        self._sample_coll = sample_collection._dataset._sample_collection
        self._frame_coll = sample_collection._dataset._frame_collection

        self._sample_ops = []
        self._frame_ops = []
        self._reload_parents = []

        self._curr_batch_size = None
        self._dynamic_batches = not isinstance(batch_size, numbers.Integral)
        self._last_time = None

    def __enter__(self):
        if self._dynamic_batches:
            self._last_time = timeit.default_timer()

        self._curr_batch_size = 0
        return self

    def __exit__(self, *args):
        self._save_batch()

    def save(self, sample):
        """Registers the sample for saving in the next batch.

        Args:
            sample: a :class:`fiftyone.core.sample.Sample` or
                :class:`fiftyone.core.sample.SampleView`
        """
        if sample._in_db and sample._dataset is not self._dataset:
            raise ValueError(
                "Dataset context '%s' cannot save sample from dataset '%s'"
                % (self._dataset.name, sample._dataset.name)
            )

        sample_op, frame_ops = sample._save(deferred=True)
        updated = sample_op is not None or frame_ops

        self._curr_batch_size += 1

        if sample_op is not None:
            self._sample_ops.append(sample_op)

        if frame_ops:
            self._frame_ops.extend(frame_ops)

        if updated and isinstance(sample, fosa.SampleView):
            self._reload_parents.append(sample)

        if self._dynamic_batches:
            if timeit.default_timer() - self._last_time >= self.batch_size:
                self._save_batch()
                self._last_time = timeit.default_timer()
        elif self._curr_batch_size >= self.batch_size:
            self._save_batch()

    def _save_batch(self):
        self._curr_batch_size = 0

        if self._sample_ops:
            foo.bulk_write(self._sample_ops, self._sample_coll, ordered=False)
            self._sample_ops.clear()

        if self._frame_ops:
            foo.bulk_write(self._frame_ops, self._frame_coll, ordered=False)
            self._frame_ops.clear()

        if self._reload_parents:
            for sample in self._reload_parents:
                sample._reload_parents()

            self._reload_parents.clear()


class SampleCollection(object):
    """Abstract class representing an ordered collection of
    :class:`fiftyone.core.sample.Sample` instances in a
    :class:`fiftyone.core.dataset.Dataset`.
    """

    _FRAMES_PREFIX = "frames."
    _GROUPS_PREFIX = "groups."

    def __str__(self):
        return repr(self)

    def __repr__(self):
        return self.summary()

    def __bool__(self):
        return len(self) > 0

    def __len__(self):
        raise NotImplementedError("Subclass must implement __len__()")

    def __contains__(self, sample_id):
        try:
            self[sample_id]
        except KeyError:
            return False

        return True

    def __getitem__(self, id_filepath_slice):
        raise NotImplementedError("Subclass must implement __getitem__()")

    def __iter__(self):
        return self.iter_samples()

    def __add__(self, samples):
        return self.concat(samples)

    @property
    def _dataset(self):
        """The :class:`fiftyone.core.dataset.Dataset` that serves the samples
        in this collection.
        """
        raise NotImplementedError("Subclass must implement _dataset")

    @property
    def _root_dataset(self):
        """The root :class:`fiftyone.core.dataset.Dataset` from which this
        collection is derived.

        This is typically the same as :meth:`_dataset` but may differ in cases
        such as patches views.
        """
        raise NotImplementedError("Subclass must implement _root_dataset")

    @property
    def _is_generated(self):
        """Whether this collection's contents is generated from another
        collection.
        """
        raise NotImplementedError("Subclass must implement _is_generated")

    @property
    def _is_patches(self):
        """Whether this collection contains patches."""
        raise NotImplementedError("Subclass must implement _is_patches")

    @property
    def _is_frames(self):
        """Whether this collection contains frames of a video dataset."""
        raise NotImplementedError("Subclass must implement _is_frames")

    @property
    def _is_clips(self):
        """Whether this collection contains clips."""
        raise NotImplementedError("Subclass must implement _is_clips")

    @property
    def _element_str(self):
        if self.media_type == fom.GROUP:
            return "group"

        if self._is_patches:
            return "patch"

        if self._is_clips:
            return "clip"

        return "sample"

    @property
    def _elements_str(self):
        if self.media_type == fom.GROUP:
            return "groups"

        if self._is_patches:
            return "patches"

        if self._is_clips:
            return "clips"

        return "samples"

    @property
    def name(self):
        """The name of the collection."""
        raise NotImplementedError("Subclass must implement name")

    @property
    def media_type(self):
        """The media type of the collection."""
        raise NotImplementedError("Subclass must implement media_type")

    @property
    def group_field(self):
        """The group field of the collection, or None if the collection is not
        grouped.
        """
        raise NotImplementedError("Subclass must implement group_field")

    @property
    def group_slice(self):
        """The current group slice of the collection, or None if the collection
        is not grouped.
        """
        raise NotImplementedError("Subclass must implement group_slice")

    @property
    def group_slices(self):
        """The list of group slices of the collection, or None if the
        collection is not grouped.
        """
        raise NotImplementedError("Subclass must implement group_slices")

    @property
    def group_media_types(self):
        """A dict mapping group slices to media types, or None if the
        collection is not grouped.
        """
        raise NotImplementedError("Subclass must implement group_media_types")

    @property
    def default_group_slice(self):
        """The default group slice of the collection, or None if the collection
        is not grouped.
        """
        raise NotImplementedError(
            "Subclass must implement default_group_slice"
        )

    @property
    def info(self):
        """The info dict of the underlying dataset.

        See :meth:`fiftyone.core.dataset.Dataset.info` for more information.
        """
        raise NotImplementedError("Subclass must implement info")

    @property
    def app_config(self):
        """Dataset-specific settings that customize how this collection is
        visualized in the :ref:`FiftyOne App <fiftyone-app>`.
        """
        raise NotImplementedError("Subclass must implement app_config")

    @property
    def classes(self):
        """The classes of the underlying dataset.

        See :meth:`fiftyone.core.dataset.Dataset.classes` for more information.
        """
        raise NotImplementedError("Subclass must implement classes")

    @property
    def default_classes(self):
        """The default classes of the underlying dataset.

        See :meth:`fiftyone.core.dataset.Dataset.default_classes` for more
        information.
        """
        raise NotImplementedError("Subclass must implement default_classes")

    def has_classes(self, field):
        """Determines whether this collection has a classes list for the given
        field.

        Classes may be defined either in :meth:`classes` or
        :meth:`default_classes`.

        Args:
            field: a field name

        Returns:
            True/False
        """
        return field in self.classes or bool(self.default_classes)

    def get_classes(self, field):
        """Gets the classes list for the given field, or None if no classes
        are available.

        Classes are first retrieved from :meth:`classes` if they exist,
        otherwise from :meth:`default_classes`.

        Args:
            field: a field name

        Returns:
            a list of classes, or None
        """
        if field in self.classes:
            return self.classes[field]

        if self.default_classes:
            return self.default_classes

        return None

    @property
    def mask_targets(self):
        """The mask targets of the underlying dataset.

        See :meth:`fiftyone.core.dataset.Dataset.mask_targets` for more
        information.
        """
        raise NotImplementedError("Subclass must implement mask_targets")

    @property
    def default_mask_targets(self):
        """The default mask targets of the underlying dataset.

        See :meth:`fiftyone.core.dataset.Dataset.default_mask_targets` for more
        information.
        """
        raise NotImplementedError(
            "Subclass must implement default_mask_targets"
        )

    def has_mask_targets(self, field):
        """Determines whether this collection has mask targets for the given
        field.

        Mask targets may be defined either in :meth:`mask_targets` or
        :meth:`default_mask_targets`.

        Args:
            field: a field name

        Returns:
            True/False
        """
        return field in self.mask_targets or bool(self.default_mask_targets)

    def get_mask_targets(self, field):
        """Gets the mask targets for the given field, or None if no mask
        targets are available.

        Mask targets are first retrieved from :meth:`mask_targets` if they
        exist, otherwise from :meth:`default_mask_targets`.

        Args:
            field: a field name

        Returns:
            a list of classes, or None
        """
        if field in self.mask_targets:
            return self.mask_targets[field]

        if self.default_mask_targets:
            return self.default_mask_targets

        return None

    @property
    def skeletons(self):
        """The keypoint skeletons of the underlying dataset.

        See :meth:`fiftyone.core.dataset.Dataset.skeletons` for more
        information.
        """
        raise NotImplementedError("Subclass must implement skeletons")

    @property
    def default_skeleton(self):
        """The default keypoint skeleton of the underlying dataset.

        See :meth:`fiftyone.core.dataset.Dataset.default_skeleton` for more
        information.
        """
        raise NotImplementedError("Subclass must implement default_skeleton")

    def has_skeleton(self, field):
        """Determines whether this collection has a keypoint skeleton for the
        given field.

        Keypoint skeletons may be defined either in :meth:`skeletons` or
        :meth:`default_skeleton`.

        Args:
            field: a field name

        Returns:
            True/False
        """
        return field in self.skeletons or bool(self.default_skeleton)

    def get_skeleton(self, field):
        """Gets the keypoint skeleton for the given field, or None if no
        skeleton is available.

        Skeletons are first retrieved from :meth:`skeletons` if they exist,
        otherwise from :meth:`default_skeleton`.

        Args:
            field: a field name

        Returns:
            a list of classes, or None
        """
        if field in self.skeletons:
            return self.skeletons[field]

        if self.default_skeleton:
            return self.default_skeleton

        return None

    def summary(self):
        """Returns a string summary of the collection.

        Returns:
            a string summary
        """
        raise NotImplementedError("Subclass must implement summary()")

    def stats(self, include_media=False, compressed=False):
        """Returns stats about the collection on disk.

        The ``samples`` keys refer to the sample documents stored in the
        database.

        The ``media`` keys refer to the raw media associated with each sample
        on disk.

        For video datasets, the ``frames`` keys refer to the frame documents
        stored in the database.

        Note that dataset-level metadata such as annotation runs are not
        included in this computation.

        Args:
            include_media (False): whether to include stats about the size of
                the raw media in the collection
            compressed (False): whether to return the sizes of collections in
                their compressed form on disk (True) or the logical
                uncompressed size of the collections (False). This option is
                only supported for datasets (not views)

        Returns:
            a stats dict
        """
        if compressed:
            raise ValueError(
                "Compressed stats are only available for entire datasets"
            )

        stats = {}

        if self.media_type == fom.GROUP:
            samples = self.select_group_slices(_allow_mixed=True)
        else:
            samples = self

        samples_bytes = samples._get_samples_bytes()
        stats["samples_count"] = samples.count()
        stats["samples_bytes"] = samples_bytes
        stats["samples_size"] = etau.to_human_bytes_str(samples_bytes)
        total_bytes = samples_bytes

        if self._contains_videos(any_slice=True):
            if self.media_type == fom.GROUP:
                videos = self.select_group_slices(media_type=fom.VIDEO)
            else:
                videos = self

            frames_bytes = videos._get_frames_bytes()
            stats["frames_count"] = videos.count("frames")
            stats["frames_bytes"] = frames_bytes
            stats["frames_size"] = etau.to_human_bytes_str(frames_bytes)
            total_bytes += frames_bytes

        if include_media:
            samples.compute_metadata()
            media_bytes = samples.sum("metadata.size_bytes")
            stats["media_bytes"] = media_bytes
            stats["media_size"] = etau.to_human_bytes_str(media_bytes)
            total_bytes += media_bytes

        stats["total_bytes"] = total_bytes
        stats["total_size"] = etau.to_human_bytes_str(total_bytes)

        return stats

    def _get_samples_bytes(self):
        """Computes the total size of the sample documents in the collection."""
        pipeline = [
            {
                "$group": {
                    "_id": None,
                    "size_bytes": {"$sum": {"$bsonSize": "$$ROOT"}},
                }
            }
        ]

        results = self._aggregate(pipeline=pipeline)

        try:
            return next(iter(results))["size_bytes"]
        except:
            return 0

    def _get_frames_bytes(self):
        """Computes the total size of the frame documents in the collection."""
        if not self._contains_videos():
            return None

        pipeline = [
            {"$unwind": "$frames"},
            {"$replaceRoot": {"newRoot": "$frames"}},
            {
                "$group": {
                    "_id": None,
                    "size_bytes": {"$sum": {"$bsonSize": "$$ROOT"}},
                }
            },
        ]

        results = self._aggregate(pipeline=pipeline, attach_frames=True)

        try:
            return next(iter(results))["size_bytes"]
        except:
            return 0

    def _get_per_sample_bytes(self):
        """Returns a dictionary mapping sample IDs to document sizes (in bytes)
        for each sample in the collection.
        """
        pipeline = [{"$project": {"size_bytes": {"$bsonSize": "$$ROOT"}}}]

        results = self._aggregate(pipeline=pipeline)
        return {str(r["_id"]): r["size_bytes"] for r in results}

    def _get_per_frame_bytes(self):
        """Returns a dictionary mapping frame IDs to document sizes (in bytes)
        for each frame in the video collection.
        """
        if not self._contains_videos():
            return None

        pipeline = [
            {"$unwind": "$frames"},
            {"$replaceRoot": {"newRoot": "$frames"}},
            {"$project": {"size_bytes": {"$bsonSize": "$$ROOT"}}},
        ]

        results = self._aggregate(pipeline=pipeline, attach_frames=True)
        return {str(r["_id"]): r["size_bytes"] for r in results}

    def _get_per_sample_frames_bytes(self):
        """Returns a dictionary mapping sample IDs to total frame document
        sizes (in bytes) for each sample in the video collection.
        """
        if not self._contains_videos():
            return None

        pipeline = [
            {"$unwind": "$frames"},
            {"$replaceRoot": {"newRoot": "$frames"}},
            {
                "$group": {
                    "_id": "$_sample_id",
                    "size_bytes": {"$sum": {"$bsonSize": "$$ROOT"}},
                }
            },
        ]

        results = self._aggregate(pipeline=pipeline, attach_frames=True)
        return {str(r["_id"]): r["size_bytes"] for r in results}

    def first(self):
        """Returns the first sample in the collection.

        Returns:
            a :class:`fiftyone.core.sample.Sample` or
            :class:`fiftyone.core.sample.SampleView`
        """
        try:
            return next(iter(self))
        except StopIteration:
            raise ValueError("%s is empty" % self.__class__.__name__)

    def last(self):
        """Returns the last sample in the collection.

        Returns:
            a :class:`fiftyone.core.sample.Sample` or
            :class:`fiftyone.core.sample.SampleView`
        """
        return self[-1:].first()

    def head(self, num_samples=3):
        """Returns a list of the first few samples in the collection.

        If fewer than ``num_samples`` samples are in the collection, only
        the available samples are returned.

        Args:
            num_samples (3): the number of samples

        Returns:
            a list of :class:`fiftyone.core.sample.Sample` objects
        """
        return [s for s in self[:num_samples]]

    def tail(self, num_samples=3):
        """Returns a list of the last few samples in the collection.

        If fewer than ``num_samples`` samples are in the collection, only
        the available samples are returned.

        Args:
            num_samples (3): the number of samples

        Returns:
            a list of :class:`fiftyone.core.sample.Sample` objects
        """
        return [s for s in self[-num_samples:]]

    def one(self, expr, exact=False):
        """Returns a single sample in this collection matching the expression.

        Examples::

            import fiftyone as fo
            import fiftyone.zoo as foz
            from fiftyone import ViewField as F

            dataset = foz.load_zoo_dataset("quickstart")

            #
            # Get a sample by filepath
            #

            # A random filepath in the dataset
            filepath = dataset.take(1).first().filepath

            # Get sample by filepath
            sample = dataset.one(F("filepath") == filepath)

            #
            # Dealing with multiple matches
            #

            # Get a sample whose image is JPEG
            sample = dataset.one(F("filepath").ends_with(".jpg"))

            # Raises an error since there are multiple JPEGs
            dataset.one(F("filepath").ends_with(".jpg"), exact=True)

        Args:
            expr: a :class:`fiftyone.core.expressions.ViewExpression` or
                `MongoDB expression <https://docs.mongodb.com/manual/meta/aggregation-quick-reference/#aggregation-expressions>`_
                that evaluates to ``True`` for the sample to match
            exact (False): whether to raise an error if multiple samples match
                the expression

        Returns:
            a :class:`fiftyone.core.sample.SampleView`
        """
        view = self.match(expr)
        matches = iter(view)

        try:
            sample = next(matches)
        except StopIteration:
            raise ValueError("No samples match the given expression")

        if exact:
            try:
                next(matches)
                raise ValueError(
                    "Expected one matching sample, but found %d matches"
                    % len(view)
                )
            except StopIteration:
                pass

        return sample

    def view(self):
        """Returns a :class:`fiftyone.core.view.DatasetView` containing the
        collection.

        Returns:
            a :class:`fiftyone.core.view.DatasetView`
        """
        raise NotImplementedError("Subclass must implement view()")

    def iter_samples(self, progress=False, autosave=False, batch_size=None):
        """Returns an iterator over the samples in the collection.

        Args:
            progress (False): whether to render a progress bar tracking the
                iterator's progress
            autosave (False): whether to automatically save changes to samples
                emitted by this iterator
            batch_size (None): a batch size to use when autosaving samples. Can
                either be an integer specifying the number of samples to save
                in a batch, or a float number of seconds between batched saves

        Returns:
            an iterator over :class:`fiftyone.core.sample.Sample` or
            :class:`fiftyone.core.sample.SampleView` instances
        """
        raise NotImplementedError("Subclass must implement iter_samples()")

    def iter_groups(self, progress=False, autosave=False, batch_size=None):
        """Returns an iterator over the groups in the collection.

        Args:
            progress (False): whether to render a progress bar tracking the
                iterator's progress
            autosave (False): whether to automatically save changes to samples
                emitted by this iterator
            batch_size (None): a batch size to use when autosaving samples. Can
                either be an integer specifying the number of samples to save
                in a batch, or a float number of seconds between batched saves

        Returns:
            an iterator that emits dicts mapping group slice names to
            :class:`fiftyone.core.sample.Sample` or
            :class:`fiftyone.core.sample.SampleView` instances, one per group
        """
        raise NotImplementedError("Subclass must implement iter_groups()")

    def get_group(self, group_id):
        """Returns a dict containing the samples for the given group ID.

        Args:
            group_id: a group ID

        Returns:
            a dict mapping group names to :class:`fiftyone.core.sample.Sample`
            or :class:`fiftyone.core.sample.SampleView` instances

        Raises:
            KeyError: if the group ID is not found
        """
        raise NotImplementedError("Subclass must implement get_group()")

    def save_context(self, batch_size=None):
        """Returns a context that can be used to save samples from this
        collection according to a configurable batching strategy.

        Examples::

            import random as r
            import string as s

            import fiftyone as fo
            import fiftyone.zoo as foz

            dataset = foz.load_zoo_dataset("cifar10", split="test")

            def make_label():
                return "".join(r.choice(s.ascii_letters) for i in range(10))

            # No save context
            for sample in dataset.iter_samples(progress=True):
                sample.ground_truth.label = make_label()
                sample.save()

            # Save in batches of 10
            with dataset.save_context(batch_size=10) as context:
                for sample in dataset.iter_samples(progress=True):
                    sample.ground_truth.label = make_label()
                    context.save(sample)

            # Save every 0.5 seconds
            with dataset.save_context(batch_size=0.5) as context:
                for sample in dataset.iter_samples(progress=True):
                    sample.ground_truth.label = make_label()
                    context.save(sample)

        Args:
            batch_size (None): the batching strategy to use. Can either be an
                integer specifying the number of samples to save in a batch, or
                a float number of seconds between batched saves

        Returns:
            a :class:`SaveContext`
        """
        return SaveContext(self, batch_size=batch_size)

    def _get_default_sample_fields(
        self,
        path=None,
        include_private=False,
        use_db_fields=False,
    ):
        if path is not None:
            field = self.get_field(
                path, ftype=fof.EmbeddedDocumentField, leaf=True
            )

            field_names = field._get_default_fields(
                include_private=include_private,
                use_db_fields=use_db_fields,
            )

            return tuple(path + "." + f for f in field_names)

        field_names = self._dataset._sample_doc_cls._get_default_fields(
            include_private=include_private, use_db_fields=use_db_fields
        )

        if self._is_patches:
            extras = ["_sample_id" if use_db_fields else "sample_id"]

            if self._is_frames:
                extras.append("_frame_id" if use_db_fields else "frame_id")
                extras.append("frame_number")

            field_names += tuple(extras)
        elif self._is_frames:
            if use_db_fields:
                field_names += ("_sample_id", "frame_number")
            else:
                field_names += ("sample_id", "frame_number")
        elif self._is_clips:
            if use_db_fields:
                field_names += ("_sample_id", "support")
            else:
                field_names += ("sample_id", "support")

        if self.media_type == fom.GROUP:
            field_names += (self.group_field,)

        return field_names

    def _get_default_frame_fields(
        self,
        path=None,
        include_private=False,
        use_db_fields=False,
    ):
        if path is not None:
            field = self.get_field(
                self._FRAMES_PREFIX + path,
                ftype=fof.EmbeddedDocumentField,
                leaf=True,
            )

            field_names = field._get_default_fields(
                include_private=include_private,
                use_db_fields=use_db_fields,
            )

            return tuple(path + "." + f for f in field_names)

        return self._dataset._frame_doc_cls._get_default_fields(
            include_private=include_private,
            use_db_fields=use_db_fields,
        )

    def get_field(
        self,
        path,
        ftype=None,
        embedded_doc_type=None,
        include_private=False,
        leaf=False,
    ):
        """Returns the field instance of the provided path, or ``None`` if one
        does not exist.

        Args:
            path: a field path
            ftype (None): an optional field type to enforce. Must be a subclass
                of :class:`fiftyone.core.fields.Field`
            embedded_doc_type (None): an optional embedded document type to
                enforce. Must be a subclass of
                :class:`fiftyone.core.odm.BaseEmbeddedDocument`
            include_private (False): whether to include fields that start with
                ``_`` in the returned schema
            leaf (False): whether to return the subfield of list fields

        Returns:
            a :class:`fiftyone.core.fields.Field` instance or ``None``

        Raises:
            ValueError: if the field does not match provided type constraints
        """
        fof.validate_type_constraints(
            ftype=ftype, embedded_doc_type=embedded_doc_type
        )

        _, field = self._parse_field(
            path, include_private=include_private, leaf=leaf
        )

        fof.validate_field(
            field, path=path, ftype=ftype, embedded_doc_type=embedded_doc_type
        )

        return field

    def _parse_field(self, path, include_private=False, leaf=False):
        keys = path.split(".")

        if not keys:
            return None, None

        resolved_keys = []

        if self._is_group_field(path):
            if len(keys) < 3:
                return path, None

            resolved_keys.extend(keys[:2])
            keys = keys[2:]

        if self._has_frame_fields() and keys[0] == "frames":
            schema = self.get_frame_field_schema(
                include_private=include_private
            )

            keys = keys[1:]
            resolved_keys.append("frames")
        else:
            schema = self.get_field_schema(include_private=include_private)

        field = None

        for idx, field_name in enumerate(keys):
            field_name = _handle_id_field(
                schema, field_name, include_private=include_private
            )

            field = schema.get(field_name, None)

            if field is None:
                return None, None

            resolved_keys.append(field.db_field or field.name)
            last_key = idx == len(keys) - 1

            if last_key and not leaf:
                continue

            if isinstance(field, fof.ListField):
                field = field.field

            if isinstance(field, fof.EmbeddedDocumentField) and not last_key:
                schema = field.get_field_schema(
                    include_private=include_private
                )

        resolved_path = ".".join(resolved_keys)

        return resolved_path, field

    def get_field_schema(
        self,
        ftype=None,
        embedded_doc_type=None,
        include_private=False,
        flat=False,
    ):
        """Returns a schema dictionary describing the fields of the samples in
        the collection.

        Args:
            ftype (None): an optional field type to which to restrict the
                returned schema. Must be a subclass of
                :class:`fiftyone.core.fields.Field`
            embedded_doc_type (None): an optional embedded document type to
                which to restrict the returned schema. Must be a subclass of
                :class:`fiftyone.core.odm.BaseEmbeddedDocument`
            include_private (False): whether to include fields that start with
                ``_`` in the returned schema
            flat (False): whether to return a flattened schema where all
                embedded document fields are included as top-level keys

        Returns:
             a dictionary mapping field names to field types
        """
        raise NotImplementedError("Subclass must implement get_field_schema()")

    def get_frame_field_schema(
        self,
        ftype=None,
        embedded_doc_type=None,
        include_private=False,
        flat=False,
    ):
        """Returns a schema dictionary describing the fields of the frames of
        the samples in the collection.

        Only applicable for collections that contain videos.

        Args:
            ftype (None): an optional field type to which to restrict the
                returned schema. Must be a subclass of
                :class:`fiftyone.core.fields.Field`
            embedded_doc_type (None): an optional embedded document type to
                which to restrict the returned schema. Must be a subclass of
                :class:`fiftyone.core.odm.BaseEmbeddedDocument`
            include_private (False): whether to include fields that start with
                ``_`` in the returned schema
            flat (False): whether to return a flattened schema where all
                embedded document fields are included as top-level keys

        Returns:
            a dictionary mapping field names to field types, or ``None`` if
            the collection does not contain videos
        """
        raise NotImplementedError(
            "Subclass must implement get_frame_field_schema()"
        )

    def get_dynamic_field_schema(self, fields=None):
        """Returns a schema dictionary describing the dynamic fields of the
        samples in the collection.

        Dynamic fields are embedded document fields with at least one non-None
        value that have not been declared on the dataset's schema.

        Args:
            fields (None): an optional field or iterable of fields for which to
                return dynamic fields. By default, all fields are considered

        Returns:
            a dictionary mapping field paths to field types or lists of field
            types
        """
        schema = self.get_field_schema()
        return self._get_dynamic_field_schema(schema, "", fields=fields)

    def get_dynamic_frame_field_schema(self, fields=None):
        """Returns a schema dictionary describing the dynamic fields of the
        frames of the samples in the collection.

        Dynamic fields are embedded document fields with at least one non-None
        value that have not been declared on the dataset's schema.

        Args:
            fields (None): an optional field or iterable of fields for which to
                return dynamic fields. By default, all fields are considered

        Returns:
            a dictionary mapping field paths to field types or lists of field
            types
        """
        if not self._has_frame_fields():
            return None

        schema = self.get_frame_field_schema()
        prefix = self._FRAMES_PREFIX
        return self._get_dynamic_field_schema(schema, prefix, fields=fields)

    def _get_dynamic_field_schema(self, schema, prefix, fields=None):
        if fields is not None:
            if etau.is_str(fields):
                fields = {fields}
            else:
                fields = set(fields)

            schema = {k: v for k, v in schema.items() if k in fields}

        aggs = []
        paths = []
        for name, field in schema.items():
            if isinstance(field, fof.EmbeddedDocumentField):
                path = name
                aggs.append(foa.Schema(prefix + path, dynamic_only=True))
                paths.append(path)

                if issubclass(field.document_type, fol._LABEL_LIST_FIELDS):
                    path = name + "." + field.document_type._LABEL_LIST_FIELD
                    aggs.append(foa.Schema(prefix + path, dynamic_only=True))
                    paths.append(path)

        fields = {}

        if aggs:
            results = self.aggregate(aggs)
            for path, schema in zip(paths, results):
                for name, field in schema.items():
                    fields[path + "." + name] = field

        return fields

    def make_unique_field_name(self, root=""):
        """Makes a unique field name with the given root name for the
        collection.

        Args:
            root (""): an optional root for the output field name

        Returns:
            the field name
        """
        if not root:
            root = _get_random_characters(6)

        fields = self.get_field_schema()

        field_name = root
        if field_name in fields:
            field_name += "_" + _get_random_characters(6)

        while field_name in fields:
            field_name += _get_random_characters(1)

        return field_name

    def has_sample_field(self, field_name):
        """Determines whether the collection has a sample field with the given
        name.

        Args:
            field_name: the field name

        Returns:
            True/False
        """
        return field_name in self.get_field_schema()

    def has_frame_field(self, field_name):
        """Determines whether the collection has a frame-level field with the
        given name.

        Args:
            field_name: the field name

        Returns:
            True/False
        """
        if not self._has_frame_fields():
            return False

        return field_name in self.get_frame_field_schema()

    def validate_fields_exist(self, fields, include_private=False):
        """Validates that the collection has field(s) with the given name(s).

        If embedded field names are provided, only the root field is checked.

        Args:
            fields: a field name or iterable of field names
            include_private (False): whether to include private fields when
                checking for existence

        Raises:
            ValueError: if one or more of the fields do not exist
        """
        fields, frame_fields = self._split_frame_fields(fields)

        if fields:
            existing_fields = set(
                self.get_field_schema(include_private=include_private).keys()
            )
            if self._has_frame_fields():
                existing_fields.add("frames")

            for field in fields:
                # We only validate that the root field exists
                field_name = field.split(".", 1)[0]
                if field_name not in existing_fields:
                    raise ValueError("Field '%s' does not exist" % field_name)

        if frame_fields:
            existing_frame_fields = set(
                self.get_frame_field_schema(
                    include_private=include_private
                ).keys()
            )

            for field in frame_fields:
                # We only validate that the root field exists
                field_name = field.split(".", 1)[0]
                if field_name not in existing_frame_fields:
                    raise ValueError(
                        "Frame field '%s' does not exist" % field_name
                    )

    def validate_field_type(
        self, field_name, ftype, embedded_doc_type=None, subfield=None
    ):
        """Validates that the collection has a field of the given type.

        Args:
            field_name: the field name
            ftype: the expected field type. Must be a subclass of
                :class:`fiftyone.core.fields.Field`
            embedded_doc_type (None): the
                :class:`fiftyone.core.odm.BaseEmbeddedDocument` type of the
                field. Used only when ``ftype`` is an embedded
                :class:`fiftyone.core.fields.EmbeddedDocumentField`
            subfield (None): the type of the contained field. Used only when
                ``ftype`` is a :class:`fiftyone.core.fields.ListField` or
                :class:`fiftyone.core.fields.DictField`

        Raises:
            ValueError: if the field does not exist or does not have the
                expected type
        """
        field_name, _ = self._handle_group_field(field_name)
        field_name, is_frame_field = self._handle_frame_field(field_name)
        if is_frame_field:
            schema = self.get_frame_field_schema()
        else:
            schema = self.get_field_schema()

        if field_name not in schema:
            ftype = "Frame field" if is_frame_field else "Field"
            raise ValueError(
                "%s '%s' does not exist on collection '%s'"
                % (ftype, field_name, self.name)
            )

        field = schema[field_name]

        if embedded_doc_type is not None:
            if not isinstance(field, fof.EmbeddedDocumentField) or (
                field.document_type is not embedded_doc_type
            ):
                raise ValueError(
                    "Field '%s' must be an instance of %s; found %s"
                    % (field_name, ftype(embedded_doc_type), field)
                )
        elif subfield is not None:
            if not isinstance(field, (fof.ListField, fof.DictField)):
                raise ValueError(
                    "Field type %s must be an instance of %s when a subfield "
                    "is provided" % (ftype, (fof.ListField, fof.DictField))
                )

            if not isinstance(field, ftype) or not isinstance(
                field.field, subfield
            ):
                raise ValueError(
                    "Field '%s' must be an instance of %s; found %s"
                    % (field_name, ftype(field=subfield()), field)
                )
        else:
            if not isinstance(field, ftype):
                raise ValueError(
                    "Field '%s' must be an instance of %s; found %s"
                    % (field_name, ftype, field)
                )

    def tag_samples(self, tags):
        """Adds the tag(s) to all samples in this collection, if necessary.

        Args:
            tags: a tag or iterable of tags
        """
        if etau.is_str(tags):
            update = {"$addToSet": {"tags": tags}}
        else:
            update = {"$addToSet": {"tags": {"$each": list(tags)}}}

        # We only need to process samples that are missing a tag of interest
        view = self.match_tags(tags, bool=False, all=True)
        view._edit_sample_tags(update)

    def untag_samples(self, tags):
        """Removes the tag(s) from all samples in this collection, if
        necessary.

        Args:
            tags: a tag or iterable of tags
        """
        if etau.is_str(tags):
            update = {"$pull": {"tags": tags}}
        else:
            update = {"$pullAll": {"tags": list(tags)}}

        # We only need to process samples that have a tag of interest
        view = self.match_tags(tags)
        view._edit_sample_tags(update)

    def _edit_sample_tags(self, update):
        ops = []
        for ids in fou.iter_batches(self.values("_id"), 100000):
            ops.append(UpdateMany({"_id": {"$in": ids}}, update))

        self._dataset._bulk_write(ops)

    def count_sample_tags(self):
        """Counts the occurrences of sample tags in this collection.

        Returns:
            a dict mapping tags to counts
        """
        return self.count_values("tags")

    def tag_labels(self, tags, label_fields=None):
        """Adds the tag(s) to all labels in the specified label field(s) of
        this collection, if necessary.

        Args:
            tags: a tag or iterable of tags
            label_fields (None): an optional name or iterable of names of
                :class:`fiftyone.core.labels.Label` fields. By default, all
                label fields are used
        """
        if label_fields is None:
            label_fields = self._get_label_fields()
        elif etau.is_str(label_fields):
            label_fields = [label_fields]

        missing_tags = ~F("tags").contains(tags, all=True)
        match_expr = (F("tags") != None).if_else(missing_tags, True)

        for label_field in label_fields:
            # We only need to process labels that are missing a tag of interest
            view = self.filter_labels(label_field, match_expr)
            view._tag_labels(tags, label_field)

    def _tag_labels(self, tags, label_field, ids=None, label_ids=None):
        if etau.is_str(tags):
            update_fcn = lambda path: {"$addToSet": {path: tags}}
        else:
            tags = list(tags)
            update_fcn = lambda path: {"$addToSet": {path: {"$each": tags}}}

        return self._edit_label_tags(
            update_fcn, label_field, ids=ids, label_ids=label_ids
        )

    def untag_labels(self, tags, label_fields=None):
        """Removes the tag from all labels in the specified label field(s) of
        this collection, if necessary.

        Args:
            tags: a tag or iterable of tags
            label_fields (None): an optional name or iterable of names of
                :class:`fiftyone.core.labels.Label` fields. By default, all
                label fields are used
        """
        if label_fields is None:
            label_fields = self._get_label_fields()
        elif etau.is_str(label_fields):
            label_fields = [label_fields]

        for label_field in label_fields:
            # We only need to process labels that have a tag of interest
            view = self.select_labels(tags=tags, fields=label_field)
            view._untag_labels(tags, label_field)

    def _untag_labels(self, tags, label_field, ids=None, label_ids=None):
        if etau.is_str(tags):
            update_fcn = lambda path: {"$pull": {path: tags}}
        else:
            tags = list(tags)
            update_fcn = lambda path: {"$pullAll": {path: tags}}

        return self._edit_label_tags(
            update_fcn, label_field, ids=ids, label_ids=label_ids
        )

    def _edit_label_tags(
        self, update_fcn, label_field, ids=None, label_ids=None
    ):
        label_type, root = self._get_label_field_path(label_field)
        _root, is_frame_field = self._handle_frame_field(root)
        is_list_field = issubclass(label_type, fol._LABEL_LIST_FIELDS)

        ops = []

        if is_list_field:
            id_path = root + "._id"
            tags_path = _root + ".$[label].tags"
            update = update_fcn(tags_path)

            if ids is None or label_ids is None:
                if is_frame_field:
                    ids, label_ids = self.values(["frames._id", id_path])
                    ids = itertools.chain.from_iterable(ids)
                    label_ids = itertools.chain.from_iterable(label_ids)
                else:
                    ids, label_ids = self.values(["_id", id_path])

            for _id, _label_ids in zip(ids, label_ids):
                if not _label_ids:
                    continue

                op = UpdateOne(
                    {"_id": _id},
                    update,
                    array_filters=[{"label._id": {"$in": _label_ids}}],
                )
                ops.append(op)
        else:
            _id_path = _root + "._id"
            id_path = root + "._id"
            tags_path = _root + ".tags"
            update = update_fcn(tags_path)

            if label_ids is None:
                if is_frame_field:
                    label_ids = self.values(id_path, unwind=True)
                else:
                    label_ids = self.values(id_path)

            for _label_ids in fou.iter_batches(label_ids, 100000):
                ops.append(UpdateMany({_id_path: {"$in": _label_ids}}, update))

        if ops:
            self._dataset._bulk_write(ops, frames=is_frame_field)

        return ids, label_ids

    def _get_selected_labels(self, ids=None, tags=None, fields=None):
        if ids is not None or tags is not None:
            view = self.select_labels(ids=ids, tags=tags, fields=fields)
        else:
            view = self

        if fields is None:
            label_fields = view._get_label_fields()
        elif etau.is_str(fields):
            label_fields = [fields]
        else:
            label_fields = fields

        if not label_fields:
            return []

        paths = ["id"]
        is_list_fields = []
        is_frame_fields = []
        for label_field in label_fields:
            label_type, id_path = view._get_label_field_path(label_field, "id")
            is_list_field = issubclass(label_type, fol._LABEL_LIST_FIELDS)
            is_frame_field = view._is_frame_field(label_field)

            paths.append(id_path)
            is_list_fields.append(is_list_field)
            is_frame_fields.append(is_frame_field)

        has_frame_fields = any(is_frame_fields)

        if has_frame_fields:
            paths.insert(0, "frames.frame_number")

        results = list(view.values(paths))

        if has_frame_fields:
            frame_numbers = results.pop(0)

        sample_ids = results[0]
        all_label_ids = results[1:]

        labels = []

        for label_field, label_ids, is_list_field, is_frame_field in zip(
            label_fields, all_label_ids, is_list_fields, is_frame_fields
        ):
            if is_frame_field:
                for sample_id, sample_frame_numbers, sample_label_ids in zip(
                    sample_ids, frame_numbers, label_ids
                ):
                    for frame_number, frame_label_ids in zip(
                        sample_frame_numbers, sample_label_ids
                    ):
                        if not frame_label_ids:
                            continue

                        if not is_list_field:
                            frame_label_ids = [frame_label_ids]

                        for label_id in frame_label_ids:
                            labels.append(
                                {
                                    "sample_id": sample_id,
                                    "frame_number": frame_number,
                                    "field": label_field,
                                    "label_id": label_id,
                                }
                            )
            else:
                for sample_id, sample_label_ids in zip(sample_ids, label_ids):
                    if not sample_label_ids:
                        continue

                    if not is_list_field:
                        sample_label_ids = [sample_label_ids]

                    for label_id in sample_label_ids:
                        labels.append(
                            {
                                "sample_id": sample_id,
                                "field": label_field,
                                "label_id": label_id,
                            }
                        )

        return labels

    def _get_label_ids(self, tags=None, fields=None):
        labels = self._get_selected_labels(tags=tags, fields=fields)
        return [l["label_id"] for l in labels]

    def count_label_tags(self, label_fields=None):
        """Counts the occurrences of all label tags in the specified label
        field(s) of this collection.

        Args:
            label_fields (None): an optional name or iterable of names of
                :class:`fiftyone.core.labels.Label` fields. By default, all
                label fields are used

        Returns:
            a dict mapping tags to counts
        """
        if label_fields is None:
            label_fields = self._get_label_fields()
        elif etau.is_str(label_fields):
            label_fields = [label_fields]

        aggregations = []
        for label_field in label_fields:
            _, tags_path = self._get_label_field_path(label_field, "tags")
            aggregations.append(foa.CountValues(tags_path))

        counts = defaultdict(int)
        for result in self.aggregate(aggregations):
            for tag, count in result.items():
                counts[tag] += count

        return dict(counts)

    def split_labels(self, in_field, out_field, filter=None):
        """Splits the labels from the given input field into the given output
        field of the collection.

        This method is typically invoked on a view that has filtered the
        contents of the specified input field, so that the labels in the view
        are moved to the output field and the remaining labels are left
        in-place.

        Alternatively, you can provide a ``filter`` expression that selects the
        labels of interest to move in this collection.

        Args:
            in_field: the name of the input label field
            out_field: the name of the output label field, which will be
                created if necessary
            filter (None): a boolean
                :class:`fiftyone.core.expressions.ViewExpression` to apply to
                each label in the input field to determine whether to move it
                (True) or leave it (False)
        """
        if filter is not None:
            move_view = self.filter_labels(in_field, filter)
        else:
            move_view = self

        move_view.merge_labels(in_field, out_field)

    def merge_labels(self, in_field, out_field):
        """Merges the labels from the given input field into the given output
        field of the collection.

        If this collection is a dataset, the input field is deleted after the
        merge.

        If this collection is a view, the input field will still exist on the
        underlying dataset but will only contain the labels not present in this
        view.

        Args:
            in_field: the name of the input label field
            out_field: the name of the output label field, which will be
                created if necessary
        """
        if not isinstance(self, fod.Dataset):
            # The label IDs that we'll need to delete from `in_field`
            _, id_path = self._get_label_field_path(in_field, "id")
            del_ids = self.values(id_path, unwind=True)

        dataset = self._dataset
        dataset.merge_samples(
            self,
            key_field="id",
            skip_existing=False,
            insert_new=False,
            fields={in_field: out_field},
            merge_lists=True,
            overwrite=True,
            expand_schema=True,
            include_info=False,
        )

        if isinstance(self, fod.Dataset):
            dataset.delete_sample_field(in_field)
        else:
            dataset.delete_labels(ids=del_ids, fields=in_field)

    def set_values(
        self,
        field_name,
        values,
        key_field=None,
        skip_none=False,
        expand_schema=True,
        _allow_missing=False,
        _sample_ids=None,
        _frame_ids=None,
    ):
        """Sets the field or embedded field on each sample or frame in the
        collection to the given values.

        When setting a sample field ``embedded.field.name``, this function is
        an efficient implementation of the following loop::

            for sample, value in zip(sample_collection, values):
                sample.embedded.field.name = value
                sample.save()

        When setting an embedded field that contains an array, say
        ``embedded.array.field.name``, this function is an efficient
        implementation of the following loop::

            for sample, array_values in zip(sample_collection, values):
                for doc, value in zip(sample.embedded.array, array_values):
                    doc.field.name = value

                sample.save()

        When setting a frame field ``frames.embedded.field.name``, this
        function is an efficient implementation of the following loop::

            for sample, frame_values in zip(sample_collection, values):
                for frame, value in zip(sample.frames.values(), frame_values):
                    frame.embedded.field.name = value

                sample.save()

        When setting an embedded frame field that contains an array, say
        ``frames.embedded.array.field.name``, this function is an efficient
        implementation of the following loop::

            for sample, frame_values in zip(sample_collection, values):
                for frame, array_values in zip(sample.frames.values(), frame_values):
                    for doc, value in zip(frame.embedded.array, array_values):
                        doc.field.name = value

                sample.save()

        When ``values`` is a dict mapping keys in ``key_field`` to values, then
        this function is an efficient implementation of the following loop::

            for key, value in values.items():
                sample = sample_collection.one(F(key_field) == key)
                sample.embedded.field.name = value
                sample.save()

        When setting frame fields using the dict ``values`` syntax, each value
        in ``values`` may either be a list corresponding to the frames of the
        sample matching the given key, or each value may itself be a dict
        mapping frame numbers to values. In the latter case, this function
        is an efficient implementation of the following loop::

            for key, frame_values in values.items():
                sample = sample_collection.one(F(key_field) == key)
                for frame_number, value in frame_values.items():
                    frame = sample[frame_number]
                    frame.embedded.field.name = value

                sample.save()

        You can also update list fields using the dict ``values`` syntax, in
        which case this method is an efficient implementation of the natural
        nested list modifications of the above sample/frame loops.

        The dual function of :meth:`set_values` is :meth:`values`, which can be
        used to efficiently extract the values of a field or embedded field of
        all samples in a collection as lists of values in the same structure
        expected by this method.

        .. note::

            If the values you are setting can be described by a
            :class:`fiftyone.core.expressions.ViewExpression` applied to the
            existing dataset contents, then consider using :meth:`set_field` +
            :meth:`save` for an even more efficient alternative to explicitly
            iterating over the dataset or calling :meth:`values` +
            :meth:`set_values` to perform the update in-memory.

        Examples::

            import random

            import fiftyone as fo
            import fiftyone.zoo as foz
            from fiftyone import ViewField as F

            dataset = foz.load_zoo_dataset("quickstart")

            #
            # Create a new sample field
            #

            values = [random.random() for _ in range(len(dataset))]
            dataset.set_values("random", values)

            print(dataset.bounds("random"))

            #
            # Add a tag to all low confidence labels
            #

            view = dataset.filter_labels("predictions", F("confidence") < 0.06)

            detections = view.values("predictions.detections")
            for sample_detections in detections:
                for detection in sample_detections:
                    detection.tags.append("low_confidence")

            view.set_values("predictions.detections", detections)

            print(dataset.count_label_tags())

        Args:
            field_name: a field or ``embedded.field.name``
            values: an iterable of values, one for each sample in the
                collection. When setting frame fields, each element can either
                be an iterable of values (one for each existing frame of the
                sample) or a dict mapping frame numbers to values. If
                ``field_name`` contains array fields, the corresponding
                elements of ``values`` must be arrays of the same lengths. This
                argument can also be a dict mapping keys to values (each value
                as described previously), in which case the keys are used to
                match samples by their ``key_field``
            key_field (None): a key field to use when choosing which samples to
                update when ``values`` is a dict
            skip_none (False): whether to treat None data in ``values`` as
                missing data that should not be set
            expand_schema (True): whether to dynamically add new sample/frame
                fields encountered to the dataset schema. If False, an error is
                raised if the root ``field_name`` does not exist
        """
        if self._is_group_field(field_name):
            raise ValueError(
                "This method does not support setting attached group fields "
                "(found: '%s')" % field_name
            )

        if isinstance(values, dict):
            if key_field is None:
                raise ValueError(
                    "You must provide a `key_field` when `values` is a dict"
                )

            _sample_ids, values = _parse_values_dict(self, key_field, values)

        is_frame_field = self._is_frame_field(field_name)

        if is_frame_field:
            _frame_ids, values = _parse_frame_values_dicts(
                self, _sample_ids, values
            )

        if expand_schema and self.get_field(field_name) is None:
            self._expand_schema_from_values(field_name, values)

        _field_name, _, list_fields, _, id_to_str = self._parse_field_name(
            field_name, omit_terminal_lists=True, allow_missing=_allow_missing
        )

        to_mongo = None
        if id_to_str:
            to_mongo = lambda _id: ObjectId(_id)
        else:
            field_type = self.get_field(field_name)
            if field_type is not None:
                to_mongo = field_type.to_mongo

        # Setting an entire label list document whose label elements have been
        # filtered is not allowed because this would delete the filtered labels
        if (
            isinstance(field_type, fof.EmbeddedDocumentField)
            and issubclass(field_type.document_type, fol._LABEL_LIST_FIELDS)
            and isinstance(self, fov.DatasetView)
        ):
            label_type = field_type.document_type
            list_field = label_type._LABEL_LIST_FIELD
            path = field_name + "." + list_field

            # pylint: disable=no-member
            filtered_fields = self._get_filtered_fields()
            if filtered_fields is not None and path in filtered_fields:
                msg = (
                    "Detected a label list field '%s' with filtered elements; "
                    "only the list elements will be updated"
                ) % path
                warnings.warn(msg)

                fcn = lambda l: l[list_field]
                level = 1 + is_frame_field
                list_values = _transform_values(values, fcn, level=level)

                return self.set_values(
                    path,
                    list_values,
                    key_field=key_field,
                    skip_none=skip_none,
                    expand_schema=expand_schema,
                    _allow_missing=_allow_missing,
                    _sample_ids=_sample_ids,
                    _frame_ids=_frame_ids,
                )

        # If we're directly updating a document list field of a dataset view,
        # then update list elements by ID in case the field has been filtered
        if (
            isinstance(field_type, fof.ListField)
            and isinstance(field_type.field, fof.EmbeddedDocumentField)
            and isinstance(self, fov.DatasetView)
        ):
            list_fields = sorted(set(list_fields + [_field_name]))

        if is_frame_field:
            self._set_frame_values(
                _field_name,
                values,
                list_fields,
                sample_ids=_sample_ids,
                frame_ids=_frame_ids,
                to_mongo=to_mongo,
                skip_none=skip_none,
            )
        else:
            self._set_sample_values(
                _field_name,
                values,
                list_fields,
                sample_ids=_sample_ids,
                to_mongo=to_mongo,
                skip_none=skip_none,
            )

    def _expand_schema_from_values(self, field_name, values):
        field_name, _ = self._handle_group_field(field_name)
        field_name, is_frame_field = self._handle_frame_field(field_name)
        root = field_name.split(".", 1)[0]

        if is_frame_field:
            schema = self._dataset.get_frame_field_schema(include_private=True)

            if root in schema:
                return

            if root != field_name:
                raise ValueError(
                    "Cannot infer an appropriate type for new frame "
                    "field '%s' when setting embedded field '%s'"
                    % (root, field_name)
                )

            value = _get_non_none_value(itertools.chain.from_iterable(values))

            if value is None:
                if list(values):
                    raise ValueError(
                        "Cannot infer an appropriate type for new frame "
                        "field '%s' because all provided values are None"
                        % field_name
                    )
                else:
                    raise ValueError(
                        "Cannot infer an appropriate type for new frame "
                        "field '%s' from empty values" % field_name
                    )

            self._dataset._add_implied_frame_field(field_name, value)
        else:
            schema = self._dataset.get_field_schema(include_private=True)

            if root in schema:
                return

            if root != field_name:
                raise ValueError(
                    "Cannot infer an appropriate type for new sample "
                    "field '%s' when setting embedded field '%s'"
                    % (root, field_name)
                )

            value = _get_non_none_value(values)

            if value is None:
                if list(values):
                    raise ValueError(
                        "Cannot infer an appropriate type for new sample "
                        "field '%s' because all provided values are None"
                        % field_name
                    )
                else:
                    raise ValueError(
                        "Cannot infer an appropriate type for new sample "
                        "field '%s' from empty values" % field_name
                    )

            self._dataset._add_implied_sample_field(field_name, value)

    def _set_sample_values(
        self,
        field_name,
        values,
        list_fields,
        sample_ids=None,
        to_mongo=None,
        skip_none=False,
    ):
        if len(list_fields) > 1:
            raise ValueError(
                "At most one array field can be unwound when setting values"
            )

        if list_fields:
            list_field = list_fields[0]
            elem_id_field = list_field + "._id"

            if sample_ids is not None:
                view = self.select(sample_ids, ordered=True)
                sample_ids = [ObjectId(_id) for _id in sample_ids]
                elem_ids = view.values(elem_id_field)
            else:
                sample_ids, elem_ids = self.values(["_id", elem_id_field])

            self._set_list_values_by_id(
                field_name,
                sample_ids,
                elem_ids,
                values,
                list_field,
                to_mongo=to_mongo,
                skip_none=skip_none,
            )
        else:
            if sample_ids is not None:
                sample_ids = [ObjectId(_id) for _id in sample_ids]
            else:
                sample_ids = self.values("_id")

            self._set_doc_values(
                field_name,
                sample_ids,
                values,
                to_mongo=to_mongo,
                skip_none=skip_none,
            )

    def _set_frame_values(
        self,
        field_name,
        values,
        list_fields,
        sample_ids=None,
        frame_ids=None,
        to_mongo=None,
        skip_none=False,
    ):
        if len(list_fields) > 1:
            raise ValueError(
                "At most one array field can be unwound when setting values"
            )

        if sample_ids is not None:
            view = self.select(sample_ids, ordered=True)
        else:
            view = self

        if list_fields:
            list_field = list_fields[0]
            elem_id_field = "frames." + list_field + "._id"

            if frame_ids is None:
                frame_ids, elem_ids = view.values(
                    ["frames._id", elem_id_field]
                )
            else:
                elem_ids = view.values(elem_id_field)

            frame_ids = itertools.chain.from_iterable(frame_ids)
            elem_ids = itertools.chain.from_iterable(elem_ids)
            values = itertools.chain.from_iterable(values)

            self._set_list_values_by_id(
                field_name,
                frame_ids,
                elem_ids,
                values,
                list_field,
                to_mongo=to_mongo,
                skip_none=skip_none,
                frames=True,
            )
        else:
            if frame_ids is None:
                frame_ids = view.values("frames._id")

            frame_ids = itertools.chain.from_iterable(frame_ids)
            values = itertools.chain.from_iterable(values)

            self._set_doc_values(
                field_name,
                frame_ids,
                values,
                to_mongo=to_mongo,
                skip_none=skip_none,
                frames=True,
            )

    def _set_doc_values(
        self,
        field_name,
        ids,
        values,
        to_mongo=None,
        skip_none=False,
        frames=False,
    ):
        ops = []
        for _id, value in zip(ids, values):
            if value is None and skip_none:
                continue

            if etau.is_str(_id):
                _id = ObjectId(_id)

            if to_mongo is not None:
                value = to_mongo(value)

            ops.append(UpdateOne({"_id": _id}, {"$set": {field_name: value}}))

        self._dataset._bulk_write(ops, frames=frames)

    def _set_list_values_by_id(
        self,
        field_name,
        ids,
        elem_ids,
        values,
        list_field,
        to_mongo=None,
        skip_none=False,
        frames=False,
    ):
        root = list_field
        leaf = field_name[len(root) + 1 :]
        elem_id = root + "._id"
        if leaf:
            elem = root + ".$." + leaf
        else:
            elem = root + ".$"

        ops = []
        for _id, _elem_ids, _values in zip(ids, elem_ids, values):
            if not _elem_ids:
                continue

            if etau.is_str(_id):
                _id = ObjectId(_id)

            for _elem_id, value in zip(_elem_ids, _values):
                if value is None and skip_none:
                    continue

                if to_mongo is not None:
                    value = to_mongo(value)

                if _elem_id is None:
                    raise ValueError(
                        "Can only set values of array documents with IDs"
                    )

                if etau.is_str(_elem_id):
                    _elem_id = ObjectId(_elem_id)

                ops.append(
                    UpdateOne(
                        {"_id": _id, elem_id: _elem_id},
                        {"$set": {elem: value}},
                    )
                )

        self._dataset._bulk_write(ops, frames=frames)

    def _set_labels(self, field_name, sample_ids, label_docs):
        if self._is_group_field(field_name):
            raise ValueError(
                "This method does not support setting attached group fields "
                "(found: '%s')" % field_name
            )

        label_type = self._get_label_field_type(field_name)
        field_name, is_frame_field = self._handle_frame_field(field_name)

        ops = []
        if issubclass(label_type, fol._LABEL_LIST_FIELDS):
            root = field_name + "." + label_type._LABEL_LIST_FIELD
            elem_id = root + "._id"
            set_path = root + ".$"

            for _id, _docs in zip(sample_ids, label_docs):
                if not _docs:
                    continue

                if etau.is_str(_id):
                    _id = ObjectId(_id)

                if not isinstance(_docs, (list, tuple)):
                    _docs = [_docs]

                for doc in _docs:
                    ops.append(
                        UpdateOne(
                            {"_id": _id, elem_id: doc["_id"]},
                            {"$set": {set_path: doc}},
                        )
                    )
        else:
            elem_id = field_name + "._id"

            for _id, doc in zip(sample_ids, label_docs):
                if etau.is_str(_id):
                    _id = ObjectId(_id)

                ops.append(
                    UpdateOne(
                        {"_id": _id, elem_id: doc["_id"]},
                        {"$set": {field_name: doc}},
                    )
                )

        self._dataset._bulk_write(ops, frames=is_frame_field)

    def _delete_labels(self, ids, fields=None):
        self._dataset.delete_labels(ids=ids, fields=fields)

    def compute_metadata(
        self, overwrite=False, num_workers=None, skip_failures=True
    ):
        """Populates the ``metadata`` field of all samples in the collection.

        Any samples with existing metadata are skipped, unless
        ``overwrite == True``.

        Args:
            overwrite (False): whether to overwrite existing metadata
            num_workers (None): the number of processes to use. By default,
                ``multiprocessing.cpu_count()`` is used
            skip_failures (True): whether to gracefully continue without
                raising an error if metadata cannot be computed for a sample
        """
        fomt.compute_metadata(
            self,
            overwrite=overwrite,
            num_workers=num_workers,
            skip_failures=skip_failures,
        )

    def apply_model(
        self,
        model,
        label_field="predictions",
        confidence_thresh=None,
        store_logits=False,
        batch_size=None,
        num_workers=None,
        skip_failures=True,
        **kwargs,
    ):
        """Applies the :class:`FiftyOne model <fiftyone.core.models.Model>` or
        :class:`Lightning Flash model <flash:flash.core.model.Task>` to the
        samples in the collection.

        This method supports all of the following cases:

        -   Applying an image :class:`fiftyone.core.models.Model` to an image
            collection
        -   Applying an image :class:`fiftyone.core.models.Model` to the frames
            of a video collection
        -   Applying a video :class:`fiftyone.core.models.Model` to a video
            collection
        -   Applying a :class:`flash:flash.core.model.Task` to an image or
            video collection

        Args:
            model: a :class:`fiftyone.core.models.Model` or
                :class:`flash:flash.core.model.Task`
            label_field ("predictions"): the name of the field in which to
                store the model predictions. When performing inference on video
                frames, the "frames." prefix is optional
            confidence_thresh (None): an optional confidence threshold to apply
                to any applicable labels generated by the model
            store_logits (False): whether to store logits for the model
                predictions. This is only supported when the provided ``model``
                has logits, ``model.has_logits == True``
            batch_size (None): an optional batch size to use, if the model
                supports batching
            num_workers (None): the number of workers for the
                :class:`torch:torch.utils.data.DataLoader` to use. Only
                applicable for Torch-based models
            skip_failures (True): whether to gracefully continue without
                raising an error if predictions cannot be generated for a
                sample. Only applicable to :class:`fiftyone.core.models.Model`
                instances
            **kwargs: optional model-specific keyword arguments passed through
                to the underlying inference implementation
        """
        fomo.apply_model(
            self,
            model,
            label_field=label_field,
            confidence_thresh=confidence_thresh,
            store_logits=store_logits,
            batch_size=batch_size,
            num_workers=num_workers,
            skip_failures=skip_failures,
            **kwargs,
        )

    def compute_embeddings(
        self,
        model,
        embeddings_field=None,
        batch_size=None,
        num_workers=None,
        skip_failures=True,
        **kwargs,
    ):
        """Computes embeddings for the samples in the collection using the
        given :class:`FiftyOne model <fiftyone.core.models.Model>` or
        :class:`Lightning Flash model <flash:flash.core.model.Task>`.

        This method supports all the following cases:

        -   Using an image :class:`fiftyone.core.models.Model` to compute
            embeddings for an image collection
        -   Using an image :class:`fiftyone.core.models.Model` to compute frame
            embeddings for a video collection
        -   Using a video :class:`fiftyone.core.models.Model` to compute
            embeddings for a video collection
        -   Using an :ref:`ImageEmbedder <flash:image_embedder>` to compute
            embeddings for an image collection

        When using a :class:`FiftyOne model <fiftyone.core.models.Model>`, the
        model must expose embeddings, i.e.,
        :meth:`fiftyone.core.models.Model.has_embeddings` must return ``True``.

        If an ``embeddings_field`` is provided, the embeddings are saved to the
        samples; otherwise, the embeddings are returned in-memory.

        Args:
            model: a :class:`fiftyone.core.models.Model` or
                :class:`flash:flash.core.model.Task`
            embeddings_field (None): the name of a field in which to store the
                embeddings. When computing video frame embeddings, the
                "frames." prefix is optional
            batch_size (None): an optional batch size to use, if the model
                supports batching
            num_workers (None): the number of workers for the
                :class:`torch:torch.utils.data.DataLoader` to use. Only
                applicable for Torch-based models
            skip_failures (True): whether to gracefully continue without
                raising an error if embeddings cannot be generated for a
                sample. Only applicable to :class:`fiftyone.core.models.Model`
                instances
            **kwargs: optional model-specific keyword arguments passed through
                to the underlying inference implementation

        Returns:
            one of the following:

            -   ``None``, if an ``embeddings_field`` is provided
            -   a ``num_samples x num_dim`` array of embeddings, when computing
                embeddings for image/video collections with image/video models,
                respectively, and no ``embeddings_field`` is provided. If
                ``skip_failures`` is ``True`` and any errors are detected, a
                list of length ``num_samples`` is returned instead containing
                all successfully computed embedding vectors along with ``None``
                entries for samples for which embeddings could not be computed
            -   a dictionary mapping sample IDs to ``num_frames x num_dim``
                arrays of embeddings, when computing frame embeddings for video
                collections using an image model. If ``skip_failures`` is
                ``True`` and any errors are detected, the values of this
                dictionary will contain arrays of embeddings for all frames
                1, 2, ... until the error occurred, or ``None`` if no
                embeddings were computed at all
        """
        return fomo.compute_embeddings(
            self,
            model,
            embeddings_field=embeddings_field,
            batch_size=batch_size,
            num_workers=num_workers,
            skip_failures=skip_failures,
            **kwargs,
        )

    def compute_patch_embeddings(
        self,
        model,
        patches_field,
        embeddings_field=None,
        force_square=False,
        alpha=None,
        handle_missing="skip",
        batch_size=None,
        num_workers=None,
        skip_failures=True,
    ):
        """Computes embeddings for the image patches defined by
        ``patches_field`` of the samples in the collection using the given
        :class:`fiftyone.core.models.Model`.

        This method supports all the following cases:

        -   Using an image model to compute patch embeddings for an image
            collection
        -   Using an image model to compute frame patch embeddings for a video
            collection

        The ``model`` must expose embeddings, i.e.,
        :meth:`fiftyone.core.models.Model.has_embeddings` must return ``True``.

        If an ``embeddings_field`` is provided, the embeddings are saved to the
        samples; otherwise, the embeddings are returned in-memory.

        Args:
            model: a :class:`fiftyone.core.models.Model`
            patches_field: the name of the field defining the image patches in
                each sample to embed. Must be of type
                :class:`fiftyone.core.labels.Detection`,
                :class:`fiftyone.core.labels.Detections`,
                :class:`fiftyone.core.labels.Polyline`, or
                :class:`fiftyone.core.labels.Polylines`. When computing video
                frame embeddings, the "frames." prefix is optional
            embeddings_field (None): the name of a field in which to store the
                embeddings. When computing video frame embeddings, the
                "frames." prefix is optional
            force_square (False): whether to minimally manipulate the patch
                bounding boxes into squares prior to extraction
            alpha (None): an optional expansion/contraction to apply to the
                patches before extracting them, in ``[-1, inf)``. If provided,
                the length and width of the box are expanded (or contracted,
                when ``alpha < 0``) by ``(100 * alpha)%``. For example, set
                ``alpha = 1.1`` to expand the boxes by 10%, and set
                ``alpha = 0.9`` to contract the boxes by 10%
            handle_missing ("skip"): how to handle images with no patches.
                Supported values are:

                -   "skip": skip the image and assign its embedding as ``None``
                -   "image": use the whole image as a single patch
                -   "error": raise an error

            batch_size (None): an optional batch size to use, if the model
                supports batching
            num_workers (None): the number of workers for the
                :class:`torch:torch.utils.data.DataLoader` to use. Only
                applicable for Torch-based models
            skip_failures (True): whether to gracefully continue without
                raising an error if embeddings cannot be generated for a sample

        Returns:
            one of the following:

            -   ``None``, if an ``embeddings_field`` is provided
            -   a dict mapping sample IDs to ``num_patches x num_dim`` arrays
                of patch embeddings, when computing patch embeddings for image
                collections and no ``embeddings_field`` is provided. If
                ``skip_failures`` is ``True`` and any errors are detected, this
                dictionary will contain ``None`` values for any samples for
                which embeddings could not be computed
            -   a dict of dicts mapping sample IDs to frame numbers to
                ``num_patches x num_dim`` arrays of patch embeddings, when
                computing patch embeddings for the frames of video collections
                and no ``embeddings_field`` is provided. If ``skip_failures``
                is ``True`` and any errors are detected, this nested dict will
                contain missing or ``None`` values to indicate uncomputable
                embeddings
        """
        return fomo.compute_patch_embeddings(
            self,
            model,
            patches_field,
            embeddings_field=embeddings_field,
            batch_size=batch_size,
            num_workers=num_workers,
            force_square=force_square,
            alpha=alpha,
            handle_missing=handle_missing,
            skip_failures=skip_failures,
        )

    def evaluate_regressions(
        self,
        pred_field,
        gt_field="ground_truth",
        eval_key=None,
        missing=None,
        method="simple",
        **kwargs,
    ):
        """Evaluates the regression predictions in this collection with respect
        to the specified ground truth values.

        You can customize the evaluation method by passing additional
        parameters for the method's config class as ``kwargs``.

        The supported ``method`` values and their associated configs are:

        -   ``"simple"``: :class:`fiftyone.utils.eval.regression.SimpleEvaluationConfig`

        If an ``eval_key`` is specified, then this method will record some
        statistics on each sample:

        -   When evaluating sample-level fields, an ``eval_key`` field will be
            populated on each sample recording the error of that sample's
            prediction.

        -   When evaluating frame-level fields, an ``eval_key`` field will be
            populated on each frame recording the error of that frame's
            prediction. In addition, an ``eval_key`` field will be populated on
            each sample that records the average error of the frame predictions
            of the sample.

        Args:
            pred_field: the name of the field containing the predicted
                :class:`fiftyone.core.labels.Regression` instances
            gt_field ("ground_truth"): the name of the field containing the
                ground truth :class:`fiftyone.core.labels.Regression` instances
            eval_key (None): a string key to use to refer to this evaluation
            missing (None): a missing value. Any None-valued regressions are
                given this value for results purposes
            method ("simple"): a string specifying the evaluation method to use.
                Supported values are ``("simple")``
            **kwargs: optional keyword arguments for the constructor of the
                :class:`fiftyone.utils.eval.regression.RegressionEvaluationConfig`
                being used

        Returns:
            a :class:`fiftyone.utils.eval.regression.RegressionResults`
        """
        return foue.evaluate_regressions(
            self,
            pred_field,
            gt_field=gt_field,
            eval_key=eval_key,
            missing=missing,
            method=method,
            **kwargs,
        )

    def evaluate_classifications(
        self,
        pred_field,
        gt_field="ground_truth",
        eval_key=None,
        classes=None,
        missing=None,
        method="simple",
        **kwargs,
    ):
        """Evaluates the classification predictions in this collection with
        respect to the specified ground truth labels.

        By default, this method simply compares the ground truth and prediction
        for each sample, but other strategies such as binary evaluation and
        top-k matching can be configured via the ``method`` parameter.

        You can customize the evaluation method by passing additional
        parameters for the method's config class as ``kwargs``.

        The supported ``method`` values and their associated configs are:

        -   ``"simple"``: :class:`fiftyone.utils.eval.classification.SimpleEvaluationConfig`
        -   ``"top-k"``: :class:`fiftyone.utils.eval.classification.TopKEvaluationConfig`
        -   ``"binary"``: :class:`fiftyone.utils.eval.classification.BinaryEvaluationConfig`

        If an ``eval_key`` is specified, then this method will record some
        statistics on each sample:

        -   When evaluating sample-level fields, an ``eval_key`` field will be
            populated on each sample recording whether that sample's prediction
            is correct.

        -   When evaluating frame-level fields, an ``eval_key`` field will be
            populated on each frame recording whether that frame's prediction
            is correct. In addition, an ``eval_key`` field will be populated on
            each sample that records the average accuracy of the frame
            predictions of the sample.

        Args:
            pred_field: the name of the field containing the predicted
                :class:`fiftyone.core.labels.Classification` instances
            gt_field ("ground_truth"): the name of the field containing the
                ground truth :class:`fiftyone.core.labels.Classification`
                instances
            eval_key (None): a string key to use to refer to this evaluation
            classes (None): the list of possible classes. If not provided,
                the observed ground truth/predicted labels are used
            missing (None): a missing label string. Any None-valued labels
                are given this label for results purposes
            method ("simple"): a string specifying the evaluation method to use.
                Supported values are ``("simple", "binary", "top-k")``
            **kwargs: optional keyword arguments for the constructor of the
                :class:`fiftyone.utils.eval.classification.ClassificationEvaluationConfig`
                being used

        Returns:
            a :class:`fiftyone.utils.eval.classification.ClassificationResults`
        """
        return foue.evaluate_classifications(
            self,
            pred_field,
            gt_field=gt_field,
            eval_key=eval_key,
            classes=classes,
            missing=missing,
            method=method,
            **kwargs,
        )

    def evaluate_detections(
        self,
        pred_field,
        gt_field="ground_truth",
        eval_key=None,
        classes=None,
        missing=None,
        method=None,
        iou=0.50,
        use_masks=False,
        use_boxes=False,
        classwise=True,
        dynamic=True,
        **kwargs,
    ):
        """Evaluates the specified predicted detections in this collection with
        respect to the specified ground truth detections.

        This method supports evaluating the following spatial data types:

        -   Object detections in :class:`fiftyone.core.labels.Detections` format
        -   Instance segmentations in :class:`fiftyone.core.labels.Detections`
            format with their ``mask`` attributes populated
        -   Polygons in :class:`fiftyone.core.labels.Polylines` format
        -   Temporal detections in
            :class:`fiftyone.core.labels.TemporalDetections` format

        For spatial object detection evaluation, this method uses COCO-style
        evaluation by default.

        For temporal segment detection, this method uses ActivityNet-style
        evaluation by default.

        You can use the ``method`` parameter to select a different method, and
        you can optionally customize the method by passing additional
        parameters for the method's config class as ``kwargs``.

        The supported ``method`` values and their associated configs are:

        -   ``"coco"``: :class:`fiftyone.utils.eval.coco.COCOEvaluationConfig`
        -   ``"open-images"``: :class:`fiftyone.utils.eval.openimages.OpenImagesEvaluationConfig`
        -   ``"activitynet"``: :class:`fiftyone.utils.eval.activitynet.ActivityNetEvaluationConfig`

        If an ``eval_key`` is provided, a number of fields are populated at the
        object- and sample-level recording the results of the evaluation:

        -   True positive (TP), false positive (FP), and false negative (FN)
            counts for the each sample are saved in top-level fields of each
            sample::

                TP: sample.<eval_key>_tp
                FP: sample.<eval_key>_fp
                FN: sample.<eval_key>_fn

            In addition, when evaluating frame-level objects, TP/FP/FN counts
            are recorded for each frame::

                TP: frame.<eval_key>_tp
                FP: frame.<eval_key>_fp
                FN: frame.<eval_key>_fn

        -   The fields listed below are populated on each individual object;
            these fields tabulate the TP/FP/FN status of the object, the ID of
            the matching object (if any), and the matching IoU::

                TP/FP/FN: object.<eval_key>
                      ID: object.<eval_key>_id
                     IoU: object.<eval_key>_iou

        Args:
            pred_field: the name of the field containing the predicted
                :class:`fiftyone.core.labels.Detections`,
                :class:`fiftyone.core.labels.Polylines`,
                or :class:`fiftyone.core.labels.TemporalDetections`
            gt_field ("ground_truth"): the name of the field containing the
                ground truth :class:`fiftyone.core.labels.Detections`,
                :class:`fiftyone.core.labels.Polylines`,
                or :class:`fiftyone.core.labels.TemporalDetections`
            eval_key (None): a string key to use to refer to this evaluation
            classes (None): the list of possible classes. If not provided,
                the observed ground truth/predicted labels are used
            missing (None): a missing label string. Any unmatched objects are
                given this label for results purposes
            method (None): a string specifying the evaluation method to use.
                For spatial object detection, the supported values are
                ``("coco", "open-images")`` and the default is ``"coco"``. For
                temporal detection, the supported values are
                ``("activitynet")`` and the default is ``"activitynet"``
            iou (0.50): the IoU threshold to use to determine matches
            use_masks (False): whether to compute IoUs using the instances
                masks in the ``mask`` attribute of the provided objects, which
                must be :class:`fiftyone.core.labels.Detection` instances
            use_boxes (False): whether to compute IoUs using the bounding boxes
                of the provided :class:`fiftyone.core.labels.Polyline`
                instances rather than using their actual geometries
            classwise (True): whether to only match objects with the same class
                label (True) or allow matches between classes (False)
            dynamic (True): whether to declare the dynamic object-level
                attributes that are populated on the dataset's schema
            **kwargs: optional keyword arguments for the constructor of the
                :class:`fiftyone.utils.eval.detection.DetectionEvaluationConfig`
                being used

        Returns:
            a :class:`fiftyone.utils.eval.detection.DetectionResults`
        """
        return foue.evaluate_detections(
            self,
            pred_field,
            gt_field=gt_field,
            eval_key=eval_key,
            classes=classes,
            missing=missing,
            method=method,
            iou=iou,
            use_masks=use_masks,
            use_boxes=use_boxes,
            classwise=classwise,
            dynamic=dynamic,
            **kwargs,
        )

    def evaluate_segmentations(
        self,
        pred_field,
        gt_field="ground_truth",
        eval_key=None,
        mask_targets=None,
        method="simple",
        **kwargs,
    ):
        """Evaluates the specified semantic segmentation masks in this
        collection with respect to the specified ground truth masks.

        If the size of a predicted mask does not match the ground truth mask,
        it is resized to match the ground truth.

        By default, this method simply performs pixelwise evaluation of the
        full masks, but other strategies such as boundary-only evaluation can
        be configured by passing additional parameters for the method's
        config class as ``kwargs``.

        The supported ``method`` values and their associated configs are:

        -   ``"simple"``: :class:`fiftyone.utils.eval.segmentation.SimpleEvaluationConfig`

        If an ``eval_key`` is provided, the accuracy, precision, and recall of
        each sample is recorded in top-level fields of each sample::

             Accuracy: sample.<eval_key>_accuracy
            Precision: sample.<eval_key>_precision
               Recall: sample.<eval_key>_recall

        In addition, when evaluating frame-level masks, the accuracy,
        precision, and recall of each frame if recorded in the following
        frame-level fields::

             Accuracy: frame.<eval_key>_accuracy
            Precision: frame.<eval_key>_precision
               Recall: frame.<eval_key>_recall

        .. note::

            The mask value ``0`` is treated as a background class for the
            purposes of computing evaluation metrics like precision and recall.

        Args:
            pred_field: the name of the field containing the predicted
                :class:`fiftyone.core.labels.Segmentation` instances
            gt_field ("ground_truth"): the name of the field containing the
                ground truth :class:`fiftyone.core.labels.Segmentation`
                instances
            eval_key (None): a string key to use to refer to this evaluation
            mask_targets (None): a dict mapping mask values to labels. If not
                provided, the observed pixel values are used
            method ("simple"): a string specifying the evaluation method to
                use. Supported values are ``("simple")``
            **kwargs: optional keyword arguments for the constructor of the
                :class:`fiftyone.utils.eval.segmentation.SegmentationEvaluationConfig`
                being used

        Returns:
            a :class:`fiftyone.utils.eval.segmentation.SegmentationResults`
        """
        return foue.evaluate_segmentations(
            self,
            pred_field,
            gt_field=gt_field,
            eval_key=eval_key,
            mask_targets=mask_targets,
            method=method,
            **kwargs,
        )

    @property
    def has_evaluations(self):
        """Whether this colection has any evaluation results."""
        return bool(self.list_evaluations())

    def has_evaluation(self, eval_key):
        """Whether this collection has an evaluation with the given key.

        Args:
            eval_key: an evaluation key

        Returns:
            True/False
        """
        return eval_key in self.list_evaluations()

    def list_evaluations(self):
        """Returns a list of all evaluation keys on this collection.

        Returns:
            a list of evaluation keys
        """
        return foev.EvaluationMethod.list_runs(self)

    def get_evaluation_info(self, eval_key):
        """Returns information about the evaluation with the given key on this
        collection.

        Args:
            eval_key: an evaluation key

        Returns:
            an :class:`fiftyone.core.evaluation.EvaluationInfo`
        """
        return foev.EvaluationMethod.get_run_info(self, eval_key)

    def load_evaluation_results(self, eval_key):
        """Loads the results for the evaluation with the given key on this
        collection.

        Args:
            eval_key: an evaluation key

        Returns:
            a :class:`fiftyone.core.evaluation.EvaluationResults`
        """
        return foev.EvaluationMethod.load_run_results(self, eval_key)

    def load_evaluation_view(self, eval_key, select_fields=False):
        """Loads the :class:`fiftyone.core.view.DatasetView` on which the
        specified evaluation was performed on this collection.

        Args:
            eval_key: an evaluation key
            select_fields (False): whether to select only the fields involved
                in the evaluation

        Returns:
            a :class:`fiftyone.core.view.DatasetView`
        """
        return foev.EvaluationMethod.load_run_view(
            self, eval_key, select_fields=select_fields
        )

    def delete_evaluation(self, eval_key):
        """Deletes the evaluation results associated with the given evaluation
        key from this collection.

        Args:
            eval_key: an evaluation key
        """
        foev.EvaluationMethod.delete_run(self, eval_key)

    def delete_evaluations(self):
        """Deletes all evaluation results from this collection."""
        foev.EvaluationMethod.delete_runs(self)

    @property
    def has_brain_runs(self):
        """Whether this colection has any brain runs."""
        return bool(self.list_brain_runs())

    def has_brain_run(self, brain_key):
        """Whether this collection has a brain method run with the given key.

        Args:
            brain_key: a brain key

        Returns:
            True/False
        """
        return brain_key in self.list_brain_runs()

    def list_brain_runs(self):
        """Returns a list of all brain keys on this collection.

        Returns:
            a list of brain keys
        """
        return fob.BrainMethod.list_runs(self)

    def get_brain_info(self, brain_key):
        """Returns information about the brain method run with the given key on
        this collection.

        Args:
            brain_key: a brain key

        Returns:
            a :class:`fiftyone.core.brain.BrainInfo`
        """
        return fob.BrainMethod.get_run_info(self, brain_key)

    def load_brain_results(self, brain_key):
        """Loads the results for the brain method run with the given key on
        this collection.

        Args:
            brain_key: a brain key

        Returns:
            a :class:`fiftyone.core.brain.BrainResults`
        """
        return fob.BrainMethod.load_run_results(self, brain_key)

    def load_brain_view(self, brain_key, select_fields=False):
        """Loads the :class:`fiftyone.core.view.DatasetView` on which the
        specified brain method run was performed on this collection.

        Args:
            brain_key: a brain key
            select_fields (False): whether to select only the fields involved
                in the brain method run

        Returns:
            a :class:`fiftyone.core.view.DatasetView`
        """
        return fob.BrainMethod.load_run_view(
            self, brain_key, select_fields=select_fields
        )

    def delete_brain_run(self, brain_key):
        """Deletes the brain method run with the given key from this
        collection.

        Args:
            brain_key: a brain key
        """
        fob.BrainMethod.delete_run(self, brain_key)

    def delete_brain_runs(self):
        """Deletes all brain method runs from this collection."""
        fob.BrainMethod.delete_runs(self)

    def _get_similarity_keys(self, **kwargs):
        from fiftyone.brain import SimilarityConfig

        return self._get_brain_runs_with_type(SimilarityConfig, **kwargs)

    def _get_visualization_keys(self, **kwargs):
        from fiftyone.brain import VisualizationConfig

        return self._get_brain_runs_with_type(VisualizationConfig, **kwargs)

    def _get_brain_runs_with_type(self, run_type, **kwargs):
        brain_keys = []
        for brain_key in self.list_brain_runs():
            try:
                brain_info = self.get_brain_info(brain_key)
            except:
                logger.warning(
                    "Failed to load info for brain method run '%s'", brain_key
                )
                continue

            run_cls = etau.get_class(brain_info.config.cls)
            if not issubclass(run_cls, run_type):
                continue

            if any(
                getattr(brain_info.config, key, None) != value
                for key, value in kwargs.items()
            ):
                continue

            brain_keys.append(brain_key)

        return brain_keys

    @classmethod
    def list_view_stages(cls):
        """Returns a list of all available methods on this collection that
        apply :class:`fiftyone.core.stages.ViewStage` operations to this
        collection.

        Returns:
            a list of :class:`SampleCollection` method names
        """
        return list(view_stage.all)

    def add_stage(self, stage):
        """Applies the given :class:`fiftyone.core.stages.ViewStage` to the
        collection.

        Args:
            stage: a :class:`fiftyone.core.stages.ViewStage`

        Returns:
            a :class:`fiftyone.core.view.DatasetView`
        """
        return self._add_view_stage(stage)

    @view_stage
    def concat(self, samples):
        """Concatenates the contents of the given :class:`SampleCollection` to
        this collection.

        Examples::

            import fiftyone as fo
            import fiftyone.zoo as foz
            from fiftyone import ViewField as F

            dataset = foz.load_zoo_dataset("quickstart")

            #
            # Concatenate two views
            #

            view1 = dataset.match(F("uniqueness") < 0.2)
            view2 = dataset.match(F("uniqueness") > 0.7)

            view = view1.concat(view2)

            print(view1)
            print(view2)
            print(view)

            #
            # Concatenate two patches views
            #

            gt_objects = dataset.to_patches("ground_truth")

            patches1 = gt_objects[:50]
            patches2 = gt_objects[-50:]
            patches = patches1.concat(patches2)

            print(patches1)
            print(patches2)
            print(patches)

        Args:
            samples: a :class:`SampleCollection` whose contents to append to
                this collection

        Returns:
            a :class:`fiftyone.core.view.DatasetView`
        """
        return self._add_view_stage(fos.Concat(samples))

    @view_stage
    def exclude(self, sample_ids):
        """Excludes the samples with the given IDs from the collection.

        Examples::

            import fiftyone as fo

            dataset = fo.Dataset()
            dataset.add_samples(
                [
                    fo.Sample(filepath="/path/to/image1.png"),
                    fo.Sample(filepath="/path/to/image2.png"),
                    fo.Sample(filepath="/path/to/image3.png"),
                ]
            )

            #
            # Exclude the first sample from the dataset
            #

            sample_id = dataset.first().id
            view = dataset.exclude(sample_id)

            #
            # Exclude the first and last samples from the dataset
            #

            sample_ids = [dataset.first().id, dataset.last().id]
            view = dataset.exclude(sample_ids)

        Args:
            sample_ids: the samples to exclude. Can be any of the following:

                -   a sample ID
                -   an iterable of sample IDs
                -   a :class:`fiftyone.core.sample.Sample` or
                    :class:`fiftyone.core.sample.SampleView`
                -   an iterable of :class:`fiftyone.core.sample.Sample` or
                    :class:`fiftyone.core.sample.SampleView` instances
                -   a :class:`fiftyone.core.collections.SampleCollection`

        Returns:
            a :class:`fiftyone.core.view.DatasetView`
        """
        return self._add_view_stage(fos.Exclude(sample_ids))

    @view_stage
    def exclude_by(self, field, values):
        """Excludes the samples with the given field values from the
        collection.

        This stage is typically used to work with categorical fields (strings,
        ints, and bools). If you want to exclude samples based on floating
        point fields, use :meth:`match`.

        Examples::

            import fiftyone as fo

            dataset = fo.Dataset()
            dataset.add_samples(
                [
                    fo.Sample(filepath="image%d.jpg" % i, int=i, str=str(i))
                    for i in range(10)
                ]
            )

            #
            # Create a view excluding samples whose `int` field have the given
            # values
            #

            view = dataset.exclude_by("int", [1, 9, 3, 7, 5])
            print(view.head(5))

            #
            # Create a view excluding samples whose `str` field have the given
            # values
            #

            view = dataset.exclude_by("str", ["1", "9", "3", "7", "5"])
            print(view.head(5))

        Args:
            field: a field or ``embedded.field.name``
            values: a value or iterable of values to exclude by

        Returns:
            a :class:`fiftyone.core.view.DatasetView`
        """
        return self._add_view_stage(fos.ExcludeBy(field, values))

    @view_stage
    def exclude_fields(self, field_names, _allow_missing=False):
        """Excludes the fields with the given names from the samples in the
        collection.

        Note that default fields cannot be excluded.

        Examples::

            import fiftyone as fo

            dataset = fo.Dataset()
            dataset.add_samples(
                [
                    fo.Sample(
                        filepath="/path/to/image1.png",
                        ground_truth=fo.Classification(label="cat"),
                        predictions=fo.Classification(
                            label="cat",
                            confidence=0.9,
                            mood="surly",
                        ),
                    ),
                    fo.Sample(
                        filepath="/path/to/image2.png",
                        ground_truth=fo.Classification(label="dog"),
                        predictions=fo.Classification(
                            label="dog",
                            confidence=0.8,
                            mood="happy",
                        ),
                    ),
                    fo.Sample(
                        filepath="/path/to/image3.png",
                    ),
                ]
            )

            #
            # Exclude the `predictions` field from all samples
            #

            view = dataset.exclude_fields("predictions")

            #
            # Exclude the `mood` attribute from all classifications in the
            # `predictions` field
            #

            view = dataset.exclude_fields("predictions.mood")

        Args:
            field_names: a field name or iterable of field names to exclude.
                May contain ``embedded.field.name`` as well

        Returns:
            a :class:`fiftyone.core.view.DatasetView`
        """
        return self._add_view_stage(
            fos.ExcludeFields(field_names, _allow_missing=_allow_missing)
        )

    @view_stage
    def exclude_frames(self, frame_ids, omit_empty=True):
        """Excludes the frames with the given IDs from the video collection.

        Examples::

            import fiftyone as fo
            import fiftyone.zoo as foz

            dataset = foz.load_zoo_dataset("quickstart-video")

            #
            # Exclude some specific frames
            #

            frame_ids = [
                dataset.first().frames.first().id,
                dataset.last().frames.last().id,
            ]

            view = dataset.exclude_frames(frame_ids)

            print(dataset.count("frames"))
            print(view.count("frames"))

        Args:
            frame_ids: the frames to exclude. Can be any of the following:

                -   a frame ID
                -   an iterable of frame IDs
                -   a :class:`fiftyone.core.frame.Frame` or
                    :class:`fiftyone.core.frame.FrameView`
                -   an iterable of :class:`fiftyone.core.frame.Frame` or
                    :class:`fiftyone.core.frame.FrameView` instances
                -   a :class:`fiftyone.core.collections.SampleCollection` whose
                    frames to exclude

            omit_empty (True): whether to omit samples that have no frames
                after excluding the specified frames

        Returns:
            a :class:`fiftyone.core.view.DatasetView`
        """
        return self._add_view_stage(
            fos.ExcludeFrames(frame_ids, omit_empty=omit_empty)
        )

    @view_stage
    def exclude_labels(
        self, labels=None, ids=None, tags=None, fields=None, omit_empty=True
    ):
        """Excludes the specified labels from the collection.

        The returned view will omit samples, sample fields, and individual
        labels that do not match the specified selection criteria.

        You can perform an exclusion via one or more of the following methods:

        -   Provide the ``labels`` argument, which should contain a list of
            dicts in the format returned by
            :meth:`fiftyone.core.session.Session.selected_labels`, to exclude
            specific labels

        -   Provide the ``ids`` argument to exclude labels with specific IDs

        -   Provide the ``tags`` argument to exclude labels with specific tags

        If multiple criteria are specified, labels must match all of them in
        order to be excluded.

        By default, the exclusion is applied to all
        :class:`fiftyone.core.labels.Label` fields, but you can provide the
        ``fields`` argument to explicitly define the field(s) in which to
        exclude.

        Examples::

            import fiftyone as fo
            import fiftyone.zoo as foz

            dataset = foz.load_zoo_dataset("quickstart")

            #
            # Exclude the labels currently selected in the App
            #

            session = fo.launch_app(dataset)

            # Select some labels in the App...

            view = dataset.exclude_labels(labels=session.selected_labels)

            #
            # Exclude labels with the specified IDs
            #

            # Grab some label IDs
            ids = [
                dataset.first().ground_truth.detections[0].id,
                dataset.last().predictions.detections[0].id,
            ]

            view = dataset.exclude_labels(ids=ids)

            print(dataset.count("ground_truth.detections"))
            print(view.count("ground_truth.detections"))

            print(dataset.count("predictions.detections"))
            print(view.count("predictions.detections"))

            #
            # Exclude labels with the specified tags
            #

            # Grab some label IDs
            ids = [
                dataset.first().ground_truth.detections[0].id,
                dataset.last().predictions.detections[0].id,
            ]

            # Give the labels a "test" tag
            dataset = dataset.clone()  # create copy since we're modifying data
            dataset.select_labels(ids=ids).tag_labels("test")

            print(dataset.count_values("ground_truth.detections.tags"))
            print(dataset.count_values("predictions.detections.tags"))

            # Exclude the labels via their tag
            view = dataset.exclude_labels(tags="test")

            print(dataset.count("ground_truth.detections"))
            print(view.count("ground_truth.detections"))

            print(dataset.count("predictions.detections"))
            print(view.count("predictions.detections"))

        Args:
            labels (None): a list of dicts specifying the labels to exclude in
                the format returned by
                :meth:`fiftyone.core.session.Session.selected_labels`
            ids (None): an ID or iterable of IDs of the labels to exclude
            tags (None): a tag or iterable of tags of labels to exclude
            fields (None): a field or iterable of fields from which to exclude
            omit_empty (True): whether to omit samples that have no labels
                after filtering

        Returns:
            a :class:`fiftyone.core.view.DatasetView`
        """
        return self._add_view_stage(
            fos.ExcludeLabels(
                labels=labels,
                ids=ids,
                tags=tags,
                fields=fields,
                omit_empty=omit_empty,
            )
        )

    @view_stage
    def exists(self, field, bool=None):
        """Returns a view containing the samples in the collection that have
        (or do not have) a non-``None`` value for the given field or embedded
        field.

        Examples::

            import fiftyone as fo

            dataset = fo.Dataset()
            dataset.add_samples(
                [
                    fo.Sample(
                        filepath="/path/to/image1.png",
                        ground_truth=fo.Classification(label="cat"),
                        predictions=fo.Classification(label="cat", confidence=0.9),
                    ),
                    fo.Sample(
                        filepath="/path/to/image2.png",
                        ground_truth=fo.Classification(label="dog"),
                        predictions=fo.Classification(label="dog", confidence=0.8),
                    ),
                    fo.Sample(
                        filepath="/path/to/image3.png",
                        ground_truth=fo.Classification(label="dog"),
                        predictions=fo.Classification(label="dog"),
                    ),
                    fo.Sample(
                        filepath="/path/to/image4.png",
                        ground_truth=None,
                        predictions=None,
                    ),
                    fo.Sample(filepath="/path/to/image5.png"),
                ]
            )

            #
            # Only include samples that have a value in their `predictions`
            # field
            #

            view = dataset.exists("predictions")

            #
            # Only include samples that do NOT have a value in their
            # `predictions` field
            #

            view = dataset.exists("predictions", False)

            #
            # Only include samples that have prediction confidences
            #

            view = dataset.exists("predictions.confidence")

        Args:
            field: the field name or ``embedded.field.name``
            bool (None): whether to check if the field exists (None or True) or
                does not exist (False)

        Returns:
            a :class:`fiftyone.core.view.DatasetView`
        """
        return self._add_view_stage(fos.Exists(field, bool=bool))

    @view_stage
    def filter_field(self, field, filter, only_matches=True):
        """Filters the values of a field or embedded field of each sample in
        the collection.

        Values of ``field`` for which ``filter`` returns ``False`` are
        replaced with ``None``.

        Examples::

            import fiftyone as fo
            from fiftyone import ViewField as F

            dataset = fo.Dataset()
            dataset.add_samples(
                [
                    fo.Sample(
                        filepath="/path/to/image1.png",
                        ground_truth=fo.Classification(label="cat"),
                        predictions=fo.Classification(label="cat", confidence=0.9),
                        numeric_field=1.0,
                    ),
                    fo.Sample(
                        filepath="/path/to/image2.png",
                        ground_truth=fo.Classification(label="dog"),
                        predictions=fo.Classification(label="dog", confidence=0.8),
                        numeric_field=-1.0,
                    ),
                    fo.Sample(
                        filepath="/path/to/image3.png",
                        ground_truth=None,
                        predictions=None,
                        numeric_field=None,
                    ),
                ]
            )

            #
            # Only include classifications in the `predictions` field
            # whose `label` is "cat"
            #

            view = dataset.filter_field("predictions", F("label") == "cat")

            #
            # Only include samples whose `numeric_field` value is positive
            #

            view = dataset.filter_field("numeric_field", F() > 0)

        Args:
            field: the field name or ``embedded.field.name``
            filter: a :class:`fiftyone.core.expressions.ViewExpression` or
                `MongoDB expression <https://docs.mongodb.com/manual/meta/aggregation-quick-reference/#aggregation-expressions>`_
                that returns a boolean describing the filter to apply
            only_matches (True): whether to only include samples that match
                the filter (True) or include all samples (False)

        Returns:
            a :class:`fiftyone.core.view.DatasetView`
        """
        return self._add_view_stage(
            fos.FilterField(field, filter, only_matches=only_matches)
        )

    @view_stage
    def filter_labels(
        self, field, filter, only_matches=True, trajectories=False
    ):
        """Filters the :class:`fiftyone.core.labels.Label` field of each
        sample in the collection.

        If the specified ``field`` is a single
        :class:`fiftyone.core.labels.Label` type, fields for which ``filter``
        returns ``False`` are replaced with ``None``:

        -   :class:`fiftyone.core.labels.Classification`
        -   :class:`fiftyone.core.labels.Detection`
        -   :class:`fiftyone.core.labels.Polyline`
        -   :class:`fiftyone.core.labels.Keypoint`

        If the specified ``field`` is a :class:`fiftyone.core.labels.Label`
        list type, the label elements for which ``filter`` returns ``False``
        are omitted from the view:

        -   :class:`fiftyone.core.labels.Classifications`
        -   :class:`fiftyone.core.labels.Detections`
        -   :class:`fiftyone.core.labels.Polylines`
        -   :class:`fiftyone.core.labels.Keypoints`

        Classifications Examples::

            import fiftyone as fo
            from fiftyone import ViewField as F

            dataset = fo.Dataset()
            dataset.add_samples(
                [
                    fo.Sample(
                        filepath="/path/to/image1.png",
                        predictions=fo.Classification(label="cat", confidence=0.9),
                    ),
                    fo.Sample(
                        filepath="/path/to/image2.png",
                        predictions=fo.Classification(label="dog", confidence=0.8),
                    ),
                    fo.Sample(
                        filepath="/path/to/image3.png",
                        predictions=fo.Classification(label="rabbit"),
                    ),
                    fo.Sample(
                        filepath="/path/to/image4.png",
                        predictions=None,
                    ),
                ]
            )

            #
            # Only include classifications in the `predictions` field whose
            # `confidence` is greater than 0.8
            #

            view = dataset.filter_labels("predictions", F("confidence") > 0.8)

            #
            # Only include classifications in the `predictions` field whose
            # `label` is "cat" or "dog"
            #

            view = dataset.filter_labels(
                "predictions", F("label").is_in(["cat", "dog"])
            )

        Detections Examples::

            import fiftyone as fo
            from fiftyone import ViewField as F

            dataset = fo.Dataset()
            dataset.add_samples(
                [
                    fo.Sample(
                        filepath="/path/to/image1.png",
                        predictions=fo.Detections(
                            detections=[
                                fo.Detection(
                                    label="cat",
                                    bounding_box=[0.1, 0.1, 0.5, 0.5],
                                    confidence=0.9,
                                ),
                                fo.Detection(
                                    label="dog",
                                    bounding_box=[0.2, 0.2, 0.3, 0.3],
                                    confidence=0.8,
                                ),
                            ]
                        ),
                    ),
                    fo.Sample(
                        filepath="/path/to/image2.png",
                        predictions=fo.Detections(
                            detections=[
                                fo.Detection(
                                    label="cat",
                                    bounding_box=[0.5, 0.5, 0.4, 0.4],
                                    confidence=0.95,
                                ),
                                fo.Detection(label="rabbit"),
                            ]
                        ),
                    ),
                    fo.Sample(
                        filepath="/path/to/image3.png",
                        predictions=fo.Detections(
                            detections=[
                                fo.Detection(
                                    label="squirrel",
                                    bounding_box=[0.25, 0.25, 0.5, 0.5],
                                    confidence=0.5,
                                ),
                            ]
                        ),
                    ),
                    fo.Sample(
                        filepath="/path/to/image4.png",
                        predictions=None,
                    ),
                ]
            )

            #
            # Only include detections in the `predictions` field whose
            # `confidence` is greater than 0.8
            #

            view = dataset.filter_labels("predictions", F("confidence") > 0.8)

            #
            # Only include detections in the `predictions` field whose `label`
            # is "cat" or "dog"
            #

            view = dataset.filter_labels(
                "predictions", F("label").is_in(["cat", "dog"])
            )

            #
            # Only include detections in the `predictions` field whose bounding
            # box area is smaller than 0.2
            #

            # Bboxes are in [top-left-x, top-left-y, width, height] format
            bbox_area = F("bounding_box")[2] * F("bounding_box")[3]

            view = dataset.filter_labels("predictions", bbox_area < 0.2)

        Polylines Examples::

            import fiftyone as fo
            from fiftyone import ViewField as F

            dataset = fo.Dataset()
            dataset.add_samples(
                [
                    fo.Sample(
                        filepath="/path/to/image1.png",
                        predictions=fo.Polylines(
                            polylines=[
                                fo.Polyline(
                                    label="lane",
                                    points=[[(0.1, 0.1), (0.1, 0.6)]],
                                    filled=False,
                                ),
                                fo.Polyline(
                                    label="road",
                                    points=[[(0.2, 0.2), (0.5, 0.5), (0.2, 0.5)]],
                                    filled=True,
                                ),
                            ]
                        ),
                    ),
                    fo.Sample(
                        filepath="/path/to/image2.png",
                        predictions=fo.Polylines(
                            polylines=[
                                fo.Polyline(
                                    label="lane",
                                    points=[[(0.4, 0.4), (0.9, 0.4)]],
                                    filled=False,
                                ),
                                fo.Polyline(
                                    label="road",
                                    points=[[(0.6, 0.6), (0.9, 0.9), (0.6, 0.9)]],
                                    filled=True,
                                ),
                            ]
                        ),
                    ),
                    fo.Sample(
                        filepath="/path/to/image3.png",
                        predictions=None,
                    ),
                ]
            )

            #
            # Only include polylines in the `predictions` field that are filled
            #

            view = dataset.filter_labels("predictions", F("filled") == True)

            #
            # Only include polylines in the `predictions` field whose `label`
            # is "lane"
            #

            view = dataset.filter_labels("predictions", F("label") == "lane")

            #
            # Only include polylines in the `predictions` field with at least
            # 3 vertices
            #

            num_vertices = F("points").map(F().length()).sum()
            view = dataset.filter_labels("predictions", num_vertices >= 3)

        Keypoints Examples::

            import fiftyone as fo
            from fiftyone import ViewField as F

            dataset = fo.Dataset()
            dataset.add_samples(
                [
                    fo.Sample(
                        filepath="/path/to/image1.png",
                        predictions=fo.Keypoint(
                            label="house",
                            points=[(0.1, 0.1), (0.1, 0.9), (0.9, 0.9), (0.9, 0.1)],
                        ),
                    ),
                    fo.Sample(
                        filepath="/path/to/image2.png",
                        predictions=fo.Keypoint(
                            label="window",
                            points=[(0.4, 0.4), (0.5, 0.5), (0.6, 0.6)],
                        ),
                    ),
                    fo.Sample(
                        filepath="/path/to/image3.png",
                        predictions=None,
                    ),
                ]
            )

            #
            # Only include keypoints in the `predictions` field whose `label`
            # is "house"
            #

            view = dataset.filter_labels("predictions", F("label") == "house")

            #
            # Only include keypoints in the `predictions` field with less than
            # four points
            #

            view = dataset.filter_labels("predictions", F("points").length() < 4)

        Args:
            field: the label field to filter
            filter: a :class:`fiftyone.core.expressions.ViewExpression` or
                `MongoDB expression <https://docs.mongodb.com/manual/meta/aggregation-quick-reference/#aggregation-expressions>`_
                that returns a boolean describing the filter to apply
            only_matches (True): whether to only include samples with at least
                one label after filtering (True) or include all samples (False)
            trajectories (False): whether to match entire object trajectories
                for which the object matches the given filter on at least one
                frame. Only applicable to datasets that contain videos and
                frame-level label fields whose objects have their ``index``
                attributes populated

        Returns:
            a :class:`fiftyone.core.view.DatasetView`
        """
        return self._add_view_stage(
            fos.FilterLabels(
                field,
                filter,
                only_matches=only_matches,
                trajectories=trajectories,
            )
        )

    @view_stage
    def filter_keypoints(
        self, field, filter=None, labels=None, only_matches=True
    ):
        """Filters the individual :attr:`fiftyone.core.labels.Keypoint.points`
        elements in the specified keypoints field of each sample in the
        collection.

        .. note::

            Use :meth:`filter_labels` if you simply want to filter entire
            :class:`fiftyone.core.labels.Keypoint` objects in a field.

        Examples::

            import fiftyone as fo
            from fiftyone import ViewField as F

            dataset = fo.Dataset()
            dataset.add_samples(
                [
                    fo.Sample(
                        filepath="/path/to/image1.png",
                        predictions=fo.Keypoints(
                            keypoints=[
                                fo.Keypoint(
                                    label="person",
                                    points=[(0.1, 0.1), (0.1, 0.9), (0.9, 0.9), (0.9, 0.1)],
                                    confidence=[0.7, 0.8, 0.95, 0.99],
                                )
                            ]
                        )
                    ),
                    fo.Sample(filepath="/path/to/image2.png"),
                ]
            )

            dataset.default_skeleton = fo.KeypointSkeleton(
                labels=["nose", "left eye", "right eye", "left ear", "right ear"],
                edges=[[0, 1, 2, 0], [0, 3], [0, 4]],
            )

            #
            # Only include keypoints in the `predictions` field whose
            # `confidence` is greater than 0.9
            #

            view = dataset.filter_keypoints(
                "predictions", filter=F("confidence") > 0.9
            )

            #
            # Only include keypoints in the `predictions` field with less than
            # four points
            #

            view = dataset.filter_keypoints(
                "predictions", labels=["left eye", "right eye"]
            )

        Args:
            field: the :class:`fiftyone.core.labels.Keypoint` or
                :class:`fiftyone.core.labels.Keypoints` field to filter
            filter (None): a :class:`fiftyone.core.expressions.ViewExpression`
                or `MongoDB expression <https://docs.mongodb.com/manual/meta/aggregation-quick-reference/#aggregation-expressions>`_
                that returns a boolean, like ``F("confidence") > 0.5`` or
                ``F("occluded") == False``, to apply elementwise to the
                specified field, which must be a list of same length as
                :attr:`fiftyone.core.labels.Keypoint.points`
            labels (None): a label or iterable of keypoint skeleton labels to
                keep
            only_matches (True): whether to only include keypoints/samples with
                at least one point after filtering (True) or include all
                keypoints/samples (False)

        Returns:
            a :class:`fiftyone.core.view.DatasetView`
        """
        return self._add_view_stage(
            fos.FilterKeypoints(
                field,
                filter=filter,
                labels=labels,
                only_matches=only_matches,
            )
        )

    @view_stage
    def geo_near(
        self,
        point,
        location_field=None,
        min_distance=None,
        max_distance=None,
        query=None,
    ):
        """Sorts the samples in the collection by their proximity to a
        specified geolocation.

        .. note::

            This stage must be the **first stage** in any
            :class:`fiftyone.core.view.DatasetView` in which it appears.

        Examples::

            import fiftyone as fo
            import fiftyone.zoo as foz

            TIMES_SQUARE = [-73.9855, 40.7580]

            dataset = foz.load_zoo_dataset("quickstart-geo")

            #
            # Sort the samples by their proximity to Times Square
            #

            view = dataset.geo_near(TIMES_SQUARE)

            #
            # Sort the samples by their proximity to Times Square, and only
            # include samples within 5km
            #

            view = dataset.geo_near(TIMES_SQUARE, max_distance=5000)

            #
            # Sort the samples by their proximity to Times Square, and only
            # include samples that are in Manhattan
            #

            import fiftyone.utils.geojson as foug

            in_manhattan = foug.geo_within(
                "location.point",
                [
                    [
                        [-73.949701, 40.834487],
                        [-73.896611, 40.815076],
                        [-73.998083, 40.696534],
                        [-74.031751, 40.715273],
                        [-73.949701, 40.834487],
                    ]
                ]
            )

            view = dataset.geo_near(
                TIMES_SQUARE, location_field="location", query=in_manhattan
            )

        Args:
            point: the reference point to compute distances to. Can be any of
                the following:

                -   A ``[longitude, latitude]`` list
                -   A GeoJSON dict with ``Point`` type
                -   A :class:`fiftyone.core.labels.GeoLocation` instance whose
                    ``point`` attribute contains the point

            location_field (None): the location data of each sample to use. Can
                be any of the following:

                -   The name of a :class:`fiftyone.core.fields.GeoLocation`
                    field whose ``point`` attribute to use as location data
                -   An ``embedded.field.name`` containing GeoJSON data to use
                    as location data
                -   ``None``, in which case there must be a single
                    :class:`fiftyone.core.fields.GeoLocation` field on the
                    samples, which is used by default

            min_distance (None): filter samples that are less than this
                distance (in meters) from ``point``
            max_distance (None): filter samples that are greater than this
                distance (in meters) from ``point``
            query (None): an optional dict defining a
                `MongoDB read query <https://docs.mongodb.com/manual/tutorial/query-documents/#read-operations-query-argument>`_
                that samples must match in order to be included in this view

        Returns:
            a :class:`fiftyone.core.view.DatasetView`
        """
        return self._add_view_stage(
            fos.GeoNear(
                point,
                location_field=location_field,
                min_distance=min_distance,
                max_distance=max_distance,
                query=query,
            )
        )

    @view_stage
    def geo_within(self, boundary, location_field=None, strict=True):
        """Filters the samples in this collection to only include samples whose
        geolocation is within a specified boundary.

        Examples::

            import fiftyone as fo
            import fiftyone.zoo as foz

            MANHATTAN = [
                [
                    [-73.949701, 40.834487],
                    [-73.896611, 40.815076],
                    [-73.998083, 40.696534],
                    [-74.031751, 40.715273],
                    [-73.949701, 40.834487],
                ]
            ]

            dataset = foz.load_zoo_dataset("quickstart-geo")

            #
            # Create a view that only contains samples in Manhattan
            #

            view = dataset.geo_within(MANHATTAN)

        Args:
            boundary: a :class:`fiftyone.core.labels.GeoLocation`,
                :class:`fiftyone.core.labels.GeoLocations`, GeoJSON dict, or
                list of coordinates that define a ``Polygon`` or
                ``MultiPolygon`` to search within
            location_field (None): the location data of each sample to use. Can
                be any of the following:

                -   The name of a :class:`fiftyone.core.fields.GeoLocation`
                    field whose ``point`` attribute to use as location data
                -   An ``embedded.field.name`` that directly contains the
                    GeoJSON location data to use
                -   ``None``, in which case there must be a single
                    :class:`fiftyone.core.fields.GeoLocation` field on the
                    samples, which is used by default

            strict (True): whether a sample's location data must strictly fall
                within boundary (True) in order to match, or whether any
                intersection suffices (False)

        Returns:
            a :class:`fiftyone.core.view.DatasetView`
        """
        return self._add_view_stage(
            fos.GeoWithin(
                boundary, location_field=location_field, strict=strict
            )
        )

    @view_stage
    def group_by(
        self,
        field_or_expr,
        match_expr=None,
        sort_expr=None,
        reverse=False,
    ):
        """Creates a view that reorganizes the samples in the collection so
        that they are grouped by a specified field or expression.

        Examples::

            import fiftyone as fo
            import fiftyone.zoo as foz
            from fiftyone import ViewField as F

            dataset = foz.load_zoo_dataset("cifar10", split="test")

            # Take a random sample of 1000 samples and organize them by ground
            # truth label with groups arranged in decreasing order of size
            view = dataset.take(1000).group_by(
                "ground_truth.label",
                sort_expr=F().length(),
                reverse=True,
            )

            print(view.values("ground_truth.label"))
            print(
                sorted(
                    view.count_values("ground_truth.label").items(),
                    key=lambda kv: kv[1],
                    reverse=True,
                )
            )

        Args:
            field_or_expr: the field or ``embedded.field.name`` to group by, or
                a :class:`fiftyone.core.expressions.ViewExpression` or
                `MongoDB aggregation expression <https://docs.mongodb.com/manual/meta/aggregation-quick-reference/#aggregation-expressions>`_
                that defines the value to group by
            match_expr (None): an optional
                :class:`fiftyone.core.expressions.ViewExpression` or
                `MongoDB aggregation expression <https://docs.mongodb.com/manual/meta/aggregation-quick-reference/#aggregation-expressions>`_
                that defines which groups to include in the output view. If
                provided, this expression will be evaluated on the list of
                samples in each group
            sort_expr (None): an optional
                :class:`fiftyone.core.expressions.ViewExpression` or
                `MongoDB aggregation expression <https://docs.mongodb.com/manual/meta/aggregation-quick-reference/#aggregation-expressions>`_
                that defines how to sort the groups in the output view. If
                provided, this expression will be evaluated on the list of
                samples in each group
            reverse (False): whether to return the results in descending order

        Returns:
            a :class:`fiftyone.core.view.DatasetView`
        """
        return self._add_view_stage(
            fos.GroupBy(
                field_or_expr,
                match_expr=match_expr,
                sort_expr=sort_expr,
                reverse=reverse,
            )
        )

    @view_stage
    def limit(self, limit):
        """Returns a view with at most the given number of samples.

        Examples::

            import fiftyone as fo

            dataset = fo.Dataset()
            dataset.add_samples(
                [
                    fo.Sample(
                        filepath="/path/to/image1.png",
                        ground_truth=fo.Classification(label="cat"),
                    ),
                    fo.Sample(
                        filepath="/path/to/image2.png",
                        ground_truth=fo.Classification(label="dog"),
                    ),
                    fo.Sample(
                        filepath="/path/to/image3.png",
                        ground_truth=None,
                    ),
                ]
            )

            #
            # Only include the first 2 samples in the view
            #

            view = dataset.limit(2)

        Args:
            limit: the maximum number of samples to return. If a non-positive
                number is provided, an empty view is returned

        Returns:
            a :class:`fiftyone.core.view.DatasetView`
        """
        return self._add_view_stage(fos.Limit(limit))

    @view_stage
    def limit_labels(self, field, limit):
        """Limits the number of :class:`fiftyone.core.labels.Label` instances
        in the specified labels list field of each sample in the collection.

        The specified ``field`` must be one of the following types:

        -   :class:`fiftyone.core.labels.Classifications`
        -   :class:`fiftyone.core.labels.Detections`
        -   :class:`fiftyone.core.labels.Keypoints`
        -   :class:`fiftyone.core.labels.Polylines`

        Examples::

            import fiftyone as fo
            from fiftyone import ViewField as F

            dataset = fo.Dataset()
            dataset.add_samples(
                [
                    fo.Sample(
                        filepath="/path/to/image1.png",
                        predictions=fo.Detections(
                            detections=[
                                fo.Detection(
                                    label="cat",
                                    bounding_box=[0.1, 0.1, 0.5, 0.5],
                                    confidence=0.9,
                                ),
                                fo.Detection(
                                    label="dog",
                                    bounding_box=[0.2, 0.2, 0.3, 0.3],
                                    confidence=0.8,
                                ),
                            ]
                        ),
                    ),
                    fo.Sample(
                        filepath="/path/to/image2.png",
                        predictions=fo.Detections(
                            detections=[
                                fo.Detection(
                                    label="cat",
                                    bounding_box=[0.5, 0.5, 0.4, 0.4],
                                    confidence=0.95,
                                ),
                                fo.Detection(label="rabbit"),
                            ]
                        ),
                    ),
                    fo.Sample(
                        filepath="/path/to/image4.png",
                        predictions=None,
                    ),
                ]
            )

            #
            # Only include the first detection in the `predictions` field of
            # each sample
            #

            view = dataset.limit_labels("predictions", 1)

        Args:
            field: the labels list field to filter
            limit: the maximum number of labels to include in each labels list.
                If a non-positive number is provided, all lists will be empty

        Returns:
            a :class:`fiftyone.core.view.DatasetView`
        """
        return self._add_view_stage(fos.LimitLabels(field, limit))

    @view_stage
    def map_labels(self, field, map):
        """Maps the ``label`` values of a :class:`fiftyone.core.labels.Label`
        field to new values for each sample in the collection.

        Examples::

            import fiftyone as fo
            from fiftyone import ViewField as F

            dataset = fo.Dataset()
            dataset.add_samples(
                [
                    fo.Sample(
                        filepath="/path/to/image1.png",
                        weather=fo.Classification(label="sunny"),
                        predictions=fo.Detections(
                            detections=[
                                fo.Detection(
                                    label="cat",
                                    bounding_box=[0.1, 0.1, 0.5, 0.5],
                                    confidence=0.9,
                                ),
                                fo.Detection(
                                    label="dog",
                                    bounding_box=[0.2, 0.2, 0.3, 0.3],
                                    confidence=0.8,
                                ),
                            ]
                        ),
                    ),
                    fo.Sample(
                        filepath="/path/to/image2.png",
                        weather=fo.Classification(label="cloudy"),
                        predictions=fo.Detections(
                            detections=[
                                fo.Detection(
                                    label="cat",
                                    bounding_box=[0.5, 0.5, 0.4, 0.4],
                                    confidence=0.95,
                                ),
                                fo.Detection(label="rabbit"),
                            ]
                        ),
                    ),
                    fo.Sample(
                        filepath="/path/to/image3.png",
                        weather=fo.Classification(label="partly cloudy"),
                        predictions=fo.Detections(
                            detections=[
                                fo.Detection(
                                    label="squirrel",
                                    bounding_box=[0.25, 0.25, 0.5, 0.5],
                                    confidence=0.5,
                                ),
                            ]
                        ),
                    ),
                    fo.Sample(
                        filepath="/path/to/image4.png",
                        predictions=None,
                    ),
                ]
            )

            #
            # Map the "partly cloudy" weather label to "cloudy"
            #

            view = dataset.map_labels("weather", {"partly cloudy": "cloudy"})

            #
            # Map "rabbit" and "squirrel" predictions to "other"
            #

            view = dataset.map_labels(
                "predictions", {"rabbit": "other", "squirrel": "other"}
            )

        Args:
            field: the labels field to map
            map: a dict mapping label values to new label values

        Returns:
            a :class:`fiftyone.core.view.DatasetView`
        """
        return self._add_view_stage(fos.MapLabels(field, map))

    @view_stage
    def set_field(self, field, expr, _allow_missing=False):
        """Sets a field or embedded field on each sample in a collection by
        evaluating the given expression.

        This method can process embedded list fields. To do so, simply append
        ``[]`` to any list component(s) of the field path.

        .. note::

            There are two cases where FiftyOne will automatically unwind array
            fields without requiring you to explicitly specify this via the
            ``[]`` syntax:

            **Top-level lists:** when you specify a ``field`` path that refers
            to a top-level list field of a dataset; i.e., ``list_field`` is
            automatically coerced to ``list_field[]``, if necessary.

            **List fields:** When you specify a ``field`` path that refers to
            the list field of a |Label| class, such as the
            :attr:`Detections.detections <fiftyone.core.labels.Detections.detections>`
            attribute; i.e., ``ground_truth.detections.label`` is automatically
            coerced to ``ground_truth.detections[].label``, if necessary.

            See the examples below for demonstrations of this behavior.

        The provided ``expr`` is interpreted relative to the document on which
        the embedded field is being set. For example, if you are setting a
        nested field ``field="embedded.document.field"``, then the expression
        ``expr`` you provide will be applied to the ``embedded.document``
        document. Note that you can override this behavior by defining an
        expression that is bound to the root document by prepending ``"$"`` to
        any field name(s) in the expression.

        See the examples below for more information.

        .. note::

            Note that you cannot set a non-existing top-level field using this
            stage, since doing so would violate the dataset's schema. You can,
            however, first declare a new field via
            :meth:`fiftyone.core.dataset.Dataset.add_sample_field` and then
            populate it in a view via this stage.

        Examples::

            import fiftyone as fo
            import fiftyone.zoo as foz
            from fiftyone import ViewField as F

            dataset = foz.load_zoo_dataset("quickstart")

            #
            # Replace all values of the `uniqueness` field that are less than
            # 0.5 with `None`
            #

            view = dataset.set_field(
                "uniqueness",
                (F("uniqueness") >= 0.5).if_else(F("uniqueness"), None)
            )
            print(view.bounds("uniqueness"))

            #
            # Lower bound all object confidences in the `predictions` field at
            # 0.5
            #

            view = dataset.set_field(
                "predictions.detections.confidence", F("confidence").max(0.5)
            )
            print(view.bounds("predictions.detections.confidence"))

            #
            # Add a `num_predictions` property to the `predictions` field that
            # contains the number of objects in the field
            #

            view = dataset.set_field(
                "predictions.num_predictions",
                F("$predictions.detections").length(),
            )
            print(view.bounds("predictions.num_predictions"))

            #
            # Set an `is_animal` field on each object in the `predictions` field
            # that indicates whether the object is an animal
            #

            ANIMALS = [
                "bear", "bird", "cat", "cow", "dog", "elephant", "giraffe",
                "horse", "sheep", "zebra"
            ]

            view = dataset.set_field(
                "predictions.detections.is_animal", F("label").is_in(ANIMALS)
            )
            print(view.count_values("predictions.detections.is_animal"))

        Args:
            field: the field or ``embedded.field.name`` to set
            expr: a :class:`fiftyone.core.expressions.ViewExpression` or
                `MongoDB expression <https://docs.mongodb.com/manual/meta/aggregation-quick-reference/#aggregation-expressions>`_
                that defines the field value to set

        Returns:
            a :class:`fiftyone.core.view.DatasetView`
        """
        return self._add_view_stage(
            fos.SetField(field, expr, _allow_missing=_allow_missing)
        )

    @view_stage
    def match(self, filter):
        """Filters the samples in the collection by the given filter.

        Examples::

            import fiftyone as fo
            from fiftyone import ViewField as F

            dataset = fo.Dataset()
            dataset.add_samples(
                [
                    fo.Sample(
                        filepath="/path/to/image1.png",
                        weather=fo.Classification(label="sunny"),
                        predictions=fo.Detections(
                            detections=[
                                fo.Detection(
                                    label="cat",
                                    bounding_box=[0.1, 0.1, 0.5, 0.5],
                                    confidence=0.9,
                                ),
                                fo.Detection(
                                    label="dog",
                                    bounding_box=[0.2, 0.2, 0.3, 0.3],
                                    confidence=0.8,
                                ),
                            ]
                        ),
                    ),
                    fo.Sample(
                        filepath="/path/to/image2.jpg",
                        weather=fo.Classification(label="cloudy"),
                        predictions=fo.Detections(
                            detections=[
                                fo.Detection(
                                    label="cat",
                                    bounding_box=[0.5, 0.5, 0.4, 0.4],
                                    confidence=0.95,
                                ),
                                fo.Detection(label="rabbit"),
                            ]
                        ),
                    ),
                    fo.Sample(
                        filepath="/path/to/image3.png",
                        weather=fo.Classification(label="partly cloudy"),
                        predictions=fo.Detections(
                            detections=[
                                fo.Detection(
                                    label="squirrel",
                                    bounding_box=[0.25, 0.25, 0.5, 0.5],
                                    confidence=0.5,
                                ),
                            ]
                        ),
                    ),
                    fo.Sample(
                        filepath="/path/to/image4.jpg",
                        predictions=None,
                    ),
                ]
            )

            #
            # Only include samples whose `filepath` ends with ".jpg"
            #

            view = dataset.match(F("filepath").ends_with(".jpg"))

            #
            # Only include samples whose `weather` field is "sunny"
            #

            view = dataset.match(F("weather").label == "sunny")

            #
            # Only include samples with at least 2 objects in their
            # `predictions` field
            #

            view = dataset.match(F("predictions").detections.length() >= 2)

            #
            # Only include samples whose `predictions` field contains at least
            # one object with area smaller than 0.2
            #

            # Bboxes are in [top-left-x, top-left-y, width, height] format
            bbox = F("bounding_box")
            bbox_area = bbox[2] * bbox[3]

            small_boxes = F("predictions.detections").filter(bbox_area < 0.2)
            view = dataset.match(small_boxes.length() > 0)

        Args:
            filter: a :class:`fiftyone.core.expressions.ViewExpression` or
                `MongoDB expression <https://docs.mongodb.com/manual/meta/aggregation-quick-reference/#aggregation-expressions>`_
                that returns a boolean describing the filter to apply

        Returns:
            a :class:`fiftyone.core.view.DatasetView`
        """
        return self._add_view_stage(fos.Match(filter))

    @view_stage
    def match_frames(self, filter, omit_empty=True):
        """Filters the frames in the video collection by the given filter.

        Examples::

            import fiftyone as fo
            import fiftyone.zoo as foz
            from fiftyone import ViewField as F

            dataset = foz.load_zoo_dataset("quickstart-video")

            #
            # Match frames with at least 10 detections
            #

            num_objects = F("detections.detections").length()
            view = dataset.match_frames(num_objects > 10)

            print(dataset.count())
            print(view.count())

            print(dataset.count("frames"))
            print(view.count("frames"))

        Args:
            filter: a :class:`fiftyone.core.expressions.ViewExpression` or
                `MongoDB aggregation expression <https://docs.mongodb.com/manual/meta/aggregation-quick-reference/#aggregation-expressions>`_
                that returns a boolean describing the filter to apply
            omit_empty (True): whether to omit samples with no frame labels
                after filtering

        Returns:
            a :class:`fiftyone.core.view.DatasetView`
        """
        return self._add_view_stage(
            fos.MatchFrames(filter, omit_empty=omit_empty)
        )

    @view_stage
    def match_labels(
        self,
        labels=None,
        ids=None,
        tags=None,
        filter=None,
        fields=None,
        bool=None,
    ):
        """Selects the samples from the collection that contain (or do not
        contain) at least one label that matches the specified criteria.

        Note that, unlike :meth:`select_labels` and :meth:`filter_labels`, this
        stage will not filter the labels themselves; it only selects the
        corresponding samples.

        You can perform a selection via one or more of the following methods:

        -   Provide the ``labels`` argument, which should contain a list of
            dicts in the format returned by
            :meth:`fiftyone.core.session.Session.selected_labels`, to match
            specific labels

        -   Provide the ``ids`` argument to match labels with specific IDs

        -   Provide the ``tags`` argument to match labels with specific tags

        -   Provide the ``filter`` argument to match labels based on a boolean
            :class:`fiftyone.core.expressions.ViewExpression` that is applied
            to each individual :class:`fiftyone.core.labels.Label` element

        -   Pass ``bool=False`` to negate the operation and instead match
            samples that *do not* contain at least one label matching the
            specified criteria

        If multiple criteria are specified, labels must match all of them in
        order to trigger a sample match.

        By default, the selection is applied to all
        :class:`fiftyone.core.labels.Label` fields, but you can provide the
        ``fields`` argument to explicitly define the field(s) in which to
        search.

        Examples::

            import fiftyone as fo
            import fiftyone.zoo as foz
            from fiftyone import ViewField as F

            dataset = foz.load_zoo_dataset("quickstart")

            #
            # Only show samples whose labels are currently selected in the App
            #

            session = fo.launch_app(dataset)

            # Select some labels in the App...

            view = dataset.match_labels(labels=session.selected_labels)

            #
            # Only include samples that contain labels with the specified IDs
            #

            # Grab some label IDs
            ids = [
                dataset.first().ground_truth.detections[0].id,
                dataset.last().predictions.detections[0].id,
            ]

            view = dataset.match_labels(ids=ids)

            print(len(view))
            print(view.count("ground_truth.detections"))
            print(view.count("predictions.detections"))

            #
            # Only include samples that contain labels with the specified tags
            #

            # Grab some label IDs
            ids = [
                dataset.first().ground_truth.detections[0].id,
                dataset.last().predictions.detections[0].id,
            ]

            # Give the labels a "test" tag
            dataset = dataset.clone()  # create copy since we're modifying data
            dataset.select_labels(ids=ids).tag_labels("test")

            print(dataset.count_values("ground_truth.detections.tags"))
            print(dataset.count_values("predictions.detections.tags"))

            # Retrieve the labels via their tag
            view = dataset.match_labels(tags="test")

            print(len(view))
            print(view.count("ground_truth.detections"))
            print(view.count("predictions.detections"))

            #
            # Only include samples that contain labels matching a filter
            #

            filter = F("confidence") > 0.99
            view = dataset.match_labels(filter=filter, fields="predictions")

            print(len(view))
            print(view.count("ground_truth.detections"))
            print(view.count("predictions.detections"))

        Args:
            labels (None): a list of dicts specifying the labels to select in
                the format returned by
                :meth:`fiftyone.core.session.Session.selected_labels`
            ids (None): an ID or iterable of IDs of the labels to select
            tags (None): a tag or iterable of tags of labels to select
            filter (None): a :class:`fiftyone.core.expressions.ViewExpression`
                or `MongoDB aggregation expression <https://docs.mongodb.com/manual/meta/aggregation-quick-reference/#aggregation-expressions>`_
                that returns a boolean describing whether to select a given
                label. In the case of list fields like
                :class:`fiftyone.core.labels.Detections`, the filter is applied
                to the list elements, not the root field
            fields (None): a field or iterable of fields from which to select
            bool (None): whether to match samples that have (None or True) or
                do not have (False) at least one label that matches the
                specified criteria

        Returns:
            a :class:`fiftyone.core.view.DatasetView`
        """
        return self._add_view_stage(
            fos.MatchLabels(
                labels=labels,
                ids=ids,
                tags=tags,
                filter=filter,
                fields=fields,
                bool=bool,
            )
        )

    @view_stage
    def match_tags(self, tags, bool=None, all=False):
        """Returns a view containing the samples in the collection that have
        or don't have any/all of the given tag(s).

        Examples::

            import fiftyone as fo

            dataset = fo.Dataset()
            dataset.add_samples(
                [
                    fo.Sample(filepath="image1.png", tags=["train"]),
                    fo.Sample(filepath="image2.png", tags=["test"]),
                    fo.Sample(filepath="image3.png", tags=["train", "test"]),
                    fo.Sample(filepath="image4.png"),
                ]
            )

            #
            # Only include samples that have the "test" tag
            #

            view = dataset.match_tags("test")

            #
            # Only include samples that do not have the "test" tag
            #

            view = dataset.match_tags("test", bool=False)

            #
            # Only include samples that have the "test" or "train" tags
            #

            view = dataset.match_tags(["test", "train"])

            #
            # Only include samples that have the "test" and "train" tags
            #

            view = dataset.match_tags(["test", "train"], all=True)

            #
            # Only include samples that do not have the "test" or "train" tags
            #

            view = dataset.match_tags(["test", "train"], bool=False)

            #
            # Only include samples that do not have the "test" and "train" tags
            #

            view = dataset.match_tags(["test", "train"], bool=False, all=True)

        Args:
            tags: the tag or iterable of tags to match
            bool (None): whether to match samples that have (None or True) or
                do not have (False) the given tags
            all (False): whether to match samples that have (or don't have) all
                (True) or any (False) of the given tags

        Returns:
            a :class:`fiftyone.core.view.DatasetView`
        """
        return self._add_view_stage(fos.MatchTags(tags, bool=bool, all=all))

    @view_stage
    def mongo(self, pipeline):
        """Adds a view stage defined by a raw MongoDB aggregation pipeline.

        See `MongoDB aggregation pipelines <https://docs.mongodb.com/manual/core/aggregation-pipeline/>`_
        for more details.

        Examples::

            import fiftyone as fo

            dataset = fo.Dataset()
            dataset.add_samples(
                [
                    fo.Sample(
                        filepath="/path/to/image1.png",
                        predictions=fo.Detections(
                            detections=[
                                fo.Detection(
                                    label="cat",
                                    bounding_box=[0.1, 0.1, 0.5, 0.5],
                                    confidence=0.9,
                                ),
                                fo.Detection(
                                    label="dog",
                                    bounding_box=[0.2, 0.2, 0.3, 0.3],
                                    confidence=0.8,
                                ),
                            ]
                        ),
                    ),
                    fo.Sample(
                        filepath="/path/to/image2.png",
                        predictions=fo.Detections(
                            detections=[
                                fo.Detection(
                                    label="cat",
                                    bounding_box=[0.5, 0.5, 0.4, 0.4],
                                    confidence=0.95,
                                ),
                                fo.Detection(label="rabbit"),
                            ]
                        ),
                    ),
                    fo.Sample(
                        filepath="/path/to/image3.png",
                        predictions=fo.Detections(
                            detections=[
                                fo.Detection(
                                    label="squirrel",
                                    bounding_box=[0.25, 0.25, 0.5, 0.5],
                                    confidence=0.5,
                                ),
                            ]
                        ),
                    ),
                    fo.Sample(
                        filepath="/path/to/image4.png",
                        predictions=None,
                    ),
                ]
            )

            #
            # Extract a view containing the second and third samples in the
            # dataset
            #

            view = dataset.mongo([{"$skip": 1}, {"$limit": 2}])

            #
            # Sort by the number of objects in the `precictions` field
            #

            view = dataset.mongo([
                {
                    "$addFields": {
                        "_sort_field": {
                            "$size": {"$ifNull": ["$predictions.detections", []]}
                        }
                    }
                },
                {"$sort": {"_sort_field": -1}},
                {"$unset": "_sort_field"}
            ])

        Args:
            pipeline: a MongoDB aggregation pipeline (list of dicts)

        Returns:
            a :class:`fiftyone.core.view.DatasetView`
        """
        return self._add_view_stage(fos.Mongo(pipeline))

    @view_stage
    def select(self, sample_ids, ordered=False):
        """Selects the samples with the given IDs from the collection.

        Examples::

            import fiftyone as fo
            import fiftyone.zoo as foz

            dataset = foz.load_zoo_dataset("quickstart")

            #
            # Create a view containing the currently selected samples in the App
            #

            session = fo.launch_app(dataset)

            # Select samples in the App...

            view = dataset.select(session.selected)

        Args:
            sample_ids: the samples to select. Can be any of the following:

                -   a sample ID
                -   an iterable of sample IDs
                -   an iterable of booleans of same length as the collection
                    encoding which samples to select
                -   a :class:`fiftyone.core.sample.Sample` or
                    :class:`fiftyone.core.sample.SampleView`
                -   an iterable of :class:`fiftyone.core.sample.Sample` or
                    :class:`fiftyone.core.sample.SampleView` instances
                -   a :class:`fiftyone.core.collections.SampleCollection`

        ordered (False): whether to sort the samples in the returned view to
            match the order of the provided IDs

        Returns:
            a :class:`fiftyone.core.view.DatasetView`
        """
        return self._add_view_stage(fos.Select(sample_ids, ordered=ordered))

    @view_stage
    def select_by(self, field, values, ordered=False):
        """Selects the samples with the given field values from the collection.

        This stage is typically used to work with categorical fields (strings,
        ints, and bools). If you want to select samples based on floating point
        fields, use :meth:`match`.

        Examples::

            import fiftyone as fo

            dataset = fo.Dataset()
            dataset.add_samples(
                [
                    fo.Sample(filepath="image%d.jpg" % i, int=i, str=str(i))
                    for i in range(100)
                ]
            )

            #
            # Create a view containing samples whose `int` field have the given
            # values
            #

            view = dataset.select_by("int", [1, 51, 11, 41, 21, 31])
            print(view.head(6))

            #
            # Create a view containing samples whose `str` field have the given
            # values, in order
            #

            view = dataset.select_by(
                "str", ["1", "51", "11", "41", "21", "31"], ordered=True
            )
            print(view.head(6))

        Args:
            field: a field or ``embedded.field.name``
            values: a value or iterable of values to select by
            ordered (False): whether to sort the samples in the returned view
                to match the order of the provided values

        Returns:
            a :class:`fiftyone.core.view.DatasetView`
        """
        return self._add_view_stage(
            fos.SelectBy(field, values, ordered=ordered)
        )

    @view_stage
    def select_fields(self, field_names=None, _allow_missing=False):
        """Selects only the fields with the given names from the samples in the
        collection. All other fields are excluded.

        Note that default sample fields are always selected.

        Examples::

            import fiftyone as fo

            dataset = fo.Dataset()
            dataset.add_samples(
                [
                    fo.Sample(
                        filepath="/path/to/image1.png",
                        uniqueness=1.0,
                        ground_truth=fo.Detections(
                            detections=[
                                fo.Detection(
                                    label="cat",
                                    bounding_box=[0.1, 0.1, 0.5, 0.5],
                                    mood="surly",
                                    age=51,
                                ),
                                fo.Detection(
                                    label="dog",
                                    bounding_box=[0.2, 0.2, 0.3, 0.3],
                                    mood="happy",
                                    age=52,
                                ),
                            ]
                        )
                    ),
                    fo.Sample(
                        filepath="/path/to/image2.png",
                        uniqueness=0.0,
                    ),
                    fo.Sample(
                        filepath="/path/to/image3.png",
                    ),
                ]
            )

            #
            # Include only the default fields on each sample
            #

            view = dataset.select_fields()

            #
            # Include only the `uniqueness` field (and the default fields) on
            # each sample
<<<<<<< HEAD
            #

            view = dataset.select_fields("uniqueness")

            #
            # Include only the `mood` attribute (and the default attributes) of
            # each `Detection` in the `ground_truth` field
            #

=======
            #

            view = dataset.select_fields("uniqueness")

            #
            # Include only the `mood` attribute (and the default attributes) of
            # each `Detection` in the `ground_truth` field
            #

>>>>>>> 81f215de
            view = dataset.select_fields("ground_truth.detections.mood")

        Args:
            field_names (None): a field name or iterable of field names to
                select. My contain ``embedded.field.name`` as well

        Returns:
            a :class:`fiftyone.core.view.DatasetView`
        """
        return self._add_view_stage(
            fos.SelectFields(field_names, _allow_missing=_allow_missing)
        )

    @view_stage
    def select_frames(self, frame_ids, omit_empty=True):
        """Selects the frames with the given IDs from the video collection.

        Examples::

            import fiftyone as fo
            import fiftyone.zoo as foz

            dataset = foz.load_zoo_dataset("quickstart-video")

            #
            # Select some specific frames
            #

            frame_ids = [
                dataset.first().frames.first().id,
                dataset.last().frames.last().id,
            ]

            view = dataset.select_frames(frame_ids)

            print(dataset.count())
            print(view.count())

            print(dataset.count("frames"))
            print(view.count("frames"))

        Args:
            frame_ids: the frames to select. Can be any of the following:

                -   a frame ID
                -   an iterable of frame IDs
                -   a :class:`fiftyone.core.frame.Frame` or
                    :class:`fiftyone.core.frame.FrameView`
                -   an iterable of :class:`fiftyone.core.frame.Frame` or
                    :class:`fiftyone.core.frame.FrameView` instances
                -   a :class:`fiftyone.core.collections.SampleCollection`
                    whose frames to select

            omit_empty (True): whether to omit samples that have no frames
                after selecting the specified frames

        Returns:
            a :class:`fiftyone.core.view.DatasetView`
        """
        return self._add_view_stage(
            fos.SelectFrames(frame_ids, omit_empty=omit_empty)
        )

    @view_stage
    def select_groups(self, group_ids, ordered=False):
        """Selects the groups with the given IDs from the grouped collection.

        Examples::

            import fiftyone as fo
            import fiftyone.zoo as foz

            dataset = foz.load_zoo_dataset("quickstart-groups")

            #
            # Select some specific groups by ID
            #

            group_ids = dataset.take(10).values("group.id")

            view = dataset.select_groups(group_ids)

            assert set(view.values("group.id")) == set(group_ids)

            view = dataset.select_groups(group_ids, ordered=True)

            assert view.values("group.id") == group_ids

        Args:
            groups_ids: the groups to select. Can be any of the following:

                -   a group ID
                -   an iterable of group IDs
                -   a :class:`fiftyone.core.sample.Sample` or
                    :class:`fiftyone.core.sample.SampleView`
                -   a group dict returned by
                    :meth:`get_group() <fiftyone.core.collections.SampleCollection.get_group>`
                -   an iterable of :class:`fiftyone.core.sample.Sample` or
                    :class:`fiftyone.core.sample.SampleView` instances
                -   an iterable of group dicts returned by
                    :meth:`get_group() <fiftyone.core.collections.SampleCollection.get_group>`
                -   a :class:`fiftyone.core.collections.SampleCollection`

            ordered (False): whether to sort the groups in the returned view to
                match the order of the provided IDs

        Returns:
            a :class:`fiftyone.core.view.DatasetView`
        """
        return self._add_view_stage(
            fos.SelectGroups(group_ids, ordered=ordered)
        )

    @view_stage
    def select_group_slices(
        self, slices=None, media_type=None, _allow_mixed=False
    ):
        """Selects the samples in the group collection from the given slice(s).

        The returned view is a flattened non-grouped view containing only the
        slice(s) of interest.

        .. note::

            This stage performs a ``$lookup`` that pulls the requested slice(s)
            for each sample in the input collection from the source dataset.
            As a result, this stage always emits *unfiltered samples*.

        Examples::

            import fiftyone as fo

            dataset = fo.Dataset()
            dataset.add_group_field("group", default="ego")

            group1 = fo.Group()
            group2 = fo.Group()

            dataset.add_samples(
                [
                    fo.Sample(
                        filepath="/path/to/left-image1.jpg",
                        group=group1.element("left"),
                    ),
                    fo.Sample(
                        filepath="/path/to/video1.mp4",
                        group=group1.element("ego"),
                    ),
                    fo.Sample(
                        filepath="/path/to/right-image1.jpg",
                        group=group1.element("right"),
                    ),
                    fo.Sample(
                        filepath="/path/to/left-image2.jpg",
                        group=group2.element("left"),
                    ),
                    fo.Sample(
                        filepath="/path/to/video2.mp4",
                        group=group2.element("ego"),
                    ),
                    fo.Sample(
                        filepath="/path/to/right-image2.jpg",
                        group=group2.element("right"),
                    ),
                ]
            )

            #
            # Retrieve the samples from the "ego" group slice
            #

            view = dataset.select_group_slices("ego")

            #
            # Retrieve the samples from the "left" or "right" group slices
            #

            view = dataset.select_group_slices(["left", "right"])

            #
            # Retrieve all image samples
            #

            view = dataset.select_group_slices(media_type="image")

        Args:
            slices (None): a group slice or iterable of group slices to select.
                If neither argument is provided, a flattened list of all
                samples is returned
            media_type (None): a media type whose slice(s) to select

        Returns:
            a :class:`fiftyone.core.view.DatasetView`
        """
        return self._add_view_stage(
            fos.SelectGroupSlices(
                slices=slices,
                media_type=media_type,
                _allow_mixed=_allow_mixed,
            )
        )

    @view_stage
    def select_labels(
        self, labels=None, ids=None, tags=None, fields=None, omit_empty=True
    ):
        """Selects only the specified labels from the collection.

        The returned view will omit samples, sample fields, and individual
        labels that do not match the specified selection criteria.

        You can perform a selection via one or more of the following methods:

        -   Provide the ``labels`` argument, which should contain a list of
            dicts in the format returned by
            :meth:`fiftyone.core.session.Session.selected_labels`, to select
            specific labels

        -   Provide the ``ids`` argument to select labels with specific IDs

        -   Provide the ``tags`` argument to select labels with specific tags

        If multiple criteria are specified, labels must match all of them in
        order to be selected.

        By default, the selection is applied to all
        :class:`fiftyone.core.labels.Label` fields, but you can provide the
        ``fields`` argument to explicitly define the field(s) in which to
        select.

        Examples::

            import fiftyone as fo
            import fiftyone.zoo as foz

            dataset = foz.load_zoo_dataset("quickstart")

            #
            # Only include the labels currently selected in the App
            #

            session = fo.launch_app(dataset)

            # Select some labels in the App...

            view = dataset.select_labels(labels=session.selected_labels)

            #
            # Only include labels with the specified IDs
            #

            # Grab some label IDs
            ids = [
                dataset.first().ground_truth.detections[0].id,
                dataset.last().predictions.detections[0].id,
            ]

            view = dataset.select_labels(ids=ids)

            print(view.count("ground_truth.detections"))
            print(view.count("predictions.detections"))

            #
            # Only include labels with the specified tags
            #

            # Grab some label IDs
            ids = [
                dataset.first().ground_truth.detections[0].id,
                dataset.last().predictions.detections[0].id,
            ]

            # Give the labels a "test" tag
            dataset = dataset.clone()  # create copy since we're modifying data
            dataset.select_labels(ids=ids).tag_labels("test")

            print(dataset.count_label_tags())

            # Retrieve the labels via their tag
            view = dataset.select_labels(tags="test")

            print(view.count("ground_truth.detections"))
            print(view.count("predictions.detections"))

        Args:
            labels (None): a list of dicts specifying the labels to select in
                the format returned by
                :meth:`fiftyone.core.session.Session.selected_labels`
            ids (None): an ID or iterable of IDs of the labels to select
            tags (None): a tag or iterable of tags of labels to select
            fields (None): a field or iterable of fields from which to select
            omit_empty (True): whether to omit samples that have no labels
                after filtering

        Returns:
            a :class:`fiftyone.core.view.DatasetView`
        """
        return self._add_view_stage(
            fos.SelectLabels(
                labels=labels,
                ids=ids,
                tags=tags,
                fields=fields,
                omit_empty=omit_empty,
            )
        )

    @view_stage
    def shuffle(self, seed=None):
        """Randomly shuffles the samples in the collection.

        Examples::

            import fiftyone as fo

            dataset = fo.Dataset()
            dataset.add_samples(
                [
                    fo.Sample(
                        filepath="/path/to/image1.png",
                        ground_truth=fo.Classification(label="cat"),
                    ),
                    fo.Sample(
                        filepath="/path/to/image2.png",
                        ground_truth=fo.Classification(label="dog"),
                    ),
                    fo.Sample(
                        filepath="/path/to/image3.png",
                        ground_truth=None,
                    ),
                ]
            )

            #
            # Return a view that contains a randomly shuffled version of the
            # samples in the dataset
            #

            view = dataset.shuffle()

            #
            # Shuffle the samples with a fixed random seed
            #

            view = dataset.shuffle(seed=51)

        Args:
            seed (None): an optional random seed to use when shuffling the
                samples

        Returns:
            a :class:`fiftyone.core.view.DatasetView`
        """
        return self._add_view_stage(fos.Shuffle(seed=seed))

    @view_stage
    def skip(self, skip):
        """Omits the given number of samples from the head of the collection.

        Examples::

            import fiftyone as fo

            dataset = fo.Dataset()
            dataset.add_samples(
                [
                    fo.Sample(
                        filepath="/path/to/image1.png",
                        ground_truth=fo.Classification(label="cat"),
                    ),
                    fo.Sample(
                        filepath="/path/to/image2.png",
                        ground_truth=fo.Classification(label="dog"),
                    ),
                    fo.Sample(
                        filepath="/path/to/image3.png",
                        ground_truth=fo.Classification(label="rabbit"),
                    ),
                    fo.Sample(
                        filepath="/path/to/image4.png",
                        ground_truth=None,
                    ),
                ]
            )

            #
            # Omit the first two samples from the dataset
            #

            view = dataset.skip(2)

        Args:
            skip: the number of samples to skip. If a non-positive number is
                provided, no samples are omitted

        Returns:
            a :class:`fiftyone.core.view.DatasetView`
        """
        return self._add_view_stage(fos.Skip(skip))

    @view_stage
    def sort_by(self, field_or_expr, reverse=False):
        """Sorts the samples in the collection by the given field(s) or
        expression(s).

        Examples::

            import fiftyone as fo
            import fiftyone.zoo as foz
            from fiftyone import ViewField as F

            dataset = foz.load_zoo_dataset("quickstart")

            #
            # Sort the samples by their `uniqueness` field in ascending order
            #

            view = dataset.sort_by("uniqueness", reverse=False)

            #
            # Sorts the samples in descending order by the number of detections
            # in their `predictions` field whose bounding box area is less than
            # 0.2
            #

            # Bboxes are in [top-left-x, top-left-y, width, height] format
            bbox = F("bounding_box")
            bbox_area = bbox[2] * bbox[3]

            small_boxes = F("predictions.detections").filter(bbox_area < 0.2)
            view = dataset.sort_by(small_boxes.length(), reverse=True)

            #
            # Performs a compound sort where samples are first sorted in
            # descending or by number of detections and then in ascending order
            # of uniqueness for samples with the same number of predictions
            #

            view = dataset.sort_by(
                [
                    (F("predictions.detections").length(), -1),
                    ("uniqueness", 1),
                ]
            )

            num_objects, uniqueness = view[:5].values(
                [F("predictions.detections").length(), "uniqueness"]
            )
            print(list(zip(num_objects, uniqueness)))

        Args:
            field_or_expr: the field(s) or expression(s) to sort by. This can
                be any of the following:

                -   a field to sort by
                -   an ``embedded.field.name`` to sort by
                -   a :class:`fiftyone.core.expressions.ViewExpression` or a
                    `MongoDB aggregation expression <https://docs.mongodb.com/manual/meta/aggregation-quick-reference/#aggregation-expressions>`_
                    that defines the quantity to sort by
                -   a list of ``(field_or_expr, order)`` tuples defining a
                    compound sort criteria, where ``field_or_expr`` is a field
                    or expression as defined above, and ``order`` can be 1 or
                    any string starting with "a" for ascending order, or -1 or
                    any string starting with "d" for descending order

            reverse (False): whether to return the results in descending order

        Returns:
            a :class:`fiftyone.core.view.DatasetView`
        """
        return self._add_view_stage(fos.SortBy(field_or_expr, reverse=reverse))

    @view_stage
    def sort_by_similarity(
        self, query_ids, k=None, reverse=False, dist_field=None, brain_key=None
    ):
        """Sorts the samples in the collection by visual similiarity to a
        specified set of query ID(s).

        In order to use this stage, you must first use
        :meth:`fiftyone.brain.compute_similarity` to index your dataset by
        visual similiarity.

        Examples::

            import fiftyone as fo
            import fiftyone.brain as fob
            import fiftyone.zoo as foz

            dataset = foz.load_zoo_dataset("quickstart")

            fob.compute_similarity(dataset, brain_key="similarity")

            #
            # Sort the samples by their visual similarity to the first sample
            # in the dataset
            #

            query_id = dataset.first().id
            view = dataset.sort_by_similarity(query_id)

        Args:
            query_ids: an ID or iterable of query IDs. These may be sample IDs
                or label IDs depending on ``brain_key``
            k (None): the number of matches to return. By default, the entire
                collection is sorted
            reverse (False): whether to sort by least similarity
            dist_field (None): the name of a float field in which to store the
                distance of each example to the specified query. The field is
                created if necessary
            brain_key (None): the brain key of an existing
                :meth:`fiftyone.brain.compute_similarity` run on the dataset.
                If not specified, the dataset must have an applicable run,
                which will be used by default

        Returns:
            a :class:`fiftyone.core.view.DatasetView`
        """
        return self._add_view_stage(
            fos.SortBySimilarity(
                query_ids,
                k=k,
                reverse=reverse,
                dist_field=dist_field,
                brain_key=brain_key,
            )
        )

    @view_stage
    def take(self, size, seed=None):
        """Randomly samples the given number of samples from the collection.

        Examples::

            import fiftyone as fo

            dataset = fo.Dataset()
            dataset.add_samples(
                [
                    fo.Sample(
                        filepath="/path/to/image1.png",
                        ground_truth=fo.Classification(label="cat"),
                    ),
                    fo.Sample(
                        filepath="/path/to/image2.png",
                        ground_truth=fo.Classification(label="dog"),
                    ),
                    fo.Sample(
                        filepath="/path/to/image3.png",
                        ground_truth=fo.Classification(label="rabbit"),
                    ),
                    fo.Sample(
                        filepath="/path/to/image4.png",
                        ground_truth=None,
                    ),
                ]
            )

            #
            # Take two random samples from the dataset
            #

            view = dataset.take(2)

            #
            # Take two random samples from the dataset with a fixed seed
            #

            view = dataset.take(2, seed=51)

        Args:
            size: the number of samples to return. If a non-positive number is
                provided, an empty view is returned
            seed (None): an optional random seed to use when selecting the
                samples

        Returns:
            a :class:`fiftyone.core.view.DatasetView`
        """
        return self._add_view_stage(fos.Take(size, seed=seed))

    @view_stage
    def to_patches(self, field, **kwargs):
        """Creates a view that contains one sample per object patch in the
        specified field of the collection.

        Fields other than ``field`` and the default sample fields will not be
        included in the returned view. A ``sample_id`` field will be added that
        records the sample ID from which each patch was taken.

        Examples::

            import fiftyone as fo
            import fiftyone.zoo as foz

            dataset = foz.load_zoo_dataset("quickstart")

            session = fo.launch_app(dataset)

            #
            # Create a view containing the ground truth patches
            #

            view = dataset.to_patches("ground_truth")
            print(view)

            session.view = view

        Args:
            field: the patches field, which must be of type
                :class:`fiftyone.core.labels.Detections` or
                :class:`fiftyone.core.labels.Polylines`
            other_fields (None): controls whether fields other than ``field``
                and the default sample fields are included. Can be any of the
                following:

                -   a field or list of fields to include
                -   ``True`` to include all other fields
                -   ``None``/``False`` to include no other fields
            keep_label_lists (False): whether to store the patches in label
                list fields of the same type as the input collection rather
                than using their single label variants

        Returns:
            a :class:`fiftyone.core.patches.PatchesView`
        """
        return self._add_view_stage(fos.ToPatches(field, **kwargs))

    @view_stage
    def to_evaluation_patches(self, eval_key, **kwargs):
        """Creates a view based on the results of the evaluation with the
        given key that contains one sample for each true positive, false
        positive, and false negative example in the collection, respectively.

        True positive examples will result in samples with both their ground
        truth and predicted fields populated, while false positive/negative
        examples will only have one of their corresponding predicted/ground
        truth fields populated, respectively.

        If multiple predictions are matched to a ground truth object (e.g., if
        the evaluation protocol includes a crowd attribute), then all matched
        predictions will be stored in the single sample along with the ground
        truth object.

        The returned dataset will also have top-level ``type`` and ``iou``
        fields populated based on the evaluation results for that example, as
        well as a ``sample_id`` field recording the sample ID of the example,
        and a ``crowd`` field if the evaluation protocol defines a crowd
        attribute.

        .. note::

            The returned view will contain patches for the contents of this
            collection, which may differ from the view on which the
            ``eval_key`` evaluation was performed. This may exclude some labels
            that were evaluated and/or include labels that were not evaluated.

            If you would like to see patches for the exact view on which an
            evaluation was performed, first call :meth:`load_evaluation_view`
            to load the view and then convert to patches.

        Examples::

            import fiftyone as fo
            import fiftyone.zoo as foz

            dataset = foz.load_zoo_dataset("quickstart")
            dataset.evaluate_detections("predictions", eval_key="eval")

            session = fo.launch_app(dataset)

            #
            # Create a patches view for the evaluation results
            #

            view = dataset.to_evaluation_patches("eval")
            print(view)

            session.view = view

        Args:
            eval_key: an evaluation key that corresponds to the evaluation of
                ground truth/predicted fields that are of type
                :class:`fiftyone.core.labels.Detections` or
                :class:`fiftyone.core.labels.Polylines`
            other_fields (None): controls whether fields other than the
                ground truth/predicted fields and the default sample fields are
                included. Can be any of the following:

                -   a field or list of fields to include
                -   ``True`` to include all other fields
                -   ``None``/``False`` to include no other fields

        Returns:
            a :class:`fiftyone.core.patches.EvaluationPatchesView`
        """
        return self._add_view_stage(
            fos.ToEvaluationPatches(eval_key, **kwargs)
        )

    @view_stage
    def to_clips(self, field_or_expr, **kwargs):
        """Creates a view that contains one sample per clip defined by the
        given field or expression in the video collection.

        The returned view will contain:

        -   A ``sample_id`` field that records the sample ID from which each
            clip was taken
        -   A ``support`` field that records the ``[first, last]`` frame
            support of each clip
        -   All frame-level information from the underlying dataset of the
            input collection

        Refer to :meth:`fiftyone.core.clips.make_clips_dataset` to see the
        available configuration options for generating clips.

        .. note::

            The clip generation logic will respect any frame-level
            modifications defined in the input collection, but the output clips
            will always contain all frame-level labels.

        Examples::

            import fiftyone as fo
            import fiftyone.zoo as foz
            from fiftyone import ViewField as F

            dataset = foz.load_zoo_dataset("quickstart-video")

            #
            # Create a clips view that contains one clip for each contiguous
            # segment that contains at least one road sign in every frame
            #

            clips = (
                dataset
                .filter_labels("frames.detections", F("label") == "road sign")
                .to_clips("frames.detections")
            )
            print(clips)

            #
            # Create a clips view that contains one clip for each contiguous
            # segment that contains at least two road signs in every frame
            #

            signs = F("detections.detections").filter(F("label") == "road sign")
            clips = dataset.to_clips(signs.length() >= 2)
            print(clips)

        Args:
            field_or_expr: can be any of the following:

                -   a :class:`fiftyone.core.labels.TemporalDetection`,
                    :class:`fiftyone.core.labels.TemporalDetections`,
                    :class:`fiftyone.core.fields.FrameSupportField`, or list of
                    :class:`fiftyone.core.fields.FrameSupportField` field
                -   a frame-level label list field of any of the following
                    types:

                    -   :class:`fiftyone.core.labels.Classifications`
                    -   :class:`fiftyone.core.labels.Detections`
                    -   :class:`fiftyone.core.labels.Polylines`
                    -   :class:`fiftyone.core.labels.Keypoints`
                -   a :class:`fiftyone.core.expressions.ViewExpression` that
                    returns a boolean to apply to each frame of the input
                    collection to determine if the frame should be clipped
                -   a list of ``[(first1, last1), (first2, last2), ...]`` lists
                    defining the frame numbers of the clips to extract from
                    each sample
            other_fields (None): controls whether sample fields other than the
                default sample fields are included. Can be any of the
                following:

                -   a field or list of fields to include
                -   ``True`` to include all other fields
                -   ``None``/``False`` to include no other fields
            tol (0): the maximum number of false frames that can be overlooked
                when generating clips. Only applicable when ``field_or_expr``
                is a frame-level list field or expression
            min_len (0): the minimum allowable length of a clip, in frames.
                Only applicable when ``field_or_expr`` is a frame-level list
                field or an expression
            trajectories (False): whether to create clips for each unique
                object trajectory defined by their ``(label, index)``. Only
                applicable when ``field_or_expr`` is a frame-level field

        Returns:
            a :class:`fiftyone.core.clips.ClipsView`
        """
        return self._add_view_stage(fos.ToClips(field_or_expr, **kwargs))

    @view_stage
    def to_frames(self, **kwargs):
        """Creates a view that contains one sample per frame in the video
        collection.

        The returned view will contain all frame-level fields and the ``tags``
        of each video as sample-level fields, as well as a ``sample_id`` field
        that records the IDs of the parent sample for each frame.

        By default, ``sample_frames`` is False and this method assumes that the
        frames of the input collection have ``filepath`` fields populated
        pointing to each frame image. Any frames without a ``filepath``
        populated will be omitted from the returned view.

        When ``sample_frames`` is True, this method samples each video in the
        collection into a directory of per-frame images with filenames
        specified by ``frames_patt``. By default, each folder of images is
        written using the same basename as the input video. For example, if
        ``frames_patt = "%%06d.jpg"``, then videos with the following paths::

            /path/to/video1.mp4
            /path/to/video2.mp4
            ...

        would be sampled as follows::

            /path/to/video1/
                000001.jpg
                000002.jpg
                ...
            /path/to/video2/
                000001.jpg
                000002.jpg
                ...

        However, you can use the optional ``output_dir`` and ``rel_dir``
        parameters to customize the location and shape of the sampled frame
        folders. For example, if ``output_dir = "/tmp"`` and
        ``rel_dir = "/path/to"``, then videos with the following paths::

            /path/to/folderA/video1.mp4
            /path/to/folderA/video2.mp4
            /path/to/folderB/video3.mp4
            ...

        would be sampled as follows::

            /tmp/folderA/
                video1/
                    000001.jpg
                    000002.jpg
                    ...
                video2/
                    000001.jpg
                    000002.jpg
                    ...
            /tmp/folderB/
                video3/
                    000001.jpg
                    000002.jpg
                    ...

        By default, samples will be generated for every video frame at full
        resolution, but this method provides a variety of parameters that can
        be used to customize the sampling behavior.

        .. note::

            If this method is run multiple times with ``sample_frames`` set to
            True, existing frames will not be resampled unless you set
            ``force_sample`` to True.

        Examples::

            import fiftyone as fo
            import fiftyone.zoo as foz
            from fiftyone import ViewField as F

            dataset = foz.load_zoo_dataset("quickstart-video")

            session = fo.launch_app(dataset)

            #
            # Create a frames view for an entire video dataset
            #

            frames = dataset.to_frames(sample_frames=True)
            print(frames)

            session.view = frames

            #
            # Create a frames view that only contains frames with at least 10
            # objects, sampled at a maximum frame rate of 1fps
            #

            num_objects = F("detections.detections").length()
            view = dataset.match_frames(num_objects > 10)

            frames = view.to_frames(max_fps=1)
            print(frames)

            session.view = frames

        Args:
            sample_frames (False): whether to assume that the frame images have
                already been sampled at locations stored in the ``filepath``
                field of each frame (False), or whether to sample the video
                frames now according to the specified parameters (True)
            fps (None): an optional frame rate at which to sample each video's
                frames
            max_fps (None): an optional maximum frame rate at which to sample.
                Videos with frame rate exceeding this value are downsampled
            size (None): an optional ``(width, height)`` at which to sample
                frames. A dimension can be -1, in which case the aspect ratio
                is preserved. Only applicable when ``sample_frames=True``
            min_size (None): an optional minimum ``(width, height)`` for each
                frame. A dimension can be -1 if no constraint should be
                applied. The frames are resized (aspect-preserving) if
                necessary to meet this constraint. Only applicable when
                ``sample_frames=True``
            max_size (None): an optional maximum ``(width, height)`` for each
                frame. A dimension can be -1 if no constraint should be
                applied. The frames are resized (aspect-preserving) if
                necessary to meet this constraint. Only applicable when
                ``sample_frames=True``
            sparse (False): whether to only sample frame images for frame
                numbers for which :class:`fiftyone.core.frame.Frame` instances
                exist in the input collection. This parameter has no effect
                when ``sample_frames==False`` since frames must always exist in
                order to have ``filepath`` information use
            output_dir (None): an optional output directory in which to write
                the sampled frames. By default, the frames are written in
                folders with the same basename of each video
            rel_dir (None): a relative directory to remove from the filepath of
                each video, if possible. The path is converted to an absolute
                path (if necessary) via
                :func:`fiftyone.core.utils.normalize_path`. This argument can
                be used in conjunction with ``output_dir`` to cause the sampled
                frames to be written in a nested directory structure within
                ``output_dir`` matching the shape of the input video's folder
                structure
            frames_patt (None): a pattern specifying the filename/format to use
                to write or check or existing sampled frames, e.g.,
                ``"%%06d.jpg"``. The default value is
                ``fiftyone.config.default_sequence_idx + fiftyone.config.default_image_ext``
            force_sample (False): whether to resample videos whose sampled
                frames already exist. Only applicable when
                ``sample_frames=True``
            skip_failures (True): whether to gracefully continue without
                raising an error if a video cannot be sampled
            verbose (False): whether to log information about the frames that
                will be sampled, if any

        Returns:
            a :class:`fiftyone.core.video.FramesView`
        """
        return self._add_view_stage(fos.ToFrames(**kwargs))

    @classmethod
    def list_aggregations(cls):
        """Returns a list of all available methods on this collection that
        apply :class:`fiftyone.core.aggregations.Aggregation` operations to
        this collection.

        Returns:
            a list of :class:`SampleCollection` method names
        """
        return list(aggregation.all)

    @aggregation
    def bounds(self, field_or_expr, expr=None, safe=False):
        """Computes the bounds of a numeric field of the collection.

        ``None``-valued fields are ignored.

        This aggregation is typically applied to *numeric* field types (or
        lists of such types):

        -   :class:`fiftyone.core.fields.IntField`
        -   :class:`fiftyone.core.fields.FloatField`

        Examples::

            import fiftyone as fo
            from fiftyone import ViewField as F

            dataset = fo.Dataset()
            dataset.add_samples(
                [
                    fo.Sample(
                        filepath="/path/to/image1.png",
                        numeric_field=1.0,
                        numeric_list_field=[1, 2, 3],
                    ),
                    fo.Sample(
                        filepath="/path/to/image2.png",
                        numeric_field=4.0,
                        numeric_list_field=[1, 2],
                    ),
                    fo.Sample(
                        filepath="/path/to/image3.png",
                        numeric_field=None,
                        numeric_list_field=None,
                    ),
                ]
            )

            #
            # Compute the bounds of a numeric field
            #

            bounds = dataset.bounds("numeric_field")
            print(bounds)  # (min, max)

            #
            # Compute the a bounds of a numeric list field
            #

            bounds = dataset.bounds("numeric_list_field")
            print(bounds)  # (min, max)

            #
            # Compute the bounds of a transformation of a numeric field
            #

            bounds = dataset.bounds(2 * (F("numeric_field") + 1))
            print(bounds)  # (min, max)

        Args:
            field_or_expr: a field name, ``embedded.field.name``,
                :class:`fiftyone.core.expressions.ViewExpression`, or
                `MongoDB expression <https://docs.mongodb.com/manual/meta/aggregation-quick-reference/#aggregation-expressions>`_
                defining the field or expression to aggregate. This can also
                be a list or tuple of such arguments, in which case a tuple of
                corresponding aggregation results (each receiving the same
                additional keyword arguments, if any) will be returned
            expr (None): a :class:`fiftyone.core.expressions.ViewExpression` or
                `MongoDB expression <https://docs.mongodb.com/manual/meta/aggregation-quick-reference/#aggregation-expressions>`_
                to apply to ``field_or_expr`` (which must be a field) before
                aggregating
            safe (False): whether to ignore nan/inf values when dealing with
                floating point values

        Returns:
            the ``(min, max)`` bounds
        """
        make = lambda field_or_expr: foa.Bounds(
            field_or_expr, expr=expr, safe=safe
        )
        return self._make_and_aggregate(make, field_or_expr)

    @aggregation
    def count(self, field_or_expr=None, expr=None, safe=False):
        """Counts the number of field values in the collection.

        ``None``-valued fields are ignored.

        If no field is provided, the samples themselves are counted.

        Examples::

            import fiftyone as fo
            from fiftyone import ViewField as F

            dataset = fo.Dataset()
            dataset.add_samples(
                [
                    fo.Sample(
                        filepath="/path/to/image1.png",
                        predictions=fo.Detections(
                            detections=[
                                fo.Detection(label="cat"),
                                fo.Detection(label="dog"),
                            ]
                        ),
                    ),
                    fo.Sample(
                        filepath="/path/to/image2.png",
                        predictions=fo.Detections(
                            detections=[
                                fo.Detection(label="cat"),
                                fo.Detection(label="rabbit"),
                                fo.Detection(label="squirrel"),
                            ]
                        ),
                    ),
                    fo.Sample(
                        filepath="/path/to/image3.png",
                        predictions=None,
                    ),
                ]
            )

            #
            # Count the number of samples in the dataset
            #

            count = dataset.count()
            print(count)  # the count

            #
            # Count the number of samples with `predictions`
            #

            count = dataset.count("predictions")
            print(count)  # the count

            #
            # Count the number of objects in the `predictions` field
            #

            count = dataset.count("predictions.detections")
            print(count)  # the count

            #
            # Count the number of objects in samples with > 2 predictions
            #

            count = dataset.count(
                (F("predictions.detections").length() > 2).if_else(
                    F("predictions.detections"), None
                )
            )
            print(count)  # the count

        Args:
            field_or_expr (None): a field name, ``embedded.field.name``,
                :class:`fiftyone.core.expressions.ViewExpression`, or
                `MongoDB expression <https://docs.mongodb.com/manual/meta/aggregation-quick-reference/#aggregation-expressions>`_
                defining the field or expression to aggregate. If neither
                ``field_or_expr`` or ``expr`` is provided, the samples
                themselves are counted. This can also be a list or tuple of
                such arguments, in which case a tuple of corresponding
                aggregation results (each receiving the same additional keyword
                arguments, if any) will be returned
            expr (None): a :class:`fiftyone.core.expressions.ViewExpression` or
                `MongoDB expression <https://docs.mongodb.com/manual/meta/aggregation-quick-reference/#aggregation-expressions>`_
                to apply to ``field_or_expr`` (which must be a field) before
                aggregating
            safe (False): whether to ignore nan/inf values when dealing with
                floating point values

        Returns:
            the count
        """
        make = lambda field_or_expr: foa.Count(
            field_or_expr, expr=expr, safe=safe
        )
        return self._make_and_aggregate(make, field_or_expr)

    @aggregation
    def count_values(self, field_or_expr, expr=None, safe=False):
        """Counts the occurrences of field values in the collection.

        This aggregation is typically applied to *countable* field types (or
        lists of such types):

        -   :class:`fiftyone.core.fields.BooleanField`
        -   :class:`fiftyone.core.fields.IntField`
        -   :class:`fiftyone.core.fields.StringField`

        Examples::

            import fiftyone as fo
            from fiftyone import ViewField as F

            dataset = fo.Dataset()
            dataset.add_samples(
                [
                    fo.Sample(
                        filepath="/path/to/image1.png",
                        tags=["sunny"],
                        predictions=fo.Detections(
                            detections=[
                                fo.Detection(label="cat"),
                                fo.Detection(label="dog"),
                            ]
                        ),
                    ),
                    fo.Sample(
                        filepath="/path/to/image2.png",
                        tags=["cloudy"],
                        predictions=fo.Detections(
                            detections=[
                                fo.Detection(label="cat"),
                                fo.Detection(label="rabbit"),
                            ]
                        ),
                    ),
                    fo.Sample(
                        filepath="/path/to/image3.png",
                        predictions=None,
                    ),
                ]
            )

            #
            # Compute the tag counts in the dataset
            #

            counts = dataset.count_values("tags")
            print(counts)  # dict mapping values to counts

            #
            # Compute the predicted label counts in the dataset
            #

            counts = dataset.count_values("predictions.detections.label")
            print(counts)  # dict mapping values to counts

            #
            # Compute the predicted label counts after some normalization
            #

            counts = dataset.count_values(
                F("predictions.detections.label").map_values(
                    {"cat": "pet", "dog": "pet"}
                ).upper()
            )
            print(counts)  # dict mapping values to counts

        Args:
            field_or_expr: a field name, ``embedded.field.name``,
                :class:`fiftyone.core.expressions.ViewExpression`, or
                `MongoDB expression <https://docs.mongodb.com/manual/meta/aggregation-quick-reference/#aggregation-expressions>`_
                defining the field or expression to aggregate. This can also
                be a list or tuple of such arguments, in which case a tuple of
                corresponding aggregation results (each receiving the same
                additional keyword arguments, if any) will be returned
            expr (None): a :class:`fiftyone.core.expressions.ViewExpression` or
                `MongoDB expression <https://docs.mongodb.com/manual/meta/aggregation-quick-reference/#aggregation-expressions>`_
                to apply to ``field_or_expr`` (which must be a field) before
                aggregating
            safe (False): whether to treat nan/inf values as None when dealing
                with floating point values

        Returns:
            a dict mapping values to counts
        """
        make = lambda field_or_expr: foa.CountValues(
            field_or_expr, expr=expr, safe=safe
        )
        return self._make_and_aggregate(make, field_or_expr)

    @aggregation
    def distinct(self, field_or_expr, expr=None, safe=False):
        """Computes the distinct values of a field in the collection.

        ``None``-valued fields are ignored.

        This aggregation is typically applied to *countable* field types (or
        lists of such types):

        -   :class:`fiftyone.core.fields.BooleanField`
        -   :class:`fiftyone.core.fields.IntField`
        -   :class:`fiftyone.core.fields.StringField`

        Examples::

            import fiftyone as fo
            from fiftyone import ViewField as F

            dataset = fo.Dataset()
            dataset.add_samples(
                [
                    fo.Sample(
                        filepath="/path/to/image1.png",
                        tags=["sunny"],
                        predictions=fo.Detections(
                            detections=[
                                fo.Detection(label="cat"),
                                fo.Detection(label="dog"),
                            ]
                        ),
                    ),
                    fo.Sample(
                        filepath="/path/to/image2.png",
                        tags=["sunny", "cloudy"],
                        predictions=fo.Detections(
                            detections=[
                                fo.Detection(label="cat"),
                                fo.Detection(label="rabbit"),
                            ]
                        ),
                    ),
                    fo.Sample(
                        filepath="/path/to/image3.png",
                        predictions=None,
                    ),
                ]
            )

            #
            # Get the distinct tags in a dataset
            #

            values = dataset.distinct("tags")
            print(values)  # list of distinct values

            #
            # Get the distinct predicted labels in a dataset
            #

            values = dataset.distinct("predictions.detections.label")
            print(values)  # list of distinct values

            #
            # Get the distinct predicted labels after some normalization
            #

            values = dataset.distinct(
                F("predictions.detections.label").map_values(
                    {"cat": "pet", "dog": "pet"}
                ).upper()
            )
            print(values)  # list of distinct values

        Args:
            field_or_expr: a field name, ``embedded.field.name``,
                :class:`fiftyone.core.expressions.ViewExpression`, or
                `MongoDB expression <https://docs.mongodb.com/manual/meta/aggregation-quick-reference/#aggregation-expressions>`_
                defining the field or expression to aggregate. This can also
                be a list or tuple of such arguments, in which case a tuple of
                corresponding aggregation results (each receiving the same
                additional keyword arguments, if any) will be returned
            expr (None): a :class:`fiftyone.core.expressions.ViewExpression` or
                `MongoDB expression <https://docs.mongodb.com/manual/meta/aggregation-quick-reference/#aggregation-expressions>`_
                to apply to ``field_or_expr`` (which must be a field) before
                aggregating
            safe (False): whether to ignore nan/inf values when dealing with
                floating point values

        Returns:
            a sorted list of distinct values
        """
        make = lambda field_or_expr: foa.Distinct(
            field_or_expr, expr=expr, safe=safe
        )
        return self._make_and_aggregate(make, field_or_expr)

    @aggregation
    def histogram_values(
        self, field_or_expr, expr=None, bins=None, range=None, auto=False
    ):
        """Computes a histogram of the field values in the collection.

        This aggregation is typically applied to *numeric* field types (or
        lists of such types):

        -   :class:`fiftyone.core.fields.IntField`
        -   :class:`fiftyone.core.fields.FloatField`

        Examples::

            import numpy as np
            import matplotlib.pyplot as plt

            import fiftyone as fo
            from fiftyone import ViewField as F

            samples = []
            for idx in range(100):
                samples.append(
                    fo.Sample(
                        filepath="/path/to/image%d.png" % idx,
                        numeric_field=np.random.randn(),
                        numeric_list_field=list(np.random.randn(10)),
                    )
                )

            dataset = fo.Dataset()
            dataset.add_samples(samples)

            def plot_hist(counts, edges):
                counts = np.asarray(counts)
                edges = np.asarray(edges)
                left_edges = edges[:-1]
                widths = edges[1:] - edges[:-1]
                plt.bar(left_edges, counts, width=widths, align="edge")

            #
            # Compute a histogram of a numeric field
            #

            counts, edges, other = dataset.histogram_values(
                "numeric_field", bins=50, range=(-4, 4)
            )

            plot_hist(counts, edges)
            plt.show(block=False)

            #
            # Compute the histogram of a numeric list field
            #

            counts, edges, other = dataset.histogram_values(
                "numeric_list_field", bins=50
            )

            plot_hist(counts, edges)
            plt.show(block=False)

            #
            # Compute the histogram of a transformation of a numeric field
            #

            counts, edges, other = dataset.histogram_values(
                2 * (F("numeric_field") + 1), bins=50
            )

            plot_hist(counts, edges)
            plt.show(block=False)

        Args:
            field_or_expr: a field name, ``embedded.field.name``,
                :class:`fiftyone.core.expressions.ViewExpression`, or
                `MongoDB expression <https://docs.mongodb.com/manual/meta/aggregation-quick-reference/#aggregation-expressions>`_
                defining the field or expression to aggregate. This can also
                be a list or tuple of such arguments, in which case a tuple of
                corresponding aggregation results (each receiving the same
                additional keyword arguments, if any) will be returned
            expr (None): a :class:`fiftyone.core.expressions.ViewExpression` or
                `MongoDB expression <https://docs.mongodb.com/manual/meta/aggregation-quick-reference/#aggregation-expressions>`_
                to apply to ``field_or_expr`` (which must be a field) before
                aggregating
            bins (None): can be either an integer number of bins to generate or
                a monotonically increasing sequence specifying the bin edges to
                use. By default, 10 bins are created. If ``bins`` is an integer
                and no ``range`` is specified, bin edges are automatically
                distributed in an attempt to evenly distribute the counts in
                each bin
            range (None): a ``(lower, upper)`` tuple specifying a range in
                which to generate equal-width bins. Only applicable when
                ``bins`` is an integer
            auto (False): whether to automatically choose bin edges in an
                attempt to evenly distribute the counts in each bin. If this
                option is chosen, ``bins`` will only be used if it is an
                integer, and the ``range`` parameter is ignored

        Returns:
            a tuple of

            -   counts: a list of counts in each bin
            -   edges: an increasing list of bin edges of length
                ``len(counts) + 1``. Note that each bin is treated as having an
                inclusive lower boundary and exclusive upper boundary,
                ``[lower, upper)``, including the rightmost bin
            -   other: the number of items outside the bins
        """
        make = lambda field_or_expr: foa.HistogramValues(
            field_or_expr, expr=expr, bins=bins, range=range, auto=auto
        )
        return self._make_and_aggregate(make, field_or_expr)

    @aggregation
    def mean(self, field_or_expr, expr=None, safe=False):
        """Computes the arithmetic mean of the field values of the collection.

        ``None``-valued fields are ignored.

        This aggregation is typically applied to *numeric* field types (or
        lists of such types):

        -   :class:`fiftyone.core.fields.IntField`
        -   :class:`fiftyone.core.fields.FloatField`

        Examples::

            import fiftyone as fo
            from fiftyone import ViewField as F

            dataset = fo.Dataset()
            dataset.add_samples(
                [
                    fo.Sample(
                        filepath="/path/to/image1.png",
                        numeric_field=1.0,
                        numeric_list_field=[1, 2, 3],
                    ),
                    fo.Sample(
                        filepath="/path/to/image2.png",
                        numeric_field=4.0,
                        numeric_list_field=[1, 2],
                    ),
                    fo.Sample(
                        filepath="/path/to/image3.png",
                        numeric_field=None,
                        numeric_list_field=None,
                    ),
                ]
            )

            #
            # Compute the mean of a numeric field
            #

            mean = dataset.mean("numeric_field")
            print(mean)  # the mean

            #
            # Compute the mean of a numeric list field
            #

            mean = dataset.mean("numeric_list_field")
            print(mean)  # the mean

            #
            # Compute the mean of a transformation of a numeric field
            #

            mean = dataset.mean(2 * (F("numeric_field") + 1))
            print(mean)  # the mean

        Args:
            field_or_expr: a field name, ``embedded.field.name``,
                :class:`fiftyone.core.expressions.ViewExpression`, or
                `MongoDB expression <https://docs.mongodb.com/manual/meta/aggregation-quick-reference/#aggregation-expressions>`_
                defining the field or expression to aggregate. This can also
                be a list or tuple of such arguments, in which case a tuple of
                corresponding aggregation results (each receiving the same
                additional keyword arguments, if any) will be returned
            expr (None): a :class:`fiftyone.core.expressions.ViewExpression` or
                `MongoDB expression <https://docs.mongodb.com/manual/meta/aggregation-quick-reference/#aggregation-expressions>`_
                to apply to ``field_or_expr`` (which must be a field) before
                aggregating
            safe (False): whether to ignore nan/inf values when dealing with
                floating point values

        Returns:
            the mean
        """
        make = lambda field_or_expr: foa.Mean(
            field_or_expr, expr=expr, safe=safe
        )
        return self._make_and_aggregate(make, field_or_expr)

    @aggregation
    def quantiles(self, field_or_expr, quantiles, expr=None, safe=False):
        """Computes the quantile(s) of the field values of a collection.

        ``None``-valued fields are ignored.

        This aggregation is typically applied to *numeric* field types (or
        lists of such types):

        -   :class:`fiftyone.core.fields.IntField`
        -   :class:`fiftyone.core.fields.FloatField`

        Examples::

            import fiftyone as fo
            from fiftyone import ViewField as F

            dataset = fo.Dataset()
            dataset.add_samples(
                [
                    fo.Sample(
                        filepath="/path/to/image1.png",
                        numeric_field=1.0,
                        numeric_list_field=[1, 2, 3],
                    ),
                    fo.Sample(
                        filepath="/path/to/image2.png",
                        numeric_field=4.0,
                        numeric_list_field=[1, 2],
                    ),
                    fo.Sample(
                        filepath="/path/to/image3.png",
                        numeric_field=None,
                        numeric_list_field=None,
                    ),
                ]
            )

            #
            # Compute the quantiles of a numeric field
            #

            quantiles = dataset.quantiles("numeric_field", [0.1, 0.5, 0.9])
            print(quantiles)  # the quantiles

            #
            # Compute the quantiles of a numeric list field
            #

            quantiles = dataset.quantiles("numeric_list_field", [0.1, 0.5, 0.9])
            print(quantiles)  # the quantiles

            #
            # Compute the mean of a transformation of a numeric field
            #

            quantiles = dataset.quantiles(2 * (F("numeric_field") + 1), [0.1, 0.5, 0.9])
            print(quantiles)  # the quantiles

        Args:
            field_or_expr: a field name, ``embedded.field.name``,
                :class:`fiftyone.core.expressions.ViewExpression`, or
                `MongoDB expression <https://docs.mongodb.com/manual/meta/aggregation-quick-reference/#aggregation-expressions>`_
                defining the field or expression to aggregate
            quantiles: the quantile or iterable of quantiles to compute. Each
                quantile must be a numeric value in ``[0, 1]``
            expr (None): a :class:`fiftyone.core.expressions.ViewExpression` or
                `MongoDB expression <https://docs.mongodb.com/manual/meta/aggregation-quick-reference/#aggregation-expressions>`_
                to apply to ``field_or_expr`` (which must be a field) before
                aggregating
            safe (False): whether to ignore nan/inf values when dealing with
                floating point values

        Returns:
            the quantile or list of quantiles
        """
        make = lambda field_or_expr: foa.Quantiles(
            field_or_expr, quantiles, expr=expr, safe=safe
        )
        return self._make_and_aggregate(make, field_or_expr)

    @aggregation
    def schema(
        self,
        field_or_expr,
        expr=None,
        dynamic_only=False,
        _include_private=False,
    ):
        """Extracts the names and types of the attributes of a specified
        embedded document field across all samples in the collection.

        Schema aggregations are useful for detecting the presence and types of
        dynamic attributes of :class:`fiftyone.core.labels.Label` fields
        across a collection.

        Examples::

            import fiftyone as fo

            dataset = fo.Dataset()

            sample1 = fo.Sample(
                filepath="image1.png",
                ground_truth=fo.Detections(
                    detections=[
                        fo.Detection(
                            label="cat",
                            bounding_box=[0.1, 0.1, 0.4, 0.4],
                            foo="bar",
                            hello=True,
                        ),
                        fo.Detection(
                            label="dog",
                            bounding_box=[0.5, 0.5, 0.4, 0.4],
                            hello=None,
                        )
                    ]
                )
            )

            sample2 = fo.Sample(
                filepath="image2.png",
                ground_truth=fo.Detections(
                    detections=[
                        fo.Detection(
                            label="rabbit",
                            bounding_box=[0.1, 0.1, 0.4, 0.4],
                            foo=None,
                        ),
                        fo.Detection(
                            label="squirrel",
                            bounding_box=[0.5, 0.5, 0.4, 0.4],
                            hello="there",
                        ),
                    ]
                )
            )

            dataset.add_samples([sample1, sample2])

            #
            # Get schema of all dynamic attributes on the detections in a
            # `Detections` field
            #

            print(dataset.schema("ground_truth.detections", dynamic_only=True))
            # {'foo': StringField, 'hello': [BooleanField, StringField]}

        Args:
            field_or_expr: a field name, ``embedded.field.name``,
                :class:`fiftyone.core.expressions.ViewExpression`, or
                `MongoDB expression <https://docs.mongodb.com/manual/meta/aggregation-quick-reference/#aggregation-expressions>`_
                defining the field or expression to aggregate
            expr (None): a :class:`fiftyone.core.expressions.ViewExpression` or
                `MongoDB expression <https://docs.mongodb.com/manual/meta/aggregation-quick-reference/#aggregation-expressions>`_
                to apply to ``field_or_expr`` (which must be a field) before
                aggregating
            dynamic_only (False): whether to only include dynamically added
                attributes

        Returns:
            a dict mapping field names to :class:`fiftyone.core.fields.Field`
            instances. If a field's values takes multiple non-None types, the
            list of observed types will be returned
        """
        make = lambda field_or_expr: foa.Schema(
            field_or_expr,
            expr=expr,
            dynamic_only=dynamic_only,
            _include_private=_include_private,
        )
        return self._make_and_aggregate(make, field_or_expr)

    @aggregation
    def std(self, field_or_expr, expr=None, safe=False, sample=False):
        """Computes the standard deviation of the field values of the
        collection.

        ``None``-valued fields are ignored.

        This aggregation is typically applied to *numeric* field types (or
        lists of such types):

        -   :class:`fiftyone.core.fields.IntField`
        -   :class:`fiftyone.core.fields.FloatField`

        Examples::

            import fiftyone as fo
            from fiftyone import ViewField as F

            dataset = fo.Dataset()
            dataset.add_samples(
                [
                    fo.Sample(
                        filepath="/path/to/image1.png",
                        numeric_field=1.0,
                        numeric_list_field=[1, 2, 3],
                    ),
                    fo.Sample(
                        filepath="/path/to/image2.png",
                        numeric_field=4.0,
                        numeric_list_field=[1, 2],
                    ),
                    fo.Sample(
                        filepath="/path/to/image3.png",
                        numeric_field=None,
                        numeric_list_field=None,
                    ),
                ]
            )

            #
            # Compute the standard deviation of a numeric field
            #

            std = dataset.std("numeric_field")
            print(std)  # the standard deviation

            #
            # Compute the standard deviation of a numeric list field
            #

            std = dataset.std("numeric_list_field")
            print(std)  # the standard deviation

            #
            # Compute the standard deviation of a transformation of a numeric field
            #

            std = dataset.std(2 * (F("numeric_field") + 1))
            print(std)  # the standard deviation

        Args:
            field_or_expr: a field name, ``embedded.field.name``,
                :class:`fiftyone.core.expressions.ViewExpression`, or
                `MongoDB expression <https://docs.mongodb.com/manual/meta/aggregation-quick-reference/#aggregation-expressions>`_
                defining the field or expression to aggregate. This can also
                be a list or tuple of such arguments, in which case a tuple of
                corresponding aggregation results (each receiving the same
                additional keyword arguments, if any) will be returned
            expr (None): a :class:`fiftyone.core.expressions.ViewExpression` or
                `MongoDB expression <https://docs.mongodb.com/manual/meta/aggregation-quick-reference/#aggregation-expressions>`_
                to apply to ``field_or_expr`` (which must be a field) before
                aggregating
            safe (False): whether to ignore nan/inf values when dealing with
                floating point values
            sample (False): whether to compute the sample standard deviation rather
                than the population standard deviation

        Returns:
            the standard deviation
        """
        make = lambda field_or_expr: foa.Std(
            field_or_expr, expr=expr, safe=safe, sample=sample
        )
        return self._make_and_aggregate(make, field_or_expr)

    @aggregation
    def sum(self, field_or_expr, expr=None, safe=False):
        """Computes the sum of the field values of the collection.

        ``None``-valued fields are ignored.

        This aggregation is typically applied to *numeric* field types (or
        lists of such types):

        -   :class:`fiftyone.core.fields.IntField`
        -   :class:`fiftyone.core.fields.FloatField`

        Examples::

            import fiftyone as fo
            from fiftyone import ViewField as F

            dataset = fo.Dataset()
            dataset.add_samples(
                [
                    fo.Sample(
                        filepath="/path/to/image1.png",
                        numeric_field=1.0,
                        numeric_list_field=[1, 2, 3],
                    ),
                    fo.Sample(
                        filepath="/path/to/image2.png",
                        numeric_field=4.0,
                        numeric_list_field=[1, 2],
                    ),
                    fo.Sample(
                        filepath="/path/to/image3.png",
                        numeric_field=None,
                        numeric_list_field=None,
                    ),
                ]
            )

            #
            # Compute the sum of a numeric field
            #

            total = dataset.sum("numeric_field")
            print(total)  # the sum

            #
            # Compute the sum of a numeric list field
            #

            total = dataset.sum("numeric_list_field")
            print(total)  # the sum

            #
            # Compute the sum of a transformation of a numeric field
            #

            total = dataset.sum(2 * (F("numeric_field") + 1))
            print(total)  # the sum

        Args:
            field_or_expr: a field name, ``embedded.field.name``,
                :class:`fiftyone.core.expressions.ViewExpression`, or
                `MongoDB expression <https://docs.mongodb.com/manual/meta/aggregation-quick-reference/#aggregation-expressions>`_
                defining the field or expression to aggregate. This can also
                be a list or tuple of such arguments, in which case a tuple of
                corresponding aggregation results (each receiving the same
                additional keyword arguments, if any) will be returned
            expr (None): a :class:`fiftyone.core.expressions.ViewExpression` or
                `MongoDB expression <https://docs.mongodb.com/manual/meta/aggregation-quick-reference/#aggregation-expressions>`_
                to apply to ``field_or_expr`` (which must be a field) before
                aggregating
            safe (False): whether to ignore nan/inf values when dealing with
                floating point values

        Returns:
            the sum
        """
        make = lambda field_or_expr: foa.Sum(
            field_or_expr, expr=expr, safe=safe
        )
        return self._make_and_aggregate(make, field_or_expr)

    @aggregation
    def values(
        self,
        field_or_expr,
        expr=None,
        missing_value=None,
        unwind=False,
        _allow_missing=False,
        _big_result=True,
        _raw=False,
    ):
        """Extracts the values of a field from all samples in the collection.

        Values aggregations are useful for efficiently extracting a slice of
        field or embedded field values across all samples in a collection. See
        the examples below for more details.

        The dual function of :meth:`values` is :meth:`set_values`, which can be
        used to efficiently set a field or embedded field of all samples in a
        collection by providing lists of values of same structure returned by
        this aggregation.

        .. note::

            Unlike other aggregations, :meth:`values` does not automatically
            unwind list fields, which ensures that the returned values match
            the potentially-nested structure of the documents.

            You can opt-in to unwinding specific list fields using the ``[]``
            syntax, or you can pass the optional ``unwind=True`` parameter to
            unwind all supported list fields. See
            :ref:`aggregations-list-fields` for more information.

        Examples::

            import fiftyone as fo
            import fiftyone.zoo as foz
            from fiftyone import ViewField as F

            dataset = fo.Dataset()
            dataset.add_samples(
                [
                    fo.Sample(
                        filepath="/path/to/image1.png",
                        numeric_field=1.0,
                        numeric_list_field=[1, 2, 3],
                    ),
                    fo.Sample(
                        filepath="/path/to/image2.png",
                        numeric_field=4.0,
                        numeric_list_field=[1, 2],
                    ),
                    fo.Sample(
                        filepath="/path/to/image3.png",
                        numeric_field=None,
                        numeric_list_field=None,
                    ),
                ]
            )

            #
            # Get all values of a field
            #

            values = dataset.values("numeric_field")
            print(values)  # [1.0, 4.0, None]

            #
            # Get all values of a list field
            #

            values = dataset.values("numeric_list_field")
            print(values)  # [[1, 2, 3], [1, 2], None]

            #
            # Get all values of transformed field
            #

            values = dataset.values(2 * (F("numeric_field") + 1))
            print(values)  # [4.0, 10.0, None]

            #
            # Get values from a label list field
            #

            dataset = foz.load_zoo_dataset("quickstart")

            # list of `Detections`
            detections = dataset.values("ground_truth")

            # list of lists of `Detection` instances
            detections = dataset.values("ground_truth.detections")

            # list of lists of detection labels
            labels = dataset.values("ground_truth.detections.label")

        Args:
            field_or_expr: a field name, ``embedded.field.name``,
                :class:`fiftyone.core.expressions.ViewExpression`, or
                `MongoDB expression <https://docs.mongodb.com/manual/meta/aggregation-quick-reference/#aggregation-expressions>`_
                defining the field or expression to aggregate. This can also
                be a list or tuple of such arguments, in which case a tuple of
                corresponding aggregation results (each receiving the same
                additional keyword arguments, if any) will be returned
            expr (None): a :class:`fiftyone.core.expressions.ViewExpression` or
                `MongoDB expression <https://docs.mongodb.com/manual/meta/aggregation-quick-reference/#aggregation-expressions>`_
                to apply to ``field_or_expr`` (which must be a field) before
                aggregating
            missing_value (None): a value to insert for missing or
                ``None``-valued fields
            unwind (False): whether to automatically unwind all recognized list
                fields (True) or unwind all list fields except the top-level
                sample field (-1)

        Returns:
            the list of values
        """
        make = lambda field_or_expr: foa.Values(
            field_or_expr,
            expr=expr,
            missing_value=missing_value,
            unwind=unwind,
            _allow_missing=_allow_missing,
            _big_result=_big_result,
            _raw=_raw,
        )
        return self._make_and_aggregate(make, field_or_expr)

    def draw_labels(
        self,
        output_dir,
        rel_dir=None,
        label_fields=None,
        overwrite=False,
        config=None,
        **kwargs,
    ):
        """Renders annotated versions of the media in the collection with the
        specified label data overlaid to the given directory.

        The filenames of the sample media are maintained, unless a name
        conflict would occur in ``output_dir``, in which case an index of the
        form ``"-%d" % count`` is appended to the base filename.

        Images are written in format ``fo.config.default_image_ext``, and
        videos are written in format ``fo.config.default_video_ext``.

        Args:
            output_dir: the directory to write the annotated media
            rel_dir (None): an optional relative directory to strip from each
                input filepath to generate a unique identifier that is joined
                with ``output_dir`` to generate an output path for each
                annotated media. This argument allows for populating nested
                subdirectories in ``output_dir`` that match the shape of the
                input paths. The path is converted to an absolute path (if
                necessary) via :func:`fiftyone.core.utils.normalize_path`
            label_fields (None): a label field or list of label fields to
                render. By default, all :class:`fiftyone.core.labels.Label`
                fields are drawn
            overwrite (False): whether to delete ``output_dir`` if it exists
                before rendering
            config (None): an optional
                :class:`fiftyone.utils.annotations.DrawConfig` configuring how
                to draw the labels
            **kwargs: optional keyword arguments specifying parameters of the
                default :class:`fiftyone.utils.annotations.DrawConfig` to
                override

        Returns:
            the list of paths to the rendered media
        """
        if os.path.isdir(output_dir):
            if overwrite:
                etau.delete_dir(output_dir)
            else:
                logger.warning(
                    "Directory '%s' already exists; outputs will be merged "
                    "with existing files",
                    output_dir,
                )

        if label_fields is None:
            label_fields = self._get_label_fields()

        if self.media_type == fom.IMAGE:
            return foua.draw_labeled_images(
                self,
                output_dir,
                rel_dir=rel_dir,
                label_fields=label_fields,
                config=config,
                **kwargs,
            )

        if self.media_type == fom.VIDEO:
            return foua.draw_labeled_videos(
                self,
                output_dir,
                rel_dir=rel_dir,
                label_fields=label_fields,
                config=config,
                **kwargs,
            )

        if self.media_type == fom.GROUP:
            raise fom.SelectGroupSlicesError((fom.IMAGE, fom.VIDEO))

        raise fom.MediaTypeError(
            "Unsupported media type '%s'" % self.media_type
        )

    def export(
        self,
        export_dir=None,
        dataset_type=None,
        data_path=None,
        labels_path=None,
        export_media=None,
        rel_dir=None,
        dataset_exporter=None,
        label_field=None,
        frame_labels_field=None,
        overwrite=False,
        **kwargs,
    ):
        """Exports the samples in the collection to disk.

        You can perform exports with this method via the following basic
        patterns:

        (a) Provide ``export_dir`` and ``dataset_type`` to export the content
            to a directory in the default layout for the specified format, as
            documented in :ref:`this page <exporting-datasets>`

        (b) Provide ``dataset_type`` along with ``data_path``, ``labels_path``,
            and/or ``export_media`` to directly specify where to export the
            source media and/or labels (if applicable) in your desired format.
            This syntax provides the flexibility to, for example, perform
            workflows like labels-only exports

        (c) Provide a ``dataset_exporter`` to which to feed samples to perform
            a fully-customized export

        In all workflows, the remaining parameters of this method can be
        provided to further configure the export.

        See :ref:`this page <exporting-datasets>` for more information about
        the available export formats and examples of using this method.

        See :ref:`this guide <custom-dataset-exporter>` for more details about
        exporting datasets in custom formats by defining your own
        :class:`fiftyone.utils.data.exporters.DatasetExporter`.

        This method will automatically coerce the data to match the requested
        export in the following cases:

        -   When exporting in either an unlabeled image or image classification
            format, if a spatial label field is provided
            (:class:`fiftyone.core.labels.Detection`,
            :class:`fiftyone.core.labels.Detections`,
            :class:`fiftyone.core.labels.Polyline`, or
            :class:`fiftyone.core.labels.Polylines`), then the
            **image patches** of the provided samples will be exported

        -   When exporting in labeled image dataset formats that expect
            list-type labels (:class:`fiftyone.core.labels.Classifications`,
            :class:`fiftyone.core.labels.Detections`,
            :class:`fiftyone.core.labels.Keypoints`, or
            :class:`fiftyone.core.labels.Polylines`), if a label field contains
            labels in non-list format
            (e.g., :class:`fiftyone.core.labels.Classification`), the labels
            will be automatically upgraded to single-label lists

        -   When exporting in labeled image dataset formats that expect
            :class:`fiftyone.core.labels.Detections` labels, if a
            :class:`fiftyone.core.labels.Classification` field is provided, the
            labels will be automatically upgraded to detections that span the
            entire images

        Args:
            export_dir (None): the directory to which to export the samples in
                format ``dataset_type``. This parameter may be omitted if you
                have provided appropriate values for the ``data_path`` and/or
                ``labels_path`` parameters. Alternatively, this can also be an
                archive path with one of the following extensions::

                    .zip, .tar, .tar.gz, .tgz, .tar.bz, .tbz

                If an archive path is specified, the export is performed in a
                directory of same name (minus extension) and then automatically
                archived and the directory then deleted
            dataset_type (None): the :class:`fiftyone.types.Dataset` type to
                write. If not specified, the default type for ``label_field``
                is used
            data_path (None): an optional parameter that enables explicit
                control over the location of the exported media for certain
                export formats. Can be any of the following:

                -   a folder name like ``"data"`` or ``"data/"`` specifying a
                    subfolder of ``export_dir`` in which to export the media
                -   an absolute directory path in which to export the media. In
                    this case, the ``export_dir`` has no effect on the location
                    of the data
                -   a filename like ``"data.json"`` specifying the filename of
                    a JSON manifest file in ``export_dir`` generated when
                    ``export_media`` is ``"manifest"``
                -   an absolute filepath specifying the location to write the
                    JSON manifest file when ``export_media`` is ``"manifest"``.
                    In this case, ``export_dir`` has no effect on the location
                    of the data

                If None, a default value of this parameter will be chosen based
                on the value of the ``export_media`` parameter. Note that this
                parameter is not applicable to certain export formats such as
                binary types like TF records
            labels_path (None): an optional parameter that enables explicit
                control over the location of the exported labels. Only
                applicable when exporting in certain labeled dataset formats.
                Can be any of the following:

                -   a type-specific folder name like ``"labels"`` or
                    ``"labels/"`` or a filename like ``"labels.json"`` or
                    ``"labels.xml"`` specifying the location in ``export_dir``
                    in which to export the labels
                -   an absolute directory or filepath in which to export the
                    labels. In this case, the ``export_dir`` has no effect on
                    the location of the labels

                For labeled datasets, the default value of this parameter will
                be chosen based on the export format so that the labels will be
                exported into ``export_dir``
            export_media (None): controls how to export the raw media. The
                supported values are:

                -   ``True``: copy all media files into the output directory
                -   ``False``: don't export media. This option is only useful
                    when exporting labeled datasets whose label format stores
                    sufficient information to locate the associated media
                -   ``"move"``: move all media files into the output directory
                -   ``"symlink"``: create symlinks to the media files in the
                    output directory
                -   ``"manifest"``: create a ``data.json`` in the output
                    directory that maps UUIDs used in the labels files to the
                    filepaths of the source media, rather than exporting the
                    actual media

                If None, an appropriate default value of this parameter will be
                chosen based on the value of the ``data_path`` parameter. Note
                that some dataset formats may not support certain values for
                this parameter (e.g., when exporting in binary formats such as
                TF records, "symlink" is not an option)
            rel_dir (None): an optional relative directory to strip from each
                input filepath to generate a unique identifier for each media.
                When exporting media, this identifier is joined with
                ``data_path`` to generate an output path for each exported
                media. This argument allows for populating nested
                subdirectories that match the shape of the input paths. The
                path is converted to an absolute path (if necessary) via
                :func:`fiftyone.core.utils.normalize_path`
            dataset_exporter (None): a
                :class:`fiftyone.utils.data.exporters.DatasetExporter` to use
                to export the samples. When provided, parameters such as
                ``export_dir``, ``dataset_type``, ``data_path``, and
                ``labels_path`` have no effect
            label_field (None): controls the label field(s) to export. Only
                applicable to labeled image datasets or labeled video datasets
                with sample-level labels. Can be any of the following:

                -   the name of a label field to export
                -   a glob pattern of label field(s) to export
                -   a list or tuple of label field(s) to export
                -   a dictionary mapping label field names to keys to use when
                    constructing the label dictionaries to pass to the exporter

                Note that multiple fields can only be specified when the
                exporter used can handle dictionaries of labels. By default,
                the first field of compatible type for the exporter is used
            frame_labels_field (None): controls the frame label field(s) to
                export. Only applicable to labeled video datasets. Can be any
                of the following:

                -   the name of a frame label field to export
                -   a glob pattern of frame label field(s) to export
                -   a list or tuple of frame label field(s) to export
                -   a dictionary mapping frame label field names to keys to use
                    when constructing the frame label dictionaries to pass to
                    the exporter

                Note that multiple fields can only be specified when the
                exporter used can handle dictionaries of frame labels. By
                default, the first field of compatible type for the exporter is
                used
            overwrite (False): whether to delete existing directories before
                performing the export (True) or to merge the export with
                existing files and directories (False)
            **kwargs: optional keyword arguments to pass to the dataset
                exporter's constructor. If you are exporting image patches,
                this can also contain keyword arguments for
                :class:`fiftyone.utils.patches.ImagePatchesExtractor`
        """
        archive_path = None

        # If the user requested an archive, first populate a directory
        if export_dir is not None and etau.is_archive(export_dir):
            archive_path = export_dir
            export_dir, _ = etau.split_archive(archive_path)

        # Perform the export
        _export(
            self,
            export_dir=export_dir,
            dataset_type=dataset_type,
            data_path=data_path,
            labels_path=labels_path,
            export_media=export_media,
            rel_dir=rel_dir,
            dataset_exporter=dataset_exporter,
            label_field=label_field,
            frame_labels_field=frame_labels_field,
            overwrite=overwrite,
            **kwargs,
        )

        # Make archive, if requested
        if archive_path is not None:
            etau.make_archive(export_dir, archive_path, cleanup=True)

    def annotate(
        self,
        anno_key,
        label_schema=None,
        label_field=None,
        label_type=None,
        classes=None,
        attributes=True,
        mask_targets=None,
        allow_additions=True,
        allow_deletions=True,
        allow_label_edits=True,
        allow_index_edits=True,
        allow_spatial_edits=True,
        media_field="filepath",
        backend=None,
        launch_editor=False,
        **kwargs,
    ):
        """Exports the samples and optional label field(s) in this collection
        to the given annotation backend.

        The ``backend`` parameter controls which annotation backend to use.
        Depending on the backend you use, you may want/need to provide extra
        keyword arguments to this function for the constructor of the backend's
        :class:`fiftyone.utils.annotations.AnnotationBackendConfig` class.

        The natively provided backends and their associated config classes are:

        -   ``"cvat"``: :class:`fiftyone.utils.cvat.CVATBackendConfig`
        -   ``"labelbox"``: :class:`fiftyone.utils.labelbox.LabelboxBackendConfig`

        See :ref:`this page <requesting-annotations>` for more information
        about using this method, including how to define label schemas and how
        to configure login credentials for your annotation provider.

        Args:
            anno_key: a string key to use to refer to this annotation run
            label_schema (None): a dictionary defining the label schema to use.
                If this argument is provided, it takes precedence over the
                other schema-related arguments
            label_field (None): a string indicating a new or existing label
                field to annotate
            label_type (None): a string indicating the type of labels to
                annotate. The possible values are:

                -   ``"classification"``: a single classification stored in
                    :class:`fiftyone.core.labels.Classification` fields
                -   ``"classifications"``: multilabel classifications stored in
                    :class:`fiftyone.core.labels.Classifications` fields
                -   ``"detections"``: object detections stored in
                    :class:`fiftyone.core.labels.Detections` fields
                -   ``"instances"``: instance segmentations stored in
                    :class:`fiftyone.core.labels.Detections` fields with their
                    :attr:`mask <fiftyone.core.labels.Detection.mask>`
                    attributes populated
                -   ``"polylines"``: polylines stored in
                    :class:`fiftyone.core.labels.Polylines` fields with their
                    :attr:`filled <fiftyone.core.labels.Polyline.filled>`
                    attributes set to ``False``
                -   ``"polygons"``: polygons stored in
                    :class:`fiftyone.core.labels.Polylines` fields with their
                    :attr:`filled <fiftyone.core.labels.Polyline.filled>`
                    attributes set to ``True``
                -   ``"keypoints"``: keypoints stored in
                    :class:`fiftyone.core.labels.Keypoints` fields
                -   ``"segmentation"``: semantic segmentations stored in
                    :class:`fiftyone.core.labels.Segmentation` fields
                -   ``"scalar"``: scalar labels stored in
                    :class:`fiftyone.core.fields.IntField`,
                    :class:`fiftyone.core.fields.FloatField`,
                    :class:`fiftyone.core.fields.StringField`, or
                    :class:`fiftyone.core.fields.BooleanField` fields

                All new label fields must have their type specified via this
                argument or in ``label_schema``. Note that annotation backends
                may not support all label types
            classes (None): a list of strings indicating the class options for
                ``label_field`` or all fields in ``label_schema`` without
                classes specified. All new label fields must have a class list
                provided via one of the supported methods. For existing label
                fields, if classes are not provided by this argument nor
                ``label_schema``, they are retrieved from :meth:`get_classes`
                if possible, or else the observed labels on your dataset are
                used
            attributes (True): specifies the label attributes of each label
                field to include (other than their ``label``, which is always
                included) in the annotation export. Can be any of the
                following:

                -   ``True``: export all label attributes
                -   ``False``: don't export any custom label attributes
                -   a list of label attributes to export
                -   a dict mapping attribute names to dicts specifying the
                    ``type``, ``values``, and ``default`` for each attribute

                If a ``label_schema`` is also provided, this parameter
                determines which attributes are included for all fields that do
                not explicitly define their per-field attributes (in addition
                to any per-class attributes)
            mask_targets (None): a dict mapping pixel values to semantic label
                strings. Only applicable when annotating semantic segmentations
            allow_additions (True): whether to allow new labels to be added.
                Only applicable when editing existing label fields
            allow_deletions (True): whether to allow labels to be deleted. Only
                applicable when editing existing label fields
            allow_label_edits (True): whether to allow the ``label`` attribute
                of existing labels to be modified. Only applicable when editing
                existing fields with ``label`` attributes
            allow_index_edits (True): whether to allow the ``index`` attribute
                of existing video tracks to be modified. Only applicable when
                editing existing frame fields with ``index`` attributes
            allow_spatial_edits (True): whether to allow edits to the spatial
                properties (bounding boxes, vertices, keypoints, masks, etc) of
                labels. Only applicable when editing existing spatial label
                fields
            media_field ("filepath"): the field containing the paths to the
                media files to upload
            backend (None): the annotation backend to use. The supported values
                are ``fiftyone.annotation_config.backends.keys()`` and the
                default is ``fiftyone.annotation_config.default_backend``
            launch_editor (False): whether to launch the annotation backend's
                editor after uploading the samples
            **kwargs: keyword arguments for the
                :class:`fiftyone.utils.annotations.AnnotationBackendConfig`

        Returns:
            an :class:`fiftyone.utils.annotations.AnnnotationResults`
        """
        return foua.annotate(
            self,
            anno_key,
            label_schema=label_schema,
            label_field=label_field,
            label_type=label_type,
            classes=classes,
            attributes=attributes,
            mask_targets=mask_targets,
            allow_additions=allow_additions,
            allow_deletions=allow_deletions,
            allow_label_edits=allow_label_edits,
            allow_index_edits=allow_index_edits,
            allow_spatial_edits=allow_spatial_edits,
            media_field=media_field,
            backend=backend,
            launch_editor=launch_editor,
            **kwargs,
        )

    @property
    def has_annotation_runs(self):
        """Whether this colection has any annotation runs."""
        return bool(self.list_annotation_runs())

    def has_annotation_run(self, anno_key):
        """Whether this collection has an annotation run with the given key.

        Args:
            anno_key: an annotation key

        Returns:
            True/False
        """
        return anno_key in self.list_annotation_runs()

    def list_annotation_runs(self):
        """Returns a list of all annotation keys on this collection.

        Returns:
            a list of annotation keys
        """
        return foan.AnnotationMethod.list_runs(self)

    def get_annotation_info(self, anno_key):
        """Returns information about the annotation run with the given key on
        this collection.

        Args:
            anno_key: an annotation key

        Returns:
            a :class:`fiftyone.core.annotation.AnnotationInfo`
        """
        return foan.AnnotationMethod.get_run_info(self, anno_key)

    def load_annotation_results(self, anno_key, **kwargs):
        """Loads the results for the annotation run with the given key on this
        collection.

        The :class:`fiftyone.utils.annotations.AnnotationResults` object
        returned by this method will provide a variety of backend-specific
        methods allowing you to perform actions such as checking the status and
        deleting this run from the annotation backend.

        Use :meth:`load_annotations` to load the labels from an annotation
        run onto your FiftyOne dataset.

        Args:
            anno_key: an annotation key
            **kwargs: optional keyword arguments for
                :meth:`fiftyone.utils.annotations.AnnotationResults.load_credentials`

        Returns:
            a :class:`fiftyone.utils.annotations.AnnotationResults`
        """
        results = foan.AnnotationMethod.load_run_results(
            self, anno_key, load_view=False
        )
        results.load_credentials(**kwargs)
        return results

    def load_annotation_view(self, anno_key, select_fields=False):
        """Loads the :class:`fiftyone.core.view.DatasetView` on which the
        specified annotation run was performed on this collection.

        Args:
            anno_key: an annotation key
            select_fields (False): whether to select only the fields involved
                in the annotation run

        Returns:
            a :class:`fiftyone.core.view.DatasetView`
        """
        return foan.AnnotationMethod.load_run_view(
            self, anno_key, select_fields=select_fields
        )

    def load_annotations(
        self,
        anno_key,
        dest_field=None,
        unexpected="prompt",
        cleanup=False,
        **kwargs,
    ):
        """Downloads the labels from the given annotation run from the
        annotation backend and merges them into this collection.

        See :ref:`this page <loading-annotations>` for more information
        about using this method to import annotations that you have scheduled
        by calling :meth:`annotate`.

        Args:
            anno_key: an annotation key
            dest_field (None): an optional name of a new destination field
                into which to load the annotations, or a dict mapping field names
                in the run's label schema to new desination field names
            unexpected ("prompt"): how to deal with any unexpected labels that
                don't match the run's label schema when importing. The
                supported values are:

                -   ``"prompt"``: present an interactive prompt to
                    direct/discard unexpected labels
                -   ``"ignore"``: automatically ignore any unexpected labels
                -   ``"return"``: return a dict containing all unexpected
                    labels, or ``None`` if there aren't any
            cleanup (False): whether to delete any informtation regarding this
                run from the annotation backend after loading the annotations
            **kwargs: optional keyword arguments for
                :meth:`fiftyone.utils.annotations.AnnotationResults.load_credentials`

        Returns:
            ``None``, unless ``unexpected=="return"`` and unexpected labels are
            found, in which case a dict containing the extra labels is returned
        """
        return foua.load_annotations(
            self,
            anno_key,
            dest_field=dest_field,
            unexpected=unexpected,
            cleanup=cleanup,
            **kwargs,
        )

    def delete_annotation_run(self, anno_key):
        """Deletes the annotation run with the given key from this collection.

        Calling this method only deletes the **record** of the annotation run
        from the collection; it will not delete any annotations loaded onto
        your dataset via :meth:`load_annotations`, nor will it delete any
        associated information from the annotation backend.

        Use :meth:`load_annotation_results` to programmatically manage/delete
        a run from the annotation backend.

        Args:
            anno_key: an annotation key
        """
        foan.AnnotationMethod.delete_run(self, anno_key)

    def delete_annotation_runs(self):
        """Deletes all annotation runs from this collection.

        Calling this method only deletes the **records** of the annotation runs
        from this collection; it will not delete any annotations loaded onto
        your dataset via :meth:`load_annotations`, nor will it delete any
        associated information from the annotation backend.

        Use :meth:`load_annotation_results` to programmatically manage/delete
        runs in the annotation backend.
        """
        foan.AnnotationMethod.delete_runs(self)

    def list_indexes(self):
        """Returns the list of index names on this collection.

        Single-field indexes are referenced by their field name, while compound
        indexes are referenced by more complicated strings. See
        :meth:`pymongo:pymongo.collection.Collection.index_information` for
        details on the compound format.

        Returns:
            the list of index names
        """
        return list(self.get_index_information().keys())

    def get_index_information(self):
        """Returns a dictionary of information about the indexes on this
        collection.

        See :meth:`pymongo:pymongo.collection.Collection.index_information` for
        details on the structure of this dictionary.

        Returns:
            a dict mapping index names to info dicts
        """
        index_info = {}

        # Sample-level indexes
        fields_map = self._get_db_fields_map(reverse=True)
        sample_info = self._dataset._sample_collection.index_information()
        for key, info in sample_info.items():
            if len(info["key"]) == 1:
                field = info["key"][0][0]
                key = fields_map.get(field, field)

            index_info[key] = info

        if self._has_frame_fields():
            # Frame-level indexes
            fields_map = self._get_db_fields_map(frames=True, reverse=True)
            frame_info = self._dataset._frame_collection.index_information()
            for key, info in frame_info.items():
                if len(info["key"]) == 1:
                    field = info["key"][0][0]
                    key = fields_map.get(field, field)

                index_info[self._FRAMES_PREFIX + key] = info

        return index_info

    def create_index(self, field_or_spec, unique=False, **kwargs):
        """Creates an index on the given field or with the given specification,
        if necessary.

        Indexes enable efficient sorting, merging, and other such operations.

        Frame-level fields can be indexed by prepending ``"frames."`` to the
        field name.

        If you are indexing a single field and it already has a unique
        constraint, it will be retained regardless of the ``unique`` value you
        specify. Conversely, if the given field already has a non-unique index
        but you requested a unique index, the existing index will be replaced
        with a unique index. Use :meth:`drop_index` to drop an existing index
        first if you wish to modify an existing index in other ways.

        Args:
            field_or_spec: the field name, ``embedded.field.name``, or index
                specification list. See
                :meth:`pymongo:pymongo.collection.Collection.create_index` for
                supported values
            unique (False): whether to add a uniqueness constraint to the index
            **kwargs: optional keyword arguments for
                :meth:`pymongo:pymongo.collection.Collection.create_index`

        Returns:
            the name of the index
        """
        if etau.is_str(field_or_spec):
            input_spec = [(field_or_spec, 1)]
        else:
            input_spec = list(field_or_spec)

        single_field_index = len(input_spec) == 1

        # For single field indexes, provide special handling based on `unique`
        # constraint
        if single_field_index:
            field = input_spec[0][0]

            index_info = self.get_index_information()
            if field in index_info:
                _unique = index_info[field].get("unique", False)
                if _unique or (unique == _unique):
                    # Satisfactory index already exists
                    return field

                _field, is_frame_field = self._handle_frame_field(field)

                if _field == "id":
                    # For some reason ID indexes are not reported by
                    # `get_index_information()` as being unique like other
                    # manually created indexes, but they are, so nothing needs
                    # to be done here
                    return field

                if _field in self._get_default_indexes(frames=is_frame_field):
                    raise ValueError(
                        "Cannot modify default index '%s'" % field
                    )

                # We need to drop existing index and replace with a unique one
                self.drop_index(field)

        is_frame_fields = []
        index_spec = []
        for field, option in input_spec:
            self._validate_root_field(field, include_private=True)
            _field, _ = self._parse_field(field, include_private=True)
            _field, is_frame_field = self._handle_frame_field(_field)
            is_frame_fields.append(is_frame_field)
            index_spec.append((_field, option))

        if len(set(is_frame_fields)) > 1:
            raise ValueError(
                "Fields in a compound index must be either all sample-level "
                "or all frame-level fields"
            )

        is_frame_index = all(is_frame_fields)

        if is_frame_index:
            coll = self._dataset._frame_collection
        else:
            coll = self._dataset._sample_collection

        name = coll.create_index(index_spec, unique=unique, **kwargs)

        if single_field_index:
            name = input_spec[0][0]
        elif is_frame_index:
            name = self._FRAMES_PREFIX + name

        return name

    def drop_index(self, field_or_name):
        """Drops the index for the given field or name.

        Args:
            field_or_name: a field name, ``embedded.field.name``, or compound
                index name. Use :meth:`list_indexes` to see the available
                indexes
        """
        name, is_frame_index = self._handle_frame_field(field_or_name)

        if is_frame_index:
            if name in self._get_default_indexes(frames=True):
                raise ValueError("Cannot drop default frame index '%s'" % name)

            coll = self._dataset._frame_collection
        else:
            if name in self._get_default_indexes():
                raise ValueError("Cannot drop default index '%s'" % name)

            coll = self._dataset._sample_collection

        index_map = {}
        fields_map = self._get_db_fields_map(
            frames=is_frame_index, reverse=True
        )
        for key, info in coll.index_information().items():
            if len(info["key"]) == 1:
                # We use field name, not pymongo name, for single field indexes
                field = info["key"][0][0]
                index_map[fields_map.get(field, field)] = key
            else:
                index_map[key] = key

        if name not in index_map:
            itype = "frame index" if is_frame_index else "index"
            raise ValueError(
                "%s has no %s '%s'" % (self.__class__.__name__, itype, name)
            )

        coll.drop_index(index_map[name])

    def _get_default_indexes(self, frames=False):
        if frames:
            if self._has_frame_fields():
                return ["id", "_sample_id_1_frame_number_1"]

            return []

        if self._is_patches:
            names = ["id", "filepath", "sample_id"]
            if self._is_frames:
                names.extend(["frame_id", "_sample_id_1_frame_number_1"])

            return names

        if self._is_frames:
            return [
                "id",
                "filepath",
                "sample_id",
                "_sample_id_1_frame_number_1",
            ]

        if self._is_clips:
            return ["id", "filepath", "sample_id"]

        return ["id", "filepath"]

    def reload(self):
        """Reloads the collection from the database."""
        raise NotImplementedError("Subclass must implement reload()")

    def to_dict(
        self,
        rel_dir=None,
        include_private=False,
        include_frames=False,
        frame_labels_dir=None,
        pretty_print=False,
    ):
        """Returns a JSON dictionary representation of the collection.

        Args:
            rel_dir (None): a relative directory to remove from the
                ``filepath`` of each sample, if possible. The path is converted
                to an absolute path (if necessary) via
                :func:`fiftyone.core.utils.normalize_path`. The typical use
                case for this argument is that your source data lives in a
                single directory and you wish to serialize relative, rather
                than absolute, paths to the data within that directory
            include_private (False): whether to include private fields
            include_frames (False): whether to include the frame labels for
                video samples
            frame_labels_dir (None): a directory in which to write per-sample
                JSON files containing the frame labels for video samples. If
                omitted, frame labels will be included directly in the returned
                JSON dict (which can be quite quite large for video datasets
                containing many frames). Only applicable to datasets that
                contain videos when ``include_frames`` is True
            pretty_print (False): whether to render frame labels JSON in human
                readable format with newlines and indentations. Only applicable
                to datasets that contain videos when a ``frame_labels_dir`` is
                provided

        Returns:
            a JSON dict
        """
        if rel_dir is not None:
            rel_dir = fou.normalize_path(rel_dir) + os.path.sep

        contains_videos = self._contains_videos(any_slice=True)
        write_frame_labels = (
            contains_videos and include_frames and frame_labels_dir is not None
        )

        d = {
            "name": self.name,
            "version": self._dataset.version,
            "media_type": self.media_type,
        }

        if self.media_type == fom.GROUP:
            d["group_field"] = self.group_field
            d["group_media_types"] = self.group_media_types
            d["default_group_slice"] = self.default_group_slice

        d["sample_fields"] = self._serialize_field_schema()

        if contains_videos:
            d["frame_fields"] = self._serialize_frame_field_schema()

        d["info"] = self.info

        if self.classes:
            d["classes"] = self.classes

        if self.default_classes:
            d["default_classes"] = self.default_classes

        if self.mask_targets:
            d["mask_targets"] = self._serialize_mask_targets()

        if self.default_mask_targets:
            d["default_mask_targets"] = self._serialize_default_mask_targets()

        if self.skeletons:
            d["skeletons"] = self._serialize_skeletons()

        if self.default_skeleton:
            d["default_skeleton"] = self._serialize_default_skeleton()

        if self.media_type == fom.GROUP:
            view = self.select_group_slices(_allow_mixed=True)
        else:
            view = self

        # Serialize samples
        samples = []
        for sample in view.iter_samples(progress=True):
            sd = sample.to_dict(
                include_frames=include_frames,
                include_private=include_private,
            )

            if write_frame_labels and sample.media_type == fom.VIDEO:
                frames = {"frames": sd.pop("frames", {})}
                filename = sample.id + ".json"
                sd["frames"] = filename
                frames_path = os.path.join(frame_labels_dir, filename)
                etas.write_json(frames, frames_path, pretty_print=pretty_print)

            if rel_dir and sd["filepath"].startswith(rel_dir):
                sd["filepath"] = sd["filepath"][len(rel_dir) :]

            samples.append(sd)

        d["samples"] = samples

        return d

    def to_json(
        self,
        rel_dir=None,
        include_private=False,
        include_frames=False,
        frame_labels_dir=None,
        pretty_print=False,
    ):
        """Returns a JSON string representation of the collection.

        The samples will be written as a list in a top-level ``samples`` field
        of the returned dictionary.

        Args:
            rel_dir (None): a relative directory to remove from the
                ``filepath`` of each sample, if possible. The path is converted
                to an absolute path (if necessary) via
                :func:`fiftyone.core.utils.normalize_path`. The typical use
                case for this argument is that your source data lives in a
                single directory and you wish to serialize relative, rather
                than absolute, paths to the data within that directory
            include_private (False): whether to include private fields
            include_frames (False): whether to include the frame labels for
                video samples
            frame_labels_dir (None): a directory in which to write per-sample
                JSON files containing the frame labels for video samples. If
                omitted, frame labels will be included directly in the returned
                JSON dict (which can be quite quite large for video datasets
                containing many frames). Only applicable to datasets that
                contain videos when ``include_frames`` is True
            pretty_print (False): whether to render the JSON in human readable
                format with newlines and indentations

        Returns:
            a JSON string
        """
        d = self.to_dict(
            rel_dir=rel_dir,
            include_private=include_private,
            include_frames=include_frames,
            frame_labels_dir=frame_labels_dir,
            pretty_print=pretty_print,
        )
        return etas.json_to_str(d, pretty_print=pretty_print)

    def write_json(
        self,
        json_path,
        rel_dir=None,
        include_private=False,
        include_frames=False,
        frame_labels_dir=None,
        pretty_print=False,
    ):
        """Writes the colllection to disk in JSON format.

        Args:
            json_path: the path to write the JSON
            rel_dir (None): a relative directory to remove from the
                ``filepath`` of each sample, if possible. The path is converted
                to an absolute path (if necessary) via
                :func:`fiftyone.core.utils.normalize_path`. The typical use
                case for this argument is that your source data lives in a
                single directory and you wish to serialize relative, rather
                than absolute, paths to the data within that directory
            include_private (False): whether to include private fields
            include_frames (False): whether to include the frame labels for
                video samples
            frame_labels_dir (None): a directory in which to write per-sample
                JSON files containing the frame labels for video samples. If
                omitted, frame labels will be included directly in the returned
                JSON dict (which can be quite quite large for video datasets
                containing many frames). Only applicable to datasets that
                contain videos when ``include_frames`` is True
            pretty_print (False): whether to render the JSON in human readable
                format with newlines and indentations
        """
        d = self.to_dict(
            rel_dir=rel_dir,
            include_private=include_private,
            include_frames=include_frames,
            frame_labels_dir=frame_labels_dir,
            pretty_print=pretty_print,
        )
        etas.write_json(d, json_path, pretty_print=pretty_print)

    def _add_view_stage(self, stage):
        """Returns a :class:`fiftyone.core.view.DatasetView` containing the
        contents of the collection with the given
        :class:fiftyone.core.stages.ViewStage` appended to its aggregation
        pipeline.

        Subclasses are responsible for performing any validation on the view
        stage to ensure that it is a valid stage to add to this collection.

        Args:
            stage: a :class:fiftyone.core.stages.ViewStage`

        Returns:
            a :class:`fiftyone.core.view.DatasetView`
        """
        raise NotImplementedError("Subclass must implement _add_view_stage()")

    def aggregate(self, aggregations):
        """Aggregates one or more
        :class:`fiftyone.core.aggregations.Aggregation` instances.

        Note that it is best practice to group aggregations into a single call
        to :meth:`aggregate`, as this will be more efficient than performing
        multiple aggregations in series.

        Args:
            aggregations: an :class:`fiftyone.core.aggregations.Aggregation` or
                iterable of :class:`fiftyone.core.aggregations.Aggregation`
                instances

        Returns:
            an aggregation result or list of aggregation results corresponding
            to the input aggregation(s)
        """
        if not aggregations:
            return []

        scalar_result = isinstance(aggregations, foa.Aggregation)

        if scalar_result:
            aggregations = [aggregations]

        # Partition aggregations by type
        big_aggs, batch_aggs, facet_aggs = self._parse_aggregations(
            aggregations, allow_big=True
        )

        # Placeholder to store results
        results = [None] * len(aggregations)

        idx_map = {}
        pipelines = []

        # Build batch pipeline
        if batch_aggs:
            pipeline = self._build_batch_pipeline(batch_aggs)
            pipelines.append(pipeline)

        # Build big pipelines
        for idx, aggregation in big_aggs.items():
            pipeline = self._build_big_pipeline(aggregation)
            idx_map[idx] = len(pipelines)
            pipelines.append(pipeline)

        # Build facet-able pipelines
        compiled_facet_aggs, facet_pipelines = self._build_facets(facet_aggs)
        for idx, pipeline in facet_pipelines.items():
            idx_map[idx] = len(pipelines)
            pipelines.append(pipeline)

        # Run all aggregations
        _results = foo.aggregate(self._dataset._sample_collection, pipelines)

        # Parse batch results
        if batch_aggs:
            result = list(_results[0])

            for idx, aggregation in batch_aggs.items():
                results[idx] = self._parse_big_result(aggregation, result)

        # Parse big results
        for idx, aggregation in big_aggs.items():
            result = list(_results[idx_map[idx]])
            results[idx] = self._parse_big_result(aggregation, result)

        # Parse facet-able results
        for idx, aggregation in compiled_facet_aggs.items():
            result = list(_results[idx_map[idx]])
            data = self._parse_faceted_result(aggregation, result)
            if (
                isinstance(aggregation, foa.FacetAggregations)
                and aggregation._compiled
            ):
                for idx, d in data.items():
                    results[idx] = d

            else:
                results[idx] = data

        return results[0] if scalar_result else results

    async def _async_aggregate(self, aggregations):
        if not aggregations:
            return []

        scalar_result = isinstance(aggregations, foa.Aggregation)

        if scalar_result:
            aggregations = [aggregations]

        _, _, facet_aggs = self._parse_aggregations(
            aggregations, allow_big=False
        )

        # Placeholder to store results
        results = [None] * len(aggregations)

        idx_map = {}
        pipelines = []

        if facet_aggs:
            # Build facet-able pipelines
            compiled_facet_aggs, facet_pipelines = self._build_facets(
                facet_aggs
            )
            for idx, pipeline in facet_pipelines.items():
                idx_map[idx] = len(pipelines)
                pipelines.append(pipeline)

            # Run all aggregations
            coll_name = self._dataset._sample_collection_name
            collection = foo.get_async_db_conn()[coll_name]
            _results = await foo.aggregate(collection, pipelines)

            # Parse facet-able results
            for idx, aggregation in compiled_facet_aggs.items():
                result = list(_results[idx_map[idx]])
                data = self._parse_faceted_result(aggregation, result)
                if (
                    isinstance(aggregation, foa.FacetAggregations)
                    and aggregation._compiled
                ):
                    for idx, d in data.items():
                        results[idx] = d

                else:
                    results[idx] = data

        return results[0] if scalar_result else results

    def _parse_aggregations(self, aggregations, allow_big=True):
        big_aggs = {}
        batch_aggs = {}
        facet_aggs = {}
        for idx, aggregation in enumerate(aggregations):
            if aggregation._is_big_batchable:
                batch_aggs[idx] = aggregation
            elif aggregation._has_big_result:
                big_aggs[idx] = aggregation
            else:
                facet_aggs[idx] = aggregation

        if not allow_big and (big_aggs or batch_aggs):
            raise ValueError(
                "This method does not support aggregations that return big "
                "results"
            )

        return big_aggs, batch_aggs, facet_aggs

    def _build_batch_pipeline(self, aggs_map):
        project = {}
        attach_frames = False
        group_slices = set()
        for idx, aggregation in aggs_map.items():
            big_field = "value%d" % idx

            _pipeline = aggregation.to_mongo(self, big_field=big_field)
            attach_frames |= aggregation._needs_frames(self)
            _group_slices = aggregation._needs_group_slices(self)
            if _group_slices:
                group_slices.update(_group_slices)

            try:
                assert len(_pipeline) == 1
                project[big_field] = _pipeline[0]["$project"][big_field]
            except:
                raise ValueError(
                    "Batchable aggregations must have pipelines with a single "
                    "$project stage; found %s" % _pipeline
                )

        return self._pipeline(
            pipeline=[{"$project": project}],
            attach_frames=attach_frames,
            group_slices=group_slices,
        )

    def _build_big_pipeline(self, aggregation):
        return self._pipeline(
            pipeline=aggregation.to_mongo(self, big_field="values"),
            attach_frames=aggregation._needs_frames(self),
            group_slices=aggregation._needs_group_slices(self),
        )

    def _build_facets(self, aggs_map):
        pipelines = {}

        compiled = defaultdict(dict)
        for idx, aggregation in aggs_map.items():
            if aggregation.field_name is None:
                compiled[idx] = aggregation
                continue

            keys = aggregation.field_name.split(".")
            path = ""
            subfield_name = keys[-1]
            for num in range(len(keys), 0, -1):
                path = ".".join(keys[:num])
                subfield_name = ".".join(keys[num:])
                field = self.get_field(path)
                if isinstance(field, fof.ListField) and isinstance(
                    field.field, fof.EmbeddedDocumentField
                ):
                    break

            aggregation = copy(aggregation)
            aggregation._field_name = subfield_name
            compiled[path][idx] = aggregation

        for field_name, aggregations in compiled.items():
            if isinstance(aggregations, foa.Aggregation):
                continue

            compiled[field_name] = foa.FacetAggregations(
                field_name, aggregations, _compiled=True
            )

        for idx, aggregation in compiled.items():
            pipelines[idx] = self._pipeline(
                pipeline=aggregation.to_mongo(self),
                attach_frames=aggregation._needs_frames(self),
                group_slices=aggregation._needs_group_slices(self),
            )

        return compiled, pipelines

    def _parse_big_result(self, aggregation, result):
        if result:
            return aggregation.parse_result(result)

        return aggregation.default_result()

    def _parse_faceted_result(self, aggregation, result):
        if result:
            return aggregation.parse_result(result[0])

        return aggregation.default_result()

    def _pipeline(
        self,
        pipeline=None,
        media_type=None,
        attach_frames=False,
        detach_frames=False,
        frames_only=False,
        support=None,
        group_slice=None,
        group_slices=None,
        groups_only=False,
        detach_groups=False,
        manual_group_select=False,
        post_pipeline=None,
    ):
        """Returns the MongoDB aggregation pipeline for the collection.

        Args:
            pipeline (None): a MongoDB aggregation pipeline (list of dicts) to
                append to the current pipeline
            media_type (None): the media type of the collection, if different
                than the source dataset's media type
            attach_frames (False): whether to attach the frame documents
                immediately prior to executing ``pipeline``. Only applicable to
                datasets that contain videos
            detach_frames (False): whether to detach the frame documents at the
                end of the pipeline. Only applicable to datasets that contain
                videos
            frames_only (False): whether to generate a pipeline that contains
                *only* the frames in the collection
            support (None): an optional ``[first, last]`` range of frames to
                attach. Only applicable when attaching frames
            group_slice (None): the current group slice of the collection, if
                different than the source dataset's group slice. Only
                applicable for grouped collections
            group_slices (None): a list of group slices to attach immediately
                prior to executing ``pipeline``. Only applicable for grouped
                collections
            groups_only (False): whether to generate a pipeline that contains
                *only* the flattened group documents for the collection
            detach_groups (False): whether to detach the group documents at the
                end of the pipeline. Only applicable to grouped collections
            manual_group_select (False): whether the pipeline has manually
                handled the initial group selection. Only applicable to grouped
                collections
            post_pipeline (None): a MongoDB aggregation pipeline (list of
                dicts) to append to the very end of the pipeline, after all
                other arguments are applied

        Returns:
            the aggregation pipeline
        """
        raise NotImplementedError("Subclass must implement _pipeline()")

    def _aggregate(
        self,
        pipeline=None,
        media_type=None,
        attach_frames=False,
        detach_frames=False,
        frames_only=False,
        support=None,
        group_slice=None,
        group_slices=None,
        groups_only=False,
        detach_groups=False,
        manual_group_select=False,
        post_pipeline=None,
    ):
        """Runs the MongoDB aggregation pipeline on the collection and returns
        the result.

        Args:
            pipeline (None): a MongoDB aggregation pipeline (list of dicts) to
                append to the current pipeline
            media_type (None): the media type of the collection, if different
                than the source dataset's media type
            attach_frames (False): whether to attach the frame documents
                immediately prior to executing ``pipeline``. Only applicable to
                datasets that contain videos
            detach_frames (False): whether to detach the frame documents at the
                end of the pipeline. Only applicable to datasets that contain
                videos
            frames_only (False): whether to generate a pipeline that contains
                *only* the frames in the colection
            support (None): an optional ``[first, last]`` range of frames to
                attach. Only applicable when attaching frames
            group_slice (None): the current group slice of the collection, if
                different than the source dataset's group slice. Only
                applicable for grouped collections
            group_slices (None): a list of group slices to attach immediately
                prior to executing ``pipeline``. Only applicable for grouped
                collections
            groups_only (False): whether to generate a pipeline that contains
                *only* the flattened group documents for the collection
            detach_groups (False): whether to detach the group documents at the
                end of the pipeline. Only applicable to grouped collections
            manual_group_select (False): whether the pipeline has manually
                handled the initial group selection. Only applicable to grouped
                collections
            post_pipeline (None): a MongoDB aggregation pipeline (list of
                dicts) to append to the very end of the pipeline, after all
                other arguments are applied

        Returns:
            the aggregation result dict
        """
        raise NotImplementedError("Subclass must implement _aggregate()")

    def _make_and_aggregate(self, make, args):
        if isinstance(args, (list, tuple)):
            return tuple(self.aggregate([make(arg) for arg in args]))

        return self.aggregate(make(args))

    def _build_aggregation(self, aggregations):
        scalar_result = isinstance(aggregations, foa.Aggregation)
        if scalar_result:
            aggregations = [aggregations]
        elif not aggregations:
            return False, [], None

        pipelines = {}
        for idx, agg in enumerate(aggregations):
            if not isinstance(agg, foa.Aggregation):
                raise TypeError(
                    "'%s' is not an %s" % (agg.__class__, foa.Aggregation)
                )

            pipelines[str(idx)] = agg.to_mongo(self)

        return scalar_result, aggregations, [{"$facet": pipelines}]

    def _process_aggregations(self, aggregations, result, scalar_result):
        results = []
        for idx, agg in enumerate(aggregations):
            _result = result[str(idx)]
            if _result:
                results.append(agg.parse_result(_result[0]))
            else:
                results.append(agg.default_result())

        return results[0] if scalar_result else results

    def _serialize(self):
        # pylint: disable=no-member
        return self._doc.to_dict(extended=True)

    def _serialize_field_schema(self):
        return self._serialize_schema(self.get_field_schema())

    def _serialize_frame_field_schema(self):
        return self._serialize_schema(self.get_frame_field_schema())

    def _serialize_schema(self, schema):
        return {field_name: str(field) for field_name, field in schema.items()}

    def _serialize_mask_targets(self):
        return self._root_dataset._doc.field_to_mongo("mask_targets")

    def _serialize_default_mask_targets(self):
        return self._root_dataset._doc.field_to_mongo("default_mask_targets")

    def _parse_mask_targets(self, mask_targets):
        if not mask_targets:
            return mask_targets

        return self._root_dataset._doc.field_to_python(
            "mask_targets", mask_targets
        )

    def _parse_default_mask_targets(self, default_mask_targets):
        if not default_mask_targets:
            return default_mask_targets

        return self._root_dataset._doc.field_to_python(
            "default_mask_targets", default_mask_targets
        )

    def _serialize_skeletons(self):
        return self._root_dataset._doc.field_to_mongo("skeletons")

    def _serialize_default_skeleton(self):
        return self._root_dataset._doc.field_to_mongo("default_skeleton")

    def _parse_skeletons(self, skeletons):
        if not skeletons:
            return skeletons

        return self._root_dataset._doc.field_to_python("skeletons", skeletons)

    def _parse_default_skeleton(self, default_skeleton):
        if not default_skeleton:
            return default_skeleton

        return self._root_dataset._doc.field_to_python(
            "default_skeleton", default_skeleton
        )

    def _to_fields_str(self, field_schema):
        max_len = max([len(field_name) for field_name in field_schema]) + 1
        return "\n".join(
            "    %s %s" % ((field_name + ":").ljust(max_len), str(field))
            for field_name, field in field_schema.items()
        )

    def _split_frame_fields(self, fields):
        if etau.is_str(fields):
            fields = [fields]

        if self._has_frame_fields():
            return fou.split_frame_fields(fields)

        return fields, []

    def _parse_field_name(
        self,
        field_name,
        auto_unwind=True,
        omit_terminal_lists=False,
        allow_missing=False,
        new_field=None,
    ):
        return _parse_field_name(
            self,
            field_name,
            auto_unwind,
            omit_terminal_lists,
            allow_missing,
            new_field=new_field,
        )

    def _has_field(self, field_path):
        return self.get_field(field_path) is not None

    def _handle_frame_field(self, field_name):
        is_frame_field = self._is_frame_field(field_name)
        if is_frame_field:
            field_name = field_name[len(self._FRAMES_PREFIX) :]

        return field_name, is_frame_field

    def _is_frame_field(self, field_name):
        return self._has_frame_fields() and (
            field_name.startswith(self._FRAMES_PREFIX)
            or field_name == self._FRAMES_PREFIX[:-1]
        )

    def _handle_group_field(self, field_name):
        is_group_field = self._is_group_field(field_name)
        if is_group_field:
            try:
                field_name = field_name.split(".", 2)[2]
            except IndexError:
                field_name = ""

        return field_name, is_group_field

    def _is_group_field(self, field_name):
        return (self.media_type == fom.GROUP) and (
            field_name.startswith(self._GROUPS_PREFIX)
            or field_name == self._GROUPS_PREFIX[:-1]
        )

    def _get_group_slices(self, field_names):
        if etau.is_str(field_names):
            field_names = [field_names]

        group_slices = set()
        for field_name in field_names:
            if field_name.startswith(self._GROUPS_PREFIX):
                group_slice = field_name.split(".", 2)[1]
                group_slices.add(group_slice)

        return list(group_slices)

    def _get_group_media_types(self):
        return self._dataset._doc.group_media_types

    def _contains_videos(self, any_slice=False):
        if self.media_type == fom.VIDEO:
            return True

        if self.media_type == fom.GROUP:
            if any_slice:
                return any(
                    slice_media_type == fom.VIDEO
                    for slice_media_type in self.group_media_types.values()
                )

            return (
                self.group_media_types.get(self.group_slice, None) == fom.VIDEO
            )

        if self.media_type == fom.MIXED:
            return any(
                slice_media_type == fom.VIDEO
                for slice_media_type in self._get_group_media_types().values()
            )

        return False

    def _has_frame_fields(self):
        return self._contains_videos(any_slice=True)

    def _handle_id_fields(self, field_name):
        return _handle_id_fields(self, field_name)

    def _is_label_field(self, field_name, label_type_or_types):
        try:
            label_type = self._get_label_field_type(field_name)
        except:
            return False

        try:
            iter(label_type_or_types)
        except:
            label_type_or_types = (label_type_or_types,)

        return any(issubclass(label_type, t) for t in label_type_or_types)

    def _parse_label_field(
        self,
        label_field,
        dataset_exporter=None,
        allow_coercion=False,
        force_dict=False,
        required=False,
    ):
        return _parse_label_field(
            self,
            label_field,
            dataset_exporter=dataset_exporter,
            allow_coercion=allow_coercion,
            force_dict=force_dict,
            required=required,
        )

    def _parse_frame_labels_field(
        self,
        frame_labels_field,
        dataset_exporter=None,
        allow_coercion=False,
        force_dict=False,
        required=False,
    ):
        return _parse_frame_labels_field(
            self,
            frame_labels_field,
            dataset_exporter=dataset_exporter,
            allow_coercion=allow_coercion,
            force_dict=force_dict,
            required=required,
        )

    def _get_db_fields_map(
        self, include_private=False, frames=False, reverse=False
    ):
        if frames:
            schema = self.get_frame_field_schema(
                include_private=include_private, flat=True
            )
        else:
            schema = self.get_field_schema(
                include_private=include_private, flat=True
            )

        if schema is None:
            return None

        fields_map = {}
        for path, field in schema.items():
            chunks = path.rsplit(".", 1)
            field_name = chunks[-1]
            db_field_name = field.db_field

            if db_field_name not in (None, field_name):
                if len(chunks) > 1:
                    _path = chunks[0] + "." + db_field_name
                else:
                    _path = db_field_name

                if reverse:
                    fields_map[_path] = path
                else:
                    fields_map[path] = _path

        return fields_map

    def _handle_db_field(self, path, frames=False):
        # @todo handle "groups.<slice>.field.name", if it becomes necessary
        db_fields_map = self._get_db_fields_map(frames=frames)
        return db_fields_map.get(path, path)

    def _handle_db_fields(self, paths, frames=False):
        # @todo handle "groups.<slice>.field.name", if it becomes necessary
        db_fields_map = self._get_db_fields_map(frames=frames)
        return [db_fields_map.get(p, p) for p in paths]

    def _get_label_fields(self):
        fields = self._get_sample_label_fields()

        if self._has_frame_fields():
            fields.extend(self._get_frame_label_fields())

        return fields

    def _get_sample_label_fields(self):
        return list(
            self.get_field_schema(
                ftype=fof.EmbeddedDocumentField, embedded_doc_type=fol.Label
            ).keys()
        )

    def _get_frame_label_fields(self):
        if not self._has_frame_fields():
            return None

        return [
            self._FRAMES_PREFIX + field
            for field in self.get_frame_field_schema(
                ftype=fof.EmbeddedDocumentField, embedded_doc_type=fol.Label
            ).keys()
        ]

    def _get_root_fields(self, fields):
        root_fields = set()
        for field in fields:
            if self._has_frame_fields() and field.startswith(
                self._FRAMES_PREFIX
            ):
                # Converts `frames.root[.x.y]` to `frames.root`
                root = ".".join(field.split(".", 2)[:2])
            else:
                # Converts `root[.x.y]` to `root`
                root = field.split(".", 1)[0]

            root_fields.add(root)

        return list(root_fields)

    def _validate_root_field(self, field_name, include_private=False):
        _ = self._get_root_field_type(
            field_name, include_private=include_private
        )

    def _get_root_field_type(self, field_name, include_private=False):
        field_name, _ = self._handle_group_field(field_name)
        field_name, is_frame_field = self._handle_frame_field(field_name)

        if is_frame_field:
            schema = self.get_frame_field_schema(
                include_private=include_private
            )
        else:
            schema = self.get_field_schema(include_private=include_private)

        root = field_name.split(".", 1)[0]

        if root not in schema:
            ftype = "frame field" if is_frame_field else "field"
            raise ValueError(
                "%s has no %s '%s'" % (self.__class__.__name__, ftype, root)
            )

        return schema[root]

    def _get_label_field_type(self, field_name):
        field_name, _ = self._handle_group_field(field_name)
        field_name, is_frame_field = self._handle_frame_field(field_name)

        if field_name.startswith("__"):
            field_name = field_name[2:]

        if is_frame_field:
            schema = self.get_frame_field_schema()
        else:
            schema = self.get_field_schema()

        if field_name not in schema:
            ftype = "frame field" if is_frame_field else "field"
            raise ValueError(
                "%s has no %s '%s'"
                % (self.__class__.__name__, ftype, field_name)
            )

        field = schema[field_name]

        if not isinstance(field, fof.EmbeddedDocumentField) or not issubclass(
            field.document_type, fol.Label
        ):
            raise ValueError(
                "Field '%s' is not a Label type; found %s"
                % (field_name, field)
            )

        return field.document_type

    def _get_label_field_path(self, field_name, subfield=None):
        label_type = self._get_label_field_type(field_name)

        if issubclass(label_type, fol._LABEL_LIST_FIELDS):
            field_name += "." + label_type._LABEL_LIST_FIELD

        if subfield:
            field_path = field_name + "." + subfield
        else:
            field_path = field_name

        return label_type, field_path

    def _get_geo_location_field(self):
        geo_schema = self.get_field_schema(
            ftype=fof.EmbeddedDocumentField, embedded_doc_type=fol.GeoLocation
        )
        if not geo_schema:
            raise ValueError("No %s field found to use" % fol.GeoLocation)

        if len(geo_schema) > 1:
            raise ValueError(
                "Multiple %s fields found; you must specify which to use"
                % fol.GeoLocation
            )

        return next(iter(geo_schema.keys()))

    def _get_label_attributes_schema(self, label_field):
        label_type, attrs_path = self._get_label_field_path(
            label_field, "attributes"
        )
        dynamic_path = attrs_path.rsplit(".", 1)[0]

        # We're implicitly dealing with nested list fields where possible
        label_type = fol._LABEL_LIST_TO_SINGLE_MAP.get(label_type, label_type)

        if not issubclass(label_type, fol._HasAttributesDict):
            return self.schema(dynamic_path, dynamic_only=True)

        #
        # Handle legacy attributes
        #

        dynamic = foa.Schema(dynamic_path, dynamic_only=True)
        attrs = foa.Schema(attrs_path)

        schema, attrs_map = self.aggregate([dynamic, attrs])

        names = []
        aggs = []
        for name in attrs_map.keys():
            names.append("attributes." + name + ".value")
            aggs.append(foa.Schema(attrs_path + "." + name))

        if not aggs:
            return schema

        for name, attr_schema in zip(names, self.aggregate(aggs)):
            schema[name] = attr_schema.get("value", None)

        return schema

    def _unwind_values(self, field_name, values, keep_top_level=False):
        if values is None:
            return None

        list_fields = self._parse_field_name(field_name, auto_unwind=False)[-2]
        level = len(list_fields)

        if keep_top_level:
            return [_unwind_values(v, level - 1) for v in values]

        return _unwind_values(values, level)

    def _make_set_field_pipeline(
        self,
        field,
        expr,
        embedded_root=False,
        allow_missing=False,
        new_field=None,
    ):
        return _make_set_field_pipeline(
            self,
            field,
            expr,
            embedded_root,
            allow_missing=allow_missing,
            new_field=new_field,
        )


def _unwind_values(values, level):
    if not values:
        return values

    while level > 0:
        values = list(itertools.chain.from_iterable(v for v in values if v))
        level -= 1

    return values


def _parse_label_field(
    sample_collection,
    label_field,
    dataset_exporter=None,
    allow_coercion=False,
    force_dict=False,
    required=False,
):
    if isinstance(label_field, dict):
        return label_field

    if _is_glob_pattern(label_field):
        label_field = _get_matching_fields(sample_collection, label_field)

    if etau.is_container(label_field):
        return {f: f for f in label_field}

    if label_field is None and dataset_exporter is not None:
        label_field = _get_default_label_fields_for_exporter(
            sample_collection,
            dataset_exporter,
            allow_coercion=allow_coercion,
            required=required,
        )

    if label_field is None and required:
        raise ValueError(
            "Unable to find any label fields matching the provided arguments"
        )

    if (
        force_dict
        and label_field is not None
        and not isinstance(label_field, dict)
    ):
        return {label_field: label_field}

    return label_field


def _parse_frame_labels_field(
    sample_collection,
    frame_labels_field,
    dataset_exporter=None,
    allow_coercion=False,
    force_dict=False,
    required=False,
):
    if isinstance(frame_labels_field, dict):
        return frame_labels_field

    if _is_glob_pattern(frame_labels_field):
        frame_labels_field = _get_matching_fields(
            sample_collection, frame_labels_field, frames=True
        )

    if etau.is_container(frame_labels_field):
        return {f: f for f in frame_labels_field}

    if frame_labels_field is None and dataset_exporter is not None:
        frame_labels_field = _get_default_frame_label_fields_for_exporter(
            sample_collection,
            dataset_exporter,
            allow_coercion=allow_coercion,
            required=required,
        )

    if frame_labels_field is None and required:
        raise ValueError(
            "Unable to find any frame label fields matching the provided "
            "arguments"
        )

    if (
        force_dict
        and frame_labels_field is not None
        and not isinstance(frame_labels_field, dict)
    ):
        return {frame_labels_field: frame_labels_field}

    return frame_labels_field


def _is_glob_pattern(s):
    if not etau.is_str(s):
        return False

    return "*" in s or "?" in s or "[" in s


def _get_matching_fields(sample_collection, patt, frames=False):
    if frames:
        schema = sample_collection.get_frame_field_schema()
    else:
        schema = sample_collection.get_field_schema()

    return fnmatch.filter(list(schema.keys()), patt)


def _get_default_label_fields_for_exporter(
    sample_collection, dataset_exporter, allow_coercion=True, required=True
):
    label_cls = dataset_exporter.label_cls

    if label_cls is None:
        if required:
            raise ValueError(
                "Unable to automatically select an appropriate label field to "
                "export because the %s does not provide a `label_cls`"
                % type(dataset_exporter)
            )

        return None

    media_type = sample_collection.media_type
    label_schema = sample_collection.get_field_schema(
        ftype=fof.EmbeddedDocumentField, embedded_doc_type=fol.Label
    )

    label_field_or_dict = _get_fields_with_types(
        media_type,
        label_schema,
        label_cls,
        frames=False,
        allow_coercion=allow_coercion,
    )

    if label_field_or_dict is not None:
        return label_field_or_dict

    if required:
        # Strange formatting is because `label_cls` may be a tuple
        raise ValueError(
            "No compatible field(s) of type %s found" % (label_cls,)
        )

    return None


def _get_default_frame_label_fields_for_exporter(
    sample_collection, dataset_exporter, allow_coercion=True, required=True
):
    frame_labels_cls = dataset_exporter.frame_labels_cls

    if frame_labels_cls is None:
        if required:
            raise ValueError(
                "Cannot select a default frame field when exporter does not "
                "provide a `frame_labels_cls`"
            )

        return None

    media_type = sample_collection.media_type
    frame_label_schema = sample_collection.get_frame_field_schema(
        ftype=fof.EmbeddedDocumentField, embedded_doc_type=fol.Label
    )

    frame_labels_field_or_dict = _get_fields_with_types(
        media_type,
        frame_label_schema,
        frame_labels_cls,
        frames=True,
        allow_coercion=allow_coercion,
    )

    if frame_labels_field_or_dict is not None:
        return frame_labels_field_or_dict

    if required:
        # Strange formatting is because `frame_labels_cls` may be a tuple
        raise ValueError(
            "No compatible frame field(s) of type %s found"
            % (frame_labels_cls,)
        )

    return None


def _get_fields_with_types(
    media_type, label_schema, label_cls, frames=False, allow_coercion=False
):
    if not isinstance(label_cls, dict):
        return _get_field_with_type(
            media_type,
            label_schema,
            label_cls,
            frames=frames,
            allow_coercion=allow_coercion,
        )

    labels_dict = {}
    for name, _label_cls in label_cls.items():
        field = _get_field_with_type(
            media_type,
            label_schema,
            _label_cls,
            frames=frames,
            allow_coercion=allow_coercion,
        )
        if field is not None:
            labels_dict[field] = name

    return labels_dict if labels_dict else None


def _get_field_with_type(
    media_type, label_schema, label_cls, frames=False, allow_coercion=False
):
    field = _get_matching_label_field(label_schema, label_cls)
    if field is not None:
        return field

    if not allow_coercion:
        return None

    # Allow for extraction of image patches when exporting image classification
    # datasets
    if media_type == fom.IMAGE and label_cls is fol.Classification:
        field = _get_matching_label_field(label_schema, fol._PATCHES_FIELDS)
        if field is not None:
            return field

    # Allow for extraction of video clips when exporting temporal detection
    # datasets
    if (
        media_type == fom.VIDEO
        and not frames
        and label_cls is fol.Classification
    ):
        field = _get_matching_label_field(
            label_schema, (fol.TemporalDetection, fol.TemporalDetections)
        )
        if field is not None:
            return field

    # Wrap single label fields as list fields
    _label_cls = fol._LABEL_LIST_TO_SINGLE_MAP.get(label_cls, None)
    if _label_cls is not None:
        field = _get_fields_with_types(
            media_type,
            label_schema,
            _label_cls,
            frames=frames,
            allow_coercion=False,
        )
        if field is not None:
            return field

    # Allow for conversion of `Classification` labels to `Detections` format
    if label_cls is fol.Detections:
        field = _get_matching_label_field(label_schema, fol.Classification)
        if field is not None:
            return field

    return None


def _get_matching_label_field(label_schema, label_type_or_types):
    valid_fields = []
    for field, field_type in label_schema.items():
        if issubclass(field_type.document_type, label_type_or_types):
            valid_fields.append(field)

    if not valid_fields:
        return None

    if len(valid_fields) > 1:
        logger.info(
            "Found multiple fields %s with compatible type %s; exporting '%s'",
            valid_fields,
            label_type_or_types,
            valid_fields[0],
        )

    return valid_fields[0]


def _parse_values_dict(sample_collection, key_field, values):
    if key_field == "id":
        return zip(*values.items())

    if key_field == "_id":
        sample_ids, values = zip(*values.items())
        return [str(_id) for _id in sample_ids], values

    _key_field = key_field
    (
        key_field,
        is_frame_field,
        list_fields,
        other_list_fields,
        id_to_str,
    ) = sample_collection._parse_field_name(key_field)

    if is_frame_field:
        raise ValueError(
            "Invalid key field '%s'; keys cannot be frame fields" % _key_field
        )

    if list_fields or other_list_fields:
        raise ValueError(
            "Invalid key field '%s'; keys cannot be list fields" % _key_field
        )

    keys = list(values.keys())

    if id_to_str:
        keys = [ObjectId(k) for k in keys]

    view = sample_collection.mongo([{"$match": {key_field: {"$in": keys}}}])
    id_map = {k: v for k, v in zip(*view.values([key_field, "id"]))}

    sample_ids = []
    bad_keys = []
    for key in keys:
        sample_id = id_map.get(key, None)
        if sample_id is not None:
            sample_ids.append(sample_id)
        else:
            bad_keys.append(key)

    if bad_keys:
        raise ValueError(
            "Found %d keys (eg: %s) that do not match the '%s' field of any "
            "samples" % (len(bad_keys), bad_keys[0], key_field)
        )

    values = list(values.values())

    return sample_ids, values


def _parse_frame_values_dicts(sample_collection, sample_ids, values):
    value = _get_non_none_value(values)
    if not isinstance(value, dict):
        return None, values

    if sample_ids is not None:
        view = sample_collection.select(sample_ids, ordered=True)
        frame_ids, frame_numbers = view.values(
            ["frames._id", "frames.frame_number"]
        )
    else:
        sample_ids, frame_ids, frame_numbers = sample_collection.values(
            ["id", "frames._id", "frames.frame_number"]
        )

    id_map = {}
    dicts = []
    for _id, _fids, _fns, _vals in zip(
        sample_ids, frame_ids, frame_numbers, values
    ):
        for _fid, fn in zip(_fids, _fns):
            id_map[(_id, fn)] = _fid

        for fn in set(_vals.keys()) - set(_fns):
            dicts.append({"_sample_id": ObjectId(_id), "frame_number": fn})

    # Insert frame documents for new frame numbers
    if dicts:
        sample_collection._dataset._bulk_write(
            [InsertOne(d) for d in dicts], frames=True
        )  # adds `_id` to each dict

        for d in dicts:
            id_map[(str(d["_sample_id"]), d["frame_number"])] = d["_id"]

    _frame_ids = []
    _values = []
    for _id, _frame_values in zip(sample_ids, values):
        _fns, _vals = zip(*_frame_values.items())
        _fids = [id_map[(_id, fn)] for fn in _fns]

        _frame_ids.append(_fids)
        _values.append(_vals)

    return _frame_ids, _values


def _parse_field_name(
    sample_collection,
    field_name,
    auto_unwind,
    omit_terminal_lists,
    allow_missing,
    new_field=None,
):
    unwind_list_fields = []
    other_list_fields = []

    # Parse explicit array references
    # Note: `field[][]` is valid syntax for list-of-list fields
    chunks = field_name.split("[]")
    for idx in range(len(chunks) - 1):
        unwind_list_fields.append("".join(chunks[: (idx + 1)]))

    # Array references [] have been stripped
    field_name = "".join(chunks)

    # Handle public (string) vs private (ObjectId) ID fields
    field_name, is_id_field, id_to_str = _handle_id_fields(
        sample_collection, field_name
    )

    field_name, is_frame_field = sample_collection._handle_frame_field(
        field_name
    )

    if is_frame_field:
        if field_name == "":
            return "frames", True, [], [], False

        prefix = sample_collection._FRAMES_PREFIX
        unwind_list_fields = [f[len(prefix) :] for f in unwind_list_fields]

        if new_field:
            new_field = new_field[len(prefix) :]
    else:
        prefix = ""

    if not allow_missing and not is_id_field:
        root_field_name = field_name.split(".", 1)[0]

        if sample_collection.get_field(prefix + root_field_name) is None:
            ftype = "Frame field" if is_frame_field else "Field"
            raise ValueError(
                "%s '%s' does not exist on collection '%s'"
                % (ftype, root_field_name, sample_collection.name)
            )

    # Detect list fields in schema
    path = None
    for part in field_name.split("."):
        if path is None:
            path = part
        else:
            path += "." + part

        field_type = sample_collection.get_field(prefix + path)

        if field_type is None:
            break

        if isinstance(field_type, fof.ListField):
            if omit_terminal_lists and path == field_name:
                break

            list_count = 1
            while isinstance(field_type.field, fof.ListField):
                list_count += 1
                field_type = field_type.field

            if auto_unwind:
                if path not in unwind_list_fields:
                    unwind_list_fields.extend([path] * list_count)
            elif path not in unwind_list_fields:
                if path not in other_list_fields:
                    other_list_fields.extend([path] * list_count)

    if is_frame_field:
        if auto_unwind:
            unwind_list_fields = [f for f in unwind_list_fields if f != ""]
        else:
            field_name = prefix + field_name
            unwind_list_fields = [
                prefix + f if f else "frames" for f in unwind_list_fields
            ]
            other_list_fields = [
                prefix + f if f else "frames" for f in other_list_fields
            ]
            if "frames" not in unwind_list_fields:
                if "frames" not in other_list_fields:
                    other_list_fields.append("frames")

    # Sorting is important here because one must unwind field `x` before
    # embedded field `x.y`
    unwind_list_fields = sorted(unwind_list_fields)
    other_list_fields = sorted(other_list_fields)

    def _replace(path):
        return ".".join([new_field] + path.split(".")[1:])

    if new_field:
        field_name = _replace(field_name)
        unwind_list_fields = [_replace(p) for p in unwind_list_fields]
        other_list_fields = [_replace(p) for p in other_list_fields]

    return (
        field_name,
        is_frame_field,
        unwind_list_fields,
        other_list_fields,
        id_to_str,
    )


def _handle_id_field(schema, field_name, include_private=False):
    if not include_private and field_name.startswith("_"):
        return None

    if field_name in schema:
        return field_name

    if field_name.startswith("_"):
        _field_name = field_name[1:]
    else:
        _field_name = "_" + field_name

    field = schema.get(_field_name, None)

    if isinstance(field, fof.ObjectIdField):
        return _field_name

    return field_name


def _handle_id_fields(sample_collection, field_name):
    if not field_name:
        return field_name, False, False

    if "." not in field_name:
        root = None
        leaf = field_name
    else:
        root, leaf = field_name.rsplit(".", 1)

    is_private = leaf.startswith("_")

    if is_private:
        private_field = field_name
        public_field = leaf[1:]
        if root is not None:
            public_field = root + "." + public_field
    else:
        public_field = field_name
        private_field = "_" + leaf
        if root is not None:
            private_field = root + "." + private_field

    public_type = sample_collection.get_field(
        public_field, include_private=True
    )
    private_type = sample_collection.get_field(
        private_field, include_private=True
    )

    if isinstance(public_type, fof.ObjectIdField):
        id_to_str = not is_private
        return private_field, True, id_to_str

    if isinstance(private_type, fof.ObjectIdField):
        id_to_str = not is_private
        return private_field, True, id_to_str

    return field_name, False, False


def _transform_values(values, fcn, level=1):
    if level < 1:
        return fcn(values)

    if values is None:
        return None

    return [_transform_values(v, fcn, level=level - 1) for v in values]


def _make_set_field_pipeline(
    sample_collection,
    field,
    expr,
    embedded_root,
    allow_missing=False,
    new_field=None,
):
    (
        path,
        is_frame_field,
        list_fields,
        _,
        _,
    ) = sample_collection._parse_field_name(
        field,
        auto_unwind=True,
        omit_terminal_lists=True,
        allow_missing=allow_missing,
        new_field=new_field,
    )

    if is_frame_field and path != "frames":
        path = sample_collection._FRAMES_PREFIX + path
        list_fields = ["frames"] + [
            sample_collection._FRAMES_PREFIX + lf for lf in list_fields
        ]

    # Case 1: no list fields
    if not list_fields:
        expr_dict = _render_expr(expr, path, embedded_root)
        pipeline = [{"$set": {path: expr_dict}}]
        return pipeline, expr_dict

    # Case 2: one list field
    if len(list_fields) == 1:
        list_field = list_fields[0]
        subfield = path[len(list_field) + 1 :]
        expr, expr_dict = _set_terminal_list_field(
            list_field, subfield, expr, embedded_root
        )
        pipeline = [{"$set": {list_field: expr.to_mongo()}}]
        return pipeline, expr_dict

    # Case 3: multiple list fields

    last_list_field = list_fields[-1]
    terminal_prefix = last_list_field[len(list_fields[-2]) + 1 :]
    subfield = path[len(last_list_field) + 1 :]
    expr, expr_dict = _set_terminal_list_field(
        terminal_prefix, subfield, expr, embedded_root
    )

    for list_field1, list_field2 in zip(
        reversed(list_fields[:-1]), reversed(list_fields[1:])
    ):
        inner_list_field = list_field2[len(list_field1) + 1 :]
        expr = F().map(F().set_field(inner_list_field, expr))

    expr = expr.to_mongo(prefix="$" + list_fields[0])

    pipeline = [{"$set": {list_fields[0]: expr}}]

    return pipeline, expr_dict


def _set_terminal_list_field(list_field, subfield, expr, embedded_root):
    map_path = "$this"
    if subfield:
        map_path += "." + subfield

    expr_dict = _render_expr(expr, map_path, embedded_root)

    if subfield:
        map_expr = F().set_field(subfield, expr_dict)
    else:
        map_expr = foe.ViewExpression(expr_dict)

    set_expr = F(list_field).map(map_expr)

    return set_expr, expr_dict


def _render_expr(expr, path, embedded_root):
    if not embedded_root:
        prefix = path
    elif "." in path:
        prefix = path.rsplit(".", 1)[0]
    else:
        prefix = None

    if prefix:
        prefix = "$" + prefix

    return foe.to_mongo(expr, prefix=prefix)


def _get_random_characters(n):
    return "".join(
        random.choice(string.ascii_lowercase + string.digits) for _ in range(n)
    )


def _get_non_none_value(values, level=1):
    for value in values:
        if value is None:
            continue
        elif level > 1:
            result = _get_non_none_value(value, level - 1)
            if result is not None:
                return result
        else:
            return value

    return None


def _export(
    sample_collection,
    export_dir=None,
    dataset_type=None,
    data_path=None,
    labels_path=None,
    export_media=None,
    rel_dir=None,
    dataset_exporter=None,
    label_field=None,
    frame_labels_field=None,
    overwrite=False,
    **kwargs,
):
    if dataset_type is None and dataset_exporter is None:
        raise ValueError(
            "Either `dataset_type` or `dataset_exporter` must be provided"
        )

    # Overwrite existing directories or warn if files will be merged
    _handle_existing_dirs(
        dataset_exporter=dataset_exporter,
        export_dir=export_dir,
        data_path=data_path,
        labels_path=labels_path,
        export_media=export_media,
        overwrite=overwrite,
    )

    # If no dataset exporter was provided, construct one
    if dataset_exporter is None:
        dataset_exporter, kwargs = foud.build_dataset_exporter(
            dataset_type,
            warn_unused=False,  # don't warn yet, might be patches kwargs
            export_dir=export_dir,
            data_path=data_path,
            labels_path=labels_path,
            export_media=export_media,
            rel_dir=rel_dir,
            **kwargs,
        )

    # Get label field(s) to export
    if isinstance(dataset_exporter, foud.LabeledImageDatasetExporter):
        # Labeled images
        label_field = sample_collection._parse_label_field(
            label_field,
            dataset_exporter=dataset_exporter,
            allow_coercion=True,
            required=True,
        )
        frame_labels_field = None
    elif isinstance(dataset_exporter, foud.LabeledVideoDatasetExporter):
        # Labeled videos
        label_field = sample_collection._parse_label_field(
            label_field,
            dataset_exporter=dataset_exporter,
            allow_coercion=True,
            required=False,
        )
        frame_labels_field = sample_collection._parse_frame_labels_field(
            frame_labels_field,
            dataset_exporter=dataset_exporter,
            allow_coercion=True,
            required=False,
        )

        if label_field is None and frame_labels_field is None:
            raise ValueError(
                "Unable to locate compatible sample or frame-level "
                "field(s) to export"
            )

    # Perform the export
    foud.export_samples(
        sample_collection,
        dataset_exporter=dataset_exporter,
        label_field=label_field,
        frame_labels_field=frame_labels_field,
        **kwargs,
    )


def _handle_existing_dirs(
    dataset_exporter=None,
    export_dir=None,
    data_path=None,
    labels_path=None,
    export_media=False,
    overwrite=False,
):
    if dataset_exporter is not None:
        try:
            export_dir = dataset_exporter.export_dir
        except:
            pass

        try:
            data_path = dataset_exporter.data_path
        except:
            pass

        try:
            labels_path = dataset_exporter.labels_path
        except:
            pass

        try:
            export_media = dataset_exporter.export_media
        except:
            pass

    if export_dir is not None and os.path.isdir(export_dir):
        if overwrite:
            etau.delete_dir(export_dir)
        else:
            logger.warning(
                "Directory '%s' already exists; export will be merged with "
                "existing files",
                export_dir,
            )

    # When `export_media=False`, `data_path` is used as a relative directory
    # for filename purposes, not a sink for writing data
    if data_path is not None and export_media != False:
        if os.path.isabs(data_path) or export_dir is None:
            _data_path = data_path
        else:
            _data_path = os.path.join(export_dir, data_path)

        if os.path.isdir(_data_path):
            if overwrite:
                etau.delete_dir(_data_path)
            else:
                logger.warning(
                    "Directory '%s' already exists; export will be merged "
                    "with existing files",
                    _data_path,
                )
        elif os.path.isfile(_data_path):
            if overwrite:
                etau.delete_file(_data_path)

    if labels_path is not None:
        if os.path.isabs(labels_path) or export_dir is None:
            _labels_path = labels_path
        else:
            _labels_path = os.path.join(export_dir, labels_path)

        if os.path.isdir(_labels_path):
            if overwrite:
                etau.delete_dir(_labels_path)
            else:
                logger.warning(
                    "Directory '%s' already exists; export will be merged "
                    "with existing files",
                    _labels_path,
                )
        elif os.path.isfile(_labels_path):
            if overwrite:
                etau.delete_file(_labels_path)


def _add_db_fields_to_schema(schema):
    additions = {}
    for field in schema.values():
        if field.db_field != field.name:
            additions[field.db_field] = field

    schema.update(additions)<|MERGE_RESOLUTION|>--- conflicted
+++ resolved
@@ -5022,7 +5022,6 @@
             #
             # Include only the `uniqueness` field (and the default fields) on
             # each sample
-<<<<<<< HEAD
             #
 
             view = dataset.select_fields("uniqueness")
@@ -5032,17 +5031,6 @@
             # each `Detection` in the `ground_truth` field
             #
 
-=======
-            #
-
-            view = dataset.select_fields("uniqueness")
-
-            #
-            # Include only the `mood` attribute (and the default attributes) of
-            # each `Detection` in the `ground_truth` field
-            #
-
->>>>>>> 81f215de
             view = dataset.select_fields("ground_truth.detections.mood")
 
         Args:
