"""
Interface for sample collections.

| Copyright 2017-2021, Voxel51, Inc.
| `voxel51.com <https://voxel51.com/>`_
|
"""
from collections import defaultdict
import fnmatch
import itertools
import logging
import os
import random
import string
import warnings

from bson import ObjectId
from deprecated import deprecated
from pymongo import UpdateOne

import eta.core.serial as etas
import eta.core.utils as etau

import fiftyone.core.aggregations as foa
import fiftyone.core.annotation as foan
import fiftyone.core.brain as fob
import fiftyone.core.expressions as foe
from fiftyone.core.expressions import ViewField as F
import fiftyone.core.evaluation as foev
import fiftyone.core.fields as fof
import fiftyone.core.frame as fofr
import fiftyone.core.labels as fol
import fiftyone.core.media as fom
import fiftyone.core.metadata as fomt
import fiftyone.core.models as fomo
import fiftyone.core.odm as foo
import fiftyone.core.sample as fosa
import fiftyone.core.utils as fou

fod = fou.lazy_import("fiftyone.core.dataset")
fos = fou.lazy_import("fiftyone.core.stages")
fov = fou.lazy_import("fiftyone.core.view")
foua = fou.lazy_import("fiftyone.utils.annotations")
foud = fou.lazy_import("fiftyone.utils.data")
foue = fou.lazy_import("fiftyone.utils.eval")


logger = logging.getLogger(__name__)


def _make_registrar():
    registry = {}

    def registrar(func):
        registry[func.__name__] = func
        # Normally a decorator returns a wrapped function, but here we return
        # `func` unmodified, after registering it
        return func

    registrar.all = registry
    return registrar


# Keeps track of all `ViewStage` methods
view_stage = _make_registrar()

# Keeps track of all `Aggregation` methods
aggregation = _make_registrar()


class SampleCollection(object):
    """Abstract class representing an ordered collection of
    :class:`fiftyone.core.sample.Sample` instances in a
    :class:`fiftyone.core.dataset.Dataset`.
    """

    _FRAMES_PREFIX = "frames."

    def __str__(self):
        return repr(self)

    def __repr__(self):
        return self.summary()

    def __bool__(self):
        return len(self) > 0

    def __len__(self):
        raise NotImplementedError("Subclass must implement __len__()")

    def __contains__(self, sample_id):
        try:
            self[sample_id]
        except KeyError:
            return False

        return True

    def __getitem__(self, id_filepath_slice):
        raise NotImplementedError("Subclass must implement __getitem__()")

    def __iter__(self):
        return self.iter_samples()

    @property
    def _dataset(self):
        """The :class:`fiftyone.core.dataset.Dataset` that serves the samples
        in this collection.
        """
        raise NotImplementedError("Subclass must implement _dataset")

    @property
    def _root_dataset(self):
        """The root :class:`fiftyone.core.dataset.Dataset` from which this
        collection is derived.

        This is typically the same as :meth:`_dataset` but may differ in cases
        such as patches views.
        """
        raise NotImplementedError("Subclass must implement _root_dataset")

    @property
    def _is_patches(self):
        """Whether this collection contains patches."""
        raise NotImplementedError("Subclass must implement _is_patches")

    @property
    def _is_frames(self):
        """Whether this collection contains frames of a video dataset."""
        raise NotImplementedError("Subclass must implement _is_frames")

    @property
    def _element_str(self):
        return "sample"

    @property
    def _elements_str(self):
        return "samples"

    @property
    def name(self):
        """The name of the collection."""
        raise NotImplementedError("Subclass must implement name")

    @property
    def media_type(self):
        """The media type of the collection."""
        raise NotImplementedError("Subclass must implement media_type")

    @property
    def info(self):
        """The info dict of the underlying dataset.

        See :meth:`fiftyone.core.dataset.Dataset.info` for more information.
        """
        raise NotImplementedError("Subclass must implement info")

    @info.setter
    def info(self, info):
        raise NotImplementedError("Subclass must implement info")

    @property
    def classes(self):
        """The classes of the underlying dataset.

        See :meth:`fiftyone.core.dataset.Dataset.classes` for more information.
        """
        raise NotImplementedError("Subclass must implement classes")

    @classes.setter
    def classes(self, classes):
        raise NotImplementedError("Subclass must implement classes")

    @property
    def default_classes(self):
        """The default classes of the underlying dataset.

        See :meth:`fiftyone.core.dataset.Dataset.default_classes` for more
        information.
        """
        raise NotImplementedError("Subclass must implement default_classes")

    @default_classes.setter
    def default_classes(self, classes):
        raise NotImplementedError("Subclass must implement default_classes")

    @property
    def mask_targets(self):
        """The mask targets of the underlying dataset.

        See :meth:`fiftyone.core.dataset.Dataset.mask_targets` for more
        information.
        """
        raise NotImplementedError("Subclass must implement mask_targets")

    @mask_targets.setter
    def mask_targets(self, targets):
        raise NotImplementedError("Subclass must implement mask_targets")

    @property
    def default_mask_targets(self):
        """The default mask targets of the underlying dataset.

        See :meth:`fiftyone.core.dataset.Dataset.default_mask_targets` for more
        information.
        """
        raise NotImplementedError(
            "Subclass must implement default_mask_targets"
        )

    @default_mask_targets.setter
    def default_mask_targets(self, targets):
        raise NotImplementedError(
            "Subclass must implement default_mask_targets"
        )

    def summary(self):
        """Returns a string summary of the collection.

        Returns:
            a string summary
        """
        raise NotImplementedError("Subclass must implement summary()")

    def first(self):
        """Returns the first sample in the collection.

        Returns:
            a :class:`fiftyone.core.sample.Sample` or
            :class:`fiftyone.core.sample.SampleView`
        """
        try:
            return next(iter(self))
        except StopIteration:
            raise ValueError("%s is empty" % self.__class__.__name__)

    def last(self):
        """Returns the last sample in the collection.

        Returns:
            a :class:`fiftyone.core.sample.Sample` or
            :class:`fiftyone.core.sample.SampleView`
        """
        return self[-1:].first()

    def head(self, num_samples=3):
        """Returns a list of the first few samples in the collection.

        If fewer than ``num_samples`` samples are in the collection, only
        the available samples are returned.

        Args:
            num_samples (3): the number of samples

        Returns:
            a list of :class:`fiftyone.core.sample.Sample` objects
        """
        return [s for s in self[:num_samples]]

    def tail(self, num_samples=3):
        """Returns a list of the last few samples in the collection.

        If fewer than ``num_samples`` samples are in the collection, only
        the available samples are returned.

        Args:
            num_samples (3): the number of samples

        Returns:
            a list of :class:`fiftyone.core.sample.Sample` objects
        """
        return [s for s in self[-num_samples:]]

    def one(self, expr, exact=False):
        """Returns a single sample in this collection matching the expression.

        Examples::

            import fiftyone as fo
            import fiftyone.zoo as foz
            from fiftyone import ViewField as F

            dataset = foz.load_zoo_dataset("quickstart")

            #
            # Get a sample by filepath
            #

            # A random filepath in the dataset
            filepath = dataset.take(1).first().filepath

            # Get sample by filepath
            sample = dataset.one(F("filepath") == filepath)

            #
            # Dealing with multiple matches
            #

            # Get a sample whose image is JPEG
            sample = dataset.one(F("filepath").ends_with(".jpg"))

            # Raises an error since there are multiple JPEGs
            dataset.one(F("filepath").ends_with(".jpg"), exact=True)

        Args:
            expr: a :class:`fiftyone.core.expressions.ViewExpression` or
                `MongoDB expression <https://docs.mongodb.com/manual/meta/aggregation-quick-reference/#aggregation-expressions>`_
                that evaluates to ``True`` for the sample to match
            exact (False): whether to raise an error if multiple samples match
                the expression

        Returns:
            a :class:`fiftyone.core.sample.SampleView`
        """
        view = self.match(expr)
        matches = iter(view)

        try:
            sample = next(matches)
        except StopIteration:
            raise ValueError("No samples match the given expression")

        if exact:
            try:
                next(matches)
                raise ValueError(
                    "Expected one matching sample, but found %d matches"
                    % len(view)
                )
            except StopIteration:
                pass

        return sample

    def view(self):
        """Returns a :class:`fiftyone.core.view.DatasetView` containing the
        collection.

        Returns:
            a :class:`fiftyone.core.view.DatasetView`
        """
        raise NotImplementedError("Subclass must implement view()")

    def iter_samples(self, progress=False):
        """Returns an iterator over the samples in the collection.

        Args:
            progress (False): whether to render a progress bar tracking the
                iterator's progress

        Returns:
            an iterator over :class:`fiftyone.core.sample.Sample` or
            :class:`fiftyone.core.sample.SampleView` instances
        """
        raise NotImplementedError("Subclass must implement iter_samples()")

    def _get_default_sample_fields(
        self, include_private=False, use_db_fields=False
    ):
        return fosa.get_default_sample_fields(
            include_private=include_private, use_db_fields=use_db_fields
        )

    def _get_default_frame_fields(
        self, include_private=False, use_db_fields=False
    ):
        return fofr.get_default_frame_fields(
            include_private=include_private, use_db_fields=use_db_fields
        )

    def get_field_schema(
        self, ftype=None, embedded_doc_type=None, include_private=False
    ):
        """Returns a schema dictionary describing the fields of the samples in
        the collection.

        Args:
            ftype (None): an optional field type to which to restrict the
                returned schema. Must be a subclass of
                :class:`fiftyone.core.fields.Field`
            embedded_doc_type (None): an optional embedded document type to
                which to restrict the returned schema. Must be a subclass of
                :class:`fiftyone.core.odm.BaseEmbeddedDocument`
            include_private (False): whether to include fields that start with
                ``_`` in the returned schema

        Returns:
             a dictionary mapping field names to field types
        """
        raise NotImplementedError("Subclass must implement get_field_schema()")

    def get_frame_field_schema(
        self, ftype=None, embedded_doc_type=None, include_private=False
    ):
        """Returns a schema dictionary describing the fields of the frames of
        the samples in the collection.

        Only applicable for video collections.

        Args:
            ftype (None): an optional field type to which to restrict the
                returned schema. Must be a subclass of
                :class:`fiftyone.core.fields.Field`
            embedded_doc_type (None): an optional embedded document type to
                which to restrict the returned schema. Must be a subclass of
                :class:`fiftyone.core.odm.BaseEmbeddedDocument`
            include_private (False): whether to include fields that start with
                ``_`` in the returned schema

        Returns:
            a dictionary mapping field names to field types, or ``None`` if
            the collection is not a video collection
        """
        raise NotImplementedError(
            "Subclass must implement get_frame_field_schema()"
        )

    def make_unique_field_name(self, root=""):
        """Makes a unique field name with the given root name for the
        collection.

        Args:
            root (""): an optional root for the output field name

        Returns:
            the field name
        """
        if not root:
            root = _get_random_characters(6)

        fields = self.get_field_schema()

        field_name = root
        if field_name in fields:
            field_name += "_" + _get_random_characters(6)

        while field_name in fields:
            field_name += _get_random_characters(1)

        return field_name

    def has_sample_field(self, field_name):
        """Determines whether the collection has a sample field with the given
        name.

        Args:
            field_name: the field name

        Returns:
            True/False
        """
        return field_name in self.get_field_schema()

    def has_frame_field(self, field_name):
        """Determines whether the collection has a frame-level field with the
        given name.

        Args:
            field_name: the field name

        Returns:
            True/False
        """
        if self.media_type != fom.VIDEO:
            return False

        return field_name in self.get_frame_field_schema()

    def validate_fields_exist(self, fields, include_private=False):
        """Validates that the collection has field(s) with the given name(s).

        If embedded field names are provided, only the root field is checked.

        Args:
            fields: a field name or iterable of field names
            include_private (False): whether to include private fields when
                checking for existence

        Raises:
            ValueError: if one or more of the fields do not exist
        """
        fields, frame_fields = self._split_frame_fields(fields)

        if fields:
            existing_fields = set(
                self.get_field_schema(include_private=include_private).keys()
            )
            if self.media_type == fom.VIDEO:
                existing_fields.add("frames")

            for field in fields:
                # We only validate that the root field exists
                field_name = field.split(".", 1)[0]
                if field_name not in existing_fields:
                    raise ValueError("Field '%s' does not exist" % field_name)

        if frame_fields:
            existing_frame_fields = set(
                self.get_frame_field_schema(
                    include_private=include_private
                ).keys()
            )

            for field in frame_fields:
                # We only validate that the root field exists
                field_name = field.split(".", 1)[0]
                if field_name not in existing_frame_fields:
                    raise ValueError(
                        "Frame field '%s' does not exist" % field_name
                    )

    def validate_field_type(
        self, field_name, ftype, embedded_doc_type=None, subfield=None
    ):
        """Validates that the collection has a field of the given type.

        Args:
            field_name: the field name
            ftype: the expected field type. Must be a subclass of
                :class:`fiftyone.core.fields.Field`
            embedded_doc_type (None): the
                :class:`fiftyone.core.odm.BaseEmbeddedDocument` type of the
                field. Used only when ``ftype`` is an embedded
                :class:`fiftyone.core.fields.EmbeddedDocumentField`
            subfield (None): the type of the contained field. Used only when
                ``ftype`` is a :class:`fiftyone.core.fields.ListField` or
                :class:`fiftyone.core.fields.DictField`

        Raises:
            ValueError: if the field does not exist or does not have the
                expected type
        """
        field_name, is_frame_field = self._handle_frame_field(field_name)
        if is_frame_field:
            schema = self.get_frame_field_schema()
        else:
            schema = self.get_field_schema()

        if field_name not in schema:
            ftype = "Frame field" if is_frame_field else "Field"
            raise ValueError(
                "%s '%s' does not exist on collection '%s'"
                % (ftype, field_name, self.name)
            )

        field = schema[field_name]

        if embedded_doc_type is not None:
            if not isinstance(field, fof.EmbeddedDocumentField) or (
                field.document_type is not embedded_doc_type
            ):
                raise ValueError(
                    "Field '%s' must be an instance of %s; found %s"
                    % (field_name, ftype(embedded_doc_type), field)
                )
        elif subfield is not None:
            if not isinstance(field, (fof.ListField, fof.DictField)):
                raise ValueError(
                    "Field type %s must be an instance of %s when a subfield "
                    "is provided" % (ftype, (fof.ListField, fof.DictField))
                )

            if not isinstance(field, ftype) or not isinstance(
                field.field, subfield
            ):
                raise ValueError(
                    "Field '%s' must be an instance of %s; found %s"
                    % (field_name, ftype(field=subfield()), field)
                )
        else:
            if not isinstance(field, ftype):
                raise ValueError(
                    "Field '%s' must be an instance of %s; found %s"
                    % (field_name, ftype, field)
                )

    def tag_samples(self, tags):
        """Adds the tag(s) to all samples in this collection, if necessary.

        Args:
            tags: a tag or iterable of tags
        """
        if etau.is_str(tags):
            tags = [tags]
        else:
            tags = list(tags)

        def _add_tags(_tags):
            if not _tags:
                return tags

            for tag in tags:
                if tag not in _tags:
                    _tags.append(tag)

            return _tags

        self._edit_sample_tags(_add_tags)

    def untag_samples(self, tags):
        """Removes the tag(s) from all samples in this collection, if
        necessary.

        Args:
            tags: a tag or iterable of tags
        """
        if etau.is_str(tags):
            tags = [tags]
        else:
            tags = list(tags)

        def _remove_tags(_tags):
            if not _tags:
                return _tags

            return [t for t in _tags if t not in tags]

        self._edit_sample_tags(_remove_tags)

    def _edit_sample_tags(self, edit_fcn):
        tags = self.values("tags")
        tags = _transform_values(tags, edit_fcn, level=1)
        self.set_values("tags", tags)

    def count_sample_tags(self):
        """Counts the occurrences of sample tags in this collection.

        Returns:
            a dict mapping tags to counts
        """
        return self.count_values("tags")

    def tag_labels(self, tags, label_fields=None):
        """Adds the tag(s) to all labels in the specified label field(s) of
        this collection, if necessary.

        Args:
            tags: a tag or iterable of tags
            label_fields (None): an optional name or iterable of names of
                :class:`fiftyone.core.labels.Label` fields. By default, all
                label fields are used
        """
        if etau.is_str(tags):
            tags = [tags]
        else:
            tags = list(tags)

        def _add_tags(_tags):
            if not _tags:
                return tags

            for tag in tags:
                if tag not in _tags:
                    _tags.append(tag)

            return _tags

        self._edit_label_tags(_add_tags, label_fields=label_fields)

    def untag_labels(self, tags, label_fields=None):
        """Removes the tag from all labels in the specified label field(s) of
        this collection, if necessary.

        Args:
            tags: a tag or iterable of tags
            label_fields (None): an optional name or iterable of names of
                :class:`fiftyone.core.labels.Label` fields. By default, all
                label fields are used
        """
        if etau.is_str(tags):
            tags = [tags]
        else:
            tags = list(tags)

        def _remove_tags(_tags):
            if not _tags:
                return _tags

            return [t for t in _tags if t not in tags]

        self._edit_label_tags(_remove_tags, label_fields=label_fields)

    def _edit_label_tags(self, edit_fcn, label_fields=None):
        if label_fields is None:
            label_fields = self._get_label_fields()
        elif etau.is_str(label_fields):
            label_fields = [label_fields]

        for label_field in label_fields:
            label_type, tags_path = self._get_label_field_path(
                label_field, "tags"
            )

            level = 1
            level += issubclass(label_type, fol._LABEL_LIST_FIELDS)
            level += self._is_frame_field(tags_path)

            # Omit samples/frames with no labels
            view = self.exists(label_field)

            tags = view.values(tags_path)
            tags = _transform_values(tags, edit_fcn, level=level)
            view.set_values(tags_path, tags)

    def _get_selected_labels(self, ids=None, tags=None, fields=None):
        if ids is not None or tags is not None:
            view = self.select_labels(ids=ids, tags=tags, fields=fields)
        else:
            view = self

        if fields is None:
            label_fields = view._get_label_fields()
        elif etau.is_str(fields):
            label_fields = [fields]
        else:
            label_fields = fields

        if not label_fields:
            return []

        paths = ["id"]
        is_list_fields = []
        is_frame_fields = []
        for label_field in label_fields:
            label_type, id_path = view._get_label_field_path(label_field, "id")
            is_list_field = issubclass(label_type, fol._LABEL_LIST_FIELDS)
            is_frame_field = view._is_frame_field(label_field)

            paths.append(id_path)
            is_list_fields.append(is_list_field)
            is_frame_fields.append(is_frame_field)

        has_frame_fields = any(is_frame_fields)

        if has_frame_fields:
            paths.insert(0, "frames.frame_number")

        results = list(view.values(paths))

        if has_frame_fields:
            frame_numbers = results.pop(0)

        sample_ids = results[0]
        all_label_ids = results[1:]

        labels = []

        for label_field, label_ids, is_list_field, is_frame_field in zip(
            label_fields, all_label_ids, is_list_fields, is_frame_fields
        ):
            if is_frame_field:
                for sample_id, sample_frame_numbers, sample_label_ids in zip(
                    sample_ids, frame_numbers, label_ids
                ):
                    for frame_number, frame_label_ids in zip(
                        sample_frame_numbers, sample_label_ids
                    ):
                        if not frame_label_ids:
                            continue

                        if not is_list_field:
                            frame_label_ids = [frame_label_ids]

                        for label_id in frame_label_ids:
                            labels.append(
                                {
                                    "sample_id": sample_id,
                                    "frame_number": frame_number,
                                    "field": label_field,
                                    "label_id": label_id,
                                }
                            )
            else:
                for sample_id, sample_label_ids in zip(sample_ids, label_ids):
                    if not sample_label_ids:
                        continue

                    if not is_list_field:
                        sample_label_ids = [sample_label_ids]

                    for label_id in sample_label_ids:
                        labels.append(
                            {
                                "sample_id": sample_id,
                                "field": label_field,
                                "label_id": label_id,
                            }
                        )

        return labels

    def _get_label_ids(self, tags=None, fields=None):
        labels = self._get_selected_labels(tags=tags, fields=fields)
        return [l["label_id"] for l in labels]

    def count_label_tags(self, label_fields=None):
        """Counts the occurrences of all label tags in the specified label
        field(s) of this collection.

        Args:
            label_fields (None): an optional name or iterable of names of
                :class:`fiftyone.core.labels.Label` fields. By default, all
                label fields are used

        Returns:
            a dict mapping tags to counts
        """
        if label_fields is None:
            label_fields = self._get_label_fields()
        elif etau.is_str(label_fields):
            label_fields = [label_fields]

        aggregations = []
        for label_field in label_fields:
            _, tags_path = self._get_label_field_path(label_field, "tags")
            aggregations.append(foa.CountValues(tags_path))

        counts = defaultdict(int)
        for result in self.aggregate(aggregations):
            for tag, count in result.items():
                counts[tag] += count

        return dict(counts)

    def split_labels(self, in_field, out_field, filter=None):
        """Splits the labels from the given input field into the given output
        field of the collection.

        This method is typically invoked on a view that has filtered the
        contents of the specified input field, so that the labels in the view
        are moved to the output field and the remaining labels are left
        in-place.

        Alternatively, you can provide a ``filter`` expression that selects the
        labels of interest to move in this collection.

        Args:
            in_field: the name of the input label field
            out_field: the name of the output label field, which will be
                created if necessary
            filter (None): a boolean
                :class:`fiftyone.core.expressions.ViewExpression` to apply to
                each label in the input field to determine whether to move it
                (True) or leave it (False)
        """
        if filter is not None:
            move_view = self.filter_labels(in_field, filter)
        else:
            move_view = self

        move_view.merge_labels(in_field, out_field)

    def merge_labels(self, in_field, out_field):
        """Merges the labels from the given input field into the given output
        field of the collection.

        If this collection is a dataset, the input field is deleted after the
        merge.

        If this collection is a view, the input field will still exist on the
        underlying dataset but will only contain the labels not present in this
        view.

        Args:
            in_field: the name of the input label field
            out_field: the name of the output label field, which will be
                created if necessary
        """
        if not isinstance(self, fod.Dataset):
            # The label IDs that we'll need to delete from `in_field`
            _, id_path = self._get_label_field_path(in_field, "id")
            del_ids = self.values(id_path, unwind=True)

        dataset = self._dataset
        dataset.merge_samples(
            self,
            key_field="id",
            skip_existing=False,
            insert_new=False,
            fields={in_field: out_field},
            merge_lists=True,
            overwrite=True,
            expand_schema=True,
            include_info=False,
        )

        if isinstance(self, fod.Dataset):
            dataset.delete_sample_field(in_field)
        else:
            dataset.delete_labels(ids=del_ids, fields=in_field)

    def set_values(
        self,
        field_name,
        values,
        skip_none=False,
        expand_schema=True,
        _allow_missing=False,
    ):
        """Sets the field or embedded field on each sample or frame in the
        collection to the given values.

        When setting a sample field ``embedded.field.name``, this function is
        an efficient implementation of the following loop::

            for sample, value in zip(sample_collection, values):
                sample.embedded.field.name = value
                sample.save()

        When modifying a sample field that contains an array, say
        ``embedded.array.field.name``, this function is an efficient
        implementation of the following loop::

            for sample, array_values in zip(sample_collection, values):
                for doc, value in zip(sample.embedded.array):
                    doc.field.name = value

                sample.save()

        When setting a frame field ``frames.embedded.field.name``, this
        function is an efficient implementation of the following loop::

            for sample, frame_values in zip(sample_collection, values):
                for frame, value in zip(sample.frames.values(), frame_values):
                    frame.embedded.field.name = value

                sample.save()

        When modifying a frame field that contains an array, say
        ``frames.embedded.array.field.name``, this function is an efficient
        implementation of the following loop::

            for sample, frame_values in zip(sample_collection, values):
                for frame, array_values in zip(sample.frames.values(), frame_values):
                    for doc, value in zip(frame.embedded.array, array_values):
                        doc.field.name = value

                sample.save()

        The dual function of :meth:`set_values` is :meth:`values`, which can be
        used to efficiently extract the values of a field or embedded field of
        all samples in a collection as lists of values in the same structure
        expected by this method.

        .. note::

            If the values you are setting can be described by a
            :class:`fiftyone.core.expressions.ViewExpression` applied to the
            existing dataset contents, then consider using :meth:`set_field` +
            :meth:`save` for an even more efficient alternative to explicitly
            iterating over the dataset or calling :meth:`values` +
            :meth:`set_values` to perform the update in-memory.

        Examples::

            import random

            import fiftyone as fo
            import fiftyone.zoo as foz
            from fiftyone import ViewField as F

            dataset = foz.load_zoo_dataset("quickstart")

            #
            # Create a new sample field
            #

            values = [random.random() for _ in range(len(dataset))]
            dataset.set_values("random", values)

            print(dataset.bounds("random"))

            #
            # Add a tag to all low confidence labels
            #

            view = dataset.filter_labels("predictions", F("confidence") < 0.06)

            detections = view.values("predictions.detections")
            for sample_detections in detections:
                for detection in sample_detections:
                    detection.tags.append("low_confidence")

            view.set_values("predictions.detections", detections)

            print(dataset.count_label_tags())

        Args:
            field_name: a field or ``embedded.field.name``
            values: an iterable of values, one for each sample in the
                collection. When setting frame fields, each element should be
                an iterable of values, one for each frame of the sample. If
                ``field_name`` contains array fields, the corresponding entries
                of ``values`` must be arrays of the same lengths
            skip_none (False): whether to treat None data in ``values`` as
                missing data that should not be set
            expand_schema (True): whether to dynamically add new sample/frame
                fields encountered to the dataset schema. If False, an error is
                raised if the root ``field_name`` does not exist
        """
        if expand_schema:
            self._expand_schema_from_values(field_name, values)

        (
            field_name,
            is_frame_field,
            list_fields,
            _,
            id_to_str,
        ) = self._parse_field_name(
            field_name, omit_terminal_lists=True, allow_missing=_allow_missing
        )

        to_mongo = None
        if id_to_str:
            to_mongo = lambda _id: ObjectId(_id)
        else:
            field_type = self._get_field_type(
                field_name,
                is_frame_field=is_frame_field,
                ignore_primitives=True,
            )
            if field_type is not None:
                to_mongo = field_type.to_mongo

        # Setting an entire label list document whose label elements have been
        # filtered is not allowed because this would delete the filtered labels
        if (
            isinstance(field_type, fof.EmbeddedDocumentField)
            and issubclass(field_type.document_type, fol._LABEL_LIST_FIELDS)
            and isinstance(self, fov.DatasetView)
        ):
            label_type = field_type.document_type
            list_field = label_type._LABEL_LIST_FIELD
            path = field_name + "." + list_field
            if is_frame_field:
                path = self._FRAMES_PREFIX + path

            # pylint: disable=no-member
            if path in self._get_filtered_fields():
                msg = (
                    "Detected a label list field '%s' with filtered elements; "
                    "only the list elements will be updated"
                ) % path
                warnings.warn(msg)

                fcn = lambda l: l[list_field]
                level = 1 + is_frame_field
                list_values = _transform_values(values, fcn, level=level)

                return self.set_values(
                    path,
                    list_values,
                    skip_none=skip_none,
                    expand_schema=expand_schema,
                    _allow_missing=_allow_missing,
                )

        # If we're directly updating a document list field of a dataset view,
        # then update list elements by ID in case the field has been filtered
        if (
            isinstance(field_type, fof.ListField)
            and isinstance(field_type.field, fof.EmbeddedDocumentField)
            and isinstance(self, fov.DatasetView)
        ):
            list_fields = sorted(set(list_fields + [field_name]))

        if is_frame_field:
            self._set_frame_values(
                field_name,
                values,
                list_fields,
                to_mongo=to_mongo,
                skip_none=skip_none,
            )
        else:
            self._set_sample_values(
                field_name,
                values,
                list_fields,
                to_mongo=to_mongo,
                skip_none=skip_none,
            )

    def _expand_schema_from_values(self, field_name, values):
        field_name, is_frame_field = self._handle_frame_field(field_name)
        root = field_name.split(".", 1)[0]

        if is_frame_field:
            schema = self._dataset.get_frame_field_schema(include_private=True)

            if root in schema:
                return

            if root != field_name:
                raise ValueError(
                    "Cannot infer an appropriate type for new frame "
                    "field '%s' when setting embedded field '%s'"
                    % (root, field_name)
                )

            value = _get_non_none_value(itertools.chain.from_iterable(values))

            if value is None:
                if list(values):
                    raise ValueError(
                        "Cannot infer an appropriate type for new frame "
                        "field '%s' because all provided values are None"
                        % field_name
                    )
                else:
                    raise ValueError(
                        "Cannot infer an appropriate type for new frame "
                        "field '%s' from empty values" % field_name
                    )

            self._dataset._add_implied_frame_field(field_name, value)
        else:
            schema = self._dataset.get_field_schema(include_private=True)

            if root in schema:
                return

            if root != field_name:
                raise ValueError(
                    "Cannot infer an appropriate type for new sample "
                    "field '%s' when setting embedded field '%s'"
                    % (root, field_name)
                )

            value = _get_non_none_value(values)

            if value is None:
                if list(values):
                    raise ValueError(
                        "Cannot infer an appropriate type for new sample "
                        "field '%s' because all provided values are None"
                        % field_name
                    )
                else:
                    raise ValueError(
                        "Cannot infer an appropriate type for new sample "
                        "field '%s' from empty values" % field_name
                    )

            self._dataset._add_implied_sample_field(field_name, value)

    def _set_sample_values(
        self, field_name, values, list_fields, to_mongo=None, skip_none=False
    ):
        if len(list_fields) > 1:
            raise ValueError(
                "At most one array field can be unwound when setting values"
            )

        sample_ids = self.values("_id")

        if list_fields:
            list_field = list_fields[0]
            elem_ids = self.values(list_field + "._id")

            self._set_list_values_by_id(
                field_name,
                sample_ids,
                elem_ids,
                values,
                list_field,
                to_mongo=to_mongo,
                skip_none=skip_none,
            )
        else:
            self._set_values(
                field_name,
                sample_ids,
                values,
                to_mongo=to_mongo,
                skip_none=skip_none,
            )

    def _set_frame_values(
        self, field_name, values, list_fields, to_mongo=None, skip_none=False
    ):
        if len(list_fields) > 1:
            raise ValueError(
                "At most one array field can be unwound when setting values"
            )

        frame_ids = self.values("frames._id")
        frame_ids = list(itertools.chain.from_iterable(frame_ids))

        values = list(itertools.chain.from_iterable(values))

        if list_fields:
            list_field = list_fields[0]
            elem_ids = self.values(self._FRAMES_PREFIX + list_field + "._id")
            elem_ids = list(itertools.chain.from_iterable(elem_ids))

            self._set_list_values_by_id(
                field_name,
                frame_ids,
                elem_ids,
                values,
                list_field,
                to_mongo=to_mongo,
                skip_none=skip_none,
                frames=True,
            )
        else:
            self._set_values(
                field_name,
                frame_ids,
                values,
                to_mongo=to_mongo,
                skip_none=skip_none,
                frames=True,
            )

    def _set_values(
        self,
        field_name,
        ids,
        values,
        to_mongo=None,
        skip_none=False,
        frames=False,
    ):
        ops = []
        for _id, value in zip(ids, values):
            if value is None and skip_none:
                continue

            if to_mongo is not None:
                value = to_mongo(value)

            ops.append(UpdateOne({"_id": _id}, {"$set": {field_name: value}}))

        self._dataset._bulk_write(ops, frames=frames)

    def _set_list_values_by_id(
        self,
        field_name,
        ids,
        elem_ids,
        values,
        list_field,
        to_mongo=None,
        skip_none=False,
        frames=False,
    ):
        root = list_field
        leaf = field_name[len(root) + 1 :]
        elem_id = root + "._id"
        if leaf:
            elem = root + ".$." + leaf
        else:
            elem = root + ".$"

        ops = []
        for _id, _elem_ids, _values in zip(ids, elem_ids, values):
            if not _elem_ids:
                continue

            for _elem_id, value in zip(_elem_ids, _values):
                if value is None and skip_none:
                    continue

                if to_mongo is not None:
                    value = to_mongo(value)

                if _elem_id is None:
                    raise ValueError(
                        "Can only set values of array documents with IDs"
                    )

                ops.append(
                    UpdateOne(
                        {"_id": _id, elem_id: _elem_id},
                        {"$set": {elem: value}},
                    )
                )

        self._dataset._bulk_write(ops, frames=frames)

    def _set_labels(self, field_name, sample_ids, label_docs):
        label_type = self._get_label_field_type(field_name)
        field_name, is_frame_field = self._handle_frame_field(field_name)

        ops = []
        if issubclass(label_type, fol._LABEL_LIST_FIELDS):
            root = field_name + "." + label_type._LABEL_LIST_FIELD
            elem_id = root + "._id"
            set_path = root + ".$"

            for _id, _docs in zip(sample_ids, label_docs):
                if not _docs:
                    continue

                if not isinstance(_docs, (list, tuple)):
                    _docs = [_docs]

                for doc in _docs:
                    ops.append(
                        UpdateOne(
                            {"_id": ObjectId(_id), elem_id: doc["_id"]},
                            {"$set": {set_path: doc}},
                        )
                    )
        else:
            elem_id = field_name + "._id"

            for _id, doc in zip(sample_ids, label_docs):
                ops.append(
                    UpdateOne(
                        {"_id": ObjectId(_id), elem_id: doc["_id"]},
                        {"$set": {field_name: doc}},
                    )
                )

        self._dataset._bulk_write(ops, frames=is_frame_field)

    def _delete_labels(self, ids, fields=None):
        self._dataset.delete_labels(ids=ids, fields=fields)

    def compute_metadata(
        self, overwrite=False, num_workers=None, skip_failures=True
    ):
        """Populates the ``metadata`` field of all samples in the collection.

        Any samples with existing metadata are skipped, unless
        ``overwrite == True``.

        Args:
            overwrite (False): whether to overwrite existing metadata
            num_workers (None): the number of processes to use. By default,
                ``multiprocessing.cpu_count()`` is used
            skip_failures (True): whether to gracefully continue without
                raising an error if metadata cannot be computed for a sample
        """
        fomt.compute_metadata(
            self,
            overwrite=overwrite,
            num_workers=num_workers,
            skip_failures=skip_failures,
        )

    def apply_model(
        self,
        model,
        label_field="predictions",
        confidence_thresh=None,
        store_logits=False,
        batch_size=None,
        num_workers=None,
        skip_failures=True,
        **trainer_kwargs,
    ):
        """Applies the :class:`FiftyOne model <fiftyone.core.models.Model>` or
        :class:`Lightning Flash model <flash:flash.core.model.Task>` to the
        samples in the collection.

        This method supports all of the following cases:

        -   Applying an image :class:`fiftyone.core.models.Model` to an image
            collection
        -   Applying an image :class:`fiftyone.core.models.Model` to the frames
            of a video collection
        -   Applying a video :class:`fiftyone.core.models.Model` to a video
            collection
        -   Applying a :class:`flash:flash.core.model.Task` to an image or
            video collection

        Args:
            model: a :class:`fiftyone.core.models.Model` or
                :class:`flash:flash.core.model.Task`
            label_field ("predictions"): the name of the field in which to
                store the model predictions. When performing inference on video
                frames, the "frames." prefix is optional
            confidence_thresh (None): an optional confidence threshold to apply
                to any applicable labels generated by the model
            store_logits (False): whether to store logits for the model
                predictions. This is only supported when the provided ``model``
                has logits, ``model.has_logits == True``
            batch_size (None): an optional batch size to use, if the model
                supports batching
            num_workers (None): the number of workers for the
                :class:`torch:torch.utils.data.DataLoader` to use. Only
                applicable for Torch-based models
            skip_failures (True): whether to gracefully continue without
                raising an error if predictions cannot be generated for a
                sample. Only applicable to :class:`fiftyone.core.models.Model`
                instances
            **trainer_kwargs: optional keyword arguments used to initialize the
                :mod:`Trainer <flash:flash.core.trainer>` when using Flash
                models. These can be used to, for example, configure the number
                of GPUs to use and other distributed inference parameters
        """
        fomo.apply_model(
            self,
            model,
            label_field=label_field,
            confidence_thresh=confidence_thresh,
            store_logits=store_logits,
            batch_size=batch_size,
            num_workers=num_workers,
            skip_failures=skip_failures,
            **trainer_kwargs,
        )

    def compute_embeddings(
        self,
        model,
        embeddings_field=None,
        batch_size=None,
        num_workers=None,
        skip_failures=True,
        **trainer_kwargs,
    ):
        """Computes embeddings for the samples in the collection using the
        given :class:`FiftyOne model <fiftyone.core.models.Model>` or
        :class:`Lightning Flash model <flash:flash.core.model.Task>`.

        This method supports all the following cases:

        -   Using an image :class:`fiftyone.core.models.Model` to compute
            embeddings for an image collection
        -   Using an image :class:`fiftyone.core.models.Model` to compute frame
            embeddings for a video collection
        -   Using a video :class:`fiftyone.core.models.Model` to compute
            embeddings for a video collection
        -   Using an :ref:`ImageEmbedder <flash:image_embedder>` to compute
            embeddings for an image collection

        When using a :class:`FiftyOne model <fiftyone.core.models.Model>`, the
        model must expose embeddings, i.e.,
        :meth:`fiftyone.core.models.Model.has_embeddings` must return ``True``.

        If an ``embeddings_field`` is provided, the embeddings are saved to the
        samples; otherwise, the embeddings are returned in-memory.

        Args:
            model: a :class:`fiftyone.core.models.Model` or
                :class:`flash:flash.core.model.Task`
            embeddings_field (None): the name of a field in which to store the
                embeddings. When computing video frame embeddings, the
                "frames." prefix is optional
            batch_size (None): an optional batch size to use, if the model
                supports batching
            num_workers (None): the number of workers for the
                :class:`torch:torch.utils.data.DataLoader` to use. Only
                applicable for Torch-based models
            skip_failures (True): whether to gracefully continue without
                raising an error if embeddings cannot be generated for a
                sample. Only applicable to :class:`fiftyone.core.models.Model`
                instances
            **trainer_kwargs: optional keyword arguments used to initialize the
                :mod:`Trainer <flash:flash.core.trainer>` when using Flash
                models. These can be used to, for example, configure the number
                of GPUs to use and other distributed inference parameters

        Returns:
            one of the following:

            -   ``None``, if an ``embeddings_field`` is provided
            -   a ``num_samples x num_dim`` array of embeddings, when computing
                embeddings for image/video collections with image/video models,
                respectively, and no ``embeddings_field`` is provided. If
                ``skip_failures`` is ``True`` and any errors are detected, a
                list of length ``num_samples`` is returned instead containing
                all successfully computed embedding vectors along with ``None``
                entries for samples for which embeddings could not be computed
            -   a dictionary mapping sample IDs to ``num_frames x num_dim``
                arrays of embeddings, when computing frame embeddings for video
                collections using an image model. If ``skip_failures`` is
                ``True`` and any errors are detected, the values of this
                dictionary will contain arrays of embeddings for all frames
                1, 2, ... until the error occurred, or ``None`` if no
                embeddings were computed at all
        """
        return fomo.compute_embeddings(
            self,
            model,
            embeddings_field=embeddings_field,
            batch_size=batch_size,
            num_workers=num_workers,
            skip_failures=skip_failures,
            **trainer_kwargs,
        )

    def compute_patch_embeddings(
        self,
        model,
        patches_field,
        embeddings_field=None,
        force_square=False,
        alpha=None,
        handle_missing="skip",
        batch_size=None,
        num_workers=None,
        skip_failures=True,
    ):
        """Computes embeddings for the image patches defined by
        ``patches_field`` of the samples in the collection using the given
        :class:`fiftyone.core.models.Model`.

        This method supports all the following cases:

        -   Using an image model to compute patch embeddings for an image
            collection
        -   Using an image model to compute frame patch embeddings for a video
            collection

        The ``model`` must expose embeddings, i.e.,
        :meth:`fiftyone.core.models.Model.has_embeddings` must return ``True``.

        If an ``embeddings_field`` is provided, the embeddings are saved to the
        samples; otherwise, the embeddings are returned in-memory.

        Args:
            model: a :class:`fiftyone.core.models.Model`
            patches_field: the name of the field defining the image patches in
                each sample to embed. Must be of type
                :class:`fiftyone.core.labels.Detection`,
                :class:`fiftyone.core.labels.Detections`,
                :class:`fiftyone.core.labels.Polyline`, or
                :class:`fiftyone.core.labels.Polylines`. When computing video
                frame embeddings, the "frames." prefix is optional
            embeddings_field (None): the name of a field in which to store the
                embeddings. When computing video frame embeddings, the
                "frames." prefix is optional
            force_square (False): whether to minimally manipulate the patch
                bounding boxes into squares prior to extraction
            alpha (None): an optional expansion/contraction to apply to the
                patches before extracting them, in ``[-1, inf)``. If provided,
                the length and width of the box are expanded (or contracted,
                when ``alpha < 0``) by ``(100 * alpha)%``. For example, set
                ``alpha = 1.1`` to expand the boxes by 10%, and set
                ``alpha = 0.9`` to contract the boxes by 10%
            handle_missing ("skip"): how to handle images with no patches.
                Supported values are:

                -   "skip": skip the image and assign its embedding as ``None``
                -   "image": use the whole image as a single patch
                -   "error": raise an error

            batch_size (None): an optional batch size to use, if the model
                supports batching
            num_workers (None): the number of workers for the
                :class:`torch:torch.utils.data.DataLoader` to use. Only
                applicable for Torch-based models
            skip_failures (True): whether to gracefully continue without
                raising an error if embeddings cannot be generated for a sample

        Returns:
            one of the following:

            -   ``None``, if an ``embeddings_field`` is provided
            -   a dict mapping sample IDs to ``num_patches x num_dim`` arrays
                of patch embeddings, when computing patch embeddings for image
                collections and no ``embeddings_field`` is provided. If
                ``skip_failures`` is ``True`` and any errors are detected, this
                dictionary will contain ``None`` values for any samples for
                which embeddings could not be computed
            -   a dict of dicts mapping sample IDs to frame numbers to
                ``num_patches x num_dim`` arrays of patch embeddings, when
                computing patch embeddings for the frames of video collections
                and no ``embeddings_field`` is provided. If ``skip_failures``
                is ``True`` and any errors are detected, this nested dict will
                contain missing or ``None`` values to indicate uncomputable
                embeddings
        """
        return fomo.compute_patch_embeddings(
            self,
            model,
            patches_field,
            embeddings_field=embeddings_field,
            batch_size=batch_size,
            num_workers=num_workers,
            force_square=force_square,
            alpha=alpha,
            handle_missing=handle_missing,
            skip_failures=skip_failures,
        )

    def evaluate_classifications(
        self,
        pred_field,
        gt_field="ground_truth",
        eval_key=None,
        classes=None,
        missing=None,
        method="simple",
        **kwargs,
    ):
        """Evaluates the classification predictions in this collection with
        respect to the specified ground truth labels.

        By default, this method simply compares the ground truth and prediction
        for each sample, but other strategies such as binary evaluation and
        top-k matching can be configured via the ``method`` parameter.

        You can customize the evaluation method by passing additional
        parameters for the method's config class as ``kwargs``.

        The supported ``method`` values and their associated configs are:

        -   ``"simple"``: :class:`fiftyone.utils.eval.classification.SimpleEvaluationConfig`
        -   ``"top-k"``: :class:`fiftyone.utils.eval.classification.TopKEvaluationConfig`
        -   ``"binary"``: :class:`fiftyone.utils.eval.classification.BinaryEvaluationConfig`

        If an ``eval_key`` is specified, then this method will record some
        statistics on each sample:

        -   When evaluating sample-level fields, an ``eval_key`` field will be
            populated on each sample recording whether that sample's prediction
            is correct.

        -   When evaluating frame-level fields, an ``eval_key`` field will be
            populated on each frame recording whether that frame's prediction
            is correct. In addition, an ``eval_key`` field will be populated on
            each sample that records the average accuracy of the frame
            predictions of the sample.

        Args:
            pred_field: the name of the field containing the predicted
                :class:`fiftyone.core.labels.Classification` instances
            gt_field ("ground_truth"): the name of the field containing the
                ground truth :class:`fiftyone.core.labels.Classification`
                instances
            eval_key (None): a string key to use to refer to this evaluation
            classes (None): the list of possible classes. If not provided,
                classes are loaded from
                :meth:`fiftyone.core.dataset.Dataset.classes` or
                :meth:`fiftyone.core.dataset.Dataset.default_classes` if
                possible, or else the observed ground truth/predicted labels
                are used
            missing (None): a missing label string. Any None-valued labels
                are given this label for results purposes
            method ("simple"): a string specifying the evaluation method to use.
                Supported values are ``("simple", "binary", "top-k")``
            **kwargs: optional keyword arguments for the constructor of the
                :class:`fiftyone.utils.eval.classification.ClassificationEvaluationConfig`
                being used

        Returns:
            a :class:`fiftyone.utils.eval.classification.ClassificationResults`
        """
        return foue.evaluate_classifications(
            self,
            pred_field,
            gt_field=gt_field,
            eval_key=eval_key,
            classes=classes,
            missing=missing,
            method=method,
            **kwargs,
        )

    def evaluate_detections(
        self,
        pred_field,
        gt_field="ground_truth",
        eval_key=None,
        classes=None,
        missing=None,
        method="coco",
        iou=0.50,
        use_masks=False,
        use_boxes=False,
        classwise=True,
        **kwargs,
    ):
        """Evaluates the specified predicted detections in this collection with
        respect to the specified ground truth detections.

        This method supports evaluating the following spatial data types:

        -   Object detections in :class:`fiftyone.core.labels.Detections`
            format
        -   Instance segmentations in :class:`fiftyone.core.labels.Detections`
            format with their ``mask`` attributes populated
        -   Polygons in :class:`fiftyone.core.labels.Polylines` format

        By default, this method uses COCO-style evaluation, but you can use the
        ``method`` parameter to select a different method, and you can
        optionally customize the method by passing additional parameters for
        the method's config class as ``kwargs``.

        The supported ``method`` values and their associated configs are:

        -   ``"coco"``: :class:`fiftyone.utils.eval.coco.COCOEvaluationConfig`
        -   ``"open-images"``: :class:`fiftyone.utils.eval.openimages.OpenImagesEvaluationConfig`

        If an ``eval_key`` is provided, a number of fields are populated at the
        object- and sample-level recording the results of the evaluation:

        -   True positive (TP), false positive (FP), and false negative (FN)
            counts for the each sample are saved in top-level fields of each
            sample::

                TP: sample.<eval_key>_tp
                FP: sample.<eval_key>_fp
                FN: sample.<eval_key>_fn

            In addition, when evaluating frame-level objects, TP/FP/FN counts
            are recorded for each frame::

                TP: frame.<eval_key>_tp
                FP: frame.<eval_key>_fp
                FN: frame.<eval_key>_fn

        -   The fields listed below are populated on each individual object;
            these fields tabulate the TP/FP/FN status of the object, the ID of
            the matching object (if any), and the matching IoU::

                TP/FP/FN: object.<eval_key>
                      ID: object.<eval_key>_id
                     IoU: object.<eval_key>_iou

        Args:
            pred_field: the name of the field containing the predicted
                :class:`fiftyone.core.labels.Detections` or
                :class:`fiftyone.core.labels.Polylines`
            gt_field ("ground_truth"): the name of the field containing the
                ground truth :class:`fiftyone.core.labels.Detections` or
                :class:`fiftyone.core.labels.Polylines`
            eval_key (None): a string key to use to refer to this evaluation
            classes (None): the list of possible classes. If not provided,
                classes are loaded from
                :meth:`fiftyone.core.dataset.Dataset.classes` or
                :meth:`fiftyone.core.dataset.Dataset.default_classes` if
                possible, or else the observed ground truth/predicted labels
                are used
            missing (None): a missing label string. Any unmatched objects are
                given this label for evaluation purposes
            method ("coco"): a string specifying the evaluation method to use.
                Supported values are ``("coco")``
            iou (0.50): the IoU threshold to use to determine matches
            use_masks (False): whether to compute IoUs using the instances
                masks in the ``mask`` attribute of the provided objects, which
                must be :class:`fiftyone.core.labels.Detection` instances
            use_boxes (False): whether to compute IoUs using the bounding boxes
                of the provided :class:`fiftyone.core.labels.Polyline`
                instances rather than using their actual geometries
            classwise (True): whether to only match objects with the same class
                label (True) or allow matches between classes (False)
            **kwargs: optional keyword arguments for the constructor of the
                :class:`fiftyone.utils.eval.detection.DetectionEvaluationConfig`
                being used

        Returns:
            a :class:`fiftyone.utils.eval.detection.DetectionResults`
        """
        return foue.evaluate_detections(
            self,
            pred_field,
            gt_field=gt_field,
            eval_key=eval_key,
            classes=classes,
            missing=missing,
            method=method,
            iou=iou,
            use_masks=use_masks,
            use_boxes=use_boxes,
            classwise=classwise,
            **kwargs,
        )

    def evaluate_segmentations(
        self,
        pred_field,
        gt_field="ground_truth",
        eval_key=None,
        mask_targets=None,
        method="simple",
        **kwargs,
    ):
        """Evaluates the specified semantic segmentation masks in this
        collection with respect to the specified ground truth masks.

        If the size of a predicted mask does not match the ground truth mask,
        it is resized to match the ground truth.

        By default, this method simply performs pixelwise evaluation of the
        full masks, but other strategies such as boundary-only evaluation can
        be configured by passing additional parameters for the method's
        config class as ``kwargs``.

        The supported ``method`` values and their associated configs are:

        -   ``"simple"``: :class:`fiftyone.utils.eval.segmentation.SimpleEvaluationConfig`

        If an ``eval_key`` is provided, the accuracy, precision, and recall of
        each sample is recorded in top-level fields of each sample::

             Accuracy: sample.<eval_key>_accuracy
            Precision: sample.<eval_key>_precision
               Recall: sample.<eval_key>_recall

        In addition, when evaluating frame-level masks, the accuracy,
        precision, and recall of each frame if recorded in the following
        frame-level fields::

             Accuracy: frame.<eval_key>_accuracy
            Precision: frame.<eval_key>_precision
               Recall: frame.<eval_key>_recall

        .. note::

            The mask value ``0`` is treated as a background class for the
            purposes of computing evaluation metrics like precision and recall.

        Args:
            pred_field: the name of the field containing the predicted
                :class:`fiftyone.core.labels.Segmentation` instances
            gt_field ("ground_truth"): the name of the field containing the
                ground truth :class:`fiftyone.core.labels.Segmentation`
                instances
            eval_key (None): a string key to use to refer to this evaluation
            mask_targets (None): a dict mapping mask values to labels. If not
                provided, mask targets are loaded from
                :meth:`fiftyone.core.dataset.Dataset.mask_targets` or
                :meth:`fiftyone.core.dataset.Dataset.default_mask_targets` if
                possible, or else the observed pixel values are used
            method ("simple"): a string specifying the evaluation method to
                use. Supported values are ``("simple")``
            **kwargs: optional keyword arguments for the constructor of the
                :class:`fiftyone.utils.eval.segmentation.SegmentationEvaluationConfig`
                being used

        Returns:
            a :class:`fiftyone.utils.eval.segmentation.SegmentationResults`
        """
        return foue.evaluate_segmentations(
            self,
            pred_field,
            gt_field=gt_field,
            eval_key=eval_key,
            mask_targets=mask_targets,
            method=method,
            **kwargs,
        )

    @property
    def has_evaluations(self):
        """Whether this colection has any evaluation results."""
        return bool(self.list_evaluations())

    def has_evaluation(self, eval_key):
        """Whether this collection has an evaluation with the given key.

        Args:
            eval_key: an evaluation key

        Returns:
            True/False
        """
        return eval_key in self.list_evaluations()

    def list_evaluations(self):
        """Returns a list of all evaluation keys on this collection.

        Returns:
            a list of evaluation keys
        """
        return foev.EvaluationMethod.list_runs(self)

    def get_evaluation_info(self, eval_key):
        """Returns information about the evaluation with the given key on this
        collection.

        Args:
            eval_key: an evaluation key

        Returns:
            an :class:`fiftyone.core.evaluation.EvaluationInfo`
        """
        return foev.EvaluationMethod.get_run_info(self, eval_key)

    def load_evaluation_results(self, eval_key):
        """Loads the results for the evaluation with the given key on this
        collection.

        Args:
            eval_key: an evaluation key

        Returns:
            a :class:`fiftyone.core.evaluation.EvaluationResults`
        """
        return foev.EvaluationMethod.load_run_results(self, eval_key)

    def load_evaluation_view(self, eval_key, select_fields=False):
        """Loads the :class:`fiftyone.core.view.DatasetView` on which the
        specified evaluation was performed on this collection.

        Args:
            eval_key: an evaluation key
            select_fields (False): whether to select only the fields involved
                in the evaluation

        Returns:
            a :class:`fiftyone.core.view.DatasetView`
        """
        return foev.EvaluationMethod.load_run_view(
            self, eval_key, select_fields=select_fields
        )

    def delete_evaluation(self, eval_key):
        """Deletes the evaluation results associated with the given evaluation
        key from this collection.

        Args:
            eval_key: an evaluation key
        """
        foev.EvaluationMethod.delete_run(self, eval_key)

    def delete_evaluations(self):
        """Deletes all evaluation results from this collection."""
        foev.EvaluationMethod.delete_runs(self)

    @property
    def has_brain_runs(self):
        """Whether this colection has any brain runs."""
        return bool(self.list_brain_runs())

    def has_brain_run(self, brain_key):
        """Whether this collection has a brain method run with the given key.

        Args:
            brain_key: a brain key

        Returns:
            True/False
        """
        return brain_key in self.list_brain_runs()

    def list_brain_runs(self):
        """Returns a list of all brain keys on this collection.

        Returns:
            a list of brain keys
        """
        return fob.BrainMethod.list_runs(self)

    def get_brain_info(self, brain_key):
        """Returns information about the brain method run with the given key on
        this collection.

        Args:
            brain_key: a brain key

        Returns:
            a :class:`fiftyone.core.brain.BrainInfo`
        """
        return fob.BrainMethod.get_run_info(self, brain_key)

    def load_brain_results(self, brain_key):
        """Loads the results for the brain method run with the given key on
        this collection.

        Args:
            brain_key: a brain key

        Returns:
            a :class:`fiftyone.core.brain.BrainResults`
        """
        return fob.BrainMethod.load_run_results(self, brain_key)

    def load_brain_view(self, brain_key, select_fields=False):
        """Loads the :class:`fiftyone.core.view.DatasetView` on which the
        specified brain method run was performed on this collection.

        Args:
            brain_key: a brain key
            select_fields (False): whether to select only the fields involved
                in the brain method run

        Returns:
            a :class:`fiftyone.core.view.DatasetView`
        """
        return fob.BrainMethod.load_run_view(
            self, brain_key, select_fields=select_fields
        )

    def delete_brain_run(self, brain_key):
        """Deletes the brain method run with the given key from this
        collection.

        Args:
            brain_key: a brain key
        """
        fob.BrainMethod.delete_run(self, brain_key)

    def delete_brain_runs(self):
        """Deletes all brain method runs from this collection."""
        fob.BrainMethod.delete_runs(self)

    def _get_similarity_keys(self, **kwargs):
        from fiftyone.brain import SimilarityConfig

        return self._get_brain_runs_with_type(SimilarityConfig, **kwargs)

    def _get_visualization_keys(self, **kwargs):
        from fiftyone.brain import VisualizationConfig

        return self._get_brain_runs_with_type(VisualizationConfig, **kwargs)

    def _get_brain_runs_with_type(self, run_type, **kwargs):
        brain_keys = []
        for brain_key in self.list_brain_runs():
            try:
                brain_info = self.get_brain_info(brain_key)
            except:
                logger.warning(
                    "Failed to load info for brain method run '%s'", brain_key
                )
                continue

            run_cls = etau.get_class(brain_info.config.cls)
            if not issubclass(run_cls, run_type):
                continue

            if any(
                getattr(brain_info.config, key, None) != value
                for key, value in kwargs.items()
            ):
                continue

            brain_keys.append(brain_key)

        return brain_keys

    @classmethod
    def list_view_stages(cls):
        """Returns a list of all available methods on this collection that
        apply :class:`fiftyone.core.stages.ViewStage` operations to this
        collection.

        Returns:
            a list of :class:`SampleCollection` method names
        """
        return list(view_stage.all)

    def add_stage(self, stage):
        """Applies the given :class:`fiftyone.core.stages.ViewStage` to the
        collection.

        Args:
            stage: a :class:`fiftyone.core.stages.ViewStage`

        Returns:
            a :class:`fiftyone.core.view.DatasetView`
        """
        return self._add_view_stage(stage)

    @view_stage
    def exclude(self, sample_ids):
        """Excludes the samples with the given IDs from the collection.

        Examples::

            import fiftyone as fo

            dataset = fo.Dataset()
            dataset.add_samples(
                [
                    fo.Sample(filepath="/path/to/image1.png"),
                    fo.Sample(filepath="/path/to/image2.png"),
                    fo.Sample(filepath="/path/to/image3.png"),
                ]
            )

            #
            # Exclude the first sample from the dataset
            #

            sample_id = dataset.first().id
            view = dataset.exclude(sample_id)

            #
            # Exclude the first and last samples from the dataset
            #

            sample_ids = [dataset.first().id, dataset.last().id]
            view = dataset.exclude(sample_ids)

        Args:
            sample_ids: the samples to exclude. Can be any of the following:

                -   a sample ID
                -   an iterable of sample IDs
                -   a :class:`fiftyone.core.sample.Sample` or
                    :class:`fiftyone.core.sample.SampleView`
                -   an iterable of sample IDs
                -   a :class:`fiftyone.core.collections.SampleCollection`
                -   an iterable of :class:`fiftyone.core.sample.Sample` or
                    :class:`fiftyone.core.sample.SampleView` instances

        Returns:
            a :class:`fiftyone.core.view.DatasetView`
        """
        return self._add_view_stage(fos.Exclude(sample_ids))

    @view_stage
    def exclude_by(self, field, values):
        """Excludes the samples with the given field values from the
        collection.

        This stage is typically used to work with categorical fields (strings,
        ints, and bools). If you want to exclude samples based on floating
        point fields, use :meth:`match`.

        Examples::

            import fiftyone as fo

            dataset = fo.Dataset()
            dataset.add_samples(
                [
                    fo.Sample(filepath="image%d.jpg" % i, int=i, str=str(i))
                    for i in range(10)
                ]
            )

            #
            # Create a view excluding samples whose `int` field have the given
            # values
            #

            view = dataset.exclude_by("int", [1, 9, 3, 7, 5])
            print(view.head(5))

            #
            # Create a view excluding samples whose `str` field have the given
            # values
            #

            view = dataset.exclude_by("str", ["1", "9", "3", "7", "5"])
            print(view.head(5))

        Args:
            field: a field or ``embedded.field.name``
            values: a value or iterable of values to exclude by

        Returns:
            a :class:`fiftyone.core.view.DatasetView`
        """
        return self._add_view_stage(fos.ExcludeBy(field, values))

    @view_stage
    def exclude_fields(self, field_names, _allow_missing=False):
        """Excludes the fields with the given names from the samples in the
        collection.

        Note that default fields cannot be excluded.

        Examples::

            import fiftyone as fo

            dataset = fo.Dataset()
            dataset.add_samples(
                [
                    fo.Sample(
                        filepath="/path/to/image1.png",
                        ground_truth=fo.Classification(label="cat"),
                        predictions=fo.Classification(label="cat", confidence=0.9),
                    ),
                    fo.Sample(
                        filepath="/path/to/image2.png",
                        ground_truth=fo.Classification(label="dog"),
                        predictions=fo.Classification(label="dog", confidence=0.8),
                    ),
                    fo.Sample(
                        filepath="/path/to/image3.png",
                        ground_truth=None,
                        predictions=None,
                    ),
                ]
            )

            #
            # Exclude the `predictions` field from all samples
            #

            view = dataset.exclude_fields("predictions")

        Args:
            field_names: a field name or iterable of field names to exclude

        Returns:
            a :class:`fiftyone.core.view.DatasetView`
        """
        return self._add_view_stage(
            fos.ExcludeFields(field_names, _allow_missing=_allow_missing)
        )

    @view_stage
    def exclude_frames(self, frame_ids, omit_empty=True):
        """Excludes the frames with the given IDs from the video collection.

        Examples::

            import fiftyone as fo
            import fiftyone.zoo as foz

            dataset = foz.load_zoo_dataset("quickstart-video")

            #
            # Exclude some specific frames
            #

            frame_ids = [
                dataset.first().frames.first().id,
                dataset.last().frames.last().id,
            ]

            view = dataset.exclude_frames(frame_ids)

            print(dataset.count("frames"))
            print(view.count("frames"))

        Args:
            frame_ids: the frames to exclude. Can be any of the following:

                -   a frame ID
                -   an iterable of frame IDs
                -   a :class:`fiftyone.core.frame.Frame` or
                    :class:`fiftyone.core.frame.FrameView`
                -   an iterable of :class:`fiftyone.core.frame.Frame` or
                    :class:`fiftyone.core.frame.FrameView` instances
                -   a :class:`fiftyone.core.collections.SampleCollection`, in
                    which case the frame IDs in the collection are used

            omit_empty (True): whether to omit samples that have no frames
                after excluding the specified frames

        Returns:
            a :class:`fiftyone.core.view.DatasetView`
        """
        return self._add_view_stage(
            fos.ExcludeFrames(frame_ids, omit_empty=omit_empty)
        )

    @view_stage
    def exclude_labels(
        self, labels=None, ids=None, tags=None, fields=None, omit_empty=True
    ):
        """Excludes the specified labels from the collection.

        The returned view will omit samples, sample fields, and individual
        labels that do not match the specified selection criteria.

        You can perform an exclusion via one or more of the following methods:

        -   Provide the ``labels`` argument, which should contain a list of
            dicts in the format returned by
            :meth:`fiftyone.core.session.Session.selected_labels`, to exclude
            specific labels

        -   Provide the ``ids`` argument to exclude labels with specific IDs

        -   Provide the ``tags`` argument to exclude labels with specific tags

        If multiple criteria are specified, labels must match all of them in
        order to be excluded.

        By default, the exclusion is applied to all
        :class:`fiftyone.core.labels.Label` fields, but you can provide the
        ``fields`` argument to explicitly define the field(s) in which to
        exclude.

        Examples::

            import fiftyone as fo
            import fiftyone.zoo as foz

            dataset = foz.load_zoo_dataset("quickstart")

            #
            # Exclude the labels currently selected in the App
            #

            session = fo.launch_app(dataset)

            # Select some labels in the App...

            view = dataset.exclude_labels(labels=session.selected_labels)

            #
            # Exclude labels with the specified IDs
            #

            # Grab some label IDs
            ids = [
                dataset.first().ground_truth.detections[0].id,
                dataset.last().predictions.detections[0].id,
            ]

            view = dataset.exclude_labels(ids=ids)

            print(dataset.count("ground_truth.detections"))
            print(view.count("ground_truth.detections"))

            print(dataset.count("predictions.detections"))
            print(view.count("predictions.detections"))

            #
            # Exclude labels with the specified tags
            #

            # Grab some label IDs
            ids = [
                dataset.first().ground_truth.detections[0].id,
                dataset.last().predictions.detections[0].id,
            ]

            # Give the labels a "test" tag
            dataset = dataset.clone()  # create copy since we're modifying data
            dataset.select_labels(ids=ids).tag_labels("test")

            print(dataset.count_values("ground_truth.detections.tags"))
            print(dataset.count_values("predictions.detections.tags"))

            # Exclude the labels via their tag
            view = dataset.exclude_labels(tags="test")

            print(dataset.count("ground_truth.detections"))
            print(view.count("ground_truth.detections"))

            print(dataset.count("predictions.detections"))
            print(view.count("predictions.detections"))

        Args:
            labels (None): a list of dicts specifying the labels to exclude in
                the format returned by
                :meth:`fiftyone.core.session.Session.selected_labels`
            ids (None): an ID or iterable of IDs of the labels to exclude
            tags (None): a tag or iterable of tags of labels to exclude
            fields (None): a field or iterable of fields from which to exclude
            omit_empty (True): whether to omit samples that have no labels
                after filtering

        Returns:
            a :class:`fiftyone.core.view.DatasetView`
        """
        return self._add_view_stage(
            fos.ExcludeLabels(
                labels=labels,
                ids=ids,
                tags=tags,
                fields=fields,
                omit_empty=omit_empty,
            )
        )

    @view_stage
    def exists(self, field, bool=True):
        """Returns a view containing the samples in the collection that have
        (or do not have) a non-``None`` value for the given field or embedded
        field.

        Examples::

            import fiftyone as fo

            dataset = fo.Dataset()
            dataset.add_samples(
                [
                    fo.Sample(
                        filepath="/path/to/image1.png",
                        ground_truth=fo.Classification(label="cat"),
                        predictions=fo.Classification(label="cat", confidence=0.9),
                    ),
                    fo.Sample(
                        filepath="/path/to/image2.png",
                        ground_truth=fo.Classification(label="dog"),
                        predictions=fo.Classification(label="dog", confidence=0.8),
                    ),
                    fo.Sample(
                        filepath="/path/to/image3.png",
                        ground_truth=fo.Classification(label="dog"),
                        predictions=fo.Classification(label="dog"),
                    ),
                    fo.Sample(
                        filepath="/path/to/image4.png",
                        ground_truth=None,
                        predictions=None,
                    ),
                    fo.Sample(filepath="/path/to/image5.png"),
                ]
            )

            #
            # Only include samples that have a value in their `predictions`
            # field
            #

            view = dataset.exists("predictions")

            #
            # Only include samples that do NOT have a value in their
            # `predictions` field
            #

            view = dataset.exists("predictions", False)

            #
            # Only include samples that have prediction confidences
            #

            view = dataset.exists("predictions.confidence")

        Args:
            field: the field name or ``embedded.field.name``
            bool (True): whether to check if the field exists (True) or does
                not exist (False)

        Returns:
            a :class:`fiftyone.core.view.DatasetView`
        """
        return self._add_view_stage(fos.Exists(field, bool=bool))

    @view_stage
    def filter_field(self, field, filter, only_matches=True):
        """Filters the values of a field or embedded field of each sample in
        the collection.

        Values of ``field`` for which ``filter`` returns ``False`` are
        replaced with ``None``.

        Examples::

            import fiftyone as fo
            from fiftyone import ViewField as F

            dataset = fo.Dataset()
            dataset.add_samples(
                [
                    fo.Sample(
                        filepath="/path/to/image1.png",
                        ground_truth=fo.Classification(label="cat"),
                        predictions=fo.Classification(label="cat", confidence=0.9),
                        numeric_field=1.0,
                    ),
                    fo.Sample(
                        filepath="/path/to/image2.png",
                        ground_truth=fo.Classification(label="dog"),
                        predictions=fo.Classification(label="dog", confidence=0.8),
                        numeric_field=-1.0,
                    ),
                    fo.Sample(
                        filepath="/path/to/image3.png",
                        ground_truth=None,
                        predictions=None,
                        numeric_field=None,
                    ),
                ]
            )

            #
            # Only include classifications in the `predictions` field
            # whose `label` is "cat"
            #

            view = dataset.filter_field("predictions", F("label") == "cat")

            #
            # Only include samples whose `numeric_field` value is positive
            #

            view = dataset.filter_field("numeric_field", F() > 0)

        Args:
            field: the field name or ``embedded.field.name``
            filter: a :class:`fiftyone.core.expressions.ViewExpression` or
                `MongoDB expression <https://docs.mongodb.com/manual/meta/aggregation-quick-reference/#aggregation-expressions>`_
                that returns a boolean describing the filter to apply
            only_matches (True): whether to only include samples that match
                the filter (True) or include all samples (False)

        Returns:
            a :class:`fiftyone.core.view.DatasetView`
        """
        return self._add_view_stage(
            fos.FilterField(field, filter, only_matches=only_matches)
        )

    @view_stage
    def filter_labels(
        self, field, filter, only_matches=True, trajectories=False
    ):
        """Filters the :class:`fiftyone.core.labels.Label` field of each
        sample in the collection.

        If the specified ``field`` is a single
        :class:`fiftyone.core.labels.Label` type, fields for which ``filter``
        returns ``False`` are replaced with ``None``:

        -   :class:`fiftyone.core.labels.Classification`
        -   :class:`fiftyone.core.labels.Detection`
        -   :class:`fiftyone.core.labels.Polyline`
        -   :class:`fiftyone.core.labels.Keypoint`

        If the specified ``field`` is a :class:`fiftyone.core.labels.Label`
        list type, the label elements for which ``filter`` returns ``False``
        are omitted from the view:

        -   :class:`fiftyone.core.labels.Classifications`
        -   :class:`fiftyone.core.labels.Detections`
        -   :class:`fiftyone.core.labels.Polylines`
        -   :class:`fiftyone.core.labels.Keypoints`

        Classifications Examples::

            import fiftyone as fo
            from fiftyone import ViewField as F

            dataset = fo.Dataset()
            dataset.add_samples(
                [
                    fo.Sample(
                        filepath="/path/to/image1.png",
                        predictions=fo.Classification(label="cat", confidence=0.9),
                    ),
                    fo.Sample(
                        filepath="/path/to/image2.png",
                        predictions=fo.Classification(label="dog", confidence=0.8),
                    ),
                    fo.Sample(
                        filepath="/path/to/image3.png",
                        predictions=fo.Classification(label="rabbit"),
                    ),
                    fo.Sample(
                        filepath="/path/to/image4.png",
                        predictions=None,
                    ),
                ]
            )

            #
            # Only include classifications in the `predictions` field whose
            # `confidence` is greater than 0.8
            #

            view = dataset.filter_labels("predictions", F("confidence") > 0.8)

            #
            # Only include classifications in the `predictions` field whose
            # `label` is "cat" or "dog"
            #

            view = dataset.filter_labels(
                "predictions", F("label").is_in(["cat", "dog"])
            )

        Detections Examples::

            import fiftyone as fo
            from fiftyone import ViewField as F

            dataset = fo.Dataset()
            dataset.add_samples(
                [
                    fo.Sample(
                        filepath="/path/to/image1.png",
                        predictions=fo.Detections(
                            detections=[
                                fo.Detection(
                                    label="cat",
                                    bounding_box=[0.1, 0.1, 0.5, 0.5],
                                    confidence=0.9,
                                ),
                                fo.Detection(
                                    label="dog",
                                    bounding_box=[0.2, 0.2, 0.3, 0.3],
                                    confidence=0.8,
                                ),
                            ]
                        ),
                    ),
                    fo.Sample(
                        filepath="/path/to/image2.png",
                        predictions=fo.Detections(
                            detections=[
                                fo.Detection(
                                    label="cat",
                                    bounding_box=[0.5, 0.5, 0.4, 0.4],
                                    confidence=0.95,
                                ),
                                fo.Detection(label="rabbit"),
                            ]
                        ),
                    ),
                    fo.Sample(
                        filepath="/path/to/image3.png",
                        predictions=fo.Detections(
                            detections=[
                                fo.Detection(
                                    label="squirrel",
                                    bounding_box=[0.25, 0.25, 0.5, 0.5],
                                    confidence=0.5,
                                ),
                            ]
                        ),
                    ),
                    fo.Sample(
                        filepath="/path/to/image4.png",
                        predictions=None,
                    ),
                ]
            )

            #
            # Only include detections in the `predictions` field whose
            # `confidence` is greater than 0.8
            #

            view = dataset.filter_labels("predictions", F("confidence") > 0.8)

            #
            # Only include detections in the `predictions` field whose `label`
            # is "cat" or "dog"
            #

            view = dataset.filter_labels(
                "predictions", F("label").is_in(["cat", "dog"])
            )

            #
            # Only include detections in the `predictions` field whose bounding
            # box area is smaller than 0.2
            #

            # Bboxes are in [top-left-x, top-left-y, width, height] format
            bbox_area = F("bounding_box")[2] * F("bounding_box")[3]

            view = dataset.filter_labels("predictions", bbox_area < 0.2)

        Polylines Examples::

            import fiftyone as fo
            from fiftyone import ViewField as F

            dataset = fo.Dataset()
            dataset.add_samples(
                [
                    fo.Sample(
                        filepath="/path/to/image1.png",
                        predictions=fo.Polylines(
                            polylines=[
                                fo.Polyline(
                                    label="lane",
                                    points=[[(0.1, 0.1), (0.1, 0.6)]],
                                    filled=False,
                                ),
                                fo.Polyline(
                                    label="road",
                                    points=[[(0.2, 0.2), (0.5, 0.5), (0.2, 0.5)]],
                                    filled=True,
                                ),
                            ]
                        ),
                    ),
                    fo.Sample(
                        filepath="/path/to/image2.png",
                        predictions=fo.Polylines(
                            polylines=[
                                fo.Polyline(
                                    label="lane",
                                    points=[[(0.4, 0.4), (0.9, 0.4)]],
                                    filled=False,
                                ),
                                fo.Polyline(
                                    label="road",
                                    points=[[(0.6, 0.6), (0.9, 0.9), (0.6, 0.9)]],
                                    filled=True,
                                ),
                            ]
                        ),
                    ),
                    fo.Sample(
                        filepath="/path/to/image3.png",
                        predictions=None,
                    ),
                ]
            )

            #
            # Only include polylines in the `predictions` field that are filled
            #

            view = dataset.filter_labels("predictions", F("filled") == True)

            #
            # Only include polylines in the `predictions` field whose `label`
            # is "lane"
            #

            view = dataset.filter_labels("predictions", F("label") == "lane")

            #
            # Only include polylines in the `predictions` field with at least
            # 3 vertices
            #

            num_vertices = F("points").map(F().length()).sum()
            view = dataset.filter_labels("predictions", num_vertices >= 3)

        Keypoints Examples::

            import fiftyone as fo
            from fiftyone import ViewField as F

            dataset = fo.Dataset()
            dataset.add_samples(
                [
                    fo.Sample(
                        filepath="/path/to/image1.png",
                        predictions=fo.Keypoint(
                            label="house",
                            points=[(0.1, 0.1), (0.1, 0.9), (0.9, 0.9), (0.9, 0.1)],
                        ),
                    ),
                    fo.Sample(
                        filepath="/path/to/image2.png",
                        predictions=fo.Keypoint(
                            label="window",
                            points=[(0.4, 0.4), (0.5, 0.5), (0.6, 0.6)],
                        ),
                    ),
                    fo.Sample(
                        filepath="/path/to/image3.png",
                        predictions=None,
                    ),
                ]
            )

            #
            # Only include keypoints in the `predictions` field whose `label`
            # is "house"
            #

            view = dataset.filter_labels("predictions", F("label") == "house")

            #
            # Only include keypoints in the `predictions` field with less than
            # four points
            #

            view = dataset.filter_labels("predictions", F("points").length() < 4)

        Args:
            field: the label field to filter
            filter: a :class:`fiftyone.core.expressions.ViewExpression` or
                `MongoDB expression <https://docs.mongodb.com/manual/meta/aggregation-quick-reference/#aggregation-expressions>`_
                that returns a boolean describing the filter to apply
            only_matches (True): whether to only include samples with at least
                one label after filtering (True) or include all samples (False)
            trajectories (False): whether to match entire object trajectories
                for which the object matches the given filter on at least one
                frame. Only applicable to video datasets and frame-level label
                fields whose objects have their ``index`` attributes populated

        Returns:
            a :class:`fiftyone.core.view.DatasetView`
        """
        return self._add_view_stage(
            fos.FilterLabels(
                field,
                filter,
                only_matches=only_matches,
                trajectories=trajectories,
            )
        )

    @deprecated(reason="Use filter_labels() instead")
    @view_stage
    def filter_classifications(self, field, filter, only_matches=True):
        """Filters the :class:`fiftyone.core.labels.Classification` elements in
        the specified :class:`fiftyone.core.labels.Classifications` field of
        each sample in the collection.

        .. warning::

            This method is deprecated and will be removed in a future release.
            Use the drop-in replacement :meth:`filter_labels` instead.

        Args:
            field: the field to filter, which must be a
                :class:`fiftyone.core.labels.Classifications`
            filter: a :class:`fiftyone.core.expressions.ViewExpression` or
                `MongoDB expression <https://docs.mongodb.com/manual/meta/aggregation-quick-reference/#aggregation-expressions>`_
                that returns a boolean describing the filter to apply
            only_matches (True): whether to only include samples with at least
                one classification after filtering (True) or include all
                samples (False)

        Returns:
            a :class:`fiftyone.core.view.DatasetView`
        """
        return self._add_view_stage(
            fos.FilterClassifications(field, filter, only_matches=only_matches)
        )

    @deprecated(reason="Use filter_labels() instead")
    @view_stage
    def filter_detections(self, field, filter, only_matches=True):
        """Filters the :class:`fiftyone.core.labels.Detection` elements in the
        specified :class:`fiftyone.core.labels.Detections` field of each sample
        in the collection.

        .. warning::

            This method is deprecated and will be removed in a future release.
            Use the drop-in replacement :meth:`filter_labels` instead.

        Args:
            field: the :class:`fiftyone.core.labels.Detections` field
            filter: a :class:`fiftyone.core.expressions.ViewExpression` or
                `MongoDB expression <https://docs.mongodb.com/manual/meta/aggregation-quick-reference/#aggregation-expressions>`_
                that returns a boolean describing the filter to apply
            only_matches (True): whether to only include samples with at least
                one detection after filtering (True) or include all samples
                (False)

        Returns:
            a :class:`fiftyone.core.view.DatasetView`
        """
        return self._add_view_stage(
            fos.FilterDetections(field, filter, only_matches=only_matches)
        )

    @deprecated(reason="Use filter_labels() instead")
    @view_stage
    def filter_polylines(self, field, filter, only_matches=True):
        """Filters the :class:`fiftyone.core.labels.Polyline` elements in the
        specified :class:`fiftyone.core.labels.Polylines` field of each sample
        in the collection.

        .. warning::

            This method is deprecated and will be removed in a future release.
            Use the drop-in replacement :meth:`filter_labels` instead.

        Args:
            field: the :class:`fiftyone.core.labels.Polylines` field
            filter: a :class:`fiftyone.core.expressions.ViewExpression` or
                `MongoDB expression <https://docs.mongodb.com/manual/meta/aggregation-quick-reference/#aggregation-expressions>`_
                that returns a boolean describing the filter to apply
            only_matches (True): whether to only include samples with at least
                one polyline after filtering (True) or include all samples
                (False)

        Returns:
            a :class:`fiftyone.core.view.DatasetView`
        """
        return self._add_view_stage(
            fos.FilterPolylines(field, filter, only_matches=only_matches)
        )

    @deprecated(reason="Use filter_labels() instead")
    @view_stage
    def filter_keypoints(self, field, filter, only_matches=True):
        """Filters the :class:`fiftyone.core.labels.Keypoint` elements in the
        specified :class:`fiftyone.core.labels.Keypoints` field of each sample
        in the collection.

        .. warning::

            This method is deprecated and will be removed in a future release.
            Use the drop-in replacement :meth:`filter_labels` instead.

        Args:
            field: the :class:`fiftyone.core.labels.Keypoints` field
            filter: a :class:`fiftyone.core.expressions.ViewExpression` or
                `MongoDB expression <https://docs.mongodb.com/manual/meta/aggregation-quick-reference/#aggregation-expressions>`_
                that returns a boolean describing the filter to apply
            only_matches (True): whether to only include samples with at least
                one keypoint after filtering (True) or include all samples
                (False)

        Returns:
            a :class:`fiftyone.core.view.DatasetView`
        """
        return self._add_view_stage(
            fos.FilterKeypoints(field, filter, only_matches=only_matches)
        )

    @view_stage
    def geo_near(
        self,
        point,
        location_field=None,
        min_distance=None,
        max_distance=None,
        query=None,
    ):
        """Sorts the samples in the collection by their proximity to a
        specified geolocation.

        .. note::

            This stage must be the **first stage** in any
            :class:`fiftyone.core.view.DatasetView` in which it appears.

        Examples::

            import fiftyone as fo
            import fiftyone.zoo as foz

            TIMES_SQUARE = [-73.9855, 40.7580]

            dataset = foz.load_zoo_dataset("quickstart-geo")

            #
            # Sort the samples by their proximity to Times Square
            #

            view = dataset.geo_near(TIMES_SQUARE)

            #
            # Sort the samples by their proximity to Times Square, and only
            # include samples within 5km
            #

            view = dataset.geo_near(TIMES_SQUARE, max_distance=5000)

            #
            # Sort the samples by their proximity to Times Square, and only
            # include samples that are in Manhattan
            #

            import fiftyone.utils.geojson as foug

            in_manhattan = foug.geo_within(
                "location.point",
                [
                    [
                        [-73.949701, 40.834487],
                        [-73.896611, 40.815076],
                        [-73.998083, 40.696534],
                        [-74.031751, 40.715273],
                        [-73.949701, 40.834487],
                    ]
                ]
            )

            view = dataset.geo_near(
                TIMES_SQUARE, location_field="location", query=in_manhattan
            )

        Args:
            point: the reference point to compute distances to. Can be any of
                the following:

                -   A ``[longitude, latitude]`` list
                -   A GeoJSON dict with ``Point`` type
                -   A :class:`fiftyone.core.labels.GeoLocation` instance whose
                    ``point`` attribute contains the point

            location_field (None): the location data of each sample to use. Can
                be any of the following:

                -   The name of a :class:`fiftyone.core.fields.GeoLocation`
                    field whose ``point`` attribute to use as location data
                -   An ``embedded.field.name`` containing GeoJSON data to use
                    as location data
                -   ``None``, in which case there must be a single
                    :class:`fiftyone.core.fields.GeoLocation` field on the
                    samples, which is used by default

            min_distance (None): filter samples that are less than this
                distance (in meters) from ``point``
            max_distance (None): filter samples that are greater than this
                distance (in meters) from ``point``
            query (None): an optional dict defining a
                `MongoDB read query <https://docs.mongodb.com/manual/tutorial/query-documents/#read-operations-query-argument>`_
                that samples must match in order to be included in this view

        Returns:
            a :class:`fiftyone.core.view.DatasetView`
        """
        return self._add_view_stage(
            fos.GeoNear(
                point,
                location_field=location_field,
                min_distance=min_distance,
                max_distance=max_distance,
                query=query,
            )
        )

    @view_stage
    def geo_within(self, boundary, location_field=None, strict=True):
        """Filters the samples in this collection to only include samples whose
        geolocation is within a specified boundary.

        Examples::

            import fiftyone as fo
            import fiftyone.zoo as foz

            MANHATTAN = [
                [
                    [-73.949701, 40.834487],
                    [-73.896611, 40.815076],
                    [-73.998083, 40.696534],
                    [-74.031751, 40.715273],
                    [-73.949701, 40.834487],
                ]
            ]

            dataset = foz.load_zoo_dataset("quickstart-geo")

            #
            # Create a view that only contains samples in Manhattan
            #

            view = dataset.geo_within(MANHATTAN)

        Args:
            boundary: a :class:`fiftyone.core.labels.GeoLocation`,
                :class:`fiftyone.core.labels.GeoLocations`, GeoJSON dict, or
                list of coordinates that define a ``Polygon`` or
                ``MultiPolygon`` to search within
            location_field (None): the location data of each sample to use. Can
                be any of the following:

                -   The name of a :class:`fiftyone.core.fields.GeoLocation`
                    field whose ``point`` attribute to use as location data
                -   An ``embedded.field.name`` that directly contains the
                    GeoJSON location data to use
                -   ``None``, in which case there must be a single
                    :class:`fiftyone.core.fields.GeoLocation` field on the
                    samples, which is used by default

            strict (True): whether a sample's location data must strictly fall
                within boundary (True) in order to match, or whether any
                intersection suffices (False)

        Returns:
            a :class:`fiftyone.core.view.DatasetView`
        """
        return self._add_view_stage(
            fos.GeoWithin(
                boundary, location_field=location_field, strict=strict
            )
        )

    @view_stage
    def group_by(self, field_or_expr, sort_expr=None, reverse=False):
        """Creates a view that reorganizes the samples in the collection so
        that they are grouped by a specified field or expression.

        Examples::

            import fiftyone as fo
            import fiftyone.zoo as foz
            from fiftyone import ViewField as F

            dataset = foz.load_zoo_dataset("cifar10", split="test")

            # Take a random sample of 1000 samples and organize them by ground
            # truth label with groups arranged in decreasing order of size
            view = dataset.take(1000).group_by(
                "ground_truth.label",
                sort_expr=F().length(),
                reverse=True,
            )

            print(view.values("ground_truth.label"))
            print(
                sorted(
                    view.count_values("ground_truth.label").items(),
                    key=lambda kv: kv[1],
                    reverse=True,
                )
            )

        Args:
            field_or_expr: the field or ``embedded.field.name`` to group by, or
                a :class:`fiftyone.core.expressions.ViewExpression` or
                `MongoDB aggregation expression <https://docs.mongodb.com/manual/meta/aggregation-quick-reference/#aggregation-expressions>`_
                that defines the value to group by
            sort_expr (None): an optional
                :class:`fiftyone.core.expressions.ViewExpression` or
                `MongoDB aggregation expression <https://docs.mongodb.com/manual/meta/aggregation-quick-reference/#aggregation-expressions>`_
                that defines how to sort the groups in the output view. If
                provided, this expression will be evaluated on the list of
                samples in each group
            reverse (False): whether to return the results in descending order

        Returns:
            a :class:`fiftyone.core.view.DatasetView`
        """
        return self._add_view_stage(
            fos.GroupBy(field_or_expr, sort_expr=sort_expr, reverse=reverse)
        )

    @view_stage
    def limit(self, limit):
        """Returns a view with at most the given number of samples.

        Examples::

            import fiftyone as fo

            dataset = fo.Dataset()
            dataset.add_samples(
                [
                    fo.Sample(
                        filepath="/path/to/image1.png",
                        ground_truth=fo.Classification(label="cat"),
                    ),
                    fo.Sample(
                        filepath="/path/to/image2.png",
                        ground_truth=fo.Classification(label="dog"),
                    ),
                    fo.Sample(
                        filepath="/path/to/image3.png",
                        ground_truth=None,
                    ),
                ]
            )

            #
            # Only include the first 2 samples in the view
            #

            view = dataset.limit(2)

        Args:
            limit: the maximum number of samples to return. If a non-positive
                number is provided, an empty view is returned

        Returns:
            a :class:`fiftyone.core.view.DatasetView`
        """
        return self._add_view_stage(fos.Limit(limit))

    @view_stage
    def limit_labels(self, field, limit):
        """Limits the number of :class:`fiftyone.core.labels.Label` instances
        in the specified labels list field of each sample in the collection.

        The specified ``field`` must be one of the following types:

        -   :class:`fiftyone.core.labels.Classifications`
        -   :class:`fiftyone.core.labels.Detections`
        -   :class:`fiftyone.core.labels.Keypoints`
        -   :class:`fiftyone.core.labels.Polylines`

        Examples::

            import fiftyone as fo
            from fiftyone import ViewField as F

            dataset = fo.Dataset()
            dataset.add_samples(
                [
                    fo.Sample(
                        filepath="/path/to/image1.png",
                        predictions=fo.Detections(
                            detections=[
                                fo.Detection(
                                    label="cat",
                                    bounding_box=[0.1, 0.1, 0.5, 0.5],
                                    confidence=0.9,
                                ),
                                fo.Detection(
                                    label="dog",
                                    bounding_box=[0.2, 0.2, 0.3, 0.3],
                                    confidence=0.8,
                                ),
                            ]
                        ),
                    ),
                    fo.Sample(
                        filepath="/path/to/image2.png",
                        predictions=fo.Detections(
                            detections=[
                                fo.Detection(
                                    label="cat",
                                    bounding_box=[0.5, 0.5, 0.4, 0.4],
                                    confidence=0.95,
                                ),
                                fo.Detection(label="rabbit"),
                            ]
                        ),
                    ),
                    fo.Sample(
                        filepath="/path/to/image4.png",
                        predictions=None,
                    ),
                ]
            )

            #
            # Only include the first detection in the `predictions` field of
            # each sample
            #

            view = dataset.limit_labels("predictions", 1)

        Args:
            field: the labels list field to filter
            limit: the maximum number of labels to include in each labels list.
                If a non-positive number is provided, all lists will be empty

        Returns:
            a :class:`fiftyone.core.view.DatasetView`
        """
        return self._add_view_stage(fos.LimitLabels(field, limit))

    @view_stage
    def map_labels(self, field, map):
        """Maps the ``label`` values of a :class:`fiftyone.core.labels.Label`
        field to new values for each sample in the collection.

        Examples::

            import fiftyone as fo
            from fiftyone import ViewField as F

            dataset = fo.Dataset()
            dataset.add_samples(
                [
                    fo.Sample(
                        filepath="/path/to/image1.png",
                        weather=fo.Classification(label="sunny"),
                        predictions=fo.Detections(
                            detections=[
                                fo.Detection(
                                    label="cat",
                                    bounding_box=[0.1, 0.1, 0.5, 0.5],
                                    confidence=0.9,
                                ),
                                fo.Detection(
                                    label="dog",
                                    bounding_box=[0.2, 0.2, 0.3, 0.3],
                                    confidence=0.8,
                                ),
                            ]
                        ),
                    ),
                    fo.Sample(
                        filepath="/path/to/image2.png",
                        weather=fo.Classification(label="cloudy"),
                        predictions=fo.Detections(
                            detections=[
                                fo.Detection(
                                    label="cat",
                                    bounding_box=[0.5, 0.5, 0.4, 0.4],
                                    confidence=0.95,
                                ),
                                fo.Detection(label="rabbit"),
                            ]
                        ),
                    ),
                    fo.Sample(
                        filepath="/path/to/image3.png",
                        weather=fo.Classification(label="partly cloudy"),
                        predictions=fo.Detections(
                            detections=[
                                fo.Detection(
                                    label="squirrel",
                                    bounding_box=[0.25, 0.25, 0.5, 0.5],
                                    confidence=0.5,
                                ),
                            ]
                        ),
                    ),
                    fo.Sample(
                        filepath="/path/to/image4.png",
                        predictions=None,
                    ),
                ]
            )

            #
            # Map the "partly cloudy" weather label to "cloudy"
            #

            view = dataset.map_labels("weather", {"partly cloudy": "cloudy"})

            #
            # Map "rabbit" and "squirrel" predictions to "other"
            #

            view = dataset.map_labels(
                "predictions", {"rabbit": "other", "squirrel": "other"}
            )

        Args:
            field: the labels field to map
            map: a dict mapping label values to new label values

        Returns:
            a :class:`fiftyone.core.view.DatasetView`
        """
        return self._add_view_stage(fos.MapLabels(field, map))

    @view_stage
    def set_field(self, field, expr, _allow_missing=False):
        """Sets a field or embedded field on each sample in a collection by
        evaluating the given expression.

        This method can process embedded list fields. To do so, simply append
        ``[]`` to any list component(s) of the field path.

        .. note::

            There are two cases where FiftyOne will automatically unwind array
            fields without requiring you to explicitly specify this via the
            ``[]`` syntax:

            **Top-level lists:** when you specify a ``field`` path that refers
            to a top-level list field of a dataset; i.e., ``list_field`` is
            automatically coerced to ``list_field[]``, if necessary.

            **List fields:** When you specify a ``field`` path that refers to
            the list field of a |Label| class, such as the
            :attr:`Detections.detections <fiftyone.core.labels.Detections.detections>`
            attribute; i.e., ``ground_truth.detections.label`` is automatically
            coerced to ``ground_truth.detections[].label``, if necessary.

            See the examples below for demonstrations of this behavior.

        The provided ``expr`` is interpreted relative to the document on which
        the embedded field is being set. For example, if you are setting a
        nested field ``field="embedded.document.field"``, then the expression
        ``expr`` you provide will be applied to the ``embedded.document``
        document. Note that you can override this behavior by defining an
        expression that is bound to the root document by prepending ``"$"`` to
        any field name(s) in the expression.

        See the examples below for more information.

        .. note::

            Note that you cannot set a non-existing top-level field using this
            stage, since doing so would violate the dataset's schema. You can,
            however, first declare a new field via
            :meth:`fiftyone.core.dataset.Dataset.add_sample_field` and then
            populate it in a view via this stage.

        Examples::

            import fiftyone as fo
            import fiftyone.zoo as foz
            from fiftyone import ViewField as F

            dataset = foz.load_zoo_dataset("quickstart")

            #
            # Replace all values of the `uniqueness` field that are less than
            # 0.5 with `None`
            #

            view = dataset.set_field(
                "uniqueness",
                (F("uniqueness") >= 0.5).if_else(F("uniqueness"), None)
            )
            print(view.bounds("uniqueness"))

            #
            # Lower bound all object confidences in the `predictions` field at
            # 0.5
            #

            view = dataset.set_field(
                "predictions.detections.confidence", F("confidence").max(0.5)
            )
            print(view.bounds("predictions.detections.confidence"))

            #
            # Add a `num_predictions` property to the `predictions` field that
            # contains the number of objects in the field
            #

            view = dataset.set_field(
                "predictions.num_predictions",
                F("$predictions.detections").length(),
            )
            print(view.bounds("predictions.num_predictions"))

            #
            # Set an `is_animal` field on each object in the `predictions` field
            # that indicates whether the object is an animal
            #

            ANIMALS = [
                "bear", "bird", "cat", "cow", "dog", "elephant", "giraffe",
                "horse", "sheep", "zebra"
            ]

            view = dataset.set_field(
                "predictions.detections.is_animal", F("label").is_in(ANIMALS)
            )
            print(view.count_values("predictions.detections.is_animal"))

        Args:
            field: the field or ``embedded.field.name`` to set
            expr: a :class:`fiftyone.core.expressions.ViewExpression` or
                `MongoDB expression <https://docs.mongodb.com/manual/meta/aggregation-quick-reference/#aggregation-expressions>`_
                that defines the field value to set

        Returns:
            a :class:`fiftyone.core.view.DatasetView`
        """
        return self._add_view_stage(
            fos.SetField(field, expr, _allow_missing=_allow_missing)
        )

    @view_stage
    def match(self, filter):
        """Filters the samples in the collection by the given filter.

        Examples::

            import fiftyone as fo
            from fiftyone import ViewField as F

            dataset = fo.Dataset()
            dataset.add_samples(
                [
                    fo.Sample(
                        filepath="/path/to/image1.png",
                        weather=fo.Classification(label="sunny"),
                        predictions=fo.Detections(
                            detections=[
                                fo.Detection(
                                    label="cat",
                                    bounding_box=[0.1, 0.1, 0.5, 0.5],
                                    confidence=0.9,
                                ),
                                fo.Detection(
                                    label="dog",
                                    bounding_box=[0.2, 0.2, 0.3, 0.3],
                                    confidence=0.8,
                                ),
                            ]
                        ),
                    ),
                    fo.Sample(
                        filepath="/path/to/image2.jpg",
                        weather=fo.Classification(label="cloudy"),
                        predictions=fo.Detections(
                            detections=[
                                fo.Detection(
                                    label="cat",
                                    bounding_box=[0.5, 0.5, 0.4, 0.4],
                                    confidence=0.95,
                                ),
                                fo.Detection(label="rabbit"),
                            ]
                        ),
                    ),
                    fo.Sample(
                        filepath="/path/to/image3.png",
                        weather=fo.Classification(label="partly cloudy"),
                        predictions=fo.Detections(
                            detections=[
                                fo.Detection(
                                    label="squirrel",
                                    bounding_box=[0.25, 0.25, 0.5, 0.5],
                                    confidence=0.5,
                                ),
                            ]
                        ),
                    ),
                    fo.Sample(
                        filepath="/path/to/image4.jpg",
                        predictions=None,
                    ),
                ]
            )

            #
            # Only include samples whose `filepath` ends with ".jpg"
            #

            view = dataset.match(F("filepath").ends_with(".jpg"))

            #
            # Only include samples whose `weather` field is "sunny"
            #

            view = dataset.match(F("weather").label == "sunny")

            #
            # Only include samples with at least 2 objects in their
            # `predictions` field
            #

            view = dataset.match(F("predictions").detections.length() >= 2)

            #
            # Only include samples whose `predictions` field contains at least
            # one object with area smaller than 0.2
            #

            # Bboxes are in [top-left-x, top-left-y, width, height] format
            bbox = F("bounding_box")
            bbox_area = bbox[2] * bbox[3]

            small_boxes = F("predictions.detections").filter(bbox_area < 0.2)
            view = dataset.match(small_boxes.length() > 0)

        Args:
            filter: a :class:`fiftyone.core.expressions.ViewExpression` or
                `MongoDB expression <https://docs.mongodb.com/manual/meta/aggregation-quick-reference/#aggregation-expressions>`_
                that returns a boolean describing the filter to apply

        Returns:
            a :class:`fiftyone.core.view.DatasetView`
        """
        return self._add_view_stage(fos.Match(filter))

    @view_stage
    def match_frames(self, filter, omit_empty=True):
        """Filters the frames in the video collection by the given filter.

        Examples::

            import fiftyone as fo
            import fiftyone.zoo as foz
            from fiftyone import ViewField as F

            dataset = foz.load_zoo_dataset("quickstart-video")

            #
            # Match frames with at least 10 detections
            #

            num_objects = F("detections.detections").length()
            view = dataset.match_frames(num_objects > 10)

            print(dataset.count())
            print(view.count())

            print(dataset.count("frames"))
            print(view.count("frames"))

        Args:
            filter: a :class:`fiftyone.core.expressions.ViewExpression` or
                `MongoDB aggregation expression <https://docs.mongodb.com/manual/meta/aggregation-quick-reference/#aggregation-expressions>`_
                that returns a boolean describing the filter to apply

        Returns:
            a :class:`fiftyone.core.view.DatasetView`
        """
        return self._add_view_stage(
            fos.MatchFrames(filter, omit_empty=omit_empty)
        )

    @view_stage
    def match_labels(
        self, labels=None, ids=None, tags=None, filter=None, fields=None
    ):
        """Selects the samples from the collection that contain the specified
        labels.

        The returned view will only contain samples that have at least one
        label that matches the specified selection criteria.

        Note that, unlike :meth:`select_labels` and :meth:`filter_labels`, this
        stage will not filter the labels themselves; it only selects the
        corresponding samples.

        You can perform a selection via one or more of the following methods:

        -   Provide the ``labels`` argument, which should contain a list of
            dicts in the format returned by
            :meth:`fiftyone.core.session.Session.selected_labels`, to match
            specific labels

        -   Provide the ``ids`` argument to match labels with specific IDs

        -   Provide the ``tags`` argument to match labels with specific tags

        -   Provide the ``filter`` argument to match labels based on a boolean
            :class:`fiftyone.core.expressions.ViewExpression` that is applied
            to each individual :class:`fiftyone.core.labels.Label` element

        If multiple criteria are specified, labels must match all of them in
        order to trigger a sample match.

        By default, the selection is applied to all
        :class:`fiftyone.core.labels.Label` fields, but you can provide the
        ``fields`` argument to explicitly define the field(s) in which to
        search.

        Examples::

            import fiftyone as fo
            import fiftyone.zoo as foz
            from fiftyone import ViewField as F

            dataset = foz.load_zoo_dataset("quickstart")

            #
            # Only show samples whose labels are currently selected in the App
            #

            session = fo.launch_app(dataset)

            # Select some labels in the App...

            view = dataset.match_labels(labels=session.selected_labels)

            #
            # Only include samples that contain labels with the specified IDs
            #

            # Grab some label IDs
            ids = [
                dataset.first().ground_truth.detections[0].id,
                dataset.last().predictions.detections[0].id,
            ]

            view = dataset.match_labels(ids=ids)

            print(len(view))
            print(view.count("ground_truth.detections"))
            print(view.count("predictions.detections"))

            #
            # Only include samples that contain labels with the specified tags
            #

            # Grab some label IDs
            ids = [
                dataset.first().ground_truth.detections[0].id,
                dataset.last().predictions.detections[0].id,
            ]

            # Give the labels a "test" tag
            dataset = dataset.clone()  # create copy since we're modifying data
            dataset.select_labels(ids=ids).tag_labels("test")

            print(dataset.count_values("ground_truth.detections.tags"))
            print(dataset.count_values("predictions.detections.tags"))

            # Retrieve the labels via their tag
            view = dataset.match_labels(tags="test")

            print(len(view))
            print(view.count("ground_truth.detections"))
            print(view.count("predictions.detections"))

            #
            # Only include samples that contain labels matching a filter
            #

            filter = F("confidence") > 0.99
            view = dataset.match_labels(filter=filter, fields="predictions")

            print(len(view))
            print(view.count("ground_truth.detections"))
            print(view.count("predictions.detections"))

        Args:
            labels (None): a list of dicts specifying the labels to select in
                the format returned by
                :meth:`fiftyone.core.session.Session.selected_labels`
            ids (None): an ID or iterable of IDs of the labels to select
            tags (None): a tag or iterable of tags of labels to select
            filter (None): a :class:`fiftyone.core.expressions.ViewExpression`
                or `MongoDB aggregation expression <https://docs.mongodb.com/manual/meta/aggregation-quick-reference/#aggregation-expressions>`_
                that returns a boolean describing whether to select a given
                label. In the case of list fields like
                :class:`fiftyone.core.labels.Detections`, the filter is applied
                to the list elements, not the root field
            fields (None): a field or iterable of fields from which to select

        Returns:
            a :class:`fiftyone.core.view.DatasetView`
        """
        return self._add_view_stage(
            fos.MatchLabels(
                labels=labels, ids=ids, tags=tags, filter=filter, fields=fields
            )
        )

    @view_stage
    def match_tags(self, tags, bool=True):
        """Returns a view containing the samples in the collection that have
        (or do not have) any of the given tag(s).

        To match samples that must contain multiple tags, chain multiple
        :meth:`match_tags` calls together.

        Examples::

            import fiftyone as fo

            dataset = fo.Dataset()
            dataset.add_samples(
                [
                    fo.Sample(
                        filepath="/path/to/image1.png",
                        tags=["train"],
                        ground_truth=fo.Classification(label="cat"),
                    ),
                    fo.Sample(
                        filepath="/path/to/image2.png",
                        tags=["test"],
                        ground_truth=fo.Classification(label="cat"),
                    ),
                    fo.Sample(
                        filepath="/path/to/image3.png",
                        ground_truth=None,
                    ),
                ]
            )

            #
            # Only include samples that have the "test" tag
            #

            view = dataset.match_tags("test")

            #
            # Only include samples that have either the "test" or "train" tag
            #

            view = dataset.match_tags(["test", "train"])

            #
            # Only include samples that do not have the "train" tag
            #

            view = dataset.match_tags("train", bool=False)

        Args:
            tags: the tag or iterable of tags to match
            bool (True): whether to match samples that have (True) or do not
                have (False) the given tags

        Returns:
            a :class:`fiftyone.core.view.DatasetView`
        """
        return self._add_view_stage(fos.MatchTags(tags, bool=bool))

    @view_stage
    def mongo(self, pipeline):
        """Adds a view stage defined by a raw MongoDB aggregation pipeline.

        See `MongoDB aggregation pipelines <https://docs.mongodb.com/manual/core/aggregation-pipeline/>`_
        for more details.

        Examples::

            import fiftyone as fo

            dataset = fo.Dataset()
            dataset.add_samples(
                [
                    fo.Sample(
                        filepath="/path/to/image1.png",
                        predictions=fo.Detections(
                            detections=[
                                fo.Detection(
                                    label="cat",
                                    bounding_box=[0.1, 0.1, 0.5, 0.5],
                                    confidence=0.9,
                                ),
                                fo.Detection(
                                    label="dog",
                                    bounding_box=[0.2, 0.2, 0.3, 0.3],
                                    confidence=0.8,
                                ),
                            ]
                        ),
                    ),
                    fo.Sample(
                        filepath="/path/to/image2.png",
                        predictions=fo.Detections(
                            detections=[
                                fo.Detection(
                                    label="cat",
                                    bounding_box=[0.5, 0.5, 0.4, 0.4],
                                    confidence=0.95,
                                ),
                                fo.Detection(label="rabbit"),
                            ]
                        ),
                    ),
                    fo.Sample(
                        filepath="/path/to/image3.png",
                        predictions=fo.Detections(
                            detections=[
                                fo.Detection(
                                    label="squirrel",
                                    bounding_box=[0.25, 0.25, 0.5, 0.5],
                                    confidence=0.5,
                                ),
                            ]
                        ),
                    ),
                    fo.Sample(
                        filepath="/path/to/image4.png",
                        predictions=None,
                    ),
                ]
            )

            #
            # Extract a view containing the second and third samples in the
            # dataset
            #

            view = dataset.mongo([{"$skip": 1}, {"$limit": 2}])

            #
            # Sort by the number of objects in the `precictions` field
            #

            view = dataset.mongo([
                {
                    "$addFields": {
                        "_sort_field": {
                            "$size": {"$ifNull": ["$predictions.detections", []]}
                        }
                    }
                },
                {"$sort": {"_sort_field": -1}},
                {"$unset": "_sort_field"}
            ])

        Args:
            pipeline: a MongoDB aggregation pipeline (list of dicts)

        Returns:
            a :class:`fiftyone.core.view.DatasetView`
        """
        return self._add_view_stage(fos.Mongo(pipeline))

    @view_stage
    def select(self, sample_ids, ordered=False):
        """Selects the samples with the given IDs from the collection.

        Examples::

            import fiftyone as fo
            import fiftyone.zoo as foz

            dataset = foz.load_zoo_dataset("quickstart")

            #
            # Create a view containing the currently selected samples in the App
            #

            session = fo.launch_app(dataset)

            # Select samples in the App...

            view = dataset.select(session.selected)

        Args:
            sample_ids: the samples to select. Can be any of the following:

                -   a sample ID
                -   an iterable of sample IDs
                -   a :class:`fiftyone.core.sample.Sample` or
                    :class:`fiftyone.core.sample.SampleView`
                -   an iterable of sample IDs
                -   a :class:`fiftyone.core.collections.SampleCollection`
                -   an iterable of :class:`fiftyone.core.sample.Sample` or
                    :class:`fiftyone.core.sample.SampleView` instances

        ordered (False): whether to sort the samples in the returned view to
            match the order of the provided IDs

        Returns:
            a :class:`fiftyone.core.view.DatasetView`
        """
        return self._add_view_stage(fos.Select(sample_ids, ordered=ordered))

    @view_stage
    def select_by(self, field, values, ordered=False):
        """Selects the samples with the given field values from the collection.

        This stage is typically used to work with categorical fields (strings,
        ints, and bools). If you want to select samples based on floating point
        fields, use :meth:`match`.

        Examples::

            import fiftyone as fo

            dataset = fo.Dataset()
            dataset.add_samples(
                [
                    fo.Sample(filepath="image%d.jpg" % i, int=i, str=str(i))
                    for i in range(100)
                ]
            )

            #
            # Create a view containing samples whose `int` field have the given
            # values
            #

            view = dataset.select_by("int", [1, 51, 11, 41, 21, 31])
            print(view.head(6))

            #
            # Create a view containing samples whose `str` field have the given
            # values, in order
            #

            view = dataset.select_by(
                "str", ["1", "51", "11", "41", "21", "31"], ordered=True
            )
            print(view.head(6))

        Args:
            field: a field or ``embedded.field.name``
            values: a value or iterable of values to select by
            ordered (False): whether to sort the samples in the returned view
                to match the order of the provided values

        Returns:
            a :class:`fiftyone.core.view.DatasetView`
        """
        return self._add_view_stage(
            fos.SelectBy(field, values, ordered=ordered)
        )

    @view_stage
    def select_fields(self, field_names=None, _allow_missing=False):
        """Selects only the fields with the given names from the samples in the
        collection. All other fields are excluded.

        Note that default sample fields are always selected.

        Examples::

            import fiftyone as fo

            dataset = fo.Dataset()
            dataset.add_samples(
                [
                    fo.Sample(
                        filepath="/path/to/image1.png",
                        numeric_field=1.0,
                        numeric_list_field=[-1, 0, 1],
                    ),
                    fo.Sample(
                        filepath="/path/to/image2.png",
                        numeric_field=-1.0,
                        numeric_list_field=[-2, -1, 0, 1],
                    ),
                    fo.Sample(
                        filepath="/path/to/image3.png",
                        numeric_field=None,
                    ),
                ]
            )

            #
            # Include only the default fields on each sample
            #

            view = dataset.select_fields()

            #
            # Include only the `numeric_field` field (and the default fields)
            # on each sample
            #

            view = dataset.select_fields("numeric_field")

        Args:
            field_names (None): a field name or iterable of field names to
                select

        Returns:
            a :class:`fiftyone.core.view.DatasetView`
        """
        return self._add_view_stage(
            fos.SelectFields(field_names, _allow_missing=_allow_missing)
        )

    @view_stage
    def select_frames(self, frame_ids, omit_empty=True):
        """Selects the frames with the given IDs from the video collection.

        Examples::

            import fiftyone as fo
            import fiftyone.zoo as foz

            dataset = foz.load_zoo_dataset("quickstart-video")

            #
            # Select some specific frames
            #

            frame_ids = [
                dataset.first().frames.first().id,
                dataset.last().frames.last().id,
            ]

            view = dataset.select_frames(frame_ids)

            print(dataset.count())
            print(view.count())

            print(dataset.count("frames"))
            print(view.count("frames"))

        Args:
            frame_ids: the frames to select. Can be any of the following:

                -   a frame ID
                -   an iterable of frame IDs
                -   a :class:`fiftyone.core.frame.Frame` or
                    :class:`fiftyone.core.frame.FrameView`
                -   an iterable of :class:`fiftyone.core.frame.Frame` or
                    :class:`fiftyone.core.frame.FrameView` instances
                -   a :class:`fiftyone.core.collections.SampleCollection`, in
                    which case the frame IDs in the collection are used

            omit_empty (True): whether to omit samples that have no frames
                after selecting the specified frames

        Returns:
            a :class:`fiftyone.core.view.DatasetView`
        """
        return self._add_view_stage(
            fos.SelectFrames(frame_ids, omit_empty=omit_empty)
        )

    @view_stage
    def select_labels(
        self, labels=None, ids=None, tags=None, fields=None, omit_empty=True
    ):
        """Selects only the specified labels from the collection.

        The returned view will omit samples, sample fields, and individual
        labels that do not match the specified selection criteria.

        You can perform a selection via one or more of the following methods:

        -   Provide the ``labels`` argument, which should contain a list of
            dicts in the format returned by
            :meth:`fiftyone.core.session.Session.selected_labels`, to select
            specific labels

        -   Provide the ``ids`` argument to select labels with specific IDs

        -   Provide the ``tags`` argument to select labels with specific tags

        If multiple criteria are specified, labels must match all of them in
        order to be selected.

        By default, the selection is applied to all
        :class:`fiftyone.core.labels.Label` fields, but you can provide the
        ``fields`` argument to explicitly define the field(s) in which to
        select.

        Examples::

            import fiftyone as fo
            import fiftyone.zoo as foz

            dataset = foz.load_zoo_dataset("quickstart")

            #
            # Only include the labels currently selected in the App
            #

            session = fo.launch_app(dataset)

            # Select some labels in the App...

            view = dataset.select_labels(labels=session.selected_labels)

            #
            # Only include labels with the specified IDs
            #

            # Grab some label IDs
            ids = [
                dataset.first().ground_truth.detections[0].id,
                dataset.last().predictions.detections[0].id,
            ]

            view = dataset.select_labels(ids=ids)

            print(view.count("ground_truth.detections"))
            print(view.count("predictions.detections"))

            #
            # Only include labels with the specified tags
            #

            # Grab some label IDs
            ids = [
                dataset.first().ground_truth.detections[0].id,
                dataset.last().predictions.detections[0].id,
            ]

            # Give the labels a "test" tag
            dataset = dataset.clone()  # create copy since we're modifying data
            dataset.select_labels(ids=ids).tag_labels("test")

            print(dataset.count_label_tags())

            # Retrieve the labels via their tag
            view = dataset.select_labels(tags="test")

            print(view.count("ground_truth.detections"))
            print(view.count("predictions.detections"))

        Args:
            labels (None): a list of dicts specifying the labels to select in
                the format returned by
                :meth:`fiftyone.core.session.Session.selected_labels`
            ids (None): an ID or iterable of IDs of the labels to select
            tags (None): a tag or iterable of tags of labels to select
            fields (None): a field or iterable of fields from which to select
            omit_empty (True): whether to omit samples that have no labels
                after filtering

        Returns:
            a :class:`fiftyone.core.view.DatasetView`
        """
        return self._add_view_stage(
            fos.SelectLabels(
                labels=labels,
                ids=ids,
                tags=tags,
                fields=fields,
                omit_empty=omit_empty,
            )
        )

    @view_stage
    def shuffle(self, seed=None):
        """Randomly shuffles the samples in the collection.

        Examples::

            import fiftyone as fo

            dataset = fo.Dataset()
            dataset.add_samples(
                [
                    fo.Sample(
                        filepath="/path/to/image1.png",
                        ground_truth=fo.Classification(label="cat"),
                    ),
                    fo.Sample(
                        filepath="/path/to/image2.png",
                        ground_truth=fo.Classification(label="dog"),
                    ),
                    fo.Sample(
                        filepath="/path/to/image3.png",
                        ground_truth=None,
                    ),
                ]
            )

            #
            # Return a view that contains a randomly shuffled version of the
            # samples in the dataset
            #

            view = dataset.shuffle()

            #
            # Shuffle the samples with a fixed random seed
            #

            view = dataset.shuffle(seed=51)

        Args:
            seed (None): an optional random seed to use when shuffling the
                samples

        Returns:
            a :class:`fiftyone.core.view.DatasetView`
        """
        return self._add_view_stage(fos.Shuffle(seed=seed))

    @view_stage
    def skip(self, skip):
        """Omits the given number of samples from the head of the collection.

        Examples::

            import fiftyone as fo

            dataset = fo.Dataset()
            dataset.add_samples(
                [
                    fo.Sample(
                        filepath="/path/to/image1.png",
                        ground_truth=fo.Classification(label="cat"),
                    ),
                    fo.Sample(
                        filepath="/path/to/image2.png",
                        ground_truth=fo.Classification(label="dog"),
                    ),
                    fo.Sample(
                        filepath="/path/to/image3.png",
                        ground_truth=fo.Classification(label="rabbit"),
                    ),
                    fo.Sample(
                        filepath="/path/to/image4.png",
                        ground_truth=None,
                    ),
                ]
            )

            #
            # Omit the first two samples from the dataset
            #

            view = dataset.skip(2)

        Args:
            skip: the number of samples to skip. If a non-positive number is
                provided, no samples are omitted

        Returns:
            a :class:`fiftyone.core.view.DatasetView`
        """
        return self._add_view_stage(fos.Skip(skip))

    @view_stage
    def sort_by(self, field_or_expr, reverse=False):
        """Sorts the samples in the collection by the given field(s) or
        expression(s).

        Examples::

            import fiftyone as fo
            import fiftyone.zoo as foz
            from fiftyone import ViewField as F

            dataset = foz.load_zoo_dataset("quickstart")

            #
            # Sort the samples by their `uniqueness` field in ascending order
            #

            view = dataset.sort_by("uniqueness", reverse=False)

            #
            # Sorts the samples in descending order by the number of detections
            # in their `predictions` field whose bounding box area is less than
            # 0.2
            #

            # Bboxes are in [top-left-x, top-left-y, width, height] format
            bbox = F("bounding_box")
            bbox_area = bbox[2] * bbox[3]

            small_boxes = F("predictions.detections").filter(bbox_area < 0.2)
            view = dataset.sort_by(small_boxes.length(), reverse=True)

            #
            # Performs a compound sort where samples are first sorted in
            # descending or by number of detections and then in ascending order
            # of uniqueness for samples with the same number of predictions
            #

            view = dataset.sort_by(
                [
                    (F("predictions.detections").length(), -1),
                    ("uniqueness", 1),
                ]
            )

            num_objects, uniqueness = view[:5].values(
                [F("predictions.detections").length(), "uniqueness"]
            )
            print(list(zip(num_objects, uniqueness)))

        Args:
            field_or_expr: the field(s) or expression(s) to sort by. This can
                be any of the following:

                -   a field to sort by
                -   an ``embedded.field.name`` to sort by
                -   a :class:`fiftyone.core.expressions.ViewExpression` or a
                    `MongoDB aggregation expression <https://docs.mongodb.com/manual/meta/aggregation-quick-reference/#aggregation-expressions>`_
                    that defines the quantity to sort by
                -   a list of ``(field_or_expr, order)`` tuples defining a
                    compound sort criteria, where ``field_or_expr`` is a field
                    or expression as defined above, and ``order`` can be 1 or
                    any string starting with "a" for ascending order, or -1 or
                    any string starting with "d" for descending order

            reverse (False): whether to return the results in descending order

        Returns:
            a :class:`fiftyone.core.view.DatasetView`
        """
        return self._add_view_stage(fos.SortBy(field_or_expr, reverse=reverse))

    @view_stage
    def sort_by_similarity(
        self, query_ids, k=None, reverse=False, brain_key=None
    ):
        """Sorts the samples in the collection by visual similiarity to a
        specified set of query ID(s).

        In order to use this stage, you must first use
        :meth:`fiftyone.brain.compute_similarity` to index your dataset by
        visual similiarity.

        Examples::

            import fiftyone as fo
            import fiftyone.brain as fob
            import fiftyone.zoo as foz

            dataset = foz.load_zoo_dataset("quickstart")

            fob.compute_similarity(dataset, brain_key="similarity")

            #
            # Sort the samples by their visual similarity to the first sample
            # in the dataset
            #

            query_id = dataset.first().id
            view = dataset.sort_by_similarity(query_id)

        Args:
            query_ids: an ID or iterable of query IDs. These may be sample IDs
                or label IDs depending on ``brain_key``
            k (None): the number of matches to return. By default, the entire
                collection is sorted
            reverse (False): whether to sort by least similarity
            brain_key (None): the brain key of an existing
                :meth:`fiftyone.brain.compute_similarity` run on the dataset.
                If not specified, the dataset must have an applicable run,
                which will be used by default

        Returns:
            a :class:`fiftyone.core.view.DatasetView`
        """
        return self._add_view_stage(
            fos.SortBySimilarity(
                query_ids, k=k, reverse=reverse, brain_key=brain_key
            )
        )

    @view_stage
    def take(self, size, seed=None):
        """Randomly samples the given number of samples from the collection.

        Examples::

            import fiftyone as fo

            dataset = fo.Dataset()
            dataset.add_samples(
                [
                    fo.Sample(
                        filepath="/path/to/image1.png",
                        ground_truth=fo.Classification(label="cat"),
                    ),
                    fo.Sample(
                        filepath="/path/to/image2.png",
                        ground_truth=fo.Classification(label="dog"),
                    ),
                    fo.Sample(
                        filepath="/path/to/image3.png",
                        ground_truth=fo.Classification(label="rabbit"),
                    ),
                    fo.Sample(
                        filepath="/path/to/image4.png",
                        ground_truth=None,
                    ),
                ]
            )

            #
            # Take two random samples from the dataset
            #

            view = dataset.take(2)

            #
            # Take two random samples from the dataset with a fixed seed
            #

            view = dataset.take(2, seed=51)

        Args:
            size: the number of samples to return. If a non-positive number is
                provided, an empty view is returned
            seed (None): an optional random seed to use when selecting the
                samples

        Returns:
            a :class:`fiftyone.core.view.DatasetView`
        """
        return self._add_view_stage(fos.Take(size, seed=seed))

    @view_stage
    def to_patches(self, field, **kwargs):
        """Creates a view that contains one sample per object patch in the
        specified field of the collection.

        Fields other than ``field`` and the default sample fields will not be
        included in the returned view. A ``sample_id`` field will be added that
        records the sample ID from which each patch was taken.

        Examples::

            import fiftyone as fo
            import fiftyone.zoo as foz

            dataset = foz.load_zoo_dataset("quickstart")

            session = fo.launch_app(dataset)

            #
            # Create a view containing the ground truth patches
            #

            view = dataset.to_patches("ground_truth")
            print(view)

            session.view = view

        Args:
            field: the patches field, which must be of type
                :class:`fiftyone.core.labels.Detections` or
                :class:`fiftyone.core.labels.Polylines`
            **kwargs: optional keyword arguments for
                :meth:`fiftyone.core.patches.make_patches_dataset` specifying
                how to perform the conversion

        Returns:
            a :class:`fiftyone.core.patches.PatchesView`
        """
        return self._add_view_stage(fos.ToPatches(field, **kwargs))

    @view_stage
    def to_evaluation_patches(self, eval_key, **kwargs):
        """Creates a view based on the results of the evaluation with the
        given key that contains one sample for each true positive, false
        positive, and false negative example in the collection, respectively.

        True positive examples will result in samples with both their ground
        truth and predicted fields populated, while false positive/negative
        examples will only have one of their corresponding predicted/ground
        truth fields populated, respectively.

        If multiple predictions are matched to a ground truth object (e.g., if
        the evaluation protocol includes a crowd attribute), then all matched
        predictions will be stored in the single sample along with the ground
        truth object.

        The returned dataset will also have top-level ``type`` and ``iou``
        fields populated based on the evaluation results for that example, as
        well as a ``sample_id`` field recording the sample ID of the example,
        and a ``crowd`` field if the evaluation protocol defines a crowd
        attribute.

        .. note::

            The returned view will contain patches for the contents of this
            collection, which may differ from the view on which the
            ``eval_key`` evaluation was performed. This may exclude some labels
            that were evaluated and/or include labels that were not evaluated.

            If you would like to see patches for the exact view on which an
            evaluation was performed, first call :meth:`load_evaluation_view`
            to load the view and then convert to patches.

        Examples::

            import fiftyone as fo
            import fiftyone.zoo as foz

            dataset = foz.load_zoo_dataset("quickstart")
            dataset.evaluate_detections("predictions", eval_key="eval")

            session = fo.launch_app(dataset)

            #
            # Create a patches view for the evaluation results
            #

            view = dataset.to_evaluation_patches("eval")
            print(view)

            session.view = view

        Args:
            eval_key: an evaluation key that corresponds to the evaluation of
                ground truth/predicted fields that are of type
                :class:`fiftyone.core.labels.Detections` or
                :class:`fiftyone.core.labels.Polylines`
            **kwargs: optional keyword arguments for
                :meth:`fiftyone.core.patches.make_evaluation_patches_dataset`
                specifying how to perform the conversion

        Returns:
            a :class:`fiftyone.core.patches.EvaluationPatchesView`
        """
        return self._add_view_stage(
            fos.ToEvaluationPatches(eval_key, **kwargs)
        )

    @view_stage
    def to_clips(self, field_or_expr, **kwargs):
        """Creates a view that contains one sample per clip defined by the
        given field or expression in the video collection.

        The returned view will contain:

        -   A ``sample_id`` field that records the sample ID from which each
            clip was taken
        -   A ``support`` field that records the ``[first, last]`` frame
            support of each clip
        -   All frame-level information from the underlying dataset of the
            input collection

        Refer to :meth:`fiftyone.core.clips.make_clips_dataset` to see the
        available configuration options for generating clips.

        .. note::

            The clip generation logic will respect any frame-level
            modifications defined in the input collection, but the output clips
            will always contain all frame-level labels.

        Examples::

            import fiftyone as fo
            import fiftyone.zoo as foz
            from fiftyone import ViewField as F

            dataset = foz.load_zoo_dataset("quickstart-video")

            #
            # Create a clips view that contains one clip for each contiguous
            # segment that contains at least one road sign in every frame
            #

            clips = (
                dataset
                .filter_labels("frames.detections", F("label") == "road sign")
                .to_clips("frames.detections")
            )
            print(clips)

            #
            # Create a clips view that contains one clip for each contiguous
            # segment that contains at least two road signs in every frame
            #

            signs = F("detections.detections").filter(F("label") == "road sign")
            clips = dataset.to_clips(signs.length() >= 2)
            print(clips)

        Args:
            field_or_expr: can be any of the following:

<<<<<<< HEAD
                -   a :class:`fiftyone.core.labels.VideoClassification`,
                    :class:`fiftyone.core.labels.VideoClassifications`, or
=======
                -   a :class:`fiftyone.core.labels.TemporalDetection`,
                    :class:`fiftyone.core.labels.TemporalDetections`, or
>>>>>>> 8202f80e
                    :class:`fiftyone.core.fields.FrameSupportField`, or list of
                    :class:`fiftyone.core.fields.FrameSupportField` field
                -   a frame-level label list field of any of the following
                    types:
                    -   :class:`fiftyone.core.labels.Classifications`
                    -   :class:`fiftyone.core.labels.Detections`
                    -   :class:`fiftyone.core.labels.Polylines`
                    -   :class:`fiftyone.core.labels.Keypoints`
                -   a :class:`fiftyone.core.expressions.ViewExpression` that
                    returns a boolean to apply to each frame of the input
                    collection to determine if the frame should be clipped
                -   a list of ``[(first1, last1), (first2, last2), ...]`` lists
                    defining the frame numbers of the clips to extract from
                    each sample
            **kwargs: optional keyword arguments for
                :meth:`fiftyone.core.clips.make_clips_dataset` specifying how
                to perform the conversion

        Returns:
            a :class:`fiftyone.core.clips.ClipsView`
        """
        return self._add_view_stage(fos.ToClips(field_or_expr, **kwargs))

    @view_stage
    def to_frames(self, **kwargs):
        """Creates a view that contains one sample per frame in the video
        collection.

        By default, samples will be generated for every frame of each video,
        based on the total frame count of the video files, but this method is
        highly customizable. Refer to
        :meth:`fiftyone.core.video.make_frames_dataset` to see the available
        configuration options.

        .. note::

            Unless you have configured otherwise, creating frame views will
            sample the necessary frames from the input video collection into
            directories of per-frame images. **For large video datasets,
            this may take some time and require substantial disk space.**

            Frames that have previously been sampled will not be resampled, so
            creating frame views into the same dataset will become faster after
            the frames have been sampled.

        Examples::

            import fiftyone as fo
            import fiftyone.zoo as foz
            from fiftyone import ViewField as F

            dataset = foz.load_zoo_dataset("quickstart-video")

            session = fo.launch_app(dataset)

            #
            # Create a frames view for an entire video dataset
            #

            frames = dataset.to_frames()
            print(frames)

            session.view = frames

            #
            # Create a frames view that only contains frames with at least 10
            # objects, sampled at a maximum frame rate of 1fps
            #

            num_objects = F("detections.detections").length()
            view = dataset.match_frames(num_objects > 10)

            frames = view.to_frames(max_fps=1, sparse=True)
            print(frames)

            session.view = frames

        Args:
            **kwargs: optional keyword arguments for
                :meth:`fiftyone.core.video.make_frames_dataset` specifying how
                to perform the conversion

        Returns:
            a :class:`fiftyone.core.video.FramesView`
        """
        return self._add_view_stage(fos.ToFrames(**kwargs))

    @classmethod
    def list_aggregations(cls):
        """Returns a list of all available methods on this collection that
        apply :class:`fiftyone.core.aggregations.Aggregation` operations to
        this collection.

        Returns:
            a list of :class:`SampleCollection` method names
        """
        return list(aggregation.all)

    @aggregation
    def bounds(self, field_or_expr, expr=None):
        """Computes the bounds of a numeric field of the collection.

        ``None``-valued fields are ignored.

        This aggregation is typically applied to *numeric* field types (or
        lists of such types):

        -   :class:`fiftyone.core.fields.IntField`
        -   :class:`fiftyone.core.fields.FloatField`

        Examples::

            import fiftyone as fo
            from fiftyone import ViewField as F

            dataset = fo.Dataset()
            dataset.add_samples(
                [
                    fo.Sample(
                        filepath="/path/to/image1.png",
                        numeric_field=1.0,
                        numeric_list_field=[1, 2, 3],
                    ),
                    fo.Sample(
                        filepath="/path/to/image2.png",
                        numeric_field=4.0,
                        numeric_list_field=[1, 2],
                    ),
                    fo.Sample(
                        filepath="/path/to/image3.png",
                        numeric_field=None,
                        numeric_list_field=None,
                    ),
                ]
            )

            #
            # Compute the bounds of a numeric field
            #

            bounds = dataset.bounds("numeric_field")
            print(bounds)  # (min, max)

            #
            # Compute the a bounds of a numeric list field
            #

            bounds = dataset.bounds("numeric_list_field")
            print(bounds)  # (min, max)

            #
            # Compute the bounds of a transformation of a numeric field
            #

            bounds = dataset.bounds(2 * (F("numeric_field") + 1))
            print(bounds)  # (min, max)

        Args:
            field_or_expr: a field name, ``embedded.field.name``,
                :class:`fiftyone.core.expressions.ViewExpression`, or
                `MongoDB expression <https://docs.mongodb.com/manual/meta/aggregation-quick-reference/#aggregation-expressions>`_
                defining the field or expression to aggregate. This can also
                be a list or tuple of such arguments, in which case a tuple of
                corresponding aggregation results (each receiving the same
                additional keyword arguments, if any) will be returned
            expr (None): a :class:`fiftyone.core.expressions.ViewExpression` or
                `MongoDB expression <https://docs.mongodb.com/manual/meta/aggregation-quick-reference/#aggregation-expressions>`_
                to apply to ``field_or_expr`` (which must be a field) before
                aggregating

        Returns:
            the ``(min, max)`` bounds
        """
        make = lambda field_or_expr: foa.Bounds(field_or_expr, expr=expr)
        return self._make_and_aggregate(make, field_or_expr)

    @aggregation
    def count(self, field_or_expr=None, expr=None):
        """Counts the number of field values in the collection.

        ``None``-valued fields are ignored.

        If no field is provided, the samples themselves are counted.

        Examples::

            import fiftyone as fo
            from fiftyone import ViewField as F

            dataset = fo.Dataset()
            dataset.add_samples(
                [
                    fo.Sample(
                        filepath="/path/to/image1.png",
                        predictions=fo.Detections(
                            detections=[
                                fo.Detection(label="cat"),
                                fo.Detection(label="dog"),
                            ]
                        ),
                    ),
                    fo.Sample(
                        filepath="/path/to/image2.png",
                        predictions=fo.Detections(
                            detections=[
                                fo.Detection(label="cat"),
                                fo.Detection(label="rabbit"),
                                fo.Detection(label="squirrel"),
                            ]
                        ),
                    ),
                    fo.Sample(
                        filepath="/path/to/image3.png",
                        predictions=None,
                    ),
                ]
            )

            #
            # Count the number of samples in the dataset
            #

            count = dataset.count()
            print(count)  # the count

            #
            # Count the number of samples with `predictions`
            #

            count = dataset.count("predictions")
            print(count)  # the count

            #
            # Count the number of objects in the `predictions` field
            #

            count = dataset.count("predictions.detections")
            print(count)  # the count

            #
            # Count the number of objects in samples with > 2 predictions
            #

            count = dataset.count(
                (F("predictions.detections").length() > 2).if_else(
                    F("predictions.detections"), None
                )
            )
            print(count)  # the count

        Args:
            field_or_expr (None): a field name, ``embedded.field.name``,
                :class:`fiftyone.core.expressions.ViewExpression`, or
                `MongoDB expression <https://docs.mongodb.com/manual/meta/aggregation-quick-reference/#aggregation-expressions>`_
                defining the field or expression to aggregate. If neither
                ``field_or_expr`` or ``expr`` is provided, the samples
                themselves are counted. This can also be a list or tuple of
                such arguments, in which case a tuple of corresponding
                aggregation results (each receiving the same additional keyword
                arguments, if any) will be returned
            expr (None): a :class:`fiftyone.core.expressions.ViewExpression` or
                `MongoDB expression <https://docs.mongodb.com/manual/meta/aggregation-quick-reference/#aggregation-expressions>`_
                to apply to ``field_or_expr`` (which must be a field) before
                aggregating

        Returns:
            the count
        """
        make = lambda field_or_expr: foa.Count(field_or_expr, expr=expr)
        return self._make_and_aggregate(make, field_or_expr)

    @aggregation
    def count_values(self, field_or_expr, expr=None):
        """Counts the occurrences of field values in the collection.

        This aggregation is typically applied to *countable* field types (or
        lists of such types):

        -   :class:`fiftyone.core.fields.BooleanField`
        -   :class:`fiftyone.core.fields.IntField`
        -   :class:`fiftyone.core.fields.StringField`

        Examples::

            import fiftyone as fo
            from fiftyone import ViewField as F

            dataset = fo.Dataset()
            dataset.add_samples(
                [
                    fo.Sample(
                        filepath="/path/to/image1.png",
                        tags=["sunny"],
                        predictions=fo.Detections(
                            detections=[
                                fo.Detection(label="cat"),
                                fo.Detection(label="dog"),
                            ]
                        ),
                    ),
                    fo.Sample(
                        filepath="/path/to/image2.png",
                        tags=["cloudy"],
                        predictions=fo.Detections(
                            detections=[
                                fo.Detection(label="cat"),
                                fo.Detection(label="rabbit"),
                            ]
                        ),
                    ),
                    fo.Sample(
                        filepath="/path/to/image3.png",
                        predictions=None,
                    ),
                ]
            )

            #
            # Compute the tag counts in the dataset
            #

            counts = dataset.count_values("tags")
            print(counts)  # dict mapping values to counts

            #
            # Compute the predicted label counts in the dataset
            #

            counts = dataset.count_values("predictions.detections.label")
            print(counts)  # dict mapping values to counts

            #
            # Compute the predicted label counts after some normalization
            #

            counts = dataset.count_values(
                F("predictions.detections.label").map_values(
                    {"cat": "pet", "dog": "pet"}
                ).upper()
            )
            print(counts)  # dict mapping values to counts

        Args:
            field_or_expr: a field name, ``embedded.field.name``,
                :class:`fiftyone.core.expressions.ViewExpression`, or
                `MongoDB expression <https://docs.mongodb.com/manual/meta/aggregation-quick-reference/#aggregation-expressions>`_
                defining the field or expression to aggregate. This can also
                be a list or tuple of such arguments, in which case a tuple of
                corresponding aggregation results (each receiving the same
                additional keyword arguments, if any) will be returned
            expr (None): a :class:`fiftyone.core.expressions.ViewExpression` or
                `MongoDB expression <https://docs.mongodb.com/manual/meta/aggregation-quick-reference/#aggregation-expressions>`_
                to apply to ``field_or_expr`` (which must be a field) before
                aggregating

        Returns:
            a dict mapping values to counts
        """
        make = lambda field_or_expr: foa.CountValues(field_or_expr, expr=expr)
        return self._make_and_aggregate(make, field_or_expr)

    @aggregation
    def distinct(self, field_or_expr, expr=None):
        """Computes the distinct values of a field in the collection.

        ``None``-valued fields are ignored.

        This aggregation is typically applied to *countable* field types (or
        lists of such types):

        -   :class:`fiftyone.core.fields.BooleanField`
        -   :class:`fiftyone.core.fields.IntField`
        -   :class:`fiftyone.core.fields.StringField`

        Examples::

            import fiftyone as fo
            from fiftyone import ViewField as F

            dataset = fo.Dataset()
            dataset.add_samples(
                [
                    fo.Sample(
                        filepath="/path/to/image1.png",
                        tags=["sunny"],
                        predictions=fo.Detections(
                            detections=[
                                fo.Detection(label="cat"),
                                fo.Detection(label="dog"),
                            ]
                        ),
                    ),
                    fo.Sample(
                        filepath="/path/to/image2.png",
                        tags=["sunny", "cloudy"],
                        predictions=fo.Detections(
                            detections=[
                                fo.Detection(label="cat"),
                                fo.Detection(label="rabbit"),
                            ]
                        ),
                    ),
                    fo.Sample(
                        filepath="/path/to/image3.png",
                        predictions=None,
                    ),
                ]
            )

            #
            # Get the distinct tags in a dataset
            #

            values = dataset.distinct("tags")
            print(values)  # list of distinct values

            #
            # Get the distinct predicted labels in a dataset
            #

            values = dataset.distinct("predictions.detections.label")
            print(values)  # list of distinct values

            #
            # Get the distinct predicted labels after some normalization
            #

            values = dataset.distinct(
                F("predictions.detections.label").map_values(
                    {"cat": "pet", "dog": "pet"}
                ).upper()
            )
            print(values)  # list of distinct values

        Args:
            field_or_expr: a field name, ``embedded.field.name``,
                :class:`fiftyone.core.expressions.ViewExpression`, or
                `MongoDB expression <https://docs.mongodb.com/manual/meta/aggregation-quick-reference/#aggregation-expressions>`_
                defining the field or expression to aggregate. This can also
                be a list or tuple of such arguments, in which case a tuple of
                corresponding aggregation results (each receiving the same
                additional keyword arguments, if any) will be returned
            expr (None): a :class:`fiftyone.core.expressions.ViewExpression` or
                `MongoDB expression <https://docs.mongodb.com/manual/meta/aggregation-quick-reference/#aggregation-expressions>`_
                to apply to ``field_or_expr`` (which must be a field) before
                aggregating

        Returns:
            a sorted list of distinct values
        """
        make = lambda field_or_expr: foa.Distinct(field_or_expr, expr=expr)
        return self._make_and_aggregate(make, field_or_expr)

    @aggregation
    def histogram_values(
        self, field_or_expr, expr=None, bins=None, range=None, auto=False
    ):
        """Computes a histogram of the field values in the collection.

        This aggregation is typically applied to *numeric* field types (or
        lists of such types):

        -   :class:`fiftyone.core.fields.IntField`
        -   :class:`fiftyone.core.fields.FloatField`

        Examples::

            import numpy as np
            import matplotlib.pyplot as plt

            import fiftyone as fo
            from fiftyone import ViewField as F

            samples = []
            for idx in range(100):
                samples.append(
                    fo.Sample(
                        filepath="/path/to/image%d.png" % idx,
                        numeric_field=np.random.randn(),
                        numeric_list_field=list(np.random.randn(10)),
                    )
                )

            dataset = fo.Dataset()
            dataset.add_samples(samples)

            def plot_hist(counts, edges):
                counts = np.asarray(counts)
                edges = np.asarray(edges)
                left_edges = edges[:-1]
                widths = edges[1:] - edges[:-1]
                plt.bar(left_edges, counts, width=widths, align="edge")

            #
            # Compute a histogram of a numeric field
            #

            counts, edges, other = dataset.histogram_values(
                "numeric_field", bins=50, range=(-4, 4)
            )

            plot_hist(counts, edges)
            plt.show(block=False)

            #
            # Compute the histogram of a numeric list field
            #

            counts, edges, other = dataset.histogram_values(
                "numeric_list_field", bins=50
            )

            plot_hist(counts, edges)
            plt.show(block=False)

            #
            # Compute the histogram of a transformation of a numeric field
            #

            counts, edges, other = dataset.histogram_values(
                2 * (F("numeric_field") + 1), bins=50
            )

            plot_hist(counts, edges)
            plt.show(block=False)

        Args:
            field_or_expr: a field name, ``embedded.field.name``,
                :class:`fiftyone.core.expressions.ViewExpression`, or
                `MongoDB expression <https://docs.mongodb.com/manual/meta/aggregation-quick-reference/#aggregation-expressions>`_
                defining the field or expression to aggregate. This can also
                be a list or tuple of such arguments, in which case a tuple of
                corresponding aggregation results (each receiving the same
                additional keyword arguments, if any) will be returned
            expr (None): a :class:`fiftyone.core.expressions.ViewExpression` or
                `MongoDB expression <https://docs.mongodb.com/manual/meta/aggregation-quick-reference/#aggregation-expressions>`_
                to apply to ``field_or_expr`` (which must be a field) before
                aggregating
            bins (None): can be either an integer number of bins to generate or
                a monotonically increasing sequence specifying the bin edges to
                use. By default, 10 bins are created. If ``bins`` is an integer
                and no ``range`` is specified, bin edges are automatically
                distributed in an attempt to evenly distribute the counts in
                each bin
            range (None): a ``(lower, upper)`` tuple specifying a range in
                which to generate equal-width bins. Only applicable when
                ``bins`` is an integer
            auto (False): whether to automatically choose bin edges in an
                attempt to evenly distribute the counts in each bin. If this
                option is chosen, ``bins`` will only be used if it is an
                integer, and the ``range`` parameter is ignored

        Returns:
            a tuple of

            -   counts: a list of counts in each bin
            -   edges: an increasing list of bin edges of length
                ``len(counts) + 1``. Note that each bin is treated as having an
                inclusive lower boundary and exclusive upper boundary,
                ``[lower, upper)``, including the rightmost bin
            -   other: the number of items outside the bins
        """
        make = lambda field_or_expr: foa.HistogramValues(
            field_or_expr, expr=expr, bins=bins, range=range, auto=auto
        )
        return self._make_and_aggregate(make, field_or_expr)

    @aggregation
    def mean(self, field_or_expr, expr=None):
        """Computes the arithmetic mean of the field values of the collection.

        ``None``-valued fields are ignored.

        This aggregation is typically applied to *numeric* field types (or
        lists of such types):

        -   :class:`fiftyone.core.fields.IntField`
        -   :class:`fiftyone.core.fields.FloatField`

        Examples::

            import fiftyone as fo
            from fiftyone import ViewField as F

            dataset = fo.Dataset()
            dataset.add_samples(
                [
                    fo.Sample(
                        filepath="/path/to/image1.png",
                        numeric_field=1.0,
                        numeric_list_field=[1, 2, 3],
                    ),
                    fo.Sample(
                        filepath="/path/to/image2.png",
                        numeric_field=4.0,
                        numeric_list_field=[1, 2],
                    ),
                    fo.Sample(
                        filepath="/path/to/image3.png",
                        numeric_field=None,
                        numeric_list_field=None,
                    ),
                ]
            )

            #
            # Compute the mean of a numeric field
            #

            mean = dataset.mean("numeric_field")
            print(mean)  # the mean

            #
            # Compute the mean of a numeric list field
            #

            mean = dataset.mean("numeric_list_field")
            print(mean)  # the mean

            #
            # Compute the mean of a transformation of a numeric field
            #

            mean = dataset.mean(2 * (F("numeric_field") + 1))
            print(mean)  # the mean

        Args:
            field_or_expr: a field name, ``embedded.field.name``,
                :class:`fiftyone.core.expressions.ViewExpression`, or
                `MongoDB expression <https://docs.mongodb.com/manual/meta/aggregation-quick-reference/#aggregation-expressions>`_
                defining the field or expression to aggregate. This can also
                be a list or tuple of such arguments, in which case a tuple of
                corresponding aggregation results (each receiving the same
                additional keyword arguments, if any) will be returned
            expr (None): a :class:`fiftyone.core.expressions.ViewExpression` or
                `MongoDB expression <https://docs.mongodb.com/manual/meta/aggregation-quick-reference/#aggregation-expressions>`_
                to apply to ``field_or_expr`` (which must be a field) before
                aggregating

        Returns:
            the mean
        """
        make = lambda field_or_expr: foa.Mean(field_or_expr, expr=expr)
        return self._make_and_aggregate(make, field_or_expr)

    @aggregation
    def std(self, field_or_expr, expr=None, sample=False):
        """Computes the standard deviation of the field values of the
        collection.

        ``None``-valued fields are ignored.

        This aggregation is typically applied to *numeric* field types (or
        lists of such types):

        -   :class:`fiftyone.core.fields.IntField`
        -   :class:`fiftyone.core.fields.FloatField`

        Examples::

            import fiftyone as fo
            from fiftyone import ViewField as F

            dataset = fo.Dataset()
            dataset.add_samples(
                [
                    fo.Sample(
                        filepath="/path/to/image1.png",
                        numeric_field=1.0,
                        numeric_list_field=[1, 2, 3],
                    ),
                    fo.Sample(
                        filepath="/path/to/image2.png",
                        numeric_field=4.0,
                        numeric_list_field=[1, 2],
                    ),
                    fo.Sample(
                        filepath="/path/to/image3.png",
                        numeric_field=None,
                        numeric_list_field=None,
                    ),
                ]
            )

            #
            # Compute the standard deviation of a numeric field
            #

            std = dataset.std("numeric_field")
            print(std)  # the standard deviation

            #
            # Compute the standard deviation of a numeric list field
            #

            std = dataset.std("numeric_list_field")
            print(std)  # the standard deviation

            #
            # Compute the standard deviation of a transformation of a numeric field
            #

            std = dataset.std(2 * (F("numeric_field") + 1))
            print(std)  # the standard deviation

        Args:
            field_or_expr: a field name, ``embedded.field.name``,
                :class:`fiftyone.core.expressions.ViewExpression`, or
                `MongoDB expression <https://docs.mongodb.com/manual/meta/aggregation-quick-reference/#aggregation-expressions>`_
                defining the field or expression to aggregate. This can also
                be a list or tuple of such arguments, in which case a tuple of
                corresponding aggregation results (each receiving the same
                additional keyword arguments, if any) will be returned
            expr (None): a :class:`fiftyone.core.expressions.ViewExpression` or
                `MongoDB expression <https://docs.mongodb.com/manual/meta/aggregation-quick-reference/#aggregation-expressions>`_
                to apply to ``field_or_expr`` (which must be a field) before
                aggregating
            sample (False): whether to compute the sample standard deviation rather
                than the population standard deviation

        Returns:
            the standard deviation
        """
        make = lambda field_or_expr: foa.Std(
            field_or_expr, expr=expr, sample=sample
        )
        return self._make_and_aggregate(make, field_or_expr)

    @aggregation
    def sum(self, field_or_expr, expr=None):
        """Computes the sum of the field values of the collection.

        ``None``-valued fields are ignored.

        This aggregation is typically applied to *numeric* field types (or
        lists of such types):

        -   :class:`fiftyone.core.fields.IntField`
        -   :class:`fiftyone.core.fields.FloatField`

        Examples::

            import fiftyone as fo
            from fiftyone import ViewField as F

            dataset = fo.Dataset()
            dataset.add_samples(
                [
                    fo.Sample(
                        filepath="/path/to/image1.png",
                        numeric_field=1.0,
                        numeric_list_field=[1, 2, 3],
                    ),
                    fo.Sample(
                        filepath="/path/to/image2.png",
                        numeric_field=4.0,
                        numeric_list_field=[1, 2],
                    ),
                    fo.Sample(
                        filepath="/path/to/image3.png",
                        numeric_field=None,
                        numeric_list_field=None,
                    ),
                ]
            )

            #
            # Compute the sum of a numeric field
            #

            total = dataset.sum("numeric_field")
            print(total)  # the sum

            #
            # Compute the sum of a numeric list field
            #

            total = dataset.sum("numeric_list_field")
            print(total)  # the sum

            #
            # Compute the sum of a transformation of a numeric field
            #

            total = dataset.sum(2 * (F("numeric_field") + 1))
            print(total)  # the sum

        Args:
            field_or_expr: a field name, ``embedded.field.name``,
                :class:`fiftyone.core.expressions.ViewExpression`, or
                `MongoDB expression <https://docs.mongodb.com/manual/meta/aggregation-quick-reference/#aggregation-expressions>`_
                defining the field or expression to aggregate. This can also
                be a list or tuple of such arguments, in which case a tuple of
                corresponding aggregation results (each receiving the same
                additional keyword arguments, if any) will be returned
            expr (None): a :class:`fiftyone.core.expressions.ViewExpression` or
                `MongoDB expression <https://docs.mongodb.com/manual/meta/aggregation-quick-reference/#aggregation-expressions>`_
                to apply to ``field_or_expr`` (which must be a field) before
                aggregating

        Returns:
            the sum
        """
        make = lambda field_or_expr: foa.Sum(field_or_expr, expr=expr)
        return self._make_and_aggregate(make, field_or_expr)

    @aggregation
    def values(
        self,
        field_or_expr,
        expr=None,
        missing_value=None,
        unwind=False,
        _allow_missing=False,
        _big_result=True,
        _raw=False,
    ):
        """Extracts the values of a field from all samples in the collection.

        Values aggregations are useful for efficiently extracting a slice of
        field or embedded field values across all samples in a collection. See
        the examples below for more details.

        The dual function of :meth:`values` is :meth:`set_values`, which can be
        used to efficiently set a field or embedded field of all samples in a
        collection by providing lists of values of same structure returned by
        this aggregation.

        .. note::

            Unlike other aggregations, :meth:`values` does not automatically
            unwind list fields, which ensures that the returned values match
            the potentially-nested structure of the documents.

            You can opt-in to unwinding specific list fields using the ``[]``
            syntax, or you can pass the optional ``unwind=True`` parameter to
            unwind all supported list fields. See
            :ref:`aggregations-list-fields` for more information.

        Examples::

            import fiftyone as fo
            import fiftyone.zoo as foz
            from fiftyone import ViewField as F

            dataset = fo.Dataset()
            dataset.add_samples(
                [
                    fo.Sample(
                        filepath="/path/to/image1.png",
                        numeric_field=1.0,
                        numeric_list_field=[1, 2, 3],
                    ),
                    fo.Sample(
                        filepath="/path/to/image2.png",
                        numeric_field=4.0,
                        numeric_list_field=[1, 2],
                    ),
                    fo.Sample(
                        filepath="/path/to/image3.png",
                        numeric_field=None,
                        numeric_list_field=None,
                    ),
                ]
            )

            #
            # Get all values of a field
            #

            values = dataset.values("numeric_field")
            print(values)  # [1.0, 4.0, None]

            #
            # Get all values of a list field
            #

            values = dataset.values("numeric_list_field")
            print(values)  # [[1, 2, 3], [1, 2], None]

            #
            # Get all values of transformed field
            #

            values = dataset.values(2 * (F("numeric_field") + 1))
            print(values)  # [4.0, 10.0, None]

            #
            # Get values from a label list field
            #

            dataset = foz.load_zoo_dataset("quickstart")

            # list of `Detections`
            detections = dataset.values("ground_truth")

            # list of lists of `Detection` instances
            detections = dataset.values("ground_truth.detections")

            # list of lists of detection labels
            labels = dataset.values("ground_truth.detections.label")

        Args:
            field_or_expr: a field name, ``embedded.field.name``,
                :class:`fiftyone.core.expressions.ViewExpression`, or
                `MongoDB expression <https://docs.mongodb.com/manual/meta/aggregation-quick-reference/#aggregation-expressions>`_
                defining the field or expression to aggregate. This can also
                be a list or tuple of such arguments, in which case a tuple of
                corresponding aggregation results (each receiving the same
                additional keyword arguments, if any) will be returned
            expr (None): a :class:`fiftyone.core.expressions.ViewExpression` or
                `MongoDB expression <https://docs.mongodb.com/manual/meta/aggregation-quick-reference/#aggregation-expressions>`_
                to apply to ``field_or_expr`` (which must be a field) before
                aggregating
            missing_value (None): a value to insert for missing or
                ``None``-valued fields
            unwind (False): whether to automatically unwind all recognized list
                fields

        Returns:
            the list of values
        """
        make = lambda field_or_expr: foa.Values(
            field_or_expr,
            expr=expr,
            missing_value=missing_value,
            unwind=unwind,
            _allow_missing=_allow_missing,
            _big_result=_big_result,
            _raw=_raw,
        )
        return self._make_and_aggregate(make, field_or_expr)

    def draw_labels(
        self, output_dir, label_fields=None, overwrite=False, config=None,
    ):
        """Renders annotated versions of the media in the collection with the
        specified label data overlaid to the given directory.

        The filenames of the sample media are maintained, unless a name
        conflict would occur in ``output_dir``, in which case an index of the
        form ``"-%d" % count`` is appended to the base filename.

        Images are written in format ``fo.config.default_image_ext``, and
        videos are written in format ``fo.config.default_video_ext``.

        Args:
            output_dir: the directory to write the annotated media
            label_fields (None): a list of label fields to render. By default,
                all :class:`fiftyone.core.labels.Label` fields are drawn
            overwrite (False): whether to delete ``output_dir`` if it exists
                before rendering
            config (None): an optional
                :class:`fiftyone.utils.annotations.DrawConfig` configuring how
                to draw the labels

        Returns:
            the list of paths to the rendered media
        """
        if os.path.isdir(output_dir):
            if overwrite:
                etau.delete_dir(output_dir)
            else:
                logger.warning(
                    "Directory '%s' already exists; outputs will be merged "
                    "with existing files",
                    output_dir,
                )

        if label_fields is None:
            label_fields = self._get_label_fields()

        if self.media_type == fom.VIDEO:
            return foua.draw_labeled_videos(
                self, output_dir, label_fields=label_fields, config=config
            )

        return foua.draw_labeled_images(
            self, output_dir, label_fields=label_fields, config=config
        )

    def export(
        self,
        export_dir=None,
        dataset_type=None,
        data_path=None,
        labels_path=None,
        export_media=None,
        dataset_exporter=None,
        label_field=None,
        frame_labels_field=None,
        overwrite=False,
        **kwargs,
    ):
        """Exports the samples in the collection to disk.

        You can perform exports with this method via the following basic
        patterns:

        (a) Provide ``export_dir`` and ``dataset_type`` to export the content
            to a directory in the default layout for the specified format, as
            documented in :ref:`this page <exporting-datasets>`

        (b) Provide ``dataset_type`` along with ``data_path``, ``labels_path``,
            and/or ``export_media`` to directly specify where to export the
            source media and/or labels (if applicable) in your desired format.
            This syntax provides the flexibility to, for example, perform
            workflows like labels-only exports

        (c) Provide a ``dataset_exporter`` to which to feed samples to perform
            a fully-customized export

        In all workflows, the remaining parameters of this method can be
        provided to further configure the export.

        See :ref:`this page <exporting-datasets>` for more information about
        the available export formats and examples of using this method.

        See :ref:`this guide <custom-dataset-exporter>` for more details about
        exporting datasets in custom formats by defining your own
        :class:`fiftyone.utils.data.exporters.DatasetExporter`.

        This method will automatically coerce the data to match the requested
        export in the following cases:

        -   When exporting in either an unlabeled image or image classification
            format, if a spatial label field is provided
            (:class:`fiftyone.core.labels.Detection`,
            :class:`fiftyone.core.labels.Detections`,
            :class:`fiftyone.core.labels.Polyline`, or
            :class:`fiftyone.core.labels.Polylines`), then the
            **image patches** of the provided samples will be exported

        -   When exporting in labeled image dataset formats that expect
            list-type labels (:class:`fiftyone.core.labels.Classifications`,
            :class:`fiftyone.core.labels.Detections`,
            :class:`fiftyone.core.labels.Keypoints`, or
            :class:`fiftyone.core.labels.Polylines`), if a label field contains
            labels in non-list format
            (e.g., :class:`fiftyone.core.labels.Classification`), the labels
            will be automatically upgraded to single-label lists

        -   When exporting in labeled image dataset formats that expect
            :class:`fiftyone.core.labels.Detections` labels, if a
            :class:`fiftyone.core.labels.Classification` field is provided, the
            labels will be automatically upgraded to detections that span the
            entire images

        Args:
            export_dir (None): the directory to which to export the samples in
                format ``dataset_type``. This parameter may be omitted if you
                have provided appropriate values for the ``data_path`` and/or
                ``labels_path`` parameters. Alternatively, this can also be an
                archive path with one of the following extensions::

                    .zip, .tar, .tar.gz, .tgz, .tar.bz, .tbz

                If an archive path is specified, the export is performed in a
                directory of same name (minus extension) and then automatically
                archived and the directory then deleted
            dataset_type (None): the
                :class:`fiftyone.types.dataset_types.Dataset` type to write. If
                not specified, the default type for ``label_field`` is used
            data_path (None): an optional parameter that enables explicit
                control over the location of the exported media for certain
                export formats. Can be any of the following:

                -   a folder name like ``"data"`` or ``"data/"`` specifying a
                    subfolder of ``export_dir`` in which to export the media
                -   an absolute directory path in which to export the media. In
                    this case, the ``export_dir`` has no effect on the location
                    of the data
                -   a filename like ``"data.json"`` specifying the filename of
                    a JSON manifest file in ``export_dir`` generated when
                    ``export_media`` is ``"manifest"``
                -   an absolute filepath specifying the location to write the
                    JSON manifest file when ``export_media`` is ``"manifest"``.
                    In this case, ``export_dir`` has no effect on the location
                    of the data

                If None, a default value of this parameter will be chosen based
                on the value of the ``export_media`` parameter. Note that this
                parameter is not applicable to certain export formats such as
                binary types like TF records
            labels_path (None): an optional parameter that enables explicit
                control over the location of the exported labels. Only
                applicable when exporting in certain labeled dataset formats.
                Can be any of the following:

                -   a type-specific folder name like ``"labels"`` or
                    ``"labels/"`` or a filename like ``"labels.json"`` or
                    ``"labels.xml"`` specifying the location in ``export_dir``
                    in which to export the labels
                -   an absolute directory or filepath in which to export the
                    labels. In this case, the ``export_dir`` has no effect on
                    the location of the labels

                For labeled datasets, the default value of this parameter will
                be chosen based on the export format so that the labels will be
                exported into ``export_dir``
            export_media (None): controls how to export the raw media. The
                supported values are:

                -   ``True``: copy all media files into the output directory
                -   ``False``: don't export media. This option is only useful
                    when exporting labeled datasets whose label format stores
                    sufficient information to locate the associated media
                -   ``"move"``: move all media files into the output directory
                -   ``"symlink"``: create symlinks to the media files in the
                    output directory
                -   ``"manifest"``: create a ``data.json`` in the output
                    directory that maps UUIDs used in the labels files to the
                    filepaths of the source media, rather than exporting the
                    actual media

                If None, an appropriate default value of this parameter will be
                chosen based on the value of the ``data_path`` parameter. Note
                that some dataset formats may not support certain values for
                this parameter (e.g., when exporting in binary formats such as
                TF records, "symlink" is not an option)
            dataset_exporter (None): a
                :class:`fiftyone.utils.data.exporters.DatasetExporter` to use
                to export the samples. When provided, parameters such as
                ``export_dir``, ``dataset_type``, ``data_path``, and
                ``labels_path`` have no effect
            label_field (None): controls the label field(s) to export. Only
                applicable to labeled image datasets or labeled video datasets
                with sample-level labels. Can be any of the following:

                -   the name of a label field to export
                -   a glob pattern of label field(s) to export
                -   a list or tuple of label field(s) to export
                -   a dictionary mapping label field names to keys to use when
                    constructing the label dictionaries to pass to the exporter

                Note that multiple fields can only be specified when the
                exporter used can handle dictionaries of labels. By default,
                the first field of compatible type for the exporter is used
            frame_labels_field (None): controls the frame label field(s) to
                export. Only applicable to labeled video datasets. Can be any
                of the following:

                -   the name of a frame label field to export
                -   a glob pattern of frame label field(s) to export
                -   a list or tuple of frame label field(s) to export
                -   a dictionary mapping frame label field names to keys to use
                    when constructing the frame label dictionaries to pass to
                    the exporter

                Note that multiple fields can only be specified when the
                exporter used can handle dictionaries of frame labels. By
                default, the first field of compatible type for the exporter is
                used
            overwrite (False): whether to delete existing directories before
                performing the export (True) or to merge the export with
                existing files and directories (False). Not applicable when a
                ``dataset_exporter`` was provided
            **kwargs: optional keyword arguments to pass to the dataset
                exporter's constructor. If you are exporting image patches,
                this can also contain keyword arguments for
                :class:`fiftyone.utils.patches.ImagePatchesExtractor`
        """
        if export_dir is not None and etau.is_archive(export_dir):
            archive_path = export_dir
            export_dir = etau.split_archive(archive_path)[0]
        else:
            archive_path = None

        if dataset_type is None and dataset_exporter is None:
            raise ValueError(
                "Either `dataset_type` or `dataset_exporter` must be provided"
            )

        # If no dataset exporter was provided, construct one
        if dataset_exporter is None:
            _handle_existing_dirs(
                export_dir, data_path, labels_path, export_media, overwrite
            )

            dataset_exporter, kwargs = foud.build_dataset_exporter(
                dataset_type,
                warn_unused=False,  # don't warn yet, might be patches kwargs
                export_dir=export_dir,
                data_path=data_path,
                labels_path=labels_path,
                export_media=export_media,
                **kwargs,
            )

        # Get label field(s) to export
        if isinstance(dataset_exporter, foud.LabeledImageDatasetExporter):
            # Labeled images
            label_field = self._parse_label_field(
                label_field,
                dataset_exporter=dataset_exporter,
                allow_coercion=True,
                required=True,
            )
            frame_labels_field = None
        elif isinstance(dataset_exporter, foud.LabeledVideoDatasetExporter):
            # Labeled videos
            label_field = self._parse_label_field(
                label_field,
                dataset_exporter=dataset_exporter,
                allow_coercion=True,
                required=False,
            )
            frame_labels_field = self._parse_frame_labels_field(
                frame_labels_field,
                dataset_exporter=dataset_exporter,
                allow_coercion=True,
                required=False,
            )

            if label_field is None and frame_labels_field is None:
                raise ValueError(
                    "Unable to locate compatible sample or frame-level "
                    "field(s) to export"
                )

        # Perform the export
        foud.export_samples(
            self,
            dataset_exporter=dataset_exporter,
            label_field=label_field,
            frame_labels_field=frame_labels_field,
            **kwargs,
        )

        # Archive, if requested
        if archive_path is not None:
            etau.make_archive(export_dir, archive_path, cleanup=True)

    def annotate(
        self,
        anno_key,
        label_schema=None,
        label_field=None,
        label_type=None,
        classes=None,
        attributes=True,
        mask_targets=None,
        media_field="filepath",
        backend=None,
        launch_editor=False,
        **kwargs,
    ):
        """Exports the samples and optional label field(s) in this collection
        to the given annotation backend.

        The ``backend`` parameter controls which annotation backend to use.
        Depending on the backend you use, you may want/need to provide extra
        keyword arguments to this function for the constructor of the backend's
        :class:`fiftyone.utils.annotations.AnnotationBackendConfig` class.

        The natively provided backends and their associated config classes are:

        -   ``"cvat"``: :class:`fiftyone.utils.cvat.CVATBackendConfig`

        See :ref:`this page <requesting-annotations>` for more information
        about using this method, including how to define label schemas and how
        to configure login credentials for your annotation provider.

        Args:
            anno_key: a string key to use to refer to this annotation run
            label_schema (None): a dictionary defining the label schema to use.
                If this argument is provided, it takes precedence over the
                other schema-related arguments
            label_field (None): a string indicating a new or existing label
                field to annotate
            label_type (None): a string indicating the type of labels to
                annotate. The possible values are:

                -   ``"classification"``: a single classification stored in
                    :class:`fiftyone.core.labels.Classification` fields
                -   ``"classifications"``: multilabel classifications stored in
                    :class:`fiftyone.core.labels.Classifications` fields
                -   ``"detections"``: object detections stored in
                    :class:`fiftyone.core.labels.Detections` fields
                -   ``"instances"``: instance segmentations stored in
                    :class:`fiftyone.core.labels.Detections` fields with their
                    :attr:`mask <fiftyone.core.labels.Detection.mask>`
                    attributes populated
                -   ``"polylines"``: polylines stored in
                    :class:`fiftyone.core.labels.Polylines` fields with their
                    :attr:`filled <fiftyone.core.labels.Polyline.filled>`
                    attributes set to ``False``
                -   ``"polygons"``: polygons stored in
                    :class:`fiftyone.core.labels.Polylines` fields with their
                    :attr:`filled <fiftyone.core.labels.Polyline.filled>`
                    attributes set to ``True``
                -   ``"keypoints"``: keypoints stored in
                    :class:`fiftyone.core.labels.Keypoints` fields
                -   ``"segmentation"``: semantic segmentations stored in
                    :class:`fiftyone.core.labels.Segmentation` fields
                -   ``"scalar"``: scalar labels stored in
                    :class:`fiftyone.core.fields.IntField`,
                    :class:`fiftyone.core.fields.FloatField`,
                    :class:`fiftyone.core.fields.StringField`, or
                    :class:`fiftyone.core.fields.BooleanField` fields

                All new label fields must have their type specified via this
                argument or in ``label_schema``. Note that annotation backends
                may not support all label types
            classes (None): a list of strings indicating the class options for
                ``label_field`` or all fields in ``label_schema`` without
                classes specified. All new label fields must have a class list
                provided via one of the supported methods. For existing label
                fields, if classes are not provided by this argument nor
                ``label_schema``, they are parsed from :meth:`classes` or
                :meth:`default_classes`
            attributes (True): specifies the label attributes of each label
                field to include (other than their ``label``, which is always
                included) in the annotation export. Can be any of the
                following:

                -   ``True``: export all label attributes
                -   ``False``: don't export any custom label attributes
                -   a list of label attributes to export
                -   a dict mapping attribute names to dicts specifying the
                    ``type``, ``values``, and ``default`` for each attribute

                If provided, this parameter will apply to all label fields in
                ``label_schema`` that do not define their attributes
            mask_targets (None): a dict mapping pixel values to semantic label
                strings. Only applicable when annotating semantic segmentations
            media_field ("filepath"): the field containing the paths to the
                media files to upload
            backend (None): the annotation backend to use. The supported values
                are ``fiftyone.annotation_config.backends.keys()`` and the
                default is ``fiftyone.annotation_config.default_backend``
            launch_editor (False): whether to launch the annotation backend's
                editor after uploading the samples
            **kwargs: keyword arguments for the
                :class:`fiftyone.utils.annotations.AnnotationBackendConfig`

        Returns:
            an :class:`fiftyone.utils.annotations.AnnnotationResults`
        """
        return foua.annotate(
            self,
            anno_key,
            label_schema=label_schema,
            label_field=label_field,
            label_type=label_type,
            classes=classes,
            attributes=attributes,
            mask_targets=mask_targets,
            media_field=media_field,
            backend=backend,
            launch_editor=launch_editor,
            **kwargs,
        )

    @property
    def has_annotation_runs(self):
        """Whether this colection has any annotation runs."""
        return bool(self.list_annotation_runs())

    def has_annotation_run(self, anno_key):
        """Whether this collection has an annotation run with the given key.

        Args:
            anno_key: an annotation key

        Returns:
            True/False
        """
        return anno_key in self.list_annotation_runs()

    def list_annotation_runs(self):
        """Returns a list of all annotation keys on this collection.

        Returns:
            a list of annotation keys
        """
        return foan.AnnotationMethod.list_runs(self)

    def get_annotation_info(self, anno_key):
        """Returns information about the annotation run with the given key on
        this collection.

        Args:
            anno_key: an annotation key

        Returns:
            a :class:`fiftyone.core.annotation.AnnotationInfo`
        """
        return foan.AnnotationMethod.get_run_info(self, anno_key)

    def load_annotation_results(self, anno_key, **kwargs):
        """Loads the results for the annotation run with the given key on this
        collection.

        The :class:`fiftyone.utils.annotations.AnnotationResults` object
        returned by this method will provide a variety of backend-specific
        methods allowing you to perform actions such as checking the status and
        deleting this run from the annotation backend.

        Use :meth:`load_annotations` to load the labels from an annotation
        run onto your FiftyOne dataset.

        Args:
            anno_key: an annotation key
            **kwargs: optional keyword arguments for
                :meth:`fiftyone.utils.annotations.AnnotationResults.load_credentials`

        Returns:
            a :class:`fiftyone.utils.annotations.AnnotationResults`
        """
        results = foan.AnnotationMethod.load_run_results(self, anno_key)
        results.load_credentials(**kwargs)
        return results

    def load_annotation_view(self, anno_key, select_fields=False):
        """Loads the :class:`fiftyone.core.view.DatasetView` on which the
        specified annotation run was performed on this collection.

        Args:
            anno_key: an annotation key
            select_fields (False): whether to select only the fields involved
                in the annotation run

        Returns:
            a :class:`fiftyone.core.view.DatasetView`
        """
        return foan.AnnotationMethod.load_run_view(
            self, anno_key, select_fields=select_fields
        )

    def load_annotations(
        self, anno_key, skip_unexpected=False, cleanup=False, **kwargs
    ):
        """Downloads the labels from the given annotation run from the
        annotation backend and merges them into this collection.

        See :ref:`this page <loading-annotations>` for more information
        about using this method to import annotations that you have scheduled
        by calling :meth:`annotate`.

        Args:
            anno_key: an annotation key
            skip_unexpected (False): whether to skip any unexpected labels that
                don't match the run's label schema when merging. If False and
                unexpected labels are encountered, you will be presented an
                interactive prompt to deal with them
            cleanup (False): whether to delete any informtation regarding this
                run from the annotation backend after loading the annotations
            **kwargs: optional keyword arguments for
                :meth:`fiftyone.utils.annotations.AnnotationResults.load_credentials`
        """
        foua.load_annotations(
            self,
            anno_key,
            skip_unexpected=skip_unexpected,
            cleanup=cleanup,
            **kwargs,
        )

    def delete_annotation_run(self, anno_key):
        """Deletes the annotation run with the given key from this collection.

        Calling this method only deletes the **record** of the annotation run
        from the collection; it will not delete any annotations loaded onto
        your dataset via :meth:`load_annotations`, nor will it delete any
        associated information from the annotation backend.

        Use :meth:`load_annotation_results` to programmatically manage/delete
        a run from the annotation backend.

        Args:
            anno_key: an annotation key
        """
        foan.AnnotationMethod.delete_run(self, anno_key)

    def delete_annotation_runs(self):
        """Deletes all annotation runs from this collection.

        Calling this method only deletes the **records** of the annotation runs
        from this collection; it will not delete any annotations loaded onto
        your dataset via :meth:`load_annotations`, nor will it delete any
        associated information from the annotation backend.

        Use :meth:`load_annotation_results` to programmatically manage/delete
        runs in the annotation backend.
        """
        foan.AnnotationMethod.delete_runs(self)

    def list_indexes(self):
        """Returns the list of index names on this collection.

        Single-field indexes are referenced by their field name, while compound
        indexes are referenced by more complicated strings. See
        :meth:`pymongo:pymongo.collection.Collection.index_information` for
        details on the compound format.

        Returns:
            the list of index names
        """
        return list(self.get_index_information().keys())

    def get_index_information(self):
        """Returns a dictionary of information about the indexes on this
        collection.

        See :meth:`pymongo:pymongo.collection.Collection.index_information` for
        details on the structure of this dictionary.

        Returns:
            a dict mapping index names to info dicts
        """
        index_info = {}

        # Sample-level indexes
        fields_map = self._get_db_fields_map(reverse=True)
        sample_info = self._dataset._sample_collection.index_information()
        for key, info in sample_info.items():
            if len(info["key"]) == 1:
                field = info["key"][0][0]
                key = fields_map.get(field, field)

            index_info[key] = info

        if self.media_type == fom.VIDEO:
            # Frame-level indexes
            fields_map = self._get_db_fields_map(frames=True, reverse=True)
            frame_info = self._dataset._frame_collection.index_information()
            for key, info in frame_info.items():
                if len(info["key"]) == 1:
                    field = info["key"][0][0]
                    key = fields_map.get(field, field)

                index_info[self._FRAMES_PREFIX + key] = info

        return index_info

    def create_index(self, field_or_spec, unique=False, **kwargs):
        """Creates an index on the given field or with the given specification,
        if necessary.

        Indexes enable efficient sorting, merging, and other such operations.

        Frame-level fields can be indexed by prepending ``"frames."`` to the
        field name.

        If you are indexing a single field and it already has a unique
        constraint, it will be retained regardless of the ``unique`` value you
        specify. Conversely, if the given field already has a non-unique index
        but you requested a unique index, the existing index will be replaced
        with a unique index. Use :meth:`drop_index` to drop an existing index
        first if you wish to modify an existing index in other ways.

        Args:
            field_or_spec: the field name, ``embedded.field.name``, or index
                specification list. See
                :meth:`pymongo:pymongo.collection.Collection.create_index` for
                supported values
            unique (False): whether to add a uniqueness constraint to the index
            **kwargs: optional keyword arguments for
                :meth:`pymongo:pymongo.collection.Collection.create_index`

        Returns:
            the name of the index
        """
        if etau.is_str(field_or_spec):
            input_spec = [(field_or_spec, 1)]
        else:
            input_spec = list(field_or_spec)

        single_field_index = len(input_spec) == 1

        # For single field indexes, provide special handling based on `unique`
        # constraint
        if single_field_index:
            field = input_spec[0][0]

            index_info = self.get_index_information()
            if field in index_info:
                _unique = index_info[field].get("unique", False)
                if _unique or (unique == _unique):
                    # Satisfactory index already exists
                    return field

                _field, is_frame_field = self._handle_frame_field(field)

                if _field == "id":
                    # For some reason ID indexes are not reported by
                    # `get_index_information()` as being unique like other
                    # manually created indexes, but they are, so nothing needs
                    # to be done here
                    return field

                if _field in self._get_default_indexes(frames=is_frame_field):
                    raise ValueError(
                        "Cannot modify default index '%s'" % field
                    )

                # We need to drop existing index and replace with a unique one
                self.drop_index(field)

        is_frame_fields = []
        index_spec = []
        for field, option in input_spec:
            self._validate_root_field(field, include_private=True)
            _field, is_frame_field = self._get_db_field(field)
            is_frame_fields.append(is_frame_field)
            index_spec.append((_field, option))

        if len(set(is_frame_fields)) > 1:
            raise ValueError(
                "Fields in a compound index must be either all sample-level "
                "or all frame-level fields"
            )

        is_frame_index = all(is_frame_fields)

        if is_frame_index:
            coll = self._dataset._frame_collection
        else:
            coll = self._dataset._sample_collection

        name = coll.create_index(index_spec, unique=unique, **kwargs)

        if single_field_index:
            name = input_spec[0][0]
        elif is_frame_index:
            name = self._FRAMES_PREFIX + name

        return name

    def drop_index(self, field_or_name):
        """Drops the index for the given field or name.

        Args:
            field_or_name: a field name, ``embedded.field.name``, or compound
                index name. Use :meth:`list_indexes` to see the available
                indexes
        """
        name, is_frame_index = self._handle_frame_field(field_or_name)

        if is_frame_index:
            if name in self._get_default_indexes(frames=True):
                raise ValueError("Cannot drop default frame index '%s'" % name)

            coll = self._dataset._frame_collection
        else:
            if name in self._get_default_indexes():
                raise ValueError("Cannot drop default index '%s'" % name)

            coll = self._dataset._sample_collection

        index_map = {}
        fields_map = self._get_db_fields_map(
            frames=is_frame_index, reverse=True
        )
        for key, info in coll.index_information().items():
            if len(info["key"]) == 1:
                # We use field name, not pymongo name, for single field indexes
                field = info["key"][0][0]
                index_map[fields_map.get(field, field)] = key
            else:
                index_map[key] = key

        if name not in index_map:
            itype = "frame index" if is_frame_index else "index"
            raise ValueError(
                "%s has no %s '%s'" % (self.__class__.__name__, itype, name)
            )

        coll.drop_index(index_map[name])

    def _get_default_indexes(self, frames=False):
        if frames:
            if self.media_type == fom.VIDEO:
                return ["id", "_sample_id_1_frame_number_1"]

            return []

        return ["id", "filepath"]

    def reload(self):
        """Reloads the collection from the database."""
        raise NotImplementedError("Subclass must implement reload()")

    def to_dict(self, rel_dir=None, frame_labels_dir=None, pretty_print=False):
        """Returns a JSON dictionary representation of the collection.

        Args:
            rel_dir (None): a relative directory to remove from the
                ``filepath`` of each sample, if possible. The path is converted
                to an absolute path (if necessary) via
                ``os.path.abspath(os.path.expanduser(rel_dir))``. The typical
                use case for this argument is that your source data lives in
                a single directory and you wish to serialize relative, rather
                than absolute, paths to the data within that directory
            frame_labels_dir (None): a directory in which to write per-sample
                JSON files containing the frame labels for video samples. If
                omitted, frame labels will be included directly in the returned
                JSON dict (which can be quite quite large for video datasets
                containing many frames). Only applicable to video datasets
            pretty_print (False): whether to render frame labels JSON in human
                readable format with newlines and indentations. Only applicable
                to video datasets when a ``frame_labels_dir`` is provided

        Returns:
            a JSON dict
        """
        if rel_dir is not None:
            rel_dir = (
                os.path.abspath(os.path.expanduser(rel_dir)) + os.path.sep
            )
            len_rel_dir = len(rel_dir)

        is_video = self.media_type == fom.VIDEO
        write_frame_labels = is_video and frame_labels_dir is not None

        d = {
            "name": self.name,
            "media_type": self.media_type,
            "num_samples": len(self),
            "sample_fields": self._serialize_field_schema(),
        }

        if is_video:
            d["frame_fields"] = self._serialize_frame_field_schema()

        d["info"] = self.info

        if self.classes:
            d["classes"] = self.classes

        if self.default_classes:
            d["default_classes"] = self.default_classes

        if self.mask_targets:
            d["mask_targets"] = self._serialize_mask_targets()

        if self.default_mask_targets:
            d["default_mask_targets"] = self._serialize_default_mask_targets()

        # Serialize samples
        samples = []
        for sample in self.iter_samples(progress=True):
            sd = sample.to_dict(include_frames=True)

            if write_frame_labels:
                frames = {"frames": sd.pop("frames", {})}
                filename = sample.id + ".json"
                sd["frames"] = filename
                frames_path = os.path.join(frame_labels_dir, filename)
                etas.write_json(frames, frames_path, pretty_print=pretty_print)

            if rel_dir and sd["filepath"].startswith(rel_dir):
                sd["filepath"] = sd["filepath"][len_rel_dir:]

            samples.append(sd)

        d["samples"] = samples

        return d

    def to_json(self, rel_dir=None, frame_labels_dir=None, pretty_print=False):
        """Returns a JSON string representation of the collection.

        The samples will be written as a list in a top-level ``samples`` field
        of the returned dictionary.

        Args:
            rel_dir (None): a relative directory to remove from the
                ``filepath`` of each sample, if possible. The path is converted
                to an absolute path (if necessary) via
                ``os.path.abspath(os.path.expanduser(rel_dir))``. The typical
                use case for this argument is that your source data lives in
                a single directory and you wish to serialize relative, rather
                than absolute, paths to the data within that directory
            frame_labels_dir (None): a directory in which to write per-sample
                JSON files containing the frame labels for video samples. If
                omitted, frame labels will be included directly in the returned
                JSON dict (which can be quite quite large for video datasets
                containing many frames). Only applicable to video datasets
            pretty_print (False): whether to render the JSON in human readable
                format with newlines and indentations

        Returns:
            a JSON string
        """
        d = self.to_dict(
            rel_dir=rel_dir,
            frame_labels_dir=frame_labels_dir,
            pretty_print=pretty_print,
        )
        return etas.json_to_str(d, pretty_print=pretty_print)

    def write_json(
        self,
        json_path,
        rel_dir=None,
        frame_labels_dir=None,
        pretty_print=False,
    ):
        """Writes the colllection to disk in JSON format.

        Args:
            json_path: the path to write the JSON
            rel_dir (None): a relative directory to remove from the
                ``filepath`` of each sample, if possible. The path is converted
                to an absolute path (if necessary) via
                ``os.path.abspath(os.path.expanduser(rel_dir))``. The typical
                use case for this argument is that your source data lives in
                a single directory and you wish to serialize relative, rather
                than absolute, paths to the data within that directory
            frame_labels_dir (None): a directory in which to write per-sample
                JSON files containing the frame labels for video samples. If
                omitted, frame labels will be included directly in the returned
                JSON dict (which can be quite quite large for video datasets
                containing many frames). Only applicable to video datasets
            pretty_print (False): whether to render the JSON in human readable
                format with newlines and indentations
        """
        d = self.to_dict(
            rel_dir=rel_dir,
            frame_labels_dir=frame_labels_dir,
            pretty_print=pretty_print,
        )
        etas.write_json(d, json_path, pretty_print=pretty_print)

    def _add_view_stage(self, stage):
        """Returns a :class:`fiftyone.core.view.DatasetView` containing the
        contents of the collection with the given
        :class:fiftyone.core.stages.ViewStage` appended to its aggregation
        pipeline.

        Subclasses are responsible for performing any validation on the view
        stage to ensure that it is a valid stage to add to this collection.

        Args:
            stage: a :class:fiftyone.core.stages.ViewStage`

        Returns:
            a :class:`fiftyone.core.view.DatasetView`
        """
        raise NotImplementedError("Subclass must implement _add_view_stage()")

    def aggregate(self, aggregations):
        """Aggregates one or more
        :class:`fiftyone.core.aggregations.Aggregation` instances.

        Note that it is best practice to group aggregations into a single call
        to :meth:`aggregate`, as this will be more efficient than performing
        multiple aggregations in series.

        Args:
            aggregations: an :class:`fiftyone.core.aggregations.Aggregation` or
                iterable of :class:`fiftyone.core.aggregations.Aggregation`
                instances

        Returns:
            an aggregation result or list of aggregation results corresponding
            to the input aggregation(s)
        """
        if not aggregations:
            return []

        scalar_result = isinstance(aggregations, foa.Aggregation)

        if scalar_result:
            aggregations = [aggregations]

        # Partition aggregations by type
        big_aggs, batch_aggs, facet_aggs = self._parse_aggregations(
            aggregations, allow_big=True
        )

        # Placeholder to store results
        results = [None] * len(aggregations)

        idx_map = {}
        pipelines = []

        # Build batch pipeline
        if batch_aggs:
            pipeline = self._build_batch_pipeline(batch_aggs)
            pipelines.append(pipeline)

        # Build big pipelines
        for idx, aggregation in big_aggs.items():
            pipeline = self._build_big_pipeline(aggregation)
            idx_map[idx] = len(pipelines)
            pipelines.append(pipeline)

        # Build facet-able pipelines
        facet_pipelines = self._build_faceted_pipelines(facet_aggs)
        for idx, pipeline in facet_pipelines.items():
            idx_map[idx] = len(pipelines)
            pipelines.append(pipeline)

        # Run all aggregations
        _results = foo.aggregate(self._dataset._sample_collection, pipelines)

        # Parse batch results
        if batch_aggs:
            result = list(_results[0])

            for idx, aggregation in batch_aggs.items():
                results[idx] = self._parse_big_result(aggregation, result)

        # Parse big results
        for idx, aggregation in big_aggs.items():
            result = list(_results[idx_map[idx]])
            results[idx] = self._parse_big_result(aggregation, result)

        # Parse facet-able results
        for idx, aggregation in facet_aggs.items():
            result = list(_results[idx_map[idx]])
            results[idx] = self._parse_faceted_result(aggregation, result)

        return results[0] if scalar_result else results

    async def _async_aggregate(self, aggregations):
        if not aggregations:
            return []

        scalar_result = isinstance(aggregations, foa.Aggregation)

        if scalar_result:
            aggregations = [aggregations]

        _, _, facet_aggs = self._parse_aggregations(
            aggregations, allow_big=False
        )

        # Placeholder to store results
        results = [None] * len(aggregations)

        idx_map = {}
        pipelines = []

        if facet_aggs:
            # Build facet-able pipelines
            facet_pipelines = self._build_faceted_pipelines(facet_aggs)
            for idx, pipeline in facet_pipelines.items():
                idx_map[idx] = len(pipelines)
                pipelines.append(pipeline)

            # Run all aggregations
            coll_name = self._dataset._sample_collection_name
            collection = foo.get_async_db_conn()[coll_name]
            _results = await foo.aggregate(collection, pipelines)

            # Parse facet-able results
            for idx, aggregation in facet_aggs.items():
                result = list(_results[idx_map[idx]])
                results[idx] = self._parse_faceted_result(aggregation, result)

        return results[0] if scalar_result else results

    def _parse_aggregations(self, aggregations, allow_big=True):
        big_aggs = {}
        batch_aggs = {}
        facet_aggs = {}
        for idx, aggregation in enumerate(aggregations):
            if aggregation._is_big_batchable:
                batch_aggs[idx] = aggregation
            elif aggregation._has_big_result:
                big_aggs[idx] = aggregation
            else:
                facet_aggs[idx] = aggregation

        if not allow_big and (big_aggs or batch_aggs):
            raise ValueError(
                "This method does not support aggregations that return big "
                "results"
            )

        return big_aggs, batch_aggs, facet_aggs

    def _build_batch_pipeline(self, aggs_map):
        project = {}
        attach_frames = False
        for idx, aggregation in aggs_map.items():
            big_field = "value%d" % idx

            _pipeline = aggregation.to_mongo(self, big_field=big_field)
            attach_frames |= aggregation._needs_frames(self)

            try:
                assert len(_pipeline) == 1
                project[big_field] = _pipeline[0]["$project"][big_field]
            except:
                raise ValueError(
                    "Batchable aggregations must have pipelines with a single "
                    "$project stage; found %s" % _pipeline
                )

        return self._pipeline(
            pipeline=[{"$project": project}], attach_frames=attach_frames
        )

    def _build_big_pipeline(self, aggregation):
        return self._pipeline(
            pipeline=aggregation.to_mongo(self, big_field="values"),
            attach_frames=aggregation._needs_frames(self),
        )

    def _build_faceted_pipelines(self, aggs_map):
        pipelines = {}
        for idx, aggregation in aggs_map.items():
            pipelines[idx] = self._pipeline(
                pipeline=aggregation.to_mongo(self),
                attach_frames=aggregation._needs_frames(self),
            )

        return pipelines

    def _parse_big_result(self, aggregation, result):
        if result:
            return aggregation.parse_result(result)

        return aggregation.default_result()

    def _parse_faceted_result(self, aggregation, result):
        if result:
            return aggregation.parse_result(result[0])

        return aggregation.default_result()

    def _pipeline(
        self,
        pipeline=None,
        attach_frames=False,
        detach_frames=False,
        frames_only=False,
    ):
        """Returns the MongoDB aggregation pipeline for the collection.

        Args:
            pipeline (None): a MongoDB aggregation pipeline (list of dicts) to
                append to the current pipeline
            attach_frames (False): whether to attach the frame documents prior
                to executing the pipeline. Only applicable to video datasets
            detach_frames (False): whether to detach the frame documents at the
                end of the pipeline. Only applicable to video datasets
            frames_only (False): whether to generate a pipeline that contains
                *only* the frames in the collection

        Returns:
            the aggregation pipeline
        """
        raise NotImplementedError("Subclass must implement _pipeline()")

    def _aggregate(
        self,
        pipeline=None,
        attach_frames=False,
        detach_frames=False,
        frames_only=False,
    ):
        """Runs the MongoDB aggregation pipeline on the collection and returns
        the result.

        Args:
            pipeline (None): a MongoDB aggregation pipeline (list of dicts) to
                append to the current pipeline
            attach_frames (False): whether to attach the frame documents prior
                to executing the pipeline. Only applicable to video datasets
            detach_frames (False): whether to detach the frame documents at the
                end of the pipeline. Only applicable to video datasets
            frames_only (False): whether to generate a pipeline that contains
                *only* the frames in the collection

        Returns:
            the aggregation result dict
        """
        raise NotImplementedError("Subclass must implement _aggregate()")

    def _make_and_aggregate(self, make, args):
        if isinstance(args, (list, tuple)):
            return tuple(self.aggregate([make(arg) for arg in args]))

        return self.aggregate(make(args))

    def _build_aggregation(self, aggregations):
        scalar_result = isinstance(aggregations, foa.Aggregation)
        if scalar_result:
            aggregations = [aggregations]
        elif not aggregations:
            return False, [], None

        pipelines = {}
        for idx, agg in enumerate(aggregations):
            if not isinstance(agg, foa.Aggregation):
                raise TypeError(
                    "'%s' is not an %s" % (agg.__class__, foa.Aggregation)
                )

            pipelines[str(idx)] = agg.to_mongo(self)

        return scalar_result, aggregations, [{"$facet": pipelines}]

    def _process_aggregations(self, aggregations, result, scalar_result):
        results = []
        for idx, agg in enumerate(aggregations):
            _result = result[str(idx)]
            if _result:
                results.append(agg.parse_result(_result[0]))
            else:
                results.append(agg.default_result())

        return results[0] if scalar_result else results

    def _serialize(self):
        # pylint: disable=no-member
        return self._doc.to_dict(extended=True)

    def _serialize_field_schema(self):
        return self._serialize_schema(self.get_field_schema())

    def _serialize_frame_field_schema(self):
        return self._serialize_schema(self.get_frame_field_schema())

    def _serialize_schema(self, schema):
        return {field_name: str(field) for field_name, field in schema.items()}

    def _serialize_mask_targets(self):
        return self._root_dataset._doc.field_to_mongo("mask_targets")

    def _serialize_default_mask_targets(self):
        return self._root_dataset._doc.field_to_mongo("default_mask_targets")

    def _parse_mask_targets(self, mask_targets):
        if not mask_targets:
            return mask_targets

        return self._root_dataset._doc.field_to_python(
            "mask_targets", mask_targets
        )

    def _parse_default_mask_targets(self, default_mask_targets):
        if not default_mask_targets:
            return default_mask_targets

        return self._root_dataset._doc.field_to_python(
            "default_mask_targets", default_mask_targets
        )

    def _to_fields_str(self, field_schema):
        max_len = max([len(field_name) for field_name in field_schema]) + 1
        return "\n".join(
            "    %s %s" % ((field_name + ":").ljust(max_len), str(field))
            for field_name, field in field_schema.items()
        )

    def _split_frame_fields(self, fields):
        if etau.is_str(fields):
            fields = [fields]

        if self.media_type != fom.VIDEO:
            return fields, []

        return fou.split_frame_fields(fields)

    def _parse_field_name(
        self,
        field_name,
        auto_unwind=True,
        omit_terminal_lists=False,
        allow_missing=False,
    ):
        return _parse_field_name(
            self, field_name, auto_unwind, omit_terminal_lists, allow_missing
        )

    def _has_field(self, field_name):
        field_name, is_frame_field = self._handle_frame_field(field_name)
        if is_frame_field:
            return field_name in self.get_frame_field_schema()

        return field_name in self.get_field_schema()

    def _handle_id_fields(self, field_name):
        return _handle_id_fields(self, field_name)

    def _handle_frame_field(self, field_name):
        is_frame_field = self._is_frame_field(field_name)
        if is_frame_field:
            field_name = field_name[len(self._FRAMES_PREFIX) :]

        return field_name, is_frame_field

    def _is_frame_field(self, field_name):
        return (self.media_type == fom.VIDEO) and (
            field_name.startswith(self._FRAMES_PREFIX)
            or field_name == "frames"
        )

    def _is_label_field(self, field_name, label_type_or_types):
        try:
            label_type = self._get_label_field_type(field_name)
        except:
            return False

        try:
            iter(label_type_or_types)
        except:
            label_type_or_types = (label_type_or_types,)

        return any(issubclass(label_type, t) for t in label_type_or_types)

    def _parse_label_field(
        self,
        label_field,
        dataset_exporter=None,
        allow_coercion=False,
        force_dict=False,
        required=False,
    ):
        return _parse_label_field(
            self,
            label_field,
            dataset_exporter=dataset_exporter,
            allow_coercion=allow_coercion,
            force_dict=force_dict,
            required=required,
        )

    def _parse_frame_labels_field(
        self,
        frame_labels_field,
        dataset_exporter=None,
        allow_coercion=False,
        force_dict=False,
        required=False,
    ):
        return _parse_frame_labels_field(
            self,
            frame_labels_field,
            dataset_exporter=dataset_exporter,
            allow_coercion=allow_coercion,
            force_dict=force_dict,
            required=required,
        )

    def _get_db_field(self, field_name):
        field, is_frame_field = self._handle_frame_field(field_name)
        fields_map = self._get_db_fields_map(frames=is_frame_field)
        db_field = fields_map.get(field, field)
        return db_field, is_frame_field

    def _get_db_fields_map(
        self, include_private=False, frames=False, reverse=False
    ):
        if frames:
            schema = self.get_frame_field_schema(
                include_private=include_private
            )
        else:
            schema = self.get_field_schema(include_private=include_private)

        if schema is None:
            return None

        fields_map = {}
        for field_name, field in schema.items():
            if field.db_field != field_name:
                if reverse:
                    fields_map[field.db_field] = field_name
                else:
                    fields_map[field_name] = field.db_field

        return fields_map

    def _get_label_fields(self):
        fields = self._get_sample_label_fields()

        if self.media_type == fom.VIDEO:
            fields.extend(self._get_frame_label_fields())

        return fields

    def _get_sample_label_fields(self):
        return list(
            self.get_field_schema(
                ftype=fof.EmbeddedDocumentField, embedded_doc_type=fol.Label
            ).keys()
        )

    def _get_frame_label_fields(self):
        if self.media_type != fom.VIDEO:
            return None

        return [
            self._FRAMES_PREFIX + field
            for field in self.get_frame_field_schema(
                ftype=fof.EmbeddedDocumentField, embedded_doc_type=fol.Label
            ).keys()
        ]

    def _validate_root_field(self, field_name, include_private=False):
        _ = self._get_root_field_type(
            field_name, include_private=include_private
        )

    def _get_root_field_type(self, field_name, include_private=False):
        field_name, is_frame_field = self._handle_frame_field(field_name)

        if is_frame_field:
            schema = self.get_frame_field_schema(
                include_private=include_private
            )
        else:
            schema = self.get_field_schema(include_private=include_private)

        root = field_name.split(".", 1)[0]

        if root not in schema:
            ftype = "frame field" if is_frame_field else "field"
            raise ValueError(
                "%s has no %s '%s'" % (self.__class__.__name__, ftype, root)
            )

        return schema[root]

    def _get_label_field_type(self, field_name):
        field_name, is_frame_field = self._handle_frame_field(field_name)
        if is_frame_field:
            schema = self.get_frame_field_schema()
        else:
            schema = self.get_field_schema()

        if field_name not in schema:
            ftype = "frame field" if is_frame_field else "field"
            raise ValueError(
                "%s has no %s '%s'"
                % (self.__class__.__name__, ftype, field_name)
            )

        field = schema[field_name]

        if not isinstance(field, fof.EmbeddedDocumentField) or not issubclass(
            field.document_type, fol.Label
        ):
            raise ValueError(
                "Field '%s' is not a Label type; found %s"
                % (field_name, field)
            )

        return field.document_type

    def _get_label_field_path(self, field_name, subfield=None):
        label_type = self._get_label_field_type(field_name)

        if issubclass(label_type, fol._LABEL_LIST_FIELDS):
            field_name += "." + label_type._LABEL_LIST_FIELD

        if subfield:
            field_path = field_name + "." + subfield
        else:
            field_path = field_name

        return label_type, field_path

    def _get_geo_location_field(self):
        geo_schema = self.get_field_schema(
            ftype=fof.EmbeddedDocumentField, embedded_doc_type=fol.GeoLocation
        )
        if not geo_schema:
            raise ValueError("No %s field found to use" % fol.GeoLocation)

        if len(geo_schema) > 1:
            raise ValueError(
                "Multiple %s fields found; you must specify which to use"
                % fol.GeoLocation
            )

        return next(iter(geo_schema.keys()))

    def _get_field_type(
        self, field_name, is_frame_field=None, ignore_primitives=False
    ):
        return _get_field_type(
            self,
            field_name,
            is_frame_field=is_frame_field,
            ignore_primitives=ignore_primitives,
        )

    def _unwind_values(self, field_name, values, keep_top_level=False):
        if values is None:
            return None

        list_fields = self._parse_field_name(field_name, auto_unwind=False)[-2]
        level = len(list_fields)

        if keep_top_level:
            return [_unwind_values(v, level - 1) for v in values]

        return _unwind_values(values, level)

    def _make_set_field_pipeline(
        self, field, expr, embedded_root=False, allow_missing=False
    ):
        return _make_set_field_pipeline(
            self, field, expr, embedded_root, allow_missing=allow_missing
        )


def _unwind_values(values, level):
    if not values:
        return values

    while level > 0:
        values = list(itertools.chain.from_iterable(v for v in values if v))
        level -= 1

    return values


def _parse_label_field(
    sample_collection,
    label_field,
    dataset_exporter=None,
    allow_coercion=False,
    force_dict=False,
    required=False,
):
    if isinstance(label_field, dict):
        return label_field

    if _is_glob_pattern(label_field):
        label_field = _get_matching_fields(sample_collection, label_field)

    if etau.is_container(label_field):
        return {f: f for f in label_field}

    if label_field is None and dataset_exporter is not None:
        label_field = _get_default_label_fields_for_exporter(
            sample_collection,
            dataset_exporter,
            allow_coercion=allow_coercion,
            required=required,
        )

    if label_field is None and required:
        raise ValueError(
            "Unable to find any label fields matching the provided arguments"
        )

    if (
        force_dict
        and label_field is not None
        and not isinstance(label_field, dict)
    ):
        return {label_field: label_field}

    return label_field


def _parse_frame_labels_field(
    sample_collection,
    frame_labels_field,
    dataset_exporter=None,
    allow_coercion=False,
    force_dict=False,
    required=False,
):
    if isinstance(frame_labels_field, dict):
        return frame_labels_field

    if _is_glob_pattern(frame_labels_field):
        frame_labels_field = _get_matching_fields(
            sample_collection, frame_labels_field, frames=True
        )

    if etau.is_container(frame_labels_field):
        return {f: f for f in frame_labels_field}

    if frame_labels_field is None and dataset_exporter is not None:
        frame_labels_field = _get_default_frame_label_fields_for_exporter(
            sample_collection,
            dataset_exporter,
            allow_coercion=allow_coercion,
            required=required,
        )

    if frame_labels_field is None and required:
        raise ValueError(
            "Unable to find any frame label fields matching the provided "
            "arguments"
        )

    if (
        force_dict
        and frame_labels_field is not None
        and not isinstance(frame_labels_field, dict)
    ):
        return {frame_labels_field: frame_labels_field}

    return frame_labels_field


def _is_glob_pattern(s):
    if not etau.is_str(s):
        return False

    return "*" in s or "?" in s or "[" in s


def _get_matching_fields(sample_collection, patt, frames=False):
    if frames:
        schema = sample_collection.get_frame_field_schema()
    else:
        schema = sample_collection.get_field_schema()

    return fnmatch.filter(list(schema.keys()), patt)


def _get_default_label_fields_for_exporter(
    sample_collection, dataset_exporter, allow_coercion=True, required=True
):
    label_cls = dataset_exporter.label_cls

    if label_cls is None:
        if required:
            raise ValueError(
                "Cannot select a default field when exporter does not provide "
                "a `label_cls`"
            )

        return None

    media_type = sample_collection.media_type
    label_schema = sample_collection.get_field_schema(
        ftype=fof.EmbeddedDocumentField, embedded_doc_type=fol.Label
    )

    label_field_or_dict = _get_fields_with_types(
        media_type,
        label_schema,
        label_cls,
        frames=False,
        allow_coercion=allow_coercion,
    )

    if label_field_or_dict is not None:
        return label_field_or_dict

    if required:
        raise ValueError("No compatible field(s) of type %s found" % label_cls)

    return None


def _get_default_frame_label_fields_for_exporter(
    sample_collection, dataset_exporter, allow_coercion=True, required=True
):
    frame_labels_cls = dataset_exporter.frame_labels_cls

    if frame_labels_cls is None:
        if required:
            raise ValueError(
                "Cannot select a default frame field when exporter does not "
                "provide a `frame_labels_cls`"
            )

        return None

    media_type = sample_collection.media_type
    frame_label_schema = sample_collection.get_frame_field_schema(
        ftype=fof.EmbeddedDocumentField, embedded_doc_type=fol.Label
    )

    frame_labels_field_or_dict = _get_fields_with_types(
        media_type,
        frame_label_schema,
        frame_labels_cls,
        frames=True,
        allow_coercion=allow_coercion,
    )

    if frame_labels_field_or_dict is not None:
        return frame_labels_field_or_dict

    if required:
        raise ValueError(
            "No compatible frame field(s) of type %s found" % frame_labels_cls
        )

    return None


def _get_fields_with_types(
    media_type, label_schema, label_cls, frames=False, allow_coercion=False
):
    if not isinstance(label_cls, dict):
        return _get_field_with_type(
            media_type,
            label_schema,
            label_cls,
            frames=frames,
            allow_coercion=allow_coercion,
        )

    labels_dict = {}
    for name, _label_cls in label_cls.items():
        field = _get_field_with_type(
            media_type,
            label_schema,
            _label_cls,
            frames=frames,
            allow_coercion=allow_coercion,
        )
        if field is not None:
            labels_dict[field] = name

    return labels_dict if labels_dict else None


def _get_field_with_type(
    media_type, label_schema, label_cls, frames=False, allow_coercion=False
):
    field = _get_matching_label_field(label_schema, label_cls)
    if field is not None:
        return field

    if not allow_coercion:
        return None

    # Allow for extraction of image patches when exporting image classification
    # datasets
    if media_type == fom.IMAGE and label_cls is fol.Classification:
        field = _get_matching_label_field(label_schema, fol._PATCHES_FIELDS)
        if field is not None:
            return field

<<<<<<< HEAD
    # Allow for extraction of video clips when exporting video classification
=======
    # Allow for extraction of video clips when exporting temporal detection
>>>>>>> 8202f80e
    # datasets
    if (
        media_type == fom.VIDEO
        and not frames
        and label_cls is fol.Classification
    ):
        field = _get_matching_label_field(
<<<<<<< HEAD
            label_schema, (fol.VideoClassification, fol.VideoClassifications)
=======
            label_schema, (fol.TemporalDetection, fol.TemporalDetections)
>>>>>>> 8202f80e
        )
        if field is not None:
            return field

    # Wrap single label fields as list fields
    _label_cls = fol._LABEL_LIST_TO_SINGLE_MAP.get(label_cls, None)
    if _label_cls is not None:
        field = _get_fields_with_types(
            media_type,
            label_schema,
            _label_cls,
            frames=frames,
            allow_coercion=False,
        )
        if field is not None:
            return field

    # Allow for conversion of `Classification` labels to `Detections` format
    if label_cls is fol.Detections:
        field = _get_matching_label_field(label_schema, fol.Classification)
        if field is not None:
            return field

    return None


def _get_matching_label_field(label_schema, label_type_or_types):
    valid_fields = []
    for field, field_type in label_schema.items():
        if issubclass(field_type.document_type, label_type_or_types):
            valid_fields.append(field)

    if not valid_fields:
        return None

    if len(valid_fields) > 1:
        logger.info(
            "Found multiple fields %s with compatible type %s; exporting '%s'",
            valid_fields,
            label_type_or_types,
            valid_fields[0],
        )

    return valid_fields[0]


def _parse_field_name(
    sample_collection,
    field_name,
    auto_unwind,
    omit_terminal_lists,
    allow_missing,
):
    unwind_list_fields = []
    explicit_unwinds = set()
    other_list_fields = set()

    # Parse explicit array references
    chunks = field_name.split("[]")
    for idx in range(len(chunks) - 1):
        path = "".join(chunks[: (idx + 1)])
        explicit_unwinds.add(path)

    # Array references [] have been stripped
    field_name = "".join(chunks)

    # Handle public (string) vs private (ObjectId) ID fields
    field_name, is_id_field, id_to_str = _handle_id_fields(
        sample_collection, field_name
    )

    field_name, is_frame_field = sample_collection._handle_frame_field(
        field_name
    )

    if is_frame_field:
        if not field_name:
            return "frames", True, [], [], False

        prefix = sample_collection._FRAMES_PREFIX
        unwind_list_fields = [f[len(prefix) :] for f in unwind_list_fields]

    # Validate root field, if requested
    if not allow_missing and not is_id_field:
        root_field_name = field_name.split(".", 1)[0]

        if is_frame_field:
            schema = sample_collection.get_frame_field_schema(
                include_private=True
            )
        else:
            schema = sample_collection.get_field_schema(include_private=True)

        if root_field_name not in schema:
            ftype = "Frame field" if is_frame_field else "Field"
            raise ValueError(
                "%s '%s' does not exist on collection '%s'"
                % (ftype, root_field_name, sample_collection.name)
            )

    # Detect list fields in schema
    path = None
    for part in field_name.split("."):
        if path is None:
            path = part
        else:
            path += "." + part

        field_type = sample_collection._get_field_type(
            path, is_frame_field=is_frame_field
        )

        if field_type is None:
            break

        if isinstance(field_type, fof.ListField):
            if omit_terminal_lists and path == field_name:
                break

            if path in explicit_unwinds or auto_unwind:
                _unwind_list_recursively(field_type, unwind_list_fields, path)
            else:
                other_list_fields.add(path)

    if is_frame_field:
        if auto_unwind:
            unwind_list_fields = list(
                filter(lambda f: f != "", unwind_list_fields)
            )
        else:
            prefix = sample_collection._FRAMES_PREFIX
            field_name = prefix + field_name
            unwind_list_fields = [
                prefix + f if f else "frames" for f in unwind_list_fields
            ]
            other_list_fields = {
                prefix + f if f else "frames" for f in other_list_fields
            }
            if "frames" not in unwind_list_fields:
                other_list_fields.add("frames")

    # Sorting is important here because one must unwind field `x` before
    # embedded field `x.y`
    unwind_list_fields = sorted(unwind_list_fields)
    other_list_fields = sorted(other_list_fields)

    return (
        field_name,
        is_frame_field,
        unwind_list_fields,
        other_list_fields,
        id_to_str,
    )


def _handle_id_fields(sample_collection, field_name):
    if not field_name:
        return field_name, False, False

    if "." not in field_name:
        root = None
        leaf = field_name
    else:
        root, leaf = field_name.rsplit(".", 1)

    is_private = leaf.startswith("_")

    if is_private:
        private_field = field_name
        public_field = leaf[1:]
        if root is not None:
            public_field = root + "." + public_field
    else:
        public_field = field_name
        private_field = "_" + leaf
        if root is not None:
            private_field = root + "." + private_field

    public_type = sample_collection._get_field_type(public_field)
    private_type = sample_collection._get_field_type(private_field)

    if isinstance(public_type, fof.ObjectIdField) or isinstance(
        private_type, fof.ObjectIdField
    ):
        id_to_str = not is_private
        return private_field, True, id_to_str

    return field_name, False, False


def _get_field_type(
    sample_collection,
    field_name,
    is_frame_field=None,
    ignore_primitives=False,
):
    if is_frame_field is None:
        field_name, is_frame_field = sample_collection._handle_frame_field(
            field_name
        )

    if is_frame_field:
        schema = sample_collection.get_frame_field_schema()
    else:
        schema = sample_collection.get_field_schema()

    if "." not in field_name:
        root = field_name
        field_path = None
    else:
        root, field_path = field_name.split(".", 1)

    if root not in schema:
        return None

    field_type = _do_get_field_type(schema[root], field_path)

    if ignore_primitives:
        if type(field_type) in fof._PRIMITIVE_FIELDS:
            return None

        if type(field_type) in (fof.ListField, fof.DictField):
            subfield = field_type.field
            if subfield is None or type(subfield) in fof._PRIMITIVE_FIELDS:
                return None

    return field_type


def _do_get_field_type(field, field_path):
    if not field_path:
        return field

    if isinstance(field, fof.ListField):
        return _do_get_field_type(field.field, field_path)

    if isinstance(field, fof.EmbeddedDocumentField):
        return _do_get_field_type(field.document_type, field_path)

    if "." not in field_path:
        root, field_path = field_path, None
    else:
        root, field_path = field_path.split(".", 1)

    try:
        field = getattr(field, root)
    except AttributeError:
        return None

    return _do_get_field_type(field, field_path)


def _transform_values(values, fcn, level=1):
    if level < 1:
        return fcn(values)

    if values is None:
        return None

    return [_transform_values(v, fcn, level=level - 1) for v in values]


def _make_set_field_pipeline(
    sample_collection, field, expr, embedded_root, allow_missing=False
):
    (
        path,
        is_frame_field,
        list_fields,
        _,
        _,
    ) = sample_collection._parse_field_name(
        field,
        auto_unwind=True,
        omit_terminal_lists=True,
        allow_missing=allow_missing,
    )

    if is_frame_field and path != "frames":
        path = sample_collection._FRAMES_PREFIX + path
        list_fields = ["frames"] + [
            sample_collection._FRAMES_PREFIX + lf for lf in list_fields
        ]

    # Case 1: no list fields
    if not list_fields:
        expr_dict = _render_expr(expr, path, embedded_root)
        pipeline = [{"$set": {path: expr_dict}}]
        return pipeline, expr_dict

    # Case 2: one list field
    if len(list_fields) == 1:
        list_field = list_fields[0]
        subfield = path[len(list_field) + 1 :]
        expr, expr_dict = _set_terminal_list_field(
            list_field, subfield, expr, embedded_root
        )
        pipeline = [{"$set": {list_field: expr.to_mongo()}}]
        return pipeline, expr_dict

    # Case 3: multiple list fields

    last_list_field = list_fields[-1]
    terminal_prefix = last_list_field[len(list_fields[-2]) + 1 :]
    subfield = path[len(last_list_field) + 1 :]
    expr, expr_dict = _set_terminal_list_field(
        terminal_prefix, subfield, expr, embedded_root
    )

    for list_field1, list_field2 in zip(
        reversed(list_fields[:-1]), reversed(list_fields[1:])
    ):
        inner_list_field = list_field2[len(list_field1) + 1 :]
        expr = F().map(F().set_field(inner_list_field, expr))

    expr = expr.to_mongo(prefix="$" + list_fields[0])

    pipeline = [{"$set": {list_fields[0]: expr}}]

    return pipeline, expr_dict


def _set_terminal_list_field(list_field, subfield, expr, embedded_root):
    map_path = "$this"
    if subfield:
        map_path += "." + subfield

    expr_dict = _render_expr(expr, map_path, embedded_root)

    if subfield:
        map_expr = F().set_field(subfield, expr_dict)
    else:
        map_expr = foe.ViewExpression(expr_dict)

    set_expr = F(list_field).map(map_expr)

    return set_expr, expr_dict


def _render_expr(expr, path, embedded_root):
    if not embedded_root:
        prefix = path
    elif "." in path:
        prefix = path.rsplit(".", 1)[0]
    else:
        prefix = None

    if prefix:
        prefix = "$" + prefix

    return foe.to_mongo(expr, prefix=prefix)


def _get_random_characters(n):
    return "".join(
        random.choice(string.ascii_lowercase + string.digits) for _ in range(n)
    )


def _get_non_none_value(values):
    for value in values:
        if value is not None:
            return value

    return None


def _handle_existing_dirs(
    export_dir, data_path, labels_path, export_media, overwrite
):
    if export_dir is not None and os.path.isdir(export_dir):
        if overwrite:
            etau.delete_dir(export_dir)
        else:
            logger.warning(
                "Directory '%s' already exists; export will be merged with "
                "existing files",
                export_dir,
            )

    # When `export_media=False`, `data_path` is used as a relative directory
    # for filename purposes, not a sink for writing data
    if data_path is not None and export_media != False:
        if os.path.isabs(data_path) or export_dir is None:
            _data_path = data_path
        else:
            _data_path = os.path.join(export_dir, data_path)

        if os.path.isdir(_data_path):
            if overwrite:
                etau.delete_dir(_data_path)
            else:
                logger.warning(
                    "Directory '%s' already exists; export will be merged "
                    "with existing files",
                    _data_path,
                )
        elif os.path.isfile(_data_path):
            if overwrite:
                etau.delete_file(_data_path)

    if labels_path is not None:
        if os.path.isabs(labels_path) or export_dir is None:
            _labels_path = labels_path
        else:
            _labels_path = os.path.join(export_dir, labels_path)

        if os.path.isdir(_labels_path):
            if overwrite:
                etau.delete_dir(_labels_path)
            else:
                logger.warning(
                    "Directory '%s' already exists; export will be merged "
                    "with existing files",
                    _labels_path,
                )
        elif os.path.isfile(_labels_path):
            if overwrite:
                etau.delete_file(_labels_path)


def _unwind_list_recursively(field_type, add_to, path):
    if isinstance(field_type, fof.ListField):
        add_to.append(path)
        _unwind_list_recursively(field_type.field, add_to, path)<|MERGE_RESOLUTION|>--- conflicted
+++ resolved
@@ -4569,13 +4569,8 @@
         Args:
             field_or_expr: can be any of the following:
 
-<<<<<<< HEAD
-                -   a :class:`fiftyone.core.labels.VideoClassification`,
-                    :class:`fiftyone.core.labels.VideoClassifications`, or
-=======
                 -   a :class:`fiftyone.core.labels.TemporalDetection`,
                     :class:`fiftyone.core.labels.TemporalDetections`, or
->>>>>>> 8202f80e
                     :class:`fiftyone.core.fields.FrameSupportField`, or list of
                     :class:`fiftyone.core.fields.FrameSupportField` field
                 -   a frame-level label list field of any of the following
@@ -7210,11 +7205,7 @@
         if field is not None:
             return field
 
-<<<<<<< HEAD
-    # Allow for extraction of video clips when exporting video classification
-=======
     # Allow for extraction of video clips when exporting temporal detection
->>>>>>> 8202f80e
     # datasets
     if (
         media_type == fom.VIDEO
@@ -7222,11 +7213,7 @@
         and label_cls is fol.Classification
     ):
         field = _get_matching_label_field(
-<<<<<<< HEAD
-            label_schema, (fol.VideoClassification, fol.VideoClassifications)
-=======
             label_schema, (fol.TemporalDetection, fol.TemporalDetections)
->>>>>>> 8202f80e
         )
         if field is not None:
             return field
