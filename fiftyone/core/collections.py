"""
Interface for sample collections.

| Copyright 2017-2025, Voxel51, Inc.
| `voxel51.com <https://voxel51.com/>`_
|
"""

from collections import defaultdict
from copy import copy
from datetime import datetime
import fnmatch
import itertools
import logging
import os
import random
import string
import timeit
import warnings

from bson import ObjectId
from pymongo import InsertOne, UpdateOne, UpdateMany, WriteConcern

import eta.core.serial as etas
import eta.core.utils as etau

import fiftyone.core.aggregations as foa
import fiftyone.core.annotation as foan
import fiftyone.core.brain as fob
import fiftyone.core.cache as foc
import fiftyone.core.expressions as foe
from fiftyone.core.expressions import ViewField as F
import fiftyone.core.evaluation as foev
import fiftyone.core.fields as fof
import fiftyone.core.groups as fog
import fiftyone.core.labels as fol
import fiftyone.core.media as fom
import fiftyone.core.metadata as fomt
import fiftyone.core.models as fomo
import fiftyone.core.odm as foo
import fiftyone.core.runs as fors
import fiftyone.core.sample as fosa
import fiftyone.core.storage as fost
import fiftyone.core.utils as fou

from fiftyone.internal.dataset_permissions import (
    requires_can_edit,
    requires_can_tag,
)

fo = fou.lazy_import("fiftyone")
fod = fou.lazy_import("fiftyone.core.dataset")
fos = fou.lazy_import("fiftyone.core.stages")
fov = fou.lazy_import("fiftyone.core.view")
foua = fou.lazy_import("fiftyone.utils.annotations")
foud = fou.lazy_import("fiftyone.utils.data")
foue = fou.lazy_import("fiftyone.utils.eval")
fou3d = fou.lazy_import("fiftyone.utils.utils3d")
foos = fou.lazy_import("fiftyone.operators.store")


logger = logging.getLogger(__name__)


def _make_registrar():
    registry = {}

    def registrar(func):
        registry[func.__name__] = func
        # Normally a decorator returns a wrapped function, but here we return
        # `func` unmodified, after registering it
        return func

    registrar.all = registry
    return registrar


# Keeps track of all `ViewStage` methods
view_stage = _make_registrar()

# Keeps track of all `Aggregation` methods
aggregation = _make_registrar()


class DownloadContext(object):
    """Context that can be used to pre-download media in batches while iterating
    over a collection.

    By default, all media will be downloaded when the context is entered, but
    you can configure a batching strategy via the `batch_size` or
    `target_size_bytes` parameters.

    If no ``batch_size`` or ``target_size_bytes`` is provided, media are
    downloaded in batches of ``fo.media_cache_config.download_size_bytes``.

    Args:
        sample_collection: a
            :class:`fiftyone.core.collections.SampleCollection`
        batch_size (None): a sample batch size to use for each download
        target_size_bytes (None): a target content size, in bytes, for each
            download batch. If negative, all media is downloaded in one batch
        media_fields (None): a field or iterable of fields containing media to
            download. By default, all media fields in the collection's
            :meth:`app_config` are used
        group_slices (None): an optional subset of group slices to download
            media for. Only applicable when the collection contains groups
        include_assets (True): whether to include 3D scene assets
        update (False): whether to re-download media whose checksums no longer
            match
        skip_failures (True): whether to gracefully continue without raising an
            error if a remote file cannot be downloaded
        clear (False): whether to clear the media from the cache when the
            context exits
        progress (None): whether to render a progress bar tracking the progress
            of any downloads (True/False), use the default value
            ``fiftyone.config.show_progress_bars`` (None), or a progress
            callback function to invoke instead
        prefetch_buffer_size (0): the number of samples to prefetch in
            advance. This is necessary when running pytorch in multiprocessing
            mode because it will pull and process batches in advance that need
            to be downloaded otherwise you will receive exceptions.
    """

    def __init__(
        self,
        sample_collection,
        batch_size=None,
        target_size_bytes=None,
        media_fields=None,
        group_slices=None,
        include_assets=True,
        update=False,
        skip_failures=True,
        clear=False,
        progress=None,
        prefetch_buffer_size=0,
        **kwargs,
    ):
        if batch_size is None and target_size_bytes is None:
            target_size_bytes = fo.media_cache_config.download_size_bytes

        if target_size_bytes is not None and target_size_bytes < 0:
            target_size_bytes = None

        self.sample_collection = sample_collection
        self.batch_size = batch_size
        self.target_size_bytes = target_size_bytes
        self.media_fields = media_fields
        self.group_slices = group_slices
        self.include_assets = include_assets
        self.update = update
        self.skip_failures = skip_failures
        self.clear = clear
        self.progress = progress
        self.prefetch_buffer_size = prefetch_buffer_size

        self._filepaths = None
        self._batch_sizes = None
        self._iter_batch_sizes = None
        self._total_loaded = 0
        self._curr_count = 0
        self._downloading_complete = False

    def __enter__(self):
        self.sample_collection._download_context = self

        media_fields = _resolve_media_fields(
            self.sample_collection, self.media_fields
        )
        if not media_fields:
            return self

        self._filepaths = self.sample_collection._get_media_paths(
            media_fields=media_fields,
            group_slices=self.group_slices,
            include_assets=self.include_assets,
            flat=False,
        )
        if not self._filepaths:
            return self

        if self.batch_size is None and self.target_size_bytes is None:
            self._download_batch(None)  # download everything now
            return self

        if self.target_size_bytes is not None:
            sizes = _get_sizes(
                self.sample_collection, media_fields, self._filepaths
            )
            batch_sizes = _partition_by_size(sizes, self.target_size_bytes)
        else:
            batch_sizes = itertools.repeat(self.batch_size)

        self._batch_sizes = batch_sizes
        self._iter_batch_sizes = iter(batch_sizes)
        self._total_loaded = 0
        self._curr_count = 0
        self._downloading_complete = False
        if self.prefetch_buffer_size > 0:
            self._batch_until_target(self.prefetch_buffer_size)
        return self

    def __exit__(self, *args):
        try:
            delattr(self.sample_collection, "_download_context")
        except:
            pass

        if self.clear:
            self._clear_media()

    def next(self):
        self._batch_until_target(self._curr_count + self.prefetch_buffer_size)
        self._curr_count += 1

    def _batch_until_target(self, target):
        if self._batch_sizes is None:
            return

        while target >= self._total_loaded and not self._downloading_complete:
            batch_size = next(self._iter_batch_sizes, None)

            if batch_size is None:
                self._downloading_complete = True
                return

            self._downloading_complete = self._download_batch(batch_size)

    def _download_batch(self, batch_size):
        start = self._total_loaded or 0
        end = start + batch_size if batch_size is not None else None
        filepaths = [
            f
            for f in itertools.chain.from_iterable(self._filepaths[start:end])
            if f is not None
        ]

        if not filepaths:
            return True

        if self.update:
            foc.media_cache.update(
                filepaths=filepaths,
                skip_failures=self.skip_failures,
                progress=self.progress,
            )
        else:
            foc.media_cache.get_local_paths(
                filepaths,
                download=True,
                skip_failures=self.skip_failures,
                progress=self.progress,
            )
        self._total_loaded += len(filepaths)
        return False

    def _clear_media(self):
        filepaths = itertools.chain.from_iterable(self._filepaths)
        foc.media_cache.clear(filepaths=filepaths)


def _resolve_media_fields(sample_collection, media_fields):
    if media_fields is None:
        media_fields = list(sample_collection._get_media_fields().keys())
    elif etau.is_container(media_fields):
        media_fields = list(media_fields)
    else:
        media_fields = [media_fields]

    # Omit media fields that contain no values to minimize database I/O
    resolved_fields = []
    for field in media_fields:
        if field != "filepath":
            field, _ = sample_collection._parse_media_field(field)

            # note: `field` could be a nested path (instance segmentations)
            if sample_collection.count(field) == 0:
                continue

        resolved_fields.append(field)

    return resolved_fields


def _get_sizes(sample_collection, media_fields, filepaths):
    if sample_collection.media_type == fom.GROUP:
        sample_collection = sample_collection.select_group_slices(
            _allow_mixed=True
        )
    elif media_fields == ["filepath"] and not sample_collection.exists(
        "metadata.size_bytes", bool=False
    ):
        # All sizes are already available, so just return them now
        return sample_collection.values("metadata.size_bytes")

    file_sizes = {}

    if "filepath" in media_fields:
        # Record all file sizes available from metadata field
        view = sample_collection.exists("metadata.size_bytes")
        file_sizes.update(
            zip(*view.values(["filepath", "metadata.size_bytes"]))
        )

        metadata_paths = set()
        for sample_paths in filepaths:
            for path in sample_paths:
                if path not in file_sizes:
                    metadata_paths.add(path)
    else:
        metadata_paths = set(itertools.chain.from_iterable(filepaths))

    metadata_paths.discard(None)

    # Compute any missing metadata
    if metadata_paths:
        metadatas = fomt.get_metadata(metadata_paths, media_type=fom.MIXED)
        for filepath, metadata in metadatas.items():
            if metadata is not None and metadata.size_bytes is not None:
                file_sizes[filepath] = metadata.size_bytes

    avg_file_size = sum(file_sizes.values()) / max(len(file_sizes), 1)

    sizes = []
    for sample_paths in filepaths:
        size = sum(file_sizes.get(p, avg_file_size) for p in sample_paths)
        sizes.append(size)

    return sizes


def _partition_by_size(sizes, target_size):
    batch_sizes = []

    curr_count = 0
    curr_size = 0
    for size in sizes:
        if curr_size + size > target_size:
            if curr_count == 0:
                batch_sizes.append(1)
            else:
                batch_sizes.append(curr_count)
                curr_count = 1
                curr_size = size
        else:
            curr_count += 1
            curr_size += size

    if curr_count > 0:
        batch_sizes.append(curr_count)

    return batch_sizes


class SaveContext(object):
    """Context that saves samples from a collection according to a configurable
    batching strategy.

    Args:
        sample_collection: a
            :class:`fiftyone.core.collections.SampleCollection`
        batch_size (None): the batch size to use. If a ``batching_strategy`` is
            provided, this parameter configures the strategy as described below.
            If no ``batching_strategy`` is provided, this can either be an
            integer specifying the number of samples to save in a batch (in
            which case ``batching_strategy`` is implicitly set to ``"static"``)
            or a float number of seconds between batched saves (in which case
            ``batching_strategy`` is implicitly set to ``"latency"``)
        batching_strategy (None): the batching strategy to use for each save
            operation. Supported values are:

            -   ``"static"``: a fixed sample batch size for each save
            -   ``"size"``: a target batch size, in bytes, for each save
            -   ``"latency"``: a target latency, in seconds, between saves

            By default, ``fo.config.default_batcher`` is used
    """

    @requires_can_edit(data_obj_param="sample_collection")
    def __init__(
        self,
        sample_collection,
        batch_size=None,
        batching_strategy=None,
    ):
        batch_size, batching_strategy = fou.parse_batching_strategy(
            batch_size=batch_size, batching_strategy=batching_strategy
        )

        self.sample_collection = sample_collection
        self.batch_size = batch_size

        self._dataset = sample_collection._dataset
        self._sample_coll = sample_collection._dataset._sample_collection
        self._frame_coll = sample_collection._dataset._frame_collection
        self._is_generated = sample_collection._is_generated

        self._sample_ops = []
        self._frame_ops = []
        self._batch_ids = []
        self._reload_parents = []

        self._batching_strategy = batching_strategy
        self._curr_batch_size = None
        self._curr_batch_size_bytes = None
        self._last_time = None

    def __enter__(self):
        if self._batching_strategy == "static":
            self._curr_batch_size = 0
        elif self._batching_strategy == "size":
            self._curr_batch_size_bytes = 0
        elif self._batching_strategy == "latency":
            self._last_time = timeit.default_timer()

        return self

    def __exit__(self, *args):
        self._save_batch()

    def save(self, sample):
        """Registers the sample for saving in the next batch.

        Args:
            sample: a :class:`fiftyone.core.sample.Sample` or
                :class:`fiftyone.core.sample.SampleView`
        """
        if sample._in_db and sample._dataset is not self._dataset:
            raise ValueError(
                "Dataset context '%s' cannot save sample from dataset '%s'"
                % (self._dataset.name, sample._dataset.name)
            )

        sample_ops, frame_ops = sample._save(deferred=True)
        updated = sample_ops or frame_ops

        if sample_ops:
            self._sample_ops.extend(sample_ops)

        if frame_ops:
            self._frame_ops.extend(frame_ops)

        if updated and self._is_generated:
            self._batch_ids.append(sample.id)

        if updated and isinstance(sample, fosa.SampleView):
            self._reload_parents.append(sample)

        if self._batching_strategy == "static":
            self._curr_batch_size += 1
            if self._curr_batch_size >= self.batch_size:
                self._save_batch()
                self._curr_batch_size = 0
        elif self._batching_strategy == "size":
            if sample_ops:
                self._curr_batch_size_bytes += sum(
                    len(str(op)) for op in sample_ops
                )

            if frame_ops:
                self._curr_batch_size_bytes += sum(
                    len(str(op)) for op in frame_ops
                )

            if self._curr_batch_size_bytes >= self.batch_size:
                self._save_batch()
                self._curr_batch_size_bytes = 0
        elif self._batching_strategy == "latency":
            if timeit.default_timer() - self._last_time >= self.batch_size:
                self._save_batch()
                self._last_time = timeit.default_timer()

    def _save_batch(self):
        if self._sample_ops:
            foo.bulk_write(self._sample_ops, self._sample_coll, ordered=False)
            self._sample_ops.clear()

        if self._frame_ops:
            foo.bulk_write(self._frame_ops, self._frame_coll, ordered=False)
            self._frame_ops.clear()

        if self._batch_ids and self._is_generated:
            self.sample_collection._sync_source(ids=self._batch_ids)
            self._batch_ids.clear()

        if self._reload_parents:
            for sample in self._reload_parents:
                sample._reload_parents()

            self._reload_parents.clear()


class SampleCollection(object):
    """Abstract class representing an ordered collection of
    :class:`fiftyone.core.sample.Sample` instances in a
    :class:`fiftyone.core.dataset.Dataset`.
    """

    __slots__ = ("__weakref__", "_download_context")

    _FRAMES_PREFIX = "frames."
    _GROUPS_PREFIX = "groups."

    def __str__(self):
        return repr(self)

    def __repr__(self):
        return self.summary()

    def __bool__(self):
        return len(self) > 0

    def __len__(self):
        raise NotImplementedError("Subclass must implement __len__()")

    def __contains__(self, sample_id):
        try:
            self[sample_id]
        except KeyError:
            return False

        return True

    def __getitem__(self, id_filepath_slice):
        raise NotImplementedError("Subclass must implement __getitem__()")

    def __iter__(self):
        return self.iter_samples()

    def __add__(self, samples):
        return self.concat(samples)

    @property
    def _dataset(self):
        """The :class:`fiftyone.core.dataset.Dataset` that serves the samples
        in this collection.
        """
        raise NotImplementedError("Subclass must implement _dataset")

    @property
    def _root_dataset(self):
        """The root :class:`fiftyone.core.dataset.Dataset` from which this
        collection is derived.

        This is typically the same as :meth:`_dataset` but may differ in cases
        such as patches views.
        """
        raise NotImplementedError("Subclass must implement _root_dataset")

    @property
    def _readonly(self):
        """Whether this collection is read-only."""
        return self._dataset._readonly

    @property
    def _permission(self):
        """Permission concern to be enforced for this collection"""
        return self._dataset._permission

    @property
    def _is_generated(self):
        """Whether this collection's contents is generated from another
        collection.
        """
        raise NotImplementedError("Subclass must implement _is_generated")

    @property
    def _is_patches(self):
        """Whether this collection contains patches."""
        raise NotImplementedError("Subclass must implement _is_patches")

    @property
    def _is_frames(self):
        """Whether this collection contains frames of a video dataset."""
        raise NotImplementedError("Subclass must implement _is_frames")

    @property
    def _is_clips(self):
        """Whether this collection contains clips."""
        raise NotImplementedError("Subclass must implement _is_clips")

    @property
    def _is_dynamic_groups(self):
        """Whether this collection contains dynamic groups."""
        raise NotImplementedError("Subclass must implement _is_dynamic_groups")

    @property
    def _element_str(self):
        if self.media_type == fom.GROUP:
            return "group"

        if self._is_patches:
            return "patch"

        if self._is_clips:
            return "clip"

        return "sample"

    @property
    def _elements_str(self):
        if self.media_type == fom.GROUP:
            return "groups"

        if self._is_patches:
            return "patches"

        if self._is_clips:
            return "clips"

        return "samples"

    @property
    def name(self):
        """The name of the collection."""
        raise NotImplementedError("Subclass must implement name")

    @property
    def head_name(self):
        """The name of the HEAD dataset from which this collection is
        derived.

        This is typically the same as the backing dataset's ``name``
        property, but may differ in some cases like if :meth:`is_snapshot`.
        """
        raise NotImplementedError("Subclass must implement head_name")

    @property
    def snapshot_name(self):
        """The name of the dataset snapshot backing this collection,
        or ``None`` if it's not a snapshot.
        """
        raise NotImplementedError("Subclass must implement snapshot_name")

    @property
    def is_snapshot(self):
        """Whether this collection is backed by a dataset snapshot."""
        return self.snapshot_name is not None

    @property
    def media_type(self):
        """The media type of the collection."""
        raise NotImplementedError("Subclass must implement media_type")

    @property
    def group_field(self):
        """The group field of the collection, or None if the collection is not
        grouped.
        """
        raise NotImplementedError("Subclass must implement group_field")

    @property
    def group_slice(self):
        """The current group slice of the collection, or None if the collection
        is not grouped.
        """
        raise NotImplementedError("Subclass must implement group_slice")

    @property
    def group_slices(self):
        """The list of group slices of the collection, or None if the
        collection is not grouped.
        """
        raise NotImplementedError("Subclass must implement group_slices")

    @property
    def group_media_types(self):
        """A dict mapping group slices to media types, or None if the
        collection is not grouped.
        """
        raise NotImplementedError("Subclass must implement group_media_types")

    @property
    def default_group_slice(self):
        """The default group slice of the collection, or None if the collection
        is not grouped.
        """
        raise NotImplementedError(
            "Subclass must implement default_group_slice"
        )

    @property
    def tags(self):
        """The list of tags of the underlying dataset.

        See :meth:`fiftyone.core.dataset.Dataset.tags` for more information.
        """
        raise NotImplementedError("Subclass must implement tags")

    @tags.setter
    def tags(self, tags):
        raise NotImplementedError("Subclass must implement tags")

    @property
    def description(self):
        """A description of the underlying dataset.

        See :meth:`fiftyone.core.dataset.Dataset.description` for more
        information.
        """
        raise NotImplementedError("Subclass must implement description")

    @description.setter
    def description(self, description):
        raise NotImplementedError("Subclass must implement description")

    @property
    def info(self):
        """The info dict of the underlying dataset.

        See :meth:`fiftyone.core.dataset.Dataset.info` for more information.
        """
        raise NotImplementedError("Subclass must implement info")

    @property
    def app_config(self):
        """Dataset-specific settings that customize how this collection is
        visualized in the :ref:`FiftyOne App <fiftyone-app>`.
        """
        raise NotImplementedError("Subclass must implement app_config")

    @property
    def classes(self):
        """The classes of the underlying dataset.

        See :meth:`fiftyone.core.dataset.Dataset.classes` for more information.
        """
        raise NotImplementedError("Subclass must implement classes")

    @property
    def default_classes(self):
        """The default classes of the underlying dataset.

        See :meth:`fiftyone.core.dataset.Dataset.default_classes` for more
        information.
        """
        raise NotImplementedError("Subclass must implement default_classes")

    def has_classes(self, field):
        """Determines whether this collection has a classes list for the given
        field.

        Classes may be defined either in :meth:`classes` or
        :meth:`default_classes`.

        Args:
            field: a field name

        Returns:
            True/False
        """
        return field in self.classes or bool(self.default_classes)

    def get_classes(self, field):
        """Gets the classes list for the given field, or None if no classes
        are available.

        Classes are first retrieved from :meth:`classes` if they exist,
        otherwise from :meth:`default_classes`.

        Args:
            field: a field name

        Returns:
            a list of classes, or None
        """
        if field in self.classes:
            return self.classes[field]

        if self.default_classes:
            return self.default_classes

        return None

    @property
    def mask_targets(self):
        """The mask targets of the underlying dataset.

        See :meth:`fiftyone.core.dataset.Dataset.mask_targets` for more
        information.
        """
        raise NotImplementedError("Subclass must implement mask_targets")

    @property
    def default_mask_targets(self):
        """The default mask targets of the underlying dataset.

        See :meth:`fiftyone.core.dataset.Dataset.default_mask_targets` for more
        information.
        """
        raise NotImplementedError(
            "Subclass must implement default_mask_targets"
        )

    def has_mask_targets(self, field):
        """Determines whether this collection has mask targets for the given
        field.

        Mask targets may be defined either in :meth:`mask_targets` or
        :meth:`default_mask_targets`.

        Args:
            field: a field name

        Returns:
            True/False
        """
        return field in self.mask_targets or bool(self.default_mask_targets)

    def get_mask_targets(self, field):
        """Gets the mask targets for the given field, or None if no mask
        targets are available.

        Mask targets are first retrieved from :meth:`mask_targets` if they
        exist, otherwise from :meth:`default_mask_targets`.

        Args:
            field: a field name

        Returns:
            a list of classes, or None
        """
        if field in self.mask_targets:
            return self.mask_targets[field]

        if self.default_mask_targets:
            return self.default_mask_targets

        return None

    @property
    def skeletons(self):
        """The keypoint skeletons of the underlying dataset.

        See :meth:`fiftyone.core.dataset.Dataset.skeletons` for more
        information.
        """
        raise NotImplementedError("Subclass must implement skeletons")

    @property
    def default_skeleton(self):
        """The default keypoint skeleton of the underlying dataset.

        See :meth:`fiftyone.core.dataset.Dataset.default_skeleton` for more
        information.
        """
        raise NotImplementedError("Subclass must implement default_skeleton")

    def has_skeleton(self, field):
        """Determines whether this collection has a keypoint skeleton for the
        given field.

        Keypoint skeletons may be defined either in :meth:`skeletons` or
        :meth:`default_skeleton`.

        Args:
            field: a field name

        Returns:
            True/False
        """
        return field in self.skeletons or bool(self.default_skeleton)

    def get_skeleton(self, field):
        """Gets the keypoint skeleton for the given field, or None if no
        skeleton is available.

        Skeletons are first retrieved from :meth:`skeletons` if they exist,
        otherwise from :meth:`default_skeleton`.

        Args:
            field: a field name

        Returns:
            a list of classes, or None
        """
        if field in self.skeletons:
            return self.skeletons[field]

        if self.default_skeleton:
            return self.default_skeleton

        return None

    def summary(self):
        """Returns a string summary of the collection.

        Returns:
            a string summary
        """
        raise NotImplementedError("Subclass must implement summary()")

    def sync_last_modified_at(self, include_frames=True):
        """Syncs the ``last_modified_at`` property(s) of the dataset.

        Updates the :attr:`last_modified_at` property of the dataset if
        necessary to incorporate any modification timestamps to its samples.

        If ``include_frames==True``, the ``last_modified_at`` property of
        each video sample is first updated if necessary to incorporate any
        modification timestamps to its frames.

        Args:
            include_frames (True): whether to update the ``last_modified_at``
                property of video samples. Only applicable to datasets that
                contain videos
        """
        if include_frames:
            self._sync_samples_last_modified_at()

        self._sync_dataset_last_modified_at()

    def _sync_samples_last_modified_at(self):
        if not self._contains_videos(any_slice=True):
            return

        full_dataset = isinstance(self, fod.Dataset)
        dataset = self._root_dataset
        if self.media_type == fom.GROUP and not full_dataset:
            view = self.select_group_slices(media_type=fom.VIDEO)
        else:
            view = self

        pipeline = [
            {
                "$group": {
                    "_id": "$_sample_id",
                    "last_modified_at": {"$max": "$last_modified_at"},
                }
            },
            {
                "$merge": {
                    "into": dataset._sample_collection_name,
                    "on": "_id",
                    "whenMatched": [
                        {
                            "$set": {
                                "last_modified_at": {
                                    "$max": [
                                        "$last_modified_at",
                                        "$$new.last_modified_at",
                                    ]
                                }
                            }
                        }
                    ],
                    "whenNotMatched": "discard",
                }
            },
        ]

        if full_dataset:
            foo.aggregate(dataset._frame_collection, pipeline)
        else:
            view._aggregate(frames_only=True, post_pipeline=pipeline)

    def _sync_dataset_last_modified_at(self):
        dataset = self._root_dataset
        curr_lma = dataset.last_modified_at
        lma = self._max("last_modified_at")

        if lma is not None and (curr_lma is None or lma > curr_lma):
            dataset._doc.last_modified_at = lma
            dataset._doc.save(virtual=True)

    def _min(self, path):
        return self._get_extremum(path, 1)

    def _max(self, path):
        return self._get_extremum(path, -1)

    def _get_extremum(self, path, order):
        #
        # This method exists in addition to `min()` and `max()` aggregations
        # for two reasons:
        #
        # 1. `$sort + $limit 1` is more efficient than `$group _id: None` when
        #    the field is indexed
        #
        # 2. When `path` is a frame-level field, these methods are optimized to
        #    directly aggregate on the frames collection, which is something
        #    that the Aggregation classes do not yet support. In other words,
        #    `dataset._max("frames.last_modified_at")` is currently more
        #    performant than `dataset.max("frames.last_modified_at")`
        #

        path, is_frame_field = self._handle_frame_field(path)
        path = self._handle_db_field(path, frames=is_frame_field)

        if is_frame_field and not self._contains_videos(any_slice=True):
            return

        if isinstance(self, fod.Dataset):
            # pylint:disable=no-member
            dataset = self
            if is_frame_field:
                coll = dataset._frame_collection
            else:
                coll = dataset._sample_collection

            pipeline = [
                {"$sort": {path: order}},
                {"$limit": 1},
                {"$project": {path: True}},
            ]

            results = foo.aggregate(coll, pipeline)
        else:
            if self.media_type == fom.GROUP:
                if is_frame_field:
                    view = self.select_group_slices(media_type=fom.VIDEO)
                else:
                    view = self.select_group_slices(_allow_mixed=True)
            else:
                view = self

            op = "$min" if order > 0 else "$max"
            pipeline = [{"$group": {"_id": None, path: {op: "$" + path}}}]

            results = view._aggregate(
                frames_only=is_frame_field, post_pipeline=pipeline
            )

        try:
            return next(iter(results))[path]
        except:
            return None

    def stats(
        self,
        include_media=False,
        include_indexes=False,
        compressed=False,
    ):
        """Returns stats about the collection on disk.

        The ``samples`` keys refer to the sample documents stored in the
        database.

        For video datasets, the ``frames`` keys refer to the frame documents
        stored in the database.

        The ``media`` keys refer to the raw media associated with each sample
        on disk.

        The ``index[es]`` keys refer to the indexes associated with the
        dataset.

        Note that dataset-level metadata such as annotation runs are not
        included in this computation.

        Args:
            include_media (False): whether to include stats about the size of
                the raw media in the collection
            include_indexes (False): whether to include stats on the dataset's
                indexes
            compressed (False): whether to return the sizes of collections in
                their compressed form on disk (True) or the logical
                uncompressed size of the collections (False). This option is
                only supported for datasets (not views)

        Returns:
            a stats dict
        """
        if compressed:
            raise ValueError(
                "Compressed stats are only available for entire datasets"
            )

        stats = {}

        if self.media_type == fom.GROUP:
            samples = self.select_group_slices(_allow_mixed=True)
        else:
            samples = self

        samples_bytes = samples._get_samples_bytes()
        stats["samples_count"] = samples.count()
        stats["samples_bytes"] = samples_bytes
        stats["samples_size"] = etau.to_human_bytes_str(samples_bytes)
        total_bytes = samples_bytes

        if self._contains_videos(any_slice=True):
            if self.media_type == fom.GROUP:
                videos = self.select_group_slices(media_type=fom.VIDEO)
            else:
                videos = self

            frames_bytes = videos._get_frames_bytes()
            stats["frames_count"] = videos.count("frames")
            stats["frames_bytes"] = frames_bytes
            stats["frames_size"] = etau.to_human_bytes_str(frames_bytes)
            total_bytes += frames_bytes

        if include_media:
            samples.compute_metadata()
            media_bytes = samples.sum("metadata.size_bytes")
            stats["media_bytes"] = media_bytes
            stats["media_size"] = etau.to_human_bytes_str(media_bytes)
            total_bytes += media_bytes

        if include_indexes:
            ii = self.get_index_information(include_stats=True)
            index_bytes = {k: v["size"] for k, v in ii.items()}
            indexes_bytes = sum(index_bytes.values())
            indexes_in_progress = [
                k for k, v in ii.items() if v.get("in_progress", False)
            ]

            stats["indexes_count"] = len(index_bytes)
            stats["indexes_bytes"] = indexes_bytes
            stats["indexes_size"] = etau.to_human_bytes_str(indexes_bytes)
            stats["indexes_in_progress"] = indexes_in_progress
            stats["index_bytes"] = index_bytes
            stats["index_sizes"] = {
                k: etau.to_human_bytes_str(v) for k, v in index_bytes.items()
            }
            total_bytes += indexes_bytes

        stats["total_bytes"] = total_bytes
        stats["total_size"] = etau.to_human_bytes_str(total_bytes)

        return stats

    def _get_samples_bytes(self):
        """Computes the total size of the sample documents in the collection."""

        # Impl note: We *could* do group directly without projecting $bsonSize
        #   first, however we found in Mongo 5.2 a new execution engine
        #   (Slot Based Execution) optimizes this away and incorrectly sums
        #   the full document size, thus ignoring selected fields. A ticket
        #   has been opened to resolve this bug.
        #   https://jira.mongodb.org/browse/SERVER-75267
        #   But until then we must do this in 2 stages (project-size, group-sum)
        #   rather than 1 (group-sum-size)
        pipeline = [
            {"$project": {"size": {"$bsonSize": "$$ROOT"}}},
            {
                "$group": {
                    "_id": None,
                    "size_bytes": {"$sum": "$size"},
                }
            },
        ]

        results = self._aggregate(pipeline=pipeline)

        try:
            return next(iter(results))["size_bytes"]
        except:
            return 0

    def _get_frames_bytes(self):
        """Computes the total size of the frame documents in the collection."""
        if not self._contains_videos():
            return None

        # Impl note: this pipeline does not suffer the same fate as
        #   _get_samples_bytes, likely because the Slot Based Execution engine
        #   is not used due to additional stage complexity. However, until the
        #   underlying issue is addressed, it is more future-proof to use the
        #   same workaround here rather than rely on the SBE engine not
        #   being used in this case.
        pipeline = [
            {"$unwind": "$frames"},
            {"$replaceRoot": {"newRoot": "$frames"}},
            {"$project": {"size": {"$bsonSize": "$$ROOT"}}},
            {
                "$group": {
                    "_id": None,
                    "size_bytes": {"$sum": "$size"},
                }
            },
        ]

        results = self._aggregate(pipeline=pipeline, attach_frames=True)

        try:
            return next(iter(results))["size_bytes"]
        except:
            return 0

    def _get_per_sample_bytes(self):
        """Returns a dictionary mapping sample IDs to document sizes (in bytes)
        for each sample in the collection.
        """
        pipeline = [{"$project": {"size_bytes": {"$bsonSize": "$$ROOT"}}}]

        results = self._aggregate(pipeline=pipeline)
        return {str(r["_id"]): r["size_bytes"] for r in results}

    def _get_per_frame_bytes(self):
        """Returns a dictionary mapping frame IDs to document sizes (in bytes)
        for each frame in the video collection.
        """
        if not self._contains_videos():
            return None

        pipeline = [
            {"$unwind": "$frames"},
            {"$replaceRoot": {"newRoot": "$frames"}},
            {"$project": {"size_bytes": {"$bsonSize": "$$ROOT"}}},
        ]

        results = self._aggregate(pipeline=pipeline, attach_frames=True)
        return {str(r["_id"]): r["size_bytes"] for r in results}

    def _get_per_sample_frames_bytes(self):
        """Returns a dictionary mapping sample IDs to total frame document
        sizes (in bytes) for each sample in the video collection.
        """
        if not self._contains_videos():
            return None

        pipeline = [
            {"$unwind": "$frames"},
            {"$replaceRoot": {"newRoot": "$frames"}},
            {
                "$group": {
                    "_id": "$_sample_id",
                    "size_bytes": {"$sum": {"$bsonSize": "$$ROOT"}},
                }
            },
        ]

        results = self._aggregate(pipeline=pipeline, attach_frames=True)
        return {str(r["_id"]): r["size_bytes"] for r in results}

    def first(self):
        """Returns the first sample in the collection.

        Returns:
            a :class:`fiftyone.core.sample.Sample` or
            :class:`fiftyone.core.sample.SampleView`
        """
        try:
            return next(iter(self))
        except StopIteration:
            raise ValueError("%s is empty" % self.__class__.__name__)

    def last(self):
        """Returns the last sample in the collection.

        Returns:
            a :class:`fiftyone.core.sample.Sample` or
            :class:`fiftyone.core.sample.SampleView`
        """
        return self[-1:].first()

    def head(self, num_samples=3):
        """Returns a list of the first few samples in the collection.

        If fewer than ``num_samples`` samples are in the collection, only
        the available samples are returned.

        Args:
            num_samples (3): the number of samples

        Returns:
            a list of :class:`fiftyone.core.sample.Sample` objects
        """
        return [s for s in self[:num_samples]]

    def tail(self, num_samples=3):
        """Returns a list of the last few samples in the collection.

        If fewer than ``num_samples`` samples are in the collection, only
        the available samples are returned.

        Args:
            num_samples (3): the number of samples

        Returns:
            a list of :class:`fiftyone.core.sample.Sample` objects
        """
        return [s for s in self[-num_samples:]]

    def one(self, expr, exact=False):
        """Returns a single sample in this collection matching the expression.

        Examples::

            import fiftyone as fo
            import fiftyone.zoo as foz
            from fiftyone import ViewField as F

            dataset = foz.load_zoo_dataset("quickstart")

            #
            # Get a sample by filepath
            #

            # A random filepath in the dataset
            filepath = dataset.take(1).first().filepath

            # Get sample by filepath
            sample = dataset.one(F("filepath") == filepath)

            #
            # Dealing with multiple matches
            #

            # Get a sample whose image is JPEG
            sample = dataset.one(F("filepath").ends_with(".jpg"))

            # Raises an error since there are multiple JPEGs
            dataset.one(F("filepath").ends_with(".jpg"), exact=True)

        Args:
            expr: a :class:`fiftyone.core.expressions.ViewExpression` or
                `MongoDB expression <https://docs.mongodb.com/manual/meta/aggregation-quick-reference/#aggregation-expressions>`_
                that evaluates to ``True`` for the sample to match
            exact (False): whether to raise an error if multiple samples match
                the expression

        Raises:
            ValueError: if no samples match the expression or if ``exact=True``
            and multiple samples match the expression

        Returns:
            a :class:`fiftyone.core.sample.SampleView`
        """
        view = self.match(expr)
        matches = iter(view)

        try:
            sample = next(matches)
        except StopIteration:
            raise ValueError("No samples match the given expression")

        if exact:
            try:
                next(matches)
                raise ValueError(
                    "Expected one matching sample, but found %d matches"
                    % len(view)
                )
            except StopIteration:
                pass

        return sample

    def view(self):
        """Returns a :class:`fiftyone.core.view.DatasetView` containing the
        collection.

        Returns:
            a :class:`fiftyone.core.view.DatasetView`
        """
        raise NotImplementedError("Subclass must implement view()")

    def iter_samples(
        self,
        progress=False,
        autosave=False,
        batch_size=None,
        batching_strategy=None,
    ):
        """Returns an iterator over the samples in the collection.

        Args:
            progress (False): whether to render a progress bar (True/False),
                use the default value ``fiftyone.config.show_progress_bars``
                (None), or a progress callback function to invoke instead
            autosave (False): whether to automatically save changes to samples
                emitted by this iterator
            batch_size (None): the batch size to use when autosaving samples.
                If a ``batching_strategy`` is provided, this parameter
                configures the strategy as described below. If no
                ``batching_strategy`` is provided, this can either be an
                integer specifying the number of samples to save in a batch
                (in which case ``batching_strategy`` is implicitly set to
                ``"static"``) or a float number of seconds between batched
                saves (in which case ``batching_strategy`` is implicitly set to
                ``"latency"``)
            batching_strategy (None): the batching strategy to use for each
                save operation when autosaving samples. Supported values are:

                -   ``"static"``: a fixed sample batch size for each save
                -   ``"size"``: a target batch size, in bytes, for each save
                -   ``"latency"``: a target latency, in seconds, between saves

                By default, ``fo.config.default_batcher`` is used

        Returns:
            an iterator over :class:`fiftyone.core.sample.Sample` or
            :class:`fiftyone.core.sample.SampleView` instances
        """
        raise NotImplementedError("Subclass must implement iter_samples()")

    def iter_groups(
        self,
        group_slices=None,
        progress=False,
        autosave=False,
        batch_size=None,
        batching_strategy=None,
    ):
        """Returns an iterator over the groups in the collection.

        Args:
            group_slices (None): an optional subset of group slices to load
            progress (False): whether to render a progress bar (True/False),
                use the default value ``fiftyone.config.show_progress_bars``
                (None), or a progress callback function to invoke instead
            autosave (False): whether to automatically save changes to samples
                emitted by this iterator
            batch_size (None): the batch size to use when autosaving samples.
                If a ``batching_strategy`` is provided, this parameter
                configures the strategy as described below. If no
                ``batching_strategy`` is provided, this can either be an
                integer specifying the number of samples to save in a batch
                (in which case ``batching_strategy`` is implicitly set to
                ``"static"``) or a float number of seconds between batched
                saves (in which case ``batching_strategy`` is implicitly set to
                ``"latency"``)
            batching_strategy (None): the batching strategy to use for each
                save operation when autosaving samples. Supported values are:

                -   ``"static"``: a fixed sample batch size for each save
                -   ``"size"``: a target batch size, in bytes, for each save
                -   ``"latency"``: a target latency, in seconds, between saves

                By default, ``fo.config.default_batcher`` is used

        Returns:
            an iterator that emits dicts mapping group slice names to
            :class:`fiftyone.core.sample.Sample` or
            :class:`fiftyone.core.sample.SampleView` instances, one per group
        """
        raise NotImplementedError("Subclass must implement iter_groups()")

    def get_group(self, group_id, group_slices=None):
        """Returns a dict containing the samples for the given group ID.

        Args:
            group_id: a group ID
            group_slices (None): an optional subset of group slices to load

        Returns:
            a dict mapping group names to :class:`fiftyone.core.sample.Sample`
            or :class:`fiftyone.core.sample.SampleView` instances

        Raises:
            KeyError: if the group ID is not found
        """
        raise NotImplementedError("Subclass must implement get_group()")

    def download_context(
        self,
        batch_size=None,
        target_size_bytes=None,
        media_fields=None,
        group_slices=None,
        include_assets=True,
        update=False,
        skip_failures=True,
        clear=False,
        progress=None,
        prefetch_buffer_size=0,
    ):
        """Returns a context that can be used to pre-download media in batches
        when iterating over samples in this collection.

        This method is only useful for collections that contain remote media.

        By default, all media will be downloaded when the context is entered,
        but you can configure a batching strategy via the `batch_size` or
        `target_size_bytes` parameters.

        If no ``batch_size`` or ``target_size_bytes`` is provided, media are
        downloaded in batches of ``fo.media_cache_config.download_size_bytes``.

        Examples::

            import time
            import fiftyone as fo

            dataset = fo.load_dataset("a-cloud-backed-dataset")

            # Download media using the default batching strategy
            with dataset.download_context():
                for sample in dataset.iter_samples(progress=True):
                    assert fo.media_cache.is_local_or_cached(sample.filepath)
                    time.sleep(0.01)

            # Download media in batches of 100 samples
            with dataset.download_context(batch_size=100):
                for sample in dataset.iter_samples(progress=True):
                    assert fo.media_cache.is_local_or_cached(sample.filepath)
                    time.sleep(0.01)

            # Download media in batches of 50MB
            with dataset.download_context(target_size_bytes=50 * 1024**2):
                for sample in dataset.iter_samples(progress=True):
                    assert fo.media_cache.is_local_or_cached(sample.filepath)
                    time.sleep(0.01)

        Args:
            batch_size (None): a sample batch size to use for each download
            target_size_bytes (None): a target content size, in bytes, for each
                download batch. If negative, all media is downloaded in one
                batch
            media_fields (None): a field or iterable of fields containing media
                to download. By default, all media fields in the collection's
                :meth:`app_config` are used
            group_slices (None): an optional subset of group slices to download
                media for. Only applicable when the collection contains groups
            include_assets (True): whether to include 3D scene assets
            update (False): whether to re-download media whose checksums no
                longer match
            skip_failures (True): whether to gracefully continue without
                raising an error if a remote file cannot be downloaded
            clear (False): whether to clear the media from the cache when the
                context exits
            progress (None): whether to render a progress bar tracking the
                progress of any downloads (True/False), use the default value
                ``fiftyone.config.show_progress_bars`` (None), or a progress
                callback function to invoke instead
            prefetch_buffer_size (0): the number of samples to prefetch in
                advance. This is necessary when running pytorch in multiprocessing
                mode because it will pull and process batches in advance that need
                to be downloaded otherwise you will receive exceptions.

        Returns:
            a :class:`DownloadContext`
        """
        return DownloadContext(
            self,
            batch_size=batch_size,
            target_size_bytes=target_size_bytes,
            media_fields=media_fields,
            group_slices=group_slices,
            include_assets=include_assets,
            update=update,
            skip_failures=skip_failures,
            clear=clear,
            progress=progress,
            prefetch_buffer_size=prefetch_buffer_size,
        )

    @requires_can_edit
    def save_context(self, batch_size=None, batching_strategy=None):
        """Returns a context that can be used to save samples from this
        collection according to a configurable batching strategy.

        Examples::

            import random as r
            import string as s

            import fiftyone as fo
            import fiftyone.zoo as foz

            dataset = foz.load_zoo_dataset("cifar10", split="test")

            def make_label():
                return "".join(r.choice(s.ascii_letters) for i in range(10))

            # No save context
            for sample in dataset.iter_samples(progress=True):
                sample.ground_truth.label = make_label()
                sample.save()

            # Save using default batching strategy
            with dataset.save_context() as context:
                for sample in dataset.iter_samples(progress=True):
                    sample.ground_truth.label = make_label()
                    context.save(sample)

            # Save in batches of 10
            with dataset.save_context(batch_size=10) as context:
                for sample in dataset.iter_samples(progress=True):
                    sample.ground_truth.label = make_label()
                    context.save(sample)

            # Save every 0.5 seconds
            with dataset.save_context(batch_size=0.5) as context:
                for sample in dataset.iter_samples(progress=True):
                    sample.ground_truth.label = make_label()
                    context.save(sample)

        Args:
            batch_size (None): the batch size to use. If a ``batching_strategy``
                is provided, this parameter configures the strategy as
                described below. If no ``batching_strategy`` is provided, this
                can either be an integer specifying the number of samples to
                save in a batch (in which case ``batching_strategy`` is
                implicitly set to ``"static"``) or a float number of seconds
                between batched saves (in which case ``batching_strategy`` is
                implicitly set to ``"latency"``)
            batching_strategy (None): the batching strategy to use for each
                save operation. Supported values are:

                -   ``"static"``: a fixed sample batch size for each save
                -   ``"size"``: a target batch size, in bytes, for each save
                -   ``"latency"``: a target latency, in seconds, between saves

                By default, ``fo.config.default_batcher`` is used

        Returns:
            a :class:`SaveContext`
        """
        return SaveContext(
            self, batch_size=batch_size, batching_strategy=batching_strategy
        )

    def _get_default_sample_fields(
        self,
        path=None,
        include_private=False,
        use_db_fields=False,
        media_types=None,
    ):
        if path is not None:
            field = self.get_field(path, leaf=True)
            if not isinstance(field, fof.EmbeddedDocumentField):
                return tuple()

            field_names = field._get_default_fields(
                include_private=include_private,
                use_db_fields=use_db_fields,
            )

            # These fields are currently not declared by default on 3D
            # datasets/slices, but they should be considered as default
            media_types = media_types if media_types else set()
            if issubclass(field.document_type, fol.Detection) and (
                (
                    self._contains_media_type(fom.POINT_CLOUD, any_slice=True)
                    or self._contains_media_type(fom.THREE_D, any_slice=True)
                    or fom.POINT_CLOUD in media_types
                    or fom.THREE_D in media_types
                )
            ):
                field_names = tuple(
                    set(field_names) | {"location", "dimensions", "rotation"}
                )

            return tuple(path + "." + f for f in field_names)

        field_names = self._dataset._sample_doc_cls._get_default_fields(
            include_private=include_private, use_db_fields=use_db_fields
        )

        if self._is_patches:
            extras = ["_sample_id" if use_db_fields else "sample_id"]

            if self._is_frames:
                extras.append("_frame_id" if use_db_fields else "frame_id")
                extras.append("frame_number")

            field_names += tuple(extras)
        elif self._is_frames:
            if use_db_fields:
                field_names += ("_sample_id", "frame_number")
            else:
                field_names += ("sample_id", "frame_number")
        elif self._is_clips:
            if use_db_fields:
                field_names += ("_sample_id", "support")
            else:
                field_names += ("sample_id", "support")

        if self.media_type == fom.GROUP:
            field_names += (self.group_field,)

        return (f for f in field_names if f is not None)

    def _get_default_frame_fields(
        self,
        path=None,
        include_private=False,
        use_db_fields=False,
    ):
        if path is not None:
            field = self.get_field(self._FRAMES_PREFIX + path, leaf=True)
            if not isinstance(field, fof.EmbeddedDocumentField):
                return tuple()

            field_names = field._get_default_fields(
                include_private=include_private,
                use_db_fields=use_db_fields,
            )

            # These fields are currently not declared by default on 3D
            # datasets/slices, but they should be
            if issubclass(field.document_type, fol.Detection) and (
                self._contains_media_type(fom.POINT_CLOUD, any_slice=True)
                or self._contains_media_type(fom.THREE_D, any_slice=True)
            ):
                field_names = tuple(
                    set(field_names) | {"location", "dimensions", "rotation"}
                )

            return tuple(path + "." + f for f in field_names)

        return self._dataset._frame_doc_cls._get_default_fields(
            include_private=include_private,
            use_db_fields=use_db_fields,
        )

    def _is_default_field(self, path):
        path, is_frame_field = self._handle_frame_field(path)

        chunks = path.rsplit(".", 1)
        if len(chunks) > 1:
            root = chunks[0]
        else:
            root = None

        if is_frame_field:
            default_fields = self._get_default_frame_fields(path=root)
        else:
            default_fields = self._get_default_sample_fields(path=root)

        return path in default_fields

    def _is_read_only_field(self, path):
        _, _, read_only = self._parse_field(path, include_private=True)
        return read_only

    def _get_default_field(self, path):
        _path, is_frame_field = self._handle_frame_field(path)

        if "." in _path:
            root, leaf = path.rsplit(".", 1)
            root_field = self.get_field(root, leaf=True)
            if root_field is None:
                return None

            root_type = root_field.document_type
        elif is_frame_field:
            leaf = _path
            root_type = foo.DatasetFrameDocument
        else:
            leaf = _path
            root_type = foo.DatasetSampleDocument

        return root_type._fields.get(leaf, None)

    def get_field(
        self,
        path,
        ftype=None,
        embedded_doc_type=None,
        read_only=None,
        include_private=False,
        leaf=False,
    ):
        """Returns the field instance of the provided path, or ``None`` if one
        does not exist.

        Args:
            path: a field path
            ftype (None): an optional field type to enforce. Must be a subclass
                of :class:`fiftyone.core.fields.Field`
            embedded_doc_type (None): an optional embedded document type to
                enforce. Must be a subclass of
                :class:`fiftyone.core.odm.BaseEmbeddedDocument`
            read_only (None): whether to optionally enforce that the field is
                read-only (True) or not read-only (False)
            include_private (False): whether to include fields that start with
                ``_`` in the returned schema
            leaf (False): whether to return the subfield of list fields

        Returns:
            a :class:`fiftyone.core.fields.Field` instance or ``None``

        Raises:
            ValueError: if the field does not match provided constraints
        """
        fof.validate_constraints(
            ftype=ftype,
            embedded_doc_type=embedded_doc_type,
            read_only=read_only,
        )

        _, field, _ = self._parse_field(
            path, include_private=include_private, leaf=leaf
        )

        fof.validate_field(
            field,
            path=path,
            ftype=ftype,
            embedded_doc_type=embedded_doc_type,
            read_only=read_only,
        )

        return field

    def _parse_field(self, path, include_private=False, leaf=False):
        keys = path.split(".")

        if not keys:
            return None, None, None

        resolved_keys = []

        if self._is_group_field(path):
            if len(keys) < 3:
                return path, None

            resolved_keys.extend(keys[:2])
            keys = keys[2:]

        if self._has_frame_fields() and keys[0] == "frames":
            schema = self.get_frame_field_schema(
                include_private=include_private
            )

            keys = keys[1:]
            resolved_keys.append("frames")
        else:
            schema = self.get_field_schema(include_private=include_private)

        field = None
        read_only = None

        for idx, field_name in enumerate(keys):
            field_name = _handle_id_field(
                schema, field_name, include_private=include_private
            )

            field = schema.get(field_name, None)

            if field is None:
                return None, None, read_only

            resolved_keys.append(field.db_field or field.name)
            read_only = getattr(field, "read_only", False)
            last_key = idx == len(keys) - 1

            if last_key and not leaf:
                continue

            while isinstance(field, fof.ListField):
                field = field.field

            if isinstance(field, fof.EmbeddedDocumentField) and not last_key:
                schema = field.get_field_schema(
                    include_private=include_private
                )

        resolved_path = ".".join(resolved_keys)

        return resolved_path, field, read_only

    def get_field_schema(
        self,
        ftype=None,
        embedded_doc_type=None,
        read_only=None,
        info_keys=None,
        created_after=None,
        include_private=False,
        flat=False,
        mode=None,
    ):
        """Returns a schema dictionary describing the fields of the samples in
        the collection.

        Args:
            ftype (None): an optional field type or iterable of types to which
                to restrict the returned schema. Must be subclass(es) of
                :class:`fiftyone.core.fields.Field`
            embedded_doc_type (None): an optional embedded document type or
                iterable of types to which to restrict the returned schema.
                Must be subclass(es) of
                :class:`fiftyone.core.odm.BaseEmbeddedDocument`
            read_only (None): whether to restrict to (True) or exclude (False)
                read-only fields. By default, all fields are included
            info_keys (None): an optional key or list of keys that must be in
                the field's ``info`` dict
            created_after (None): an optional ``datetime`` specifying a minimum
                creation date
            include_private (False): whether to include fields that start with
                ``_`` in the returned schema
            flat (False): whether to return a flattened schema where all
                embedded document fields are included as top-level keys
            mode (None): whether to apply the above constraints before and/or
                after flattening the schema. Only applicable when ``flat`` is
                True. Supported values are ``("before", "after", "both")``.
                The default is ``"after"``

        Returns:
            a dict mapping field names to :class:`fiftyone.core.fields.Field`
            instances
        """
        raise NotImplementedError("Subclass must implement get_field_schema()")

    def get_frame_field_schema(
        self,
        ftype=None,
        embedded_doc_type=None,
        read_only=None,
        info_keys=None,
        created_after=None,
        include_private=False,
        flat=False,
        mode=None,
    ):
        """Returns a schema dictionary describing the fields of the frames in
        the collection.

        Only applicable for collections that contain videos.

        Args:
            ftype (None): an optional field type to which to restrict the
                returned schema. Must be a subclass of
                :class:`fiftyone.core.fields.Field`
            embedded_doc_type (None): an optional embedded document type to
                which to restrict the returned schema. Must be a subclass of
                :class:`fiftyone.core.odm.BaseEmbeddedDocument`
            read_only (None): whether to restrict to (True) or exclude (False)
                read-only fields. By default, all fields are included
            info_keys (None): an optional key or list of keys that must be in
                the field's ``info`` dict
            created_after (None): an optional ``datetime`` specifying a minimum
                creation date
            include_private (False): whether to include fields that start with
                ``_`` in the returned schema
            flat (False): whether to return a flattened schema where all
                embedded document fields are included as top-level keys
            mode (None): whether to apply the above constraints before and/or
                after flattening the schema. Only applicable when ``flat`` is
                True. Supported values are ``("before", "after", "both")``.
                The default is ``"after"``

        Returns:
            a dict mapping field names to :class:`fiftyone.core.fields.Field`
            instances, or ``None`` if the collection does not contain videos
        """
        raise NotImplementedError(
            "Subclass must implement get_frame_field_schema()"
        )

    def get_dynamic_field_schema(self, fields=None, recursive=True):
        """Returns a schema dictionary describing the dynamic fields of the
        samples in the collection.

        Dynamic fields are embedded document fields with at least one non-None
        value that have not been declared on the dataset's schema.

        Args:
            fields (None): an optional field or iterable of fields for which to
                return dynamic fields. By default, all fields are considered
            recursive (True): whether to recursively inspect nested lists and
                embedded documents

        Returns:
            a dict mapping field paths to :class:`fiftyone.core.fields.Field`
            instances or lists of them
        """
        return self._get_dynamic_field_schema(
            fields=fields, recursive=recursive
        )

    def get_dynamic_frame_field_schema(self, fields=None, recursive=True):
        """Returns a schema dictionary describing the dynamic fields of the
        frames in the collection.

        Dynamic fields are embedded document fields with at least one non-None
        value that have not been declared on the dataset's schema.

        Args:
            fields (None): an optional field or iterable of fields for which to
                return dynamic fields. By default, all fields are considered
            recursive (True): whether to recursively inspect nested lists and
                embedded documents

        Returns:
            a dict mapping field paths to :class:`fiftyone.core.fields.Field`
            instances or lists of them, or ``None`` if the collection does not
            contain videos
        """
        if not self._has_frame_fields():
            return None

        return self._get_dynamic_field_schema(
            frames=True, fields=fields, recursive=recursive
        )

    def _get_dynamic_field_schema(
        self, frames=False, fields=None, recursive=True
    ):
        if frames:
            schema = self.get_frame_field_schema()
        else:
            schema = self.get_field_schema()

        if fields is not None:
            if etau.is_str(fields):
                fields = [fields]
            else:
                fields = list(fields)

        unwind_cache = []
        dynamic_schema = self._do_get_dynamic_field_schema(
            schema, unwind_cache, frames=frames, fields=fields
        )

        # Recurse into new dynamic fields
        if recursive:
            s = dynamic_schema
            while True:
                s = self._do_get_dynamic_field_schema(
                    s, unwind_cache, frames=frames, new=True
                )
                if s:
                    dynamic_schema.update(s)
                else:
                    break

        # Merge list fields and their subfields
        while True:
            edits = {}

            for path, field in dynamic_schema.items():
                subpath = path + "[]"
                subfield = dynamic_schema.get(subpath, None)
                if subfield is not None:
                    field.field = subfield
                    edits[subpath] = None
                    for _path in dynamic_schema.keys():
                        if _path.startswith(subpath + "."):
                            edits[_path] = path + _path[len(subpath) :]

                    break

            for path, new_path in edits.items():
                field = dynamic_schema.pop(path)
                if new_path:
                    dynamic_schema[new_path] = field

            if not edits:
                break

        return dynamic_schema

    def _do_get_dynamic_field_schema(
        self, schema, unwind_cache, frames=False, fields=None, new=False
    ):
        if frames:
            prefix = self._FRAMES_PREFIX
        else:
            prefix = ""

        schema = fof.flatten_schema(schema)

        if fields is not None:
            schema = {
                k: v
                for k, v in schema.items()
                if any(f == k or f.startswith(k + ".") for f in fields)
            }

        aggs = []
        paths = []
        for path, field in schema.items():
            _path = prefix + path

            # When recursively getting schemas, we may have previously needed
            # to manually unwind an undeclared list field at a higher level.
            # This injects any matching unwinds so that we can properly handle
            # the shape of the data
            for _clean_path, _unwind_path in unwind_cache:
                if _path.startswith(_clean_path):
                    _path = _unwind_path + _path[len(_clean_path) :]

            is_list_field = False
            while isinstance(field, fof.ListField):
                field = field.field
                is_list_field = True

            if isinstance(field, fof.EmbeddedDocumentField):
                if is_list_field and not _path.endswith("[]"):
                    _path += "[]"

                    # Cache the manual unwind in case we need it recursively
                    # Insert rather than append so that nested paths are found
                    # first when using this cache
                    _clean_path = _path.replace("[]", "")
                    unwind_cache.insert(0, (_clean_path, _path))

                if new:
                    # This field hasn't been declared yet, so we must provide
                    # it's document type so that `Schema()` can distinguish
                    # dynamic fields from builtin fields
                    _doc_type = field.document_type
                else:
                    _doc_type = None

                agg = foa.Schema(_path, dynamic_only=True, _doc_type=_doc_type)
            elif is_list_field:
                _clean_path = _path.replace("[]", "")
                if field is None and not self._is_default_field(_clean_path):
                    agg = foa.ListSchema(_path)
                else:
                    # Found a default list field with no element type declared.
                    # Don't infer types here; the elements must stay untyped
                    agg = None
            else:
                agg = None

            if agg is not None:
                aggs.append(agg)
                paths.append(path)

        fields = {}

        if aggs:
            results = self.aggregate(aggs)
            for path, agg, schema in zip(paths, aggs, results):
                if isinstance(agg, foa.Schema):
                    for name, field in schema.items():
                        fields[path + "." + name] = field
                elif isinstance(agg, foa.ListSchema):
                    fields[path + "[]"] = schema

        return fields

    def make_unique_field_name(self, root=""):
        """Makes a unique field name with the given root name for the
        collection.

        Args:
            root (""): an optional root for the output field name

        Returns:
            the field name
        """
        if not root:
            root = _get_random_characters(6)

        fields = self.get_field_schema()

        field_name = root
        if field_name in fields:
            field_name += "_" + _get_random_characters(6)

        while field_name in fields:
            field_name += _get_random_characters(1)

        return field_name

    def has_field(self, path):
        """Determines whether the collection has a field with the given name.

        Args:
            path: the field name or ``embedded.field.name``

        Returns:
            True/False
        """
        return self.get_field(path) is not None

    def has_sample_field(self, path):
        """Determines whether the collection has a sample field with the given
        name.

        Args:
            path: the field name or ``embedded.field.name``

        Returns:
            True/False
        """
        return self.get_field(path) is not None

    def has_frame_field(self, path):
        """Determines whether the collection has a frame-level field with the
        given name.

        Args:
            path: the field name or ``embedded.field.name``

        Returns:
            True/False
        """
        if not self._has_frame_fields():
            return False

        return self.get_field(self._FRAMES_PREFIX + path) is not None

    def validate_fields_exist(self, fields, include_private=False):
        """Validates that the collection has field(s) with the given name(s).

        If embedded field names are provided, only the root field is checked.

        Args:
            fields: a field name or iterable of field names
            include_private (False): whether to include private fields when
                checking for existence

        Raises:
            ValueError: if one or more of the fields do not exist
        """
        fields, frame_fields = self._split_frame_fields(fields)

        if fields:
            existing_fields = set(
                self.get_field_schema(include_private=include_private).keys()
            )
            if self._has_frame_fields():
                existing_fields.add("frames")

            for field in fields:
                # We only validate that the root field exists
                field_name = field.split(".", 1)[0]
                if field_name not in existing_fields:
                    raise ValueError("Field '%s' does not exist" % field_name)

        if frame_fields:
            existing_frame_fields = set(
                self.get_frame_field_schema(
                    include_private=include_private
                ).keys()
            )

            for field in frame_fields:
                # We only validate that the root field exists
                field_name = field.split(".", 1)[0]
                if field_name not in existing_frame_fields:
                    raise ValueError(
                        "Frame field '%s' does not exist" % field_name
                    )

    def validate_field_type(self, path, ftype=None, embedded_doc_type=None):
        """Validates that the collection has a field of the given type.

        Args:
            path: a field name or ``embedded.field.name``
            ftype (None): an optional field type to enforce. Must be a subclass
                of :class:`fiftyone.core.fields.Field`
            embedded_doc_type (None): an optional embedded document type or
                iterable of types to enforce. Must be a subclass(es) of
                :class:`fiftyone.core.odm.BaseEmbeddedDocument`

        Raises:
            ValueError: if the field does not exist or does not have the
                expected type
        """
        field = self.get_field(
            path, ftype=ftype, embedded_doc_type=embedded_doc_type
        )

        if field is None:
            _path, is_frame_field = self._handle_frame_field(path)
            ftype = "frame field" if is_frame_field else "field"
            raise ValueError(
                "%s has no %s '%s'" % (self.__class__.__name__, ftype, _path)
            )

    @requires_can_tag
    def tag_samples(self, tags):
        """Adds the tag(s) to all samples in this collection, if necessary.

        Args:
            tags: a tag or iterable of tags
        """
        if etau.is_str(tags):
            update = {"$addToSet": {"tags": tags}}
        else:
            update = {"$addToSet": {"tags": {"$each": list(tags)}}}

        # We only need to process samples that are missing a tag of interest
        view = self.match_tags(tags, bool=False, all=True)

        try:
            view._edit_sample_tags(update)
        except ValueError as e:
            #
            # $addToSet cannot handle null-valued fields, so if we get an error
            # about null-valued fields, replace them with [] and try again.
            # Note that its okay to run $addToSet multiple times as the tag
            # won't be added multiple times.
            #
            # For future reference, the error message looks roughly like this:
            #   ValueError: Cannot apply $addToSet to non-array field. Field
            #               named 'tags' has non-array type null
            #
            if "null" in str(e):
                none_tags = self.exists("tags", bool=False)
                none_tags.set_field("tags", []).save()

                view._edit_sample_tags(update)
            else:
                raise e

    @requires_can_tag
    def untag_samples(self, tags):
        """Removes the tag(s) from all samples in this collection, if
        necessary.

        Args:
            tags: a tag or iterable of tags
        """
        if etau.is_str(tags):
            update = {"$pull": {"tags": tags}}
        else:
            update = {"$pullAll": {"tags": list(tags)}}

        # We only need to process samples that have a tag of interest
        view = self.match_tags(tags)
        view._edit_sample_tags(update)

    def _edit_sample_tags(self, update):
        if self._is_read_only_field("tags"):
            raise ValueError("Cannot edit read-only field 'tags'")

        update["$set"] = {"last_modified_at": datetime.utcnow()}

        ids = []
        ops = []
        batch_size = fou.recommend_batch_size_for_value(
            ObjectId(), max_size=100000
        )
        for _ids in fou.iter_batches(self.values("_id"), batch_size):
            ids.extend(_ids)
            ops.append(UpdateMany({"_id": {"$in": _ids}}, update))

        if ops:
            self._dataset._bulk_write(ops, ids=ids)

    def count_sample_tags(self):
        """Counts the occurrences of sample tags in this collection.

        Returns:
            a dict mapping tags to counts
        """
        return self.count_values("tags")

    @requires_can_tag
    def tag_labels(self, tags, label_fields=None):
        """Adds the tag(s) to all labels in the specified label field(s) of
        this collection, if necessary.

        Args:
            tags: a tag or iterable of tags
            label_fields (None): an optional name or iterable of names of
                :class:`fiftyone.core.labels.Label` fields. By default, all
                label fields are used
        """
        if label_fields is None:
            label_fields = self._get_label_fields()
        elif etau.is_str(label_fields):
            label_fields = [label_fields]

        missing_tags = ~F("tags").contains(tags, all=True)
        match_expr = (F("tags") != None).if_else(missing_tags, True)

        for label_field in label_fields:
            _, tags_path = self._get_label_field_path(label_field, "tags")
            if self._is_read_only_field(tags_path):
                raise ValueError(
                    "Cannot edit read-only field '%s'" % tags_path
                )

        for label_field in label_fields:
            # We only need to process labels that are missing a tag of interest
            view = self.filter_labels(label_field, match_expr)
            view._tag_labels(tags, label_field)

    def _tag_labels(self, tags, label_field, ids=None, label_ids=None):
        if etau.is_str(tags):
            update_fcn = lambda path: {"$addToSet": {path: tags}}
        else:
            tags = list(tags)
            update_fcn = lambda path: {"$addToSet": {path: {"$each": tags}}}

        try:
            return self._edit_label_tags(
                update_fcn, label_field, ids=ids, label_ids=label_ids
            )
        except ValueError as e:
            #
            # $addToSet cannot handle null-valued fields, so if we get an error
            # about null-valued fields, replace them with [] and try again.
            # Note that its okay to run $addToSet multiple times as the tag
            # won't be added multiple times.
            #
            # For future reference, the error message looks roughly like this:
            #   ValueError: Cannot apply $addToSet to non-array field. Field
            #               named 'tags' has non-array type null
            #
            if "null" in str(e):
                _, tags_path = self._get_label_field_path(label_field, "tags")
                none_tags = self.filter_labels(label_field, F("tags") == None)
                none_tags.set_field(tags_path, []).save()

                return self._edit_label_tags(
                    update_fcn, label_field, ids=ids, label_ids=label_ids
                )
            else:
                raise e

    @requires_can_tag
    def untag_labels(self, tags, label_fields=None):
        """Removes the tag from all labels in the specified label field(s) of
        this collection, if necessary.

        Args:
            tags: a tag or iterable of tags
            label_fields (None): an optional name or iterable of names of
                :class:`fiftyone.core.labels.Label` fields. By default, all
                label fields are used
        """
        if label_fields is None:
            label_fields = self._get_label_fields()
        elif etau.is_str(label_fields):
            label_fields = [label_fields]

        for label_field in label_fields:
            _, tags_path = self._get_label_field_path(label_field, "tags")
            if self._is_read_only_field(tags_path):
                raise ValueError(
                    "Cannot edit read-only field '%s'" % tags_path
                )

        for label_field in label_fields:
            # We only need to process labels that have a tag of interest
            view = self.select_labels(tags=tags, fields=label_field)
            view._untag_labels(tags, label_field)

    def _untag_labels(self, tags, label_field, ids=None, label_ids=None):
        if etau.is_str(tags):
            update_fcn = lambda path: {"$pull": {path: tags}}
        else:
            tags = list(tags)
            update_fcn = lambda path: {"$pullAll": {path: tags}}

        return self._edit_label_tags(
            update_fcn, label_field, ids=ids, label_ids=label_ids
        )

    def _edit_label_tags(
        self, update_fcn, label_field, ids=None, label_ids=None
    ):
        _, tags_path = self._get_label_field_path(label_field, "tags")
        if self._is_read_only_field(tags_path):
            raise ValueError("Cannot edit read-only field '%s'" % tags_path)

        now = datetime.utcnow()

        root, is_list_field = self._get_label_field_root(label_field)
        _root, is_frame_field = self._handle_frame_field(root)

        ops = []

        if is_list_field:
            id_path = root + "._id"
            tags_path = _root + ".$[label].tags"
            update = update_fcn(tags_path)
            update["$set"] = {"last_modified_at": now}

            if ids is None or label_ids is None:
                if is_frame_field:
                    ids, label_ids = self.values(["frames._id", id_path])
                    ids = itertools.chain.from_iterable(ids)
                    label_ids = itertools.chain.from_iterable(label_ids)
                else:
                    ids, label_ids = self.values(["_id", id_path])

            for _id, _label_ids in zip(ids, label_ids):
                if not _label_ids:
                    continue

                ops.append(
                    UpdateOne(
                        {"_id": _id},
                        update,
                        array_filters=[{"label._id": {"$in": _label_ids}}],
                    )
                )
        else:
            _id_path = _root + "._id"
            id_path = root + "._id"
            tags_path = _root + ".tags"
            update = update_fcn(tags_path)
            update["$set"] = {"last_modified_at": now}

            if label_ids is None:
                if is_frame_field:
                    label_ids = self.values(id_path, unwind=True)
                else:
                    label_ids = self.values(id_path)

            batch_size = fou.recommend_batch_size_for_value(
                ObjectId(), max_size=100000
            )
            for _label_ids in fou.iter_batches(label_ids, batch_size):
                _label_ids = [_id for _id in _label_ids if _id is not None]
                if _label_ids:
                    ops.append(
                        UpdateMany(
                            {_id_path: {"$in": _label_ids}},
                            update,
                        )
                    )

        if ops:
            self._dataset._bulk_write(ops, ids=ids, frames=is_frame_field)

        return ids, label_ids

    def _get_selected_labels(self, ids=None, tags=None, fields=None):
        if ids is not None or tags is not None:
            view = self.select_labels(ids=ids, tags=tags, fields=fields)
        else:
            view = self

        if fields is None:
            label_fields = view._get_label_fields()
        elif etau.is_str(fields):
            label_fields = [fields]
        else:
            label_fields = fields

        if not label_fields:
            return []

        paths = ["id"]
        is_list_fields = []
        is_frame_fields = []
        for label_field in label_fields:
            root, is_list_field = view._get_label_field_root(label_field)
            is_frame_field = view._is_frame_field(label_field)

            paths.append(root + ".id")
            is_list_fields.append(is_list_field)
            is_frame_fields.append(is_frame_field)

        has_frame_fields = any(is_frame_fields)

        if has_frame_fields:
            paths.insert(0, "frames.frame_number")

        results = list(view.values(paths))

        if has_frame_fields:
            frame_numbers = results.pop(0)

        sample_ids = results[0]
        all_label_ids = results[1:]

        labels = []

        for label_field, label_ids, is_list_field, is_frame_field in zip(
            label_fields, all_label_ids, is_list_fields, is_frame_fields
        ):
            if is_frame_field:
                for sample_id, sample_frame_numbers, sample_label_ids in zip(
                    sample_ids, frame_numbers, label_ids
                ):
                    for frame_number, frame_label_ids in zip(
                        sample_frame_numbers, sample_label_ids
                    ):
                        if not frame_label_ids:
                            continue

                        if not is_list_field:
                            frame_label_ids = [frame_label_ids]

                        for label_id in frame_label_ids:
                            labels.append(
                                {
                                    "sample_id": sample_id,
                                    "frame_number": frame_number,
                                    "field": label_field,
                                    "label_id": label_id,
                                }
                            )
            else:
                for sample_id, sample_label_ids in zip(sample_ids, label_ids):
                    if not sample_label_ids:
                        continue

                    if not is_list_field:
                        sample_label_ids = [sample_label_ids]

                    for label_id in sample_label_ids:
                        labels.append(
                            {
                                "sample_id": sample_id,
                                "field": label_field,
                                "label_id": label_id,
                            }
                        )

        return labels

    def _get_label_ids(self, tags=None, fields=None):
        labels = self._get_selected_labels(tags=tags, fields=fields)
        return [l["label_id"] for l in labels]

    def count_label_tags(self, label_fields=None):
        """Counts the occurrences of all label tags in the specified label
        field(s) of this collection.

        Args:
            label_fields (None): an optional name or iterable of names of
                :class:`fiftyone.core.labels.Label` fields. By default, all
                label fields are used

        Returns:
            a dict mapping tags to counts
        """
        if label_fields is None:
            label_fields = self._get_label_fields()
        elif etau.is_str(label_fields):
            label_fields = [label_fields]

        aggregations = []
        for label_field in label_fields:
            _, tags_path = self._get_label_field_path(label_field, "tags")
            aggregations.append(foa.CountValues(tags_path))

        counts = defaultdict(int)
        for result in self.aggregate(aggregations):
            for tag, count in result.items():
                counts[tag] += count

        return dict(counts)

    @requires_can_edit
    def split_labels(self, in_field, out_field, filter=None):
        """Splits the labels from the given input field into the given output
        field of the collection.

        This method is typically invoked on a view that has filtered the
        contents of the specified input field, so that the labels in the view
        are moved to the output field and the remaining labels are left
        in-place.

        Alternatively, you can provide a ``filter`` expression that selects the
        labels of interest to move in this collection.

        Args:
            in_field: the name of the input label field
            out_field: the name of the output label field, which will be
                created if necessary
            filter (None): a boolean
                :class:`fiftyone.core.expressions.ViewExpression` to apply to
                each label in the input field to determine whether to move it
                (True) or leave it (False)
        """
        if filter is not None:
            move_view = self.filter_labels(in_field, filter)
        else:
            move_view = self

        move_view.merge_labels(in_field, out_field)

    @requires_can_edit
    def merge_labels(self, in_field, out_field):
        """Merges the labels from the given input field into the given output
        field of the collection.

        If this collection is a dataset, the input field is deleted after the
        merge.

        If this collection is a view, the input field will still exist on the
        underlying dataset but will only contain the labels not present in this
        view.

        Args:
            in_field: the name of the input label field
            out_field: the name of the output label field, which will be
                created if necessary
        """
        if not isinstance(self, fod.Dataset):
            # The label IDs that we'll need to delete from `in_field`
            _, id_path = self._get_label_field_path(in_field, "id")
            del_ids = self.values(id_path, unwind=True)

        dataset = self._dataset
        dataset.merge_samples(
            self,
            key_field="id",
            skip_existing=False,
            insert_new=False,
            fields={in_field: out_field},
            merge_lists=True,
            overwrite=True,
            expand_schema=True,
            include_info=False,
        )

        if isinstance(self, fod.Dataset):
            dataset.delete_sample_field(in_field)
        else:
            dataset.delete_labels(ids=del_ids, fields=in_field)

    @requires_can_edit
    def set_values(
        self,
        field_name,
        values,
        key_field=None,
        skip_none=False,
        expand_schema=True,
        dynamic=False,
        validate=True,
        progress=False,
        _allow_missing=False,
        _sample_ids=None,
        _frame_ids=None,
    ):
        """Sets the field or embedded field on each sample or frame in the
        collection to the given values.

        When setting a sample field ``embedded.field.name``, this function is
        an efficient implementation of the following loop::

            for sample, value in zip(sample_collection, values):
                sample.embedded.field.name = value
                sample.save()

        When setting an embedded field that contains an array, say
        ``embedded.array.field.name``, this function is an efficient
        implementation of the following loop::

            for sample, array_values in zip(sample_collection, values):
                for doc, value in zip(sample.embedded.array, array_values):
                    doc.field.name = value

                sample.save()

        When setting a frame field ``frames.embedded.field.name``, this
        function is an efficient implementation of the following loop::

            for sample, frame_values in zip(sample_collection, values):
                for frame, value in zip(sample.frames.values(), frame_values):
                    frame.embedded.field.name = value

                sample.save()

        When setting an embedded frame field that contains an array, say
        ``frames.embedded.array.field.name``, this function is an efficient
        implementation of the following loop::

            for sample, frame_values in zip(sample_collection, values):
                for frame, array_values in zip(sample.frames.values(), frame_values):
                    for doc, value in zip(frame.embedded.array, array_values):
                        doc.field.name = value

                sample.save()

        When ``values`` is a dict mapping keys in ``key_field`` to values, then
        this function is an efficient implementation of the following loop::

            for key, value in values.items():
                sample = sample_collection.one(F(key_field) == key)
                sample.embedded.field.name = value
                sample.save()

        When setting frame fields using the dict ``values`` syntax, each value
        in ``values`` may either be a list corresponding to the frames of the
        sample matching the given key, or each value may itself be a dict
        mapping frame numbers to values. In the latter case, this function
        is an efficient implementation of the following loop::

            for key, frame_values in values.items():
                sample = sample_collection.one(F(key_field) == key)
                for frame_number, value in frame_values.items():
                    frame = sample[frame_number]
                    frame.embedded.field.name = value

                sample.save()

        You can also update list fields using the dict ``values`` syntax, in
        which case this method is an efficient implementation of the natural
        nested list modifications of the above sample/frame loops.

        The dual function of :meth:`set_values` is :meth:`values`, which can be
        used to efficiently extract the values of a field or embedded field of
        all samples in a collection as lists of values in the same structure
        expected by this method.

        .. note::

            If the values you are setting can be described by a
            :class:`fiftyone.core.expressions.ViewExpression` applied to the
            existing dataset contents, then consider using :meth:`set_field` +
            :meth:`save` for an even more efficient alternative to explicitly
            iterating over the dataset or calling :meth:`values` +
            :meth:`set_values` to perform the update in-memory.

        Examples::

            import random

            import fiftyone as fo
            import fiftyone.zoo as foz
            from fiftyone import ViewField as F

            dataset = foz.load_zoo_dataset("quickstart")

            #
            # Create a new sample field
            #

            values = [random.random() for _ in range(len(dataset))]
            dataset.set_values("random", values)

            print(dataset.bounds("random"))

            #
            # Add a tag to all low confidence labels
            #

            view = dataset.filter_labels("predictions", F("confidence") < 0.06)

            detections = view.values("predictions.detections")
            for sample_detections in detections:
                for detection in sample_detections:
                    detection.tags.append("low_confidence")

            view.set_values("predictions.detections", detections)

            print(dataset.count_label_tags())

        Args:
            field_name: a field or ``embedded.field.name``
            values: an iterable of values, one for each sample in the
                collection. When setting frame fields, each element can either
                be an iterable of values (one for each existing frame of the
                sample) or a dict mapping frame numbers to values. If
                ``field_name`` contains array fields, the corresponding
                elements of ``values`` must be arrays of the same lengths. This
                argument can also be a dict mapping keys to values (each value
                as described previously), in which case the keys are used to
                match samples by their ``key_field``
            key_field (None): a key field to use when choosing which samples to
                update when ``values`` is a dict
            skip_none (False): whether to treat None data in ``values`` as
                missing data that should not be set
            expand_schema (True): whether to dynamically add new sample/frame
                fields encountered to the dataset schema. If False, an error is
                raised if the root ``field_name`` does not exist
            dynamic (False): whether to declare dynamic attributes of embedded
                document fields that are encountered
            validate (True): whether to validate that the values are compliant
                with the dataset schema before adding them
            progress (False): whether to render a progress bar (True/False),
                use the default value ``fiftyone.config.show_progress_bars``
                (None), or a progress callback function to invoke instead
        """
        self._set_values(
            field_name,
            values,
            key_field=key_field,
            skip_none=skip_none,
            expand_schema=expand_schema,
            dynamic=dynamic,
            validate=validate,
            progress=progress,
            _allow_missing=_allow_missing,
            _sample_ids=_sample_ids,
            _frame_ids=_frame_ids,
        )

    def _set_values(
        self,
        field_name,
        values,
        key_field=None,
        skip_none=False,
        expand_schema=True,
        dynamic=False,
        validate=True,
        progress=False,
        _allow_missing=False,
        _sample_ids=None,
        _frame_ids=None,
    ):
        if self._is_group_field(field_name):
            raise ValueError(
                "This method does not support setting attached group fields "
                "(found: '%s')" % field_name
            )

        if isinstance(values, dict):
            if key_field is None:
                raise ValueError(
                    "You must provide a `key_field` when `values` is a dict"
                )

            _sample_ids, values = _parse_values_dict(self, key_field, values)

        is_frame_field = self._is_frame_field(field_name)

        if is_frame_field:
            _frame_ids, values = _parse_frame_values_dicts(
                self, _sample_ids, values
            )

        if expand_schema:
            field, new_group_field = self._expand_schema_from_values(
                field_name,
                values,
                dynamic=dynamic,
                allow_missing=_allow_missing,
            )
        else:
            field = None
            new_group_field = False

        if field is None:
            field = self.get_field(field_name)

        if field is not None and field.read_only:
            raise ValueError("Cannot edit read-only field '%s'" % field_name)

        _field_name, _, list_fields, _, id_to_str = self._parse_field_name(
            field_name, omit_terminal_lists=True, allow_missing=_allow_missing
        )

        if field is None and id_to_str:
            field = fof.ObjectIdField()

        # Setting an entire label list document whose label elements have been
        # filtered is not allowed because this would delete the filtered labels
        if (
            isinstance(self, fov.DatasetView)
            and isinstance(field, fof.EmbeddedDocumentField)
            and issubclass(field.document_type, fol._HasLabelList)
        ):
            label_type = field.document_type
            list_field = label_type._LABEL_LIST_FIELD
            path = field_name + "." + list_field

            # pylint: disable=no-member
            filtered_fields = self._get_filtered_fields()
            if filtered_fields is not None and path in filtered_fields:
                msg = (
                    "Detected a label list field '%s' with filtered elements; "
                    "only the list elements will be updated"
                ) % path
                warnings.warn(msg)

                fcn = lambda l: l[list_field]
                level = 1 + is_frame_field
                list_values = _transform_values(values, fcn, level=level)

                return self.set_values(
                    path,
                    list_values,
                    key_field=key_field,
                    skip_none=skip_none,
                    expand_schema=expand_schema,
                    dynamic=dynamic,
                    validate=validate,
                    progress=progress,
                    _allow_missing=_allow_missing,
                    _sample_ids=_sample_ids,
                    _frame_ids=_frame_ids,
                )

        # If we're directly updating a document list field of a dataset view,
        # then update list elements by ID in case the field has been filtered
        if (
            isinstance(self, fov.DatasetView)
            and isinstance(field, fof.ListField)
            and isinstance(field.field, fof.EmbeddedDocumentField)
            and isinstance(
                self.get_field(field_name + ".id"), fof.ObjectIdField
            )
        ):
            field = self.get_field(field_name, leaf=True)
            list_fields = sorted(set(list_fields + [_field_name]))

        try:
            if is_frame_field:
                self._set_frame_values(
                    _field_name,
                    values,
                    list_fields,
                    sample_ids=_sample_ids,
                    frame_ids=_frame_ids,
                    field=field,
                    skip_none=skip_none,
                    validate=validate,
                    progress=progress,
                )
            else:
                self._set_sample_values(
                    _field_name,
                    values,
                    list_fields,
                    sample_ids=_sample_ids,
                    field=field,
                    skip_none=skip_none,
                    validate=validate,
                    progress=progress,
                )
        except:
            # Add a group field converts the dataset's type, so if it fails we
            # must clean up after ourselves to avoid an inconsistent state
            if new_group_field:
                self._dataset.delete_sample_field(field_name)
                new_group_field = False

            raise
        finally:
            if new_group_field:
                self._dataset._doc.media_type = fom.GROUP
                self._dataset.save()

    @requires_can_edit
    def set_label_values(
        self,
        field_name,
        values,
        dynamic=False,
        skip_none=False,
        validate=True,
        progress=False,
    ):
        """Sets the fields of the specified labels in the collection to the
        given values.

        .. note::

            This method is appropriate when you have the IDs of the labels you
            wish to modify. See :meth:`set_values` and :meth:`set_field` if
            your updates are not keyed by label ID.

        Examples::

            import fiftyone as fo
            import fiftyone.zoo as foz
            from fiftyone import ViewField as F

            dataset = foz.load_zoo_dataset("quickstart")

            #
            # Populate a new boolean attribute on all high confidence labels
            #

            view = dataset.filter_labels("predictions", F("confidence") > 0.99)

            label_ids = view.values("predictions.detections.id", unwind=True)
            values = {_id: True for _id in label_ids}

            dataset.set_label_values("predictions.detections.high_conf", values)

            print(dataset.count("predictions.detections"))
            print(len(label_ids))
            print(dataset.count_values("predictions.detections.high_conf"))

        Args:
            field_name: a field or ``embedded.field.name``
            values: a dict mapping label IDs to values
            skip_none (False): whether to treat None data in ``values`` as
                missing data that should not be set
            dynamic (False): whether to declare dynamic attributes of embedded
                document fields that are encountered
            validate (True): whether to validate that the values are compliant
                with the dataset schema before adding them
            progress (False): whether to render a progress bar (True/False),
                use the default value ``fiftyone.config.show_progress_bars``
                (None), or a progress callback function to invoke instead
        """
        field, _ = self._expand_schema_from_values(
            field_name, values.values(), dynamic=dynamic, flat=True
        )

        if field is None:
            field = self.get_field(field_name)

        if field is not None and field.read_only:
            raise ValueError("Cannot edit read-only field '%s'" % field_name)

        _field_name, is_frame_field, _, _, id_to_str = self._parse_field_name(
            field_name, omit_terminal_lists=True
        )

        if field is None and id_to_str:
            field = fof.ObjectIdField()

        label_field = _field_name.split(".", 1)[0]
        if is_frame_field:
            label_field = self._FRAMES_PREFIX + label_field

        root, is_list_field = self._get_label_field_root(label_field)
        label_id_path = root + ".id"
        _root, _ = self._handle_frame_field(root)

        id_map = {}

        # We only need `view` to contain labels we actually want to process, so
        # if the number of values is small enough that `select_labels()` may
        # optimize, we use it
        if len(values) <= 100000:
            view = self.select_labels(ids=list(values), fields=label_field)
        else:
            view = self

        if is_frame_field:
            frame_ids, label_ids = view.values(["frames._id", label_id_path])

            if is_list_field:
                for _fids, _flids in zip(frame_ids, label_ids):
                    for _frame_id, _label_ids in zip(_fids, _flids):
                        if _label_ids:
                            for _label_id in _label_ids:
                                id_map[_label_id] = _frame_id
            else:
                for _fids, _flids in zip(frame_ids, label_ids):
                    for _frame_id, _label_id in zip(_fids, _flids):
                        id_map[_label_id] = _frame_id
        else:
            sample_ids, label_ids = view.values(["_id", label_id_path])

            if is_list_field:
                for _sample_id, _label_ids in zip(sample_ids, label_ids):
                    if _label_ids:
                        for _label_id in _label_ids:
                            id_map[_label_id] = _sample_id
            else:
                for _sample_id, _label_id in zip(sample_ids, label_ids):
                    id_map[_label_id] = _sample_id

        if is_list_field:
            self._set_label_list_values(
                _field_name,
                values,
                id_map,
                _root,
                field=field,
                skip_none=skip_none,
                validate=validate,
                frames=is_frame_field,
                progress=progress,
            )
        else:
            _label_ids, _values = zip(*values.items())
            _ids = [id_map[label_id] for label_id in _label_ids]

            self._set_doc_values(
                _field_name,
                _ids,
                _values,
                field=field,
                skip_none=skip_none,
                validate=validate,
                frames=is_frame_field,
                progress=progress,
            )

    def _expand_schema_from_values(
        self,
        field_name,
        values,
        dynamic=False,
        allow_missing=False,
        flat=False,
    ):
        field_name, _ = self._handle_group_field(field_name)

        field = self.get_field(field_name)
        new_group_field = False

        if field is not None and not dynamic:
            return field, new_group_field

        if not flat:
            _, _is_frame_field, _list_fields, _, _ = self._parse_field_name(
                field_name, allow_missing=True
            )
            level = int(_is_frame_field) + len(_list_fields)
        else:
            level = 0

        field_name, is_frame_field = self._handle_frame_field(field_name)
        root = field_name.split(".", 1)[0]

        if is_frame_field:
            new_root_field = not self.has_field(self._FRAMES_PREFIX + root)

            if new_root_field and root != field_name:
                if allow_missing:
                    return field, new_group_field

                raise ValueError(
                    "Cannot infer an appropriate type for new frame field "
                    "'%s' when setting embedded field '%s'"
                    % (root, field_name)
                )

            value = _get_non_none_value(values, level=level)

            if value is None:
                if field is not None or allow_missing:
                    return field, new_group_field

                raise ValueError(
                    "Cannot infer an appropriate type for new frame field "
                    "'%s' from empty/all-None values" % field_name
                )
            elif dynamic:
                _values = _unwind_values(values, level=level)
                for _value in _values:
                    if _value is not None:
                        self._dataset._add_implied_frame_field(
                            field_name, _value, dynamic=dynamic, validate=False
                        )
            elif new_root_field:
                self._dataset._add_implied_frame_field(
                    field_name, value, dynamic=dynamic
                )
            else:
                # User didn't request new dynamic attributes to be declared,
                # but we still need to serialize the provided values
                field = foo.create_implied_field(
                    field_name, value, dynamic=dynamic
                )
        else:
            new_root_field = not self.has_field(root)

            if new_root_field and root != field_name:
                if allow_missing:
                    return field, new_group_field

                raise ValueError(
                    "Cannot infer an appropriate type for new sample field "
                    "'%s' when setting embedded field '%s'"
                    % (root, field_name)
                )

            value = _get_non_none_value(values, level=level)

            if value is None:
                if field is not None or allow_missing:
                    return field, new_group_field

                raise ValueError(
                    "Cannot infer an appropriate type for new sample field "
                    "'%s' from empty/all-None values" % field_name
                )
            elif isinstance(value, fog.Group):
                if new_root_field and not isinstance(self, fod.Dataset):
                    raise ValueError(
                        "Group fields can only be added to entire datasets"
                    )

                media_type = self.media_type
                self._dataset._add_group_field(field_name)

                if not new_root_field:
                    return field, new_group_field

                slice_names = set()
                for _value in values:
                    if isinstance(_value, fog.Group):
                        slice_names.add(_value.name)
                    else:
                        raise ValueError(
                            "All values must be `Group` instances when "
                            "declaring group fields; found %s" % type(_value)
                        )

                for slice_name in slice_names:
                    self._dataset._expand_group_schema(
                        field_name, slice_name, media_type
                    )

                # Temporarily lie about media type until after values are added
                self._dataset._doc.media_type = media_type
                new_group_field = True
            elif dynamic:
                _values = _unwind_values(values, level=level)
                for _value in _values:
                    if _value is not None:
                        self._dataset._add_implied_sample_field(
                            field_name, _value, dynamic=dynamic, validate=False
                        )
            elif new_root_field:
                self._dataset._add_implied_sample_field(
                    field_name, value, dynamic=dynamic
                )
            else:
                # User didn't request new dynamic attributes to be declared,
                # but we still need to serialize the provided values
                field = foo.create_implied_field(
                    field_name, value, dynamic=dynamic
                )

        return field, new_group_field

    def _set_sample_values(
        self,
        field_name,
        values,
        list_fields,
        sample_ids=None,
        field=None,
        skip_none=False,
        validate=True,
        progress=False,
    ):
        if len(list_fields) > 1:
            raise ValueError(
                "At most one array field can be unwound when setting values"
            )

        if list_fields:
            list_field = list_fields[0]
            elem_id_field = list_field + "._id"

            if sample_ids is not None:
                view = self.select(sample_ids, ordered=True)
                sample_ids = [ObjectId(_id) for _id in sample_ids]
                elem_ids = view.values(elem_id_field)
            else:
                sample_ids, elem_ids = self.values(["_id", elem_id_field])

            self._set_list_values_by_id(
                field_name,
                sample_ids,
                elem_ids,
                values,
                list_field,
                field=field,
                skip_none=skip_none,
                validate=validate,
                progress=progress,
            )
        else:
            if sample_ids is not None:
                sample_ids = [ObjectId(_id) for _id in sample_ids]
            else:
                sample_ids = self.values("_id")

            self._set_doc_values(
                field_name,
                sample_ids,
                values,
                field=field,
                skip_none=skip_none,
                validate=validate,
                progress=progress,
            )

    def _set_frame_values(
        self,
        field_name,
        values,
        list_fields,
        sample_ids=None,
        frame_ids=None,
        field=None,
        skip_none=False,
        validate=True,
        progress=False,
    ):
        if len(list_fields) > 1:
            raise ValueError(
                "At most one array field can be unwound when setting values"
            )

        if sample_ids is not None:
            view = self.select(sample_ids, ordered=True)
        else:
            view = self

        if list_fields:
            list_field = list_fields[0]
            elem_id_field = "frames." + list_field + "._id"

            if frame_ids is None:
                frame_ids, elem_ids = view.values(
                    ["frames._id", elem_id_field]
                )
            else:
                elem_ids = view.values(elem_id_field)

            frame_ids = itertools.chain.from_iterable(frame_ids)
            elem_ids = itertools.chain.from_iterable(elem_ids)
            values = itertools.chain.from_iterable(values)

            self._set_list_values_by_id(
                field_name,
                frame_ids,
                elem_ids,
                values,
                list_field,
                field=field,
                skip_none=skip_none,
                validate=validate,
                frames=True,
                progress=progress,
            )
        else:
            if frame_ids is None:
                frame_ids = view.values("frames._id")

            frame_ids = itertools.chain.from_iterable(frame_ids)
            values = itertools.chain.from_iterable(values)

            self._set_doc_values(
                field_name,
                frame_ids,
                values,
                field=field,
                skip_none=skip_none,
                validate=validate,
                frames=True,
                progress=progress,
            )

    def _set_doc_values(
        self,
        field_name,
        ids,
        values,
        field=None,
        skip_none=False,
        validate=True,
        frames=False,
        progress=False,
    ):
        if self._is_read_only_field(field_name):
            raise ValueError("Cannot edit read-only field '%s'" % field_name)

        now = datetime.utcnow()

        ops = []
        for _id, value in zip(ids, values):
            if value is None and skip_none:
                continue

            if etau.is_str(_id):
                _id = ObjectId(_id)

            if field is not None:
                value = _serialize_value(
                    field_name, field, value, validate=validate
                )

            ops.append(
                UpdateOne(
                    {"_id": _id},
                    {"$set": {field_name: value, "last_modified_at": now}},
                )
            )

        if ops:
            self._dataset._bulk_write(
                ops, ids=ids, frames=frames, progress=progress
            )

    def _set_list_values_by_id(
        self,
        field_name,
        ids,
        elem_ids,
        values,
        list_field,
        field=None,
        skip_none=False,
        validate=True,
        frames=False,
        progress=False,
    ):
        if self._is_read_only_field(field_name):
            raise ValueError("Cannot edit read-only field '%s'" % field_name)

        now = datetime.utcnow()

        root = list_field
        leaf = field_name[len(root) + 1 :]
        elem_id = root + "._id"
        if leaf:
            elem = root + ".$." + leaf
        else:
            elem = root + ".$"

        ops = []
        for _id, _elem_ids, _values in zip(ids, elem_ids, values):
            if not _elem_ids:
                continue

            if etau.is_str(_id):
                _id = ObjectId(_id)

            for _elem_id, value in zip(_elem_ids, _values):
                if value is None and skip_none:
                    continue

                if field is not None:
                    value = _serialize_value(
                        field_name, field, value, validate=validate
                    )

                if _elem_id is None:
                    raise ValueError(
                        "Can only set values of array documents with IDs"
                    )

                if etau.is_str(_elem_id):
                    _elem_id = ObjectId(_elem_id)

                ops.append(
                    UpdateOne(
                        {"_id": _id, elem_id: _elem_id},
                        {"$set": {elem: value, "last_modified_at": now}},
                    )
                )

        if ops:
            self._dataset._bulk_write(
                ops, ids=ids, frames=frames, progress=progress
            )

    def _set_label_list_values(
        self,
        field_name,
        values,
        id_map,
        list_field,
        field=None,
        skip_none=None,
        validate=True,
        frames=False,
        progress=False,
    ):
        if self._is_read_only_field(field_name):
            raise ValueError("Cannot edit read-only field '%s'" % field_name)

        now = datetime.utcnow()

        root = list_field
        leaf = field_name[len(root) + 1 :]
        path = root + ".$[label]." + leaf

        ids = []
        ops = []
        for label_id, value in values.items():
            if value is None and skip_none:
                continue

            if field is not None:
                value = _serialize_value(
                    field_name, field, value, validate=validate
                )

            _id = id_map[label_id]
            ids.append(_id)
            ops.append(
                UpdateOne(
                    {"_id": _id},
                    {"$set": {path: value, "last_modified_at": now}},
                    array_filters=[{"label._id": ObjectId(label_id)}],
                )
            )

        if ops:
            self._dataset._bulk_write(
                ops, ids=ids, frames=frames, progress=progress
            )

    def _set_labels(self, field_name, sample_ids, label_docs, progress=False):
        if self._is_read_only_field(field_name):
            raise ValueError("Cannot edit read-only field '%s'" % field_name)

        if self._is_group_field(field_name):
            raise ValueError(
                "This method does not support setting attached group fields "
                "(found: '%s')" % field_name
            )

        now = datetime.utcnow()

        root, is_list_field = self._get_label_field_root(field_name)
        field_name, is_frame_field = self._handle_frame_field(field_name)

        ids = []
        ops = []
        if is_list_field:
            elem_id = root + "._id"
            set_path = root + ".$"

            for _id, _docs in zip(sample_ids, label_docs):
                if not _docs:
                    continue

                if etau.is_str(_id):
                    _id = ObjectId(_id)

                if not isinstance(_docs, (list, tuple)):
                    _docs = [_docs]

                ids.append(_id)
                for doc in _docs:
                    ops.append(
                        UpdateOne(
                            {"_id": _id, elem_id: doc["_id"]},
                            {"$set": {set_path: doc, "last_modified_at": now}},
                        )
                    )
        else:
            elem_id = field_name + "._id"

            for _id, doc in zip(sample_ids, label_docs):
                if etau.is_str(_id):
                    _id = ObjectId(_id)

                ids.append(_id)
                ops.append(
                    UpdateOne(
                        {"_id": _id, elem_id: doc["_id"]},
                        {"$set": {field_name: doc, "last_modified_at": now}},
                    )
                )

        if ops:
            self._dataset._bulk_write(
                ops, ids=ids, frames=is_frame_field, progress=progress
            )

    def _delete_labels(self, ids, fields=None):
        self._dataset.delete_labels(ids=ids, fields=fields)

    # This method may mutate data, which is enforced by subcalls internally
    def compute_metadata(
        self,
        overwrite=False,
        num_workers=None,
        skip_failures=True,
        warn_failures=False,
        progress=None,
    ):
        """Populates the ``metadata`` field of all samples in the collection.

        Any samples with existing metadata are skipped, unless
        ``overwrite == True``.

        Args:
            overwrite (False): whether to overwrite existing metadata
            num_workers (None): a suggested number of threads to use
            skip_failures (True): whether to gracefully continue without
                raising an error if metadata cannot be computed for a sample
            warn_failures (False): whether to log a warning if metadata cannot
                be computed for a sample
            progress (None): whether to render a progress bar (True/False), use
                the default value ``fiftyone.config.show_progress_bars``
                (None), or a progress callback function to invoke instead
        """
        fomt.compute_metadata(
            self,
            overwrite=overwrite,
            num_workers=num_workers,
            skip_failures=skip_failures,
            warn_failures=warn_failures,
            progress=progress,
        )

    def download_media(
        self,
        media_fields=None,
        group_slices=None,
        include_assets=True,
        update=False,
        skip_failures=True,
        progress=None,
    ):
        """Downloads the source media files for all samples in the collection.

        This method is only useful for collections that contain remote media.

        Any existing files are not re-downloaded, unless ``update == True`` and
        their checksums no longer match.

        Args:
            media_fields (None): a field or iterable of fields containing media
                to download. By default, all media fields in the collection's
                :meth:`app_config` are used
            group_slices (None): an optional subset of group slices for which
                to download media. Only applicable when the collection contains
                groups
            include_assets (True): whether to include 3D scene assets
            update (False): whether to re-download media whose checksums no
                longer match
            skip_failures (True): whether to gracefully continue without
                raising an error if a remote file cannot be downloaded
            progress (None): whether to render a progress bar tracking the
                progress of any downloads (True/False), use the default value
                ``fiftyone.config.show_progress_bars`` (None), or a progress
                callback function to invoke instead
        """
        filepaths = self._get_media_paths(
            media_fields=media_fields,
            group_slices=group_slices,
            include_assets=include_assets,
        )

        if update:
            foc.media_cache.update(
                filepaths=filepaths,
                skip_failures=skip_failures,
                progress=progress,
            )
        else:
            foc.media_cache.get_local_paths(
                filepaths,
                download=True,
                skip_failures=skip_failures,
                progress=progress,
            )

    def download_scenes(self, update=False, skip_failures=True, progress=None):
        """Downloads all ``.fo3d`` files for the samples in the collection.

        This method is only useful for collections that contain remote media.

        Any existing files are not re-downloaded, unless ``update == True`` and
        their checksums no longer match.

        Args:
            update (False): whether to re-download files whose checksums no
                longer match
            skip_failures (True): whether to gracefully continue without
                raising an error if a remote file cannot be downloaded
            progress (None): whether to render a progress bar tracking the
                progress of any downloads (True/False), use the default value
                ``fiftyone.config.show_progress_bars`` (None), or a progress
                callback function to invoke instead
        """
        if not self._contains_media_type(fom.THREE_D, any_slice=True):
            return

        if self.media_type == fom.GROUP:
            group_slices = [
                k
                for k, v in self.group_media_types.items()
                if v == fom.THREE_D
            ]
        else:
            group_slices = None

        self.download_media(
            media_fields=["filepath"],
            group_slices=group_slices,
            include_assets=False,
            update=update,
            skip_failures=skip_failures,
            progress=progress,
        )

    def get_local_paths(
        self,
        media_field="filepath",
        include_assets=True,
        download=True,
        skip_failures=True,
        progress=None,
    ):
        """Returns a list of local paths to the media files in this collection.

        This method is only useful for collections that contain remote media.

        Args:
            media_field ("filepath"): the field containing the media paths
            include_assets (True): whether to include 3D scene assets
            download (True): whether to download any non-cached media files
            skip_failures (True): whether to gracefully continue without
                raising an error if a remote file cannot be downloaded
            progress (None): whether to render a progress bar tracking the
                progress of any downloads (True/False), use the default value
                ``fiftyone.config.show_progress_bars`` (None), or a progress
                callback function to invoke instead

        Returns:
            a list of local filepaths
        """
        filepaths = self._get_media_paths(
            media_fields=[media_field],
            include_assets=include_assets,
        )
        return foc.media_cache.get_local_paths(
            filepaths,
            download=download,
            skip_failures=skip_failures,
            progress=progress,
        )

    def clear_media(
        self,
        media_fields=None,
        group_slices=None,
        include_assets=True,
    ):
        """Deletes any local copies of media files in this collection from the
        media cache.

        This method is only useful for collections that contain remote media.

        Args:
            media_fields (None): a field or iterable of fields containing media
                paths to clear from the cache. By default, all media fields
                in the collection's :meth:`app_config` are cleared
            group_slices (None): an optional subset of group slices for which
                to clear media. Only applicable when the collection contains
                groups
            include_assets (True): whether to include 3D scene assets
        """
        filepaths = self._get_media_paths(
            media_fields=media_fields,
            group_slices=group_slices,
            include_assets=include_assets,
        )
        foc.media_cache.clear(filepaths=filepaths)

    def cache_stats(
        self,
        media_fields=None,
        group_slices=None,
        include_assets=True,
    ):
        """Returns a dictionary of stats about the cached media files in this
        collection.

        This method is only useful for collections that contain remote media.

        Args:
            media_fields (None): a field or iterable of fields containing media
                paths. By default, all media fields in the collection's
                :meth:`app_config` are included
            group_slices (None): an optional subset of group slices to include.
                Only applicable when the collection contains groups
            include_assets (True): whether to include 3D scene assets

        Returns:
            a stats dict
        """
        filepaths = self._get_media_paths(
            media_fields=media_fields,
            group_slices=group_slices,
            include_assets=include_assets,
        )
        return foc.media_cache.stats(filepaths=filepaths)

    def _get_media_paths(
        self,
        media_fields=None,
        group_slices=None,
        include_assets=True,
        flat=True,
    ):
        if media_fields is None:
            media_fields = list(self._get_media_fields().keys())
        elif etau.is_container(media_fields):
            media_fields = list(media_fields)
        else:
            media_fields = [media_fields]

        media_fields = [self._parse_media_field(f)[0] for f in media_fields]

        if flat:
            # Generate flat list of all media paths
            if self.media_type == fom.GROUP:
                view = self.select_group_slices(
                    slices=group_slices, _allow_mixed=True
                )
            else:
                view = self

            filepaths = view.values(media_fields, unwind=True)

            if len(media_fields) > 1:
                filepaths = list(itertools.chain.from_iterable(filepaths))
            else:
                filepaths = filepaths[0]
        else:
            # Generate lists of lists of media paths, one per sample
            filepaths = []

            if self.media_type == fom.GROUP:
                id_field = self.group_field + ".id"
                view = self.select_group_slices(
                    slices=group_slices, _allow_mixed=True
                )
                group_ids, *paths = view.values([id_field] + media_fields)
                paths_map = defaultdict(list)
                for _id, _paths in zip(group_ids, zip(*paths)):
                    paths_map[_id].extend(_merge_paths(_paths))

                # Intentionally only includes paths for groups in active slice
                for _id in self.values(id_field):
                    filepaths.append(paths_map[_id])
            else:
                for p in zip(*self.values(media_fields)):
                    filepaths.append(_merge_paths(p))

        if (
            include_assets
            and "filepath" in media_fields
            and self._contains_media_type(fom.THREE_D, any_slice=True)
        ):
            self._inject_fo3d_asset_paths(filepaths, flat=flat)

        return filepaths

    def _inject_fo3d_asset_paths(self, filepaths, flat=True):
        if flat:
            _filepaths = filepaths
        else:
            _filepaths = itertools.chain.from_iterable(filepaths)

        scene_paths = [p for p in _filepaths if p.endswith(".fo3d")]
        asset_map = fou3d.get_scene_asset_paths(
            scene_paths, abs_paths=True, skip_failures=True
        )

        if flat:
            asset_paths = itertools.chain.from_iterable(asset_map.values())
            filepaths.extend(set(asset_paths))
        else:
            for sample_paths in filepaths:
                asset_paths = set()
                for path in sample_paths:
                    _asset_paths = asset_map.get(path, None)
                    if _asset_paths is not None:
                        asset_paths.update(_asset_paths)

                sample_paths.extend(asset_paths)

    @requires_can_edit
    def apply_model(
        self,
        model,
        label_field="predictions",
        confidence_thresh=None,
        store_logits=False,
        batch_size=None,
        num_workers=None,
        skip_failures=True,
        output_dir=None,
        rel_dir=None,
        progress=None,
        **kwargs,
    ):
        """Applies the model to the samples in the collection.

        This method supports all of the following cases:

        -   Applying an image model to an image collection
        -   Applying an image model to the frames of a video collection
        -   Applying a video model to a video collection

        Args:
            model: a :class:`fiftyone.core.models.Model`, Hugging Face
                transformers model, Ultralytics model, SuperGradients model, or
                Lightning Flash model
            label_field ("predictions"): the name of the field in which to
                store the model predictions. When performing inference on video
                frames, the "frames." prefix is optional
            confidence_thresh (None): an optional confidence threshold to apply
                to any applicable labels generated by the model
            store_logits (False): whether to store logits for the model
                predictions. This is only supported when the provided ``model``
                has logits, ``model.has_logits == True``
            batch_size (None): an optional batch size to use, if the model
                supports batching
            num_workers (None): the number of workers for the
                :class:`torch:torch.utils.data.DataLoader` to use. Only
                applicable for Torch-based models
            skip_failures (True): whether to gracefully continue without
                raising an error if predictions cannot be generated for a
                sample. Only applicable to :class:`fiftyone.core.models.Model`
                instances
            output_dir (None): an optional output directory in which to write
                segmentation images. Only applicable if the model generates
                segmentations. If none is provided, the segmentations are
                stored in the database
            rel_dir (None): an optional relative directory to strip from each
                input filepath to generate a unique identifier that is joined
                with ``output_dir`` to generate an output path for each
                segmentation image. This argument allows for populating nested
                subdirectories in ``output_dir`` that match the shape of the
                input paths. The path is converted to an absolute path (if
                necessary) via :func:`fiftyone.core.storage.normalize_path`
            progress (None): whether to render a progress bar (True/False), use
                the default value ``fiftyone.config.show_progress_bars``
                (None), or a progress callback function to invoke instead
            **kwargs: optional model-specific keyword arguments passed through
                to the underlying inference implementation
        """
        fomo.apply_model(
            self,
            model,
            label_field=label_field,
            confidence_thresh=confidence_thresh,
            store_logits=store_logits,
            batch_size=batch_size,
            num_workers=num_workers,
            skip_failures=skip_failures,
            output_dir=output_dir,
            rel_dir=rel_dir,
            progress=progress,
            **kwargs,
        )

    @requires_can_edit(condition_param="embeddings_field")
    def compute_embeddings(
        self,
        model,
        embeddings_field=None,
        batch_size=None,
        num_workers=None,
        skip_failures=True,
        progress=None,
        **kwargs,
    ):
        """Computes embeddings for the samples in the collection using the
        given model.

        This method supports all the following cases:

        -   Using an image model to compute embeddings for an image collection
        -   Using an image model to compute frame embeddings for a video
            collection
        -   Using a video model to compute embeddings for a video collection

        The ``model`` must expose embeddings, i.e.,
        :meth:`fiftyone.core.models.Model.has_embeddings` must return ``True``.

        If an ``embeddings_field`` is provided, the embeddings are saved to the
        samples; otherwise, the embeddings are returned in-memory.

        Args:
            model: a :class:`fiftyone.core.models.Model`, Hugging Face
                Transformers model, Ultralytics model, SuperGradients model, or
                Lightning Flash model
            embeddings_field (None): the name of a field in which to store the
                embeddings. When computing video frame embeddings, the
                "frames." prefix is optional
            batch_size (None): an optional batch size to use, if the model
                supports batching
            num_workers (None): the number of workers for the
                :class:`torch:torch.utils.data.DataLoader` to use. Only
                applicable for Torch-based models
            skip_failures (True): whether to gracefully continue without
                raising an error if embeddings cannot be generated for a
                sample. Only applicable to :class:`fiftyone.core.models.Model`
                instances
            progress (None): whether to render a progress bar (True/False), use
                the default value ``fiftyone.config.show_progress_bars``
                (None), or a progress callback function to invoke instead
            **kwargs: optional model-specific keyword arguments passed through
                to the underlying inference implementation

        Returns:
            one of the following:

            -   ``None``, if an ``embeddings_field`` is provided
            -   a ``num_samples x num_dim`` array of embeddings, when computing
                embeddings for image/video collections with image/video models,
                respectively, and no ``embeddings_field`` is provided. If
                ``skip_failures`` is ``True`` and any errors are detected, a
                list of length ``num_samples`` is returned instead containing
                all successfully computed embedding vectors along with ``None``
                entries for samples for which embeddings could not be computed
            -   a dictionary mapping sample IDs to ``num_frames x num_dim``
                arrays of embeddings, when computing frame embeddings for video
                collections using an image model. If ``skip_failures`` is
                ``True`` and any errors are detected, the values of this
                dictionary will contain arrays of embeddings for all frames
                1, 2, ... until the error occurred, or ``None`` if no
                embeddings were computed at all
        """
        return fomo.compute_embeddings(
            self,
            model,
            embeddings_field=embeddings_field,
            batch_size=batch_size,
            num_workers=num_workers,
            skip_failures=skip_failures,
            progress=progress,
            **kwargs,
        )

    @requires_can_edit(condition_param="embeddings_field")
    def compute_patch_embeddings(
        self,
        model,
        patches_field,
        embeddings_field=None,
        force_square=False,
        alpha=None,
        handle_missing="skip",
        batch_size=None,
        num_workers=None,
        skip_failures=True,
        progress=None,
    ):
        """Computes embeddings for the image patches defined by
        ``patches_field`` of the samples in the collection using the given
        model.

        This method supports all the following cases:

        -   Using an image model to compute patch embeddings for an image
            collection
        -   Using an image model to compute frame patch embeddings for a video
            collection

        The ``model`` must expose embeddings, i.e.,
        :meth:`fiftyone.core.models.Model.has_embeddings` must return ``True``.

        If an ``embeddings_field`` is provided, the embeddings are saved to the
        samples; otherwise, the embeddings are returned in-memory.

        Args:
            model: a :class:`fiftyone.core.models.Model`, Hugging Face
                Transformers model, Ultralytics model,  SuperGradients model,
                or Lightning Flash model
            patches_field: the name of the field defining the image patches in
                each sample to embed. Must be of type
                :class:`fiftyone.core.labels.Detection`,
                :class:`fiftyone.core.labels.Detections`,
                :class:`fiftyone.core.labels.Polyline`, or
                :class:`fiftyone.core.labels.Polylines`. When computing video
                frame embeddings, the "frames." prefix is optional
            embeddings_field (None): the name of a label attribute in which to
                store the embeddings
            force_square (False): whether to minimally manipulate the patch
                bounding boxes into squares prior to extraction
            alpha (None): an optional expansion/contraction to apply to the
                patches before extracting them, in ``[-1, inf)``. If provided,
                the length and width of the box are expanded (or contracted,
                when ``alpha < 0``) by ``(100 * alpha)%``. For example, set
                ``alpha = 0.1`` to expand the boxes by 10%, and set
                ``alpha = -0.1`` to contract the boxes by 10%
            handle_missing ("skip"): how to handle images with no patches.
                Supported values are:

                -   "skip": skip the image and assign its embedding as ``None``
                -   "image": use the whole image as a single patch
                -   "error": raise an error

            batch_size (None): an optional batch size to use, if the model
                supports batching
            num_workers (None): the number of workers for the
                :class:`torch:torch.utils.data.DataLoader` to use. Only
                applicable for Torch-based models
            skip_failures (True): whether to gracefully continue without
                raising an error if embeddings cannot be generated for a sample
            progress (None): whether to render a progress bar (True/False), use
                the default value ``fiftyone.config.show_progress_bars``
                (None), or a progress callback function to invoke instead

        Returns:
            one of the following:

            -   ``None``, if an ``embeddings_field`` is provided
            -   a dict mapping sample IDs to ``num_patches x num_dim`` arrays
                of patch embeddings, when computing patch embeddings for image
                collections and no ``embeddings_field`` is provided. If
                ``skip_failures`` is ``True`` and any errors are detected, this
                dictionary will contain ``None`` values for any samples for
                which embeddings could not be computed
            -   a dict of dicts mapping sample IDs to frame numbers to
                ``num_patches x num_dim`` arrays of patch embeddings, when
                computing patch embeddings for the frames of video collections
                and no ``embeddings_field`` is provided. If ``skip_failures``
                is ``True`` and any errors are detected, this nested dict will
                contain missing or ``None`` values to indicate uncomputable
                embeddings
        """
        return fomo.compute_patch_embeddings(
            self,
            model,
            patches_field,
            embeddings_field=embeddings_field,
            batch_size=batch_size,
            num_workers=num_workers,
            force_square=force_square,
            alpha=alpha,
            handle_missing=handle_missing,
            skip_failures=skip_failures,
            progress=progress,
        )

    @requires_can_edit
    def evaluate_regressions(
        self,
        pred_field,
        gt_field="ground_truth",
        eval_key=None,
        missing=None,
        method=None,
        progress=None,
        **kwargs,
    ):
        """Evaluates the regression predictions in this collection with respect
        to the specified ground truth values.

        You can customize the evaluation method by passing additional
        parameters for the method's config class as ``kwargs``.

        The natively provided ``method`` values and their associated configs
        are:

        -   ``"simple"``: :class:`fiftyone.utils.eval.regression.SimpleEvaluationConfig`

        If an ``eval_key`` is specified, then this method will record some
        statistics on each sample:

        -   When evaluating sample-level fields, an ``eval_key`` field will be
            populated on each sample recording the error of that sample's
            prediction.

        -   When evaluating frame-level fields, an ``eval_key`` field will be
            populated on each frame recording the error of that frame's
            prediction. In addition, an ``eval_key`` field will be populated on
            each sample that records the average error of the frame predictions
            of the sample.

        Args:
            pred_field: the name of the field containing the predicted
                :class:`fiftyone.core.labels.Regression` instances
            gt_field ("ground_truth"): the name of the field containing the
                ground truth :class:`fiftyone.core.labels.Regression` instances
            eval_key (None): a string key to use to refer to this evaluation
            missing (None): a missing value. Any None-valued regressions are
                given this value for results purposes
            method (None): a string specifying the evaluation method to use.
                The supported values are
                ``fo.evaluation_config.regression_backends.keys()`` and the
                default is ``fo.evaluation_config.regression_default_backend``
            progress (None): whether to render a progress bar (True/False), use
                the default value ``fiftyone.config.show_progress_bars``
                (None), or a progress callback function to invoke instead
            **kwargs: optional keyword arguments for the constructor of the
                :class:`fiftyone.utils.eval.regression.RegressionEvaluationConfig`
                being used

        Returns:
            a :class:`fiftyone.utils.eval.regression.RegressionResults`
        """
        return foue.evaluate_regressions(
            self,
            pred_field,
            gt_field=gt_field,
            eval_key=eval_key,
            missing=missing,
            method=method,
            progress=progress,
            **kwargs,
        )

    @requires_can_edit
    def evaluate_classifications(
        self,
        pred_field,
        gt_field="ground_truth",
        eval_key=None,
        classes=None,
        missing=None,
        method=None,
        progress=None,
        **kwargs,
    ):
        """Evaluates the classification predictions in this collection with
        respect to the specified ground truth labels.

        By default, this method simply compares the ground truth and prediction
        for each sample, but other strategies such as binary evaluation and
        top-k matching can be configured via the ``method`` parameter.

        You can customize the evaluation method by passing additional
        parameters for the method's config class as ``kwargs``.

        The natively provided ``method`` values and their associated configs
        are:

        -   ``"simple"``: :class:`fiftyone.utils.eval.classification.SimpleEvaluationConfig`
        -   ``"top-k"``: :class:`fiftyone.utils.eval.classification.TopKEvaluationConfig`
        -   ``"binary"``: :class:`fiftyone.utils.eval.classification.BinaryEvaluationConfig`

        If an ``eval_key`` is specified, then this method will record some
        statistics on each sample:

        -   When evaluating sample-level fields, an ``eval_key`` field will be
            populated on each sample recording whether that sample's prediction
            is correct.

        -   When evaluating frame-level fields, an ``eval_key`` field will be
            populated on each frame recording whether that frame's prediction
            is correct. In addition, an ``eval_key`` field will be populated on
            each sample that records the average accuracy of the frame
            predictions of the sample.

        Args:
            pred_field: the name of the field containing the predicted
                :class:`fiftyone.core.labels.Classification` instances
            gt_field ("ground_truth"): the name of the field containing the
                ground truth :class:`fiftyone.core.labels.Classification`
                instances
            eval_key (None): a string key to use to refer to this evaluation
            classes (None): the list of possible classes. If not provided,
                the observed ground truth/predicted labels are used
            missing (None): a missing label string. Any None-valued labels
                are given this label for results purposes
            method (None): a string specifying the evaluation method to use.
                The supported values are
                ``fo.evaluation_config.classification_backends.keys()`` and the
                default is ``fo.evaluation_config.classification_default_backend``
            progress (None): whether to render a progress bar (True/False), use
                the default value ``fiftyone.config.show_progress_bars``
                (None), or a progress callback function to invoke instead
            **kwargs: optional keyword arguments for the constructor of the
                :class:`fiftyone.utils.eval.classification.ClassificationEvaluationConfig`
                being used

        Returns:
            a :class:`fiftyone.utils.eval.classification.ClassificationResults`
        """
        return foue.evaluate_classifications(
            self,
            pred_field,
            gt_field=gt_field,
            eval_key=eval_key,
            classes=classes,
            missing=missing,
            method=method,
            progress=progress,
            **kwargs,
        )

    @requires_can_edit
    def evaluate_detections(
        self,
        pred_field,
        gt_field="ground_truth",
        eval_key=None,
        classes=None,
        missing=None,
        method=None,
        iou=0.50,
        use_masks=False,
        use_boxes=False,
        classwise=True,
        dynamic=True,
        progress=None,
        **kwargs,
    ):
        """Evaluates the specified predicted detections in this collection with
        respect to the specified ground truth detections.

        This method supports evaluating the following spatial data types:

        -   Object detections in :class:`fiftyone.core.labels.Detections` format
        -   Instance segmentations in :class:`fiftyone.core.labels.Detections`
            format with their ``mask`` attributes populated
        -   Polygons in :class:`fiftyone.core.labels.Polylines` format
        -   Keypoints in :class:`fiftyone.core.labels.Keypoints` format
        -   Temporal detections in
            :class:`fiftyone.core.labels.TemporalDetections` format

        For spatial object detection evaluation, this method uses COCO-style
        evaluation by default.

        When evaluating keypoints, "IoUs" are computed via
        `object keypoint similarity <https://cocodataset.org/#keypoints-eval>`_.

        For temporal segment detection, this method uses ActivityNet-style
        evaluation by default.

        You can use the ``method`` parameter to select a different method, and
        you can optionally customize the method by passing additional
        parameters for the method's config class as ``kwargs``.

        The natively provided ``method`` values and their associated configs
        are:

        -   ``"coco"``: :class:`fiftyone.utils.eval.coco.COCOEvaluationConfig`
        -   ``"open-images"``: :class:`fiftyone.utils.eval.openimages.OpenImagesEvaluationConfig`
        -   ``"activitynet"``: :class:`fiftyone.utils.eval.activitynet.ActivityNetEvaluationConfig`

        If an ``eval_key`` is provided, a number of fields are populated at the
        object- and sample-level recording the results of the evaluation:

        -   True positive (TP), false positive (FP), and false negative (FN)
            counts for the each sample are saved in top-level fields of each
            sample::

                TP: sample.<eval_key>_tp
                FP: sample.<eval_key>_fp
                FN: sample.<eval_key>_fn

            In addition, when evaluating frame-level objects, TP/FP/FN counts
            are recorded for each frame::

                TP: frame.<eval_key>_tp
                FP: frame.<eval_key>_fp
                FN: frame.<eval_key>_fn

        -   The fields listed below are populated on each individual object;
            these fields tabulate the TP/FP/FN status of the object, the ID of
            the matching object (if any), and the matching IoU::

                TP/FP/FN: object.<eval_key>
                      ID: object.<eval_key>_id
                     IoU: object.<eval_key>_iou

        Args:
            pred_field: the name of the field containing the predicted
                :class:`fiftyone.core.labels.Detections`,
                :class:`fiftyone.core.labels.Polylines`,
                :class:`fiftyone.core.labels.Keypoints`,
                or :class:`fiftyone.core.labels.TemporalDetections`
            gt_field ("ground_truth"): the name of the field containing the
                ground truth :class:`fiftyone.core.labels.Detections`,
                :class:`fiftyone.core.labels.Polylines`,
                :class:`fiftyone.core.labels.Keypoints`,
                or :class:`fiftyone.core.labels.TemporalDetections`
            eval_key (None): a string key to use to refer to this evaluation
            classes (None): the list of possible classes. If not provided,
                the observed ground truth/predicted labels are used
            missing (None): a missing label string. Any unmatched objects are
                given this label for results purposes
            method (None): a string specifying the evaluation method to use.
                The supported values are
                ``fo.evaluation_config.detection_backends.keys()`` and the
                default is ``fo.evaluation_config.detection_default_backend``
            iou (0.50): the IoU threshold to use to determine matches
            use_masks (False): whether to compute IoUs using the instances
                masks in the ``mask`` attribute of the provided objects, which
                must be :class:`fiftyone.core.labels.Detection` instances
            use_boxes (False): whether to compute IoUs using the bounding boxes
                of the provided :class:`fiftyone.core.labels.Polyline`
                instances rather than using their actual geometries
            classwise (True): whether to only match objects with the same class
                label (True) or allow matches between classes (False)
            dynamic (True): whether to declare the dynamic object-level
                attributes that are populated on the dataset's schema
            progress (None): whether to render a progress bar (True/False), use
                the default value ``fiftyone.config.show_progress_bars``
                (None), or a progress callback function to invoke instead
            **kwargs: optional keyword arguments for the constructor of the
                :class:`fiftyone.utils.eval.detection.DetectionEvaluationConfig`
                being used

        Returns:
            a :class:`fiftyone.utils.eval.detection.DetectionResults`
        """
        return foue.evaluate_detections(
            self,
            pred_field,
            gt_field=gt_field,
            eval_key=eval_key,
            classes=classes,
            missing=missing,
            method=method,
            iou=iou,
            use_masks=use_masks,
            use_boxes=use_boxes,
            classwise=classwise,
            dynamic=dynamic,
            progress=progress,
            **kwargs,
        )

    @requires_can_edit
    def evaluate_segmentations(
        self,
        pred_field,
        gt_field="ground_truth",
        eval_key=None,
        mask_targets=None,
        method=None,
        progress=None,
        **kwargs,
    ):
        """Evaluates the specified semantic segmentation masks in this
        collection with respect to the specified ground truth masks.

        If the size of a predicted mask does not match the ground truth mask,
        it is resized to match the ground truth.

        By default, this method simply performs pixelwise evaluation of the
        full masks, but other strategies such as boundary-only evaluation can
        be configured by passing additional parameters for the method's
        config class as ``kwargs``.

        The natively provided ``method`` values and their associated configs
        are:

        -   ``"simple"``: :class:`fiftyone.utils.eval.segmentation.SimpleEvaluationConfig`

        If an ``eval_key`` is provided, the accuracy, precision, and recall of
        each sample is recorded in top-level fields of each sample::

             Accuracy: sample.<eval_key>_accuracy
            Precision: sample.<eval_key>_precision
               Recall: sample.<eval_key>_recall

        In addition, when evaluating frame-level masks, the accuracy,
        precision, and recall of each frame if recorded in the following
        frame-level fields::

             Accuracy: frame.<eval_key>_accuracy
            Precision: frame.<eval_key>_precision
               Recall: frame.<eval_key>_recall

        .. note::

            The mask values ``0`` and ``#000000`` are treated as a background
            class for the purposes of computing evaluation metrics like
            precision and recall.

        Args:
            pred_field: the name of the field containing the predicted
                :class:`fiftyone.core.labels.Segmentation` instances
            gt_field ("ground_truth"): the name of the field containing the
                ground truth :class:`fiftyone.core.labels.Segmentation`
                instances
            eval_key (None): a string key to use to refer to this evaluation
            mask_targets (None): a dict mapping pixel values or RGB hex strings
                to labels. If not provided, the observed values are used as
                labels
            method (None): a string specifying the evaluation method to use.
                The supported values are
                ``fo.evaluation_config.segmentation_backends.keys()`` and the
                default is ``fo.evaluation_config.segmentation_default_backend``
            progress (None): whether to render a progress bar (True/False), use
                the default value ``fiftyone.config.show_progress_bars``
                (None), or a progress callback function to invoke instead
            **kwargs: optional keyword arguments for the constructor of the
                :class:`fiftyone.utils.eval.segmentation.SegmentationEvaluationConfig`
                being used

        Returns:
            a :class:`fiftyone.utils.eval.segmentation.SegmentationResults`
        """
        return foue.evaluate_segmentations(
            self,
            pred_field,
            gt_field=gt_field,
            eval_key=eval_key,
            mask_targets=mask_targets,
            method=method,
            progress=progress,
            **kwargs,
        )

    @property
    def has_evaluations(self):
        """Whether this collection has any evaluation results."""
        return bool(self.list_evaluations())

    def has_evaluation(self, eval_key):
        """Whether this collection has an evaluation with the given key.

        Args:
            eval_key: an evaluation key

        Returns:
            True/False
        """
        return eval_key in self.list_evaluations()

    def list_evaluations(self, type=None, method=None, **kwargs):
        """Returns a list of evaluation keys on this collection.

        Args:
            type (None): a specific evaluation type to match, which can be:

                -   a string
                    :attr:`fiftyone.core.evaluations.EvaluationMethodConfig.type`
                -   a :class:`fiftyone.core.evaluations.EvaluationMethod` class
                    or its fully-qualified class name string

            method (None): a specific
                :attr:`fiftyone.core.evaluations.EvaluationMethodConfig.method`
                string to match
            **kwargs: optional config parameters to match

        Returns:
            a list of evaluation keys
        """
        return foev.EvaluationMethod.list_runs(
            self, type=type, method=method, **kwargs
        )

    @requires_can_edit
    def rename_evaluation(self, eval_key, new_eval_key):
        """Replaces the key for the given evaluation with a new key.

        Args:
            eval_key: an evaluation key
            new_anno_key: a new evaluation key
        """
        return foev.EvaluationMethod.update_run_key(
            self, eval_key, new_eval_key
        )

    def get_evaluation_info(self, eval_key):
        """Returns information about the evaluation with the given key on this
        collection.

        Args:
            eval_key: an evaluation key

        Returns:
            an :class:`fiftyone.core.evaluation.EvaluationInfo`
        """
        return foev.EvaluationMethod.get_run_info(self, eval_key)

    def load_evaluation_results(self, eval_key, cache=True, **kwargs):
        """Loads the results for the evaluation with the given key on this
        collection.

        Args:
            eval_key: an evaluation key
            cache (True): whether to cache the results on the collection
            **kwargs: keyword arguments for the run's
                :meth:`fiftyone.core.evaluation.EvaluationMethodConfig.load_credentials`
                method

        Returns:
            a :class:`fiftyone.core.evaluation.EvaluationResults`
        """
        return foev.EvaluationMethod.load_run_results(
            self, eval_key, cache=cache, **kwargs
        )

    def load_evaluation_view(self, eval_key, select_fields=False):
        """Loads the :class:`fiftyone.core.view.DatasetView` on which the
        specified evaluation was performed on this collection.

        Args:
            eval_key: an evaluation key
            select_fields (False): whether to exclude fields involved in other
                evaluations

        Returns:
            a :class:`fiftyone.core.view.DatasetView`
        """
        return foev.EvaluationMethod.load_run_view(
            self, eval_key, select_fields=select_fields
        )

    @requires_can_edit
    def delete_evaluation(self, eval_key):
        """Deletes the evaluation results associated with the given evaluation
        key from this collection.

        Args:
            eval_key: an evaluation key
        """
        foev.EvaluationMethod.delete_run(self, eval_key)

    @requires_can_edit
    def delete_evaluations(self):
        """Deletes all evaluation results from this collection."""
        foev.EvaluationMethod.delete_runs(self)

    @property
    def has_brain_runs(self):
        """Whether this collection has any brain runs."""
        return bool(self.list_brain_runs())

    def has_brain_run(self, brain_key):
        """Whether this collection has a brain method run with the given key.

        Args:
            brain_key: a brain key

        Returns:
            True/False
        """
        return brain_key in self.list_brain_runs()

    def list_brain_runs(self, type=None, method=None, **kwargs):
        """Returns a list of brain keys on this collection.

        Args:
            type (None): a specific brain run type to match, which can be:

                -   a string :attr:`fiftyone.core.brain.BrainMethodConfig.type`
                -   a :class:`fiftyone.core.brain.BrainMethod` class or its
                    fully-qualified class name string

            method (None): a specific
                :attr:`fiftyone.core.brain.BrainMethodConfig.method` string to
                match
            **kwargs: optional config parameters to match

        Returns:
            a list of brain keys
        """
        return fob.BrainMethod.list_runs(
            self, type=type, method=method, **kwargs
        )

    @requires_can_edit
    def rename_brain_run(self, brain_key, new_brain_key):
        """Replaces the key for the given brain run with a new key.

        Args:
            brain_key: a brain key
            new_brain_key: a new brain key
        """
        return fob.BrainMethod.update_run_key(self, brain_key, new_brain_key)

    def get_brain_info(self, brain_key):
        """Returns information about the brain method run with the given key on
        this collection.

        Args:
            brain_key: a brain key

        Returns:
            a :class:`fiftyone.core.brain.BrainInfo`
        """
        return fob.BrainMethod.get_run_info(self, brain_key)

    def load_brain_results(
        self, brain_key, cache=True, load_view=True, **kwargs
    ):
        """Loads the results for the brain method run with the given key on
        this collection.

        Args:
            brain_key: a brain key
            cache (True): whether to cache the results on the collection
            load_view (True): whether to load the view on which the results
                were computed (True) or the full dataset (False)
            **kwargs: keyword arguments for the run's
                :meth:`fiftyone.core.brain.BrainMethodConfig.load_credentials`
                method

        Returns:
            a :class:`fiftyone.core.brain.BrainResults`
        """
        return fob.BrainMethod.load_run_results(
            self, brain_key, cache=cache, load_view=load_view, **kwargs
        )

    def load_brain_view(self, brain_key, select_fields=False):
        """Loads the :class:`fiftyone.core.view.DatasetView` on which the
        specified brain method run was performed on this collection.

        Args:
            brain_key: a brain key
            select_fields (False): whether to exclude fields involved in other
                brain method runs

        Returns:
            a :class:`fiftyone.core.view.DatasetView`
        """
        return fob.BrainMethod.load_run_view(
            self, brain_key, select_fields=select_fields
        )

    @requires_can_edit
    def delete_brain_run(self, brain_key):
        """Deletes the brain method run with the given key from this
        collection.

        Args:
            brain_key: a brain key
        """
        fob.BrainMethod.delete_run(self, brain_key)

    @requires_can_edit
    def delete_brain_runs(self):
        """Deletes all brain method runs from this collection."""
        fob.BrainMethod.delete_runs(self)

    @property
    def has_runs(self):
        """Whether this collection has any runs."""
        return bool(self.list_runs())

    def has_run(self, run_key):
        """Whether this collection has a run with the given key.

        Args:
            run_key: a run key

        Returns:
            True/False
        """
        return run_key in self.list_runs()

    def list_runs(self, **kwargs):
        """Returns a list of run keys on this collection.

        Args:
            **kwargs: optional config parameters to match

        Returns:
            a list of run keys
        """
        return fors.Run.list_runs(self, **kwargs)

    def init_run(self, **kwargs):
        """Initializes a config instance for a new run.

        Args:
            **kwargs: JSON serializable config parameters

        Returns:
            a :class:`fiftyone.core.runs.RunConfig`
        """
        return fors.RunConfig(**kwargs)

    @requires_can_edit
    def register_run(
        self,
        run_key,
        config,
        results=None,
        overwrite=False,
        cleanup=True,
        cache=True,
    ):
        """Registers a run under the given key on this collection.

        Args:
            run_key: a run key
            config: a :class:`fiftyone.core.runs.RunConfig`
            results (None): an optional :class:`fiftyone.core.runs.RunResults`
            overwrite (False): whether to allow overwriting an existing run of
                the same type
            cleanup (True): whether to execute an existing run's
                :meth:`fiftyone.core.runs.Run.cleanup` method when overwriting
                it
            cache (True): whether to cache the results on the collection
        """
        if not isinstance(config, fors.RunConfig):
            raise ValueError(
                "Expected config of type %s; found %s"
                % (fors.RunConfig, type(config))
            )

        run = config.build()
        run.ensure_requirements()

        run.register_run(self, run_key, overwrite=overwrite, cleanup=cleanup)

        if results is not None:
            if not isinstance(results, fors.RunResults):
                raise ValueError(
                    "Expected results of type %s; found %s"
                    % (fors.RunResults, type(results))
                )

            run.save_run_results(
                self, run_key, results, overwrite=overwrite, cache=cache
            )

    @requires_can_edit
    def rename_run(self, run_key, new_run_key):
        """Replaces the key for the given run with a new key.

        Args:
            run_key: a run key
            new_run_key: a new run key
        """
        return fors.Run.update_run_key(self, run_key, new_run_key)

    def get_run_info(self, run_key):
        """Returns information about the run with the given key on this
        collection.

        Args:
            run_key: a run key

        Returns:
            a :class:`fiftyone.core.runs.RunInfo`
        """
        return fors.Run.get_run_info(self, run_key)

    @requires_can_edit
    def update_run_config(self, run_key, config):
        """Updates the run config for the run with the given key.

        Args:
            run_key: a run key
            config: a :class:`fiftyone.core.runs.RunConfig`
        """
        if not isinstance(config, fors.RunConfig):
            raise ValueError(
                "Expected config of type %s; found %s"
                % (fors.RunConfig, type(config))
            )

        fors.Run.update_run_config(self, run_key, config)

    def init_run_results(self, run_key, **kwargs):
        """Initializes a results instance for the run with the given key.

        Args:
            run_key: a run key
            **kwargs: JSON serializable data

        Returns:
            a :class:`fiftyone.core.runs.RunResults`
        """
        info = fors.Run.get_run_info(self, run_key)
        return fors.RunResults(self, info.config, run_key, **kwargs)

    @requires_can_edit
    def save_run_results(self, run_key, results, overwrite=True, cache=True):
        """Saves run results for the run with the given key.

        Args:
            run_key: a run key
            results: a :class:`fiftyone.core.runs.RunResults`
            overwrite (True): whether to overwrite an existing result with the
                same key
            cache (True): whether to cache the results on the collection
        """
        if not isinstance(results, fors.RunResults):
            raise ValueError(
                "Expected results of type %s; found %s"
                % (fors.RunResults, type(results))
            )

        fors.Run.save_run_results(
            self, run_key, results, overwrite=overwrite, cache=cache
        )

    def load_run_results(self, run_key, cache=True, load_view=True, **kwargs):
        """Loads the results for the run with the given key on this collection.

        Args:
            run_key: a run key
            cache (True): whether to cache the results on the collection
            load_view (True): whether to load the view on which the results
                were computed (True) or the full dataset (False)
            **kwargs: keyword arguments for the run's
                :meth:`fiftyone.core.runs.RunConfig.load_credentials` method

        Returns:
            a :class:`fiftyone.core.runs.RunResults`
        """
        return fors.Run.load_run_results(
            self, run_key, cache=cache, load_view=load_view, **kwargs
        )

    def load_run_view(self, run_key, select_fields=False):
        """Loads the :class:`fiftyone.core.view.DatasetView` on which the
        specified run was performed on this collection.

        Args:
            run_key: a run key
            select_fields (False): whether to exclude fields involved in other
                runs

        Returns:
            a :class:`fiftyone.core.view.DatasetView`
        """
        return fors.Run.load_run_view(
            self, run_key, select_fields=select_fields
        )

    @requires_can_edit
    def delete_run(self, run_key):
        """Deletes the run with the given key from this collection.

        Args:
            run_key: a run key
        """
        fors.Run.delete_run(self, run_key)

    @requires_can_edit
    def delete_runs(self):
        """Deletes all runs from this collection."""
        fors.Run.delete_runs(self)

    @classmethod
    def list_view_stages(cls):
        """Returns a list of all available methods on this collection that
        apply :class:`fiftyone.core.stages.ViewStage` operations to this
        collection.

        Returns:
            a list of :class:`SampleCollection` method names
        """
        return list(view_stage.all)

    def add_stage(self, stage):
        """Applies the given :class:`fiftyone.core.stages.ViewStage` to the
        collection.

        Args:
            stage: a :class:`fiftyone.core.stages.ViewStage`

        Returns:
            a :class:`fiftyone.core.view.DatasetView`
        """
        return self._add_view_stage(stage)

    @view_stage
    def concat(self, samples):
        """Concatenates the contents of the given :class:`SampleCollection` to
        this collection.

        Examples::

            import fiftyone as fo
            import fiftyone.zoo as foz
            from fiftyone import ViewField as F

            dataset = foz.load_zoo_dataset("quickstart")

            #
            # Concatenate two views
            #

            view1 = dataset.match(F("uniqueness") < 0.2)
            view2 = dataset.match(F("uniqueness") > 0.7)

            view = view1.concat(view2)

            print(view1)
            print(view2)
            print(view)

            #
            # Concatenate two patches views
            #

            gt_objects = dataset.to_patches("ground_truth")

            patches1 = gt_objects[:50]
            patches2 = gt_objects[-50:]
            patches = patches1.concat(patches2)

            print(patches1)
            print(patches2)
            print(patches)

        Args:
            samples: a :class:`SampleCollection` whose contents to append to
                this collection

        Returns:
            a :class:`fiftyone.core.view.DatasetView`
        """
        return self._add_view_stage(fos.Concat(samples))

    @view_stage
    def exclude(self, sample_ids):
        """Excludes the samples with the given IDs from the collection.

        Examples::

            import fiftyone as fo

            dataset = fo.Dataset()
            dataset.add_samples(
                [
                    fo.Sample(filepath="/path/to/image1.png"),
                    fo.Sample(filepath="/path/to/image2.png"),
                    fo.Sample(filepath="/path/to/image3.png"),
                ]
            )

            #
            # Exclude the first sample from the dataset
            #

            sample_id = dataset.first().id
            view = dataset.exclude(sample_id)

            #
            # Exclude the first and last samples from the dataset
            #

            sample_ids = [dataset.first().id, dataset.last().id]
            view = dataset.exclude(sample_ids)

        Args:
            sample_ids: the samples to exclude. Can be any of the following:

                -   a sample ID
                -   an iterable of sample IDs
                -   a :class:`fiftyone.core.sample.Sample` or
                    :class:`fiftyone.core.sample.SampleView`
                -   an iterable of :class:`fiftyone.core.sample.Sample` or
                    :class:`fiftyone.core.sample.SampleView` instances
                -   a :class:`fiftyone.core.collections.SampleCollection`

        Returns:
            a :class:`fiftyone.core.view.DatasetView`
        """
        return self._add_view_stage(fos.Exclude(sample_ids))

    @view_stage
    def exclude_by(self, field, values):
        """Excludes the samples with the given field values from the
        collection.

        This stage is typically used to work with categorical fields (strings,
        ints, and bools). If you want to exclude samples based on floating
        point fields, use :meth:`match`.

        Examples::

            import fiftyone as fo

            dataset = fo.Dataset()
            dataset.add_samples(
                [
                    fo.Sample(filepath="image%d.jpg" % i, int=i, str=str(i))
                    for i in range(10)
                ]
            )

            #
            # Create a view excluding samples whose `int` field have the given
            # values
            #

            view = dataset.exclude_by("int", [1, 9, 3, 7, 5])
            print(view.head(5))

            #
            # Create a view excluding samples whose `str` field have the given
            # values
            #

            view = dataset.exclude_by("str", ["1", "9", "3", "7", "5"])
            print(view.head(5))

        Args:
            field: a field or ``embedded.field.name``
            values: a value or iterable of values to exclude by

        Returns:
            a :class:`fiftyone.core.view.DatasetView`
        """
        return self._add_view_stage(fos.ExcludeBy(field, values))

    @view_stage
    def exclude_fields(
        self, field_names=None, meta_filter=None, _allow_missing=False
    ):
        """Excludes the fields with the given names from the samples in the
        collection.

        Note that default fields cannot be excluded.

        Examples::

            import fiftyone as fo

            dataset = fo.Dataset()
            dataset.add_samples(
                [
                    fo.Sample(
                        filepath="/path/to/image1.png",
                        ground_truth=fo.Classification(label="cat"),
                        predictions=fo.Classification(
                            label="cat",
                            confidence=0.9,
                            mood="surly",
                        ),
                    ),
                    fo.Sample(
                        filepath="/path/to/image2.png",
                        ground_truth=fo.Classification(label="dog"),
                        predictions=fo.Classification(
                            label="dog",
                            confidence=0.8,
                            mood="happy",
                        ),
                    ),
                    fo.Sample(
                        filepath="/path/to/image3.png",
                    ),
                ]
            )

            #
            # Exclude the `predictions` field from all samples
            #

            view = dataset.exclude_fields("predictions")

            #
            # Exclude the `mood` attribute from all classifications in the
            # `predictions` field
            #

            view = dataset.exclude_fields("predictions.mood")

        Args:
            field_names (None): a field name or iterable of field names to
                exclude. May contain ``embedded.field.name`` as well
            meta_filter (None): a filter that dynamically excludes fields in
                the collection's schema according to the specified rule, which
                can be matched against the field's ``name``, ``type``,
                ``description``, and/or ``info``. For example:

                -   Use ``meta_filter="2023"`` or
                    ``meta_filter={"any": "2023"}`` to exclude fields that have
                    the string "2023" anywhere in their name, type,
                    description, or info
                -   Use ``meta_filter={"type": "StringField"}`` or
                    ``meta_filter={"type": "Classification"}`` to exclude all
                    string or classification fields, respectively
                -   Use ``meta_filter={"description": "my description"}`` to
                    exclude fields whose description contains the string
                    "my description"
                -   Use ``meta_filter={"info": "2023"}`` to exclude fields that
                    have the string "2023" anywhere in their info
                -   Use ``meta_filter={"info.key": "value"}}`` to exclude
                    fields that have a specific key/value pair in their info
                -   Include ``meta_filter={"include_nested_fields": True, ...}``
                    in your meta filter to include all nested fields in the
                    filter

        Returns:
            a :class:`fiftyone.core.view.DatasetView`
        """
        return self._add_view_stage(
            fos.ExcludeFields(
                field_names=field_names,
                meta_filter=meta_filter,
                _allow_missing=_allow_missing,
            )
        )

    @view_stage
    def exclude_frames(self, frame_ids, omit_empty=True):
        """Excludes the frames with the given IDs from the video collection.

        Examples::

            import fiftyone as fo
            import fiftyone.zoo as foz

            dataset = foz.load_zoo_dataset("quickstart-video")

            #
            # Exclude some specific frames
            #

            frame_ids = [
                dataset.first().frames.first().id,
                dataset.last().frames.last().id,
            ]

            view = dataset.exclude_frames(frame_ids)

            print(dataset.count("frames"))
            print(view.count("frames"))

        Args:
            frame_ids: the frames to exclude. Can be any of the following:

                -   a frame ID
                -   an iterable of frame IDs
                -   a :class:`fiftyone.core.frame.Frame` or
                    :class:`fiftyone.core.frame.FrameView`
                -   an iterable of :class:`fiftyone.core.frame.Frame` or
                    :class:`fiftyone.core.frame.FrameView` instances
                -   a :class:`fiftyone.core.collections.SampleCollection` whose
                    frames to exclude

            omit_empty (True): whether to omit samples that have no frames
                after excluding the specified frames

        Returns:
            a :class:`fiftyone.core.view.DatasetView`
        """
        return self._add_view_stage(
            fos.ExcludeFrames(frame_ids, omit_empty=omit_empty)
        )

    @view_stage
    def exclude_groups(self, group_ids):
        """Excludes the groups with the given IDs from the grouped collection.

        Examples::

            import fiftyone as fo
            import fiftyone.zoo as foz

            dataset = foz.load_zoo_dataset("quickstart-groups")

            #
            # Exclude some specific groups by ID
            #

            view = dataset.take(2)
            group_ids = view.values("group.id")
            other_groups = dataset.exclude_groups(group_ids)

            assert len(set(group_ids) & set(other_groups.values("group.id"))) == 0

        Args:
            groups_ids: the groups to exclude. Can be any of the following:

                -   a group ID
                -   an iterable of group IDs
                -   a :class:`fiftyone.core.sample.Sample` or
                    :class:`fiftyone.core.sample.SampleView`
                -   a group dict returned by
                    :meth:`get_group() <fiftyone.core.collections.SampleCollection.get_group>`
                -   an iterable of :class:`fiftyone.core.sample.Sample` or
                    :class:`fiftyone.core.sample.SampleView` instances
                -   an iterable of group dicts returned by
                    :meth:`get_group() <fiftyone.core.collections.SampleCollection.get_group>`
                -   a :class:`fiftyone.core.collections.SampleCollection`

        Returns:
            a :class:`fiftyone.core.view.DatasetView`
        """
        return self._add_view_stage(fos.ExcludeGroups(group_ids))

    @view_stage
    def exclude_group_slices(self, slices=None, media_type=None):
        """Excludes the specified group slice(s) from the grouped collection.

        Examples::

            import fiftyone as fo

            dataset = fo.Dataset()
            dataset.add_group_field("group", default="ego")

            group1 = fo.Group()
            group2 = fo.Group()

            dataset.add_samples(
                [
                    fo.Sample(
                        filepath="/path/to/left-image1.jpg",
                        group=group1.element("left"),
                    ),
                    fo.Sample(
                        filepath="/path/to/video1.mp4",
                        group=group1.element("ego"),
                    ),
                    fo.Sample(
                        filepath="/path/to/right-image1.jpg",
                        group=group1.element("right"),
                    ),
                    fo.Sample(
                        filepath="/path/to/left-image2.jpg",
                        group=group2.element("left"),
                    ),
                    fo.Sample(
                        filepath="/path/to/video2.mp4",
                        group=group2.element("ego"),
                    ),
                    fo.Sample(
                        filepath="/path/to/right-image2.jpg",
                        group=group2.element("right"),
                    ),
                ]
            )

            #
            # Exclude the samples from the "ego" group slice
            #

            view = dataset.exclude_group_slices("ego")

            #
            # Exclude the samples from the "left" or "right" group slices
            #

            view = dataset.exclude_group_slices(["left", "right"])

            #
            # Exclude all image slices
            #

            view = dataset.exclude_group_slices(media_type="image")

        Args:
            slices (None): a group slice or iterable of group slices to
                exclude
            media_type (None): a media type or iterable of media types whose
                slice(s) to exclude

        Returns:
            a :class:`fiftyone.core.view.DatasetView`
        """
        return self._add_view_stage(
            fos.ExcludeGroupSlices(slices=slices, media_type=media_type)
        )

    @view_stage
    def exclude_labels(
        self, labels=None, ids=None, tags=None, fields=None, omit_empty=True
    ):
        """Excludes the specified labels from the collection.

        The returned view will omit samples, sample fields, and individual
        labels that do not match the specified selection criteria.

        You can perform an exclusion via one or more of the following methods:

        -   Provide the ``labels`` argument, which should contain a list of
            dicts in the format returned by
            :attr:`fiftyone.core.session.Session.selected_labels`, to exclude
            specific labels

        -   Provide the ``ids`` argument to exclude labels with specific IDs

        -   Provide the ``tags`` argument to exclude labels with specific tags

        If multiple criteria are specified, labels must match all of them in
        order to be excluded.

        By default, the exclusion is applied to all
        :class:`fiftyone.core.labels.Label` fields, but you can provide the
        ``fields`` argument to explicitly define the field(s) in which to
        exclude.

        Examples::

            import fiftyone as fo
            import fiftyone.zoo as foz

            dataset = foz.load_zoo_dataset("quickstart")

            #
            # Exclude the labels currently selected in the App
            #

            session = fo.launch_app(dataset)

            # Select some labels in the App...

            view = dataset.exclude_labels(labels=session.selected_labels)

            #
            # Exclude labels with the specified IDs
            #

            # Grab some label IDs
            ids = [
                dataset.first().ground_truth.detections[0].id,
                dataset.last().predictions.detections[0].id,
            ]

            view = dataset.exclude_labels(ids=ids)

            print(dataset.count("ground_truth.detections"))
            print(view.count("ground_truth.detections"))

            print(dataset.count("predictions.detections"))
            print(view.count("predictions.detections"))

            #
            # Exclude labels with the specified tags
            #

            # Grab some label IDs
            ids = [
                dataset.first().ground_truth.detections[0].id,
                dataset.last().predictions.detections[0].id,
            ]

            # Give the labels a "test" tag
            dataset = dataset.clone()  # create copy since we're modifying data
            dataset.select_labels(ids=ids).tag_labels("test")

            print(dataset.count_values("ground_truth.detections.tags"))
            print(dataset.count_values("predictions.detections.tags"))

            # Exclude the labels via their tag
            view = dataset.exclude_labels(tags="test")

            print(dataset.count("ground_truth.detections"))
            print(view.count("ground_truth.detections"))

            print(dataset.count("predictions.detections"))
            print(view.count("predictions.detections"))

        Args:
            labels (None): a list of dicts specifying the labels to exclude in
                the format returned by
                :attr:`fiftyone.core.session.Session.selected_labels`
            ids (None): an ID or iterable of IDs of the labels to exclude
            tags (None): a tag or iterable of tags of labels to exclude
            fields (None): a field or iterable of fields from which to exclude
            omit_empty (True): whether to omit samples that have no labels
                after filtering

        Returns:
            a :class:`fiftyone.core.view.DatasetView`
        """
        return self._add_view_stage(
            fos.ExcludeLabels(
                labels=labels,
                ids=ids,
                tags=tags,
                fields=fields,
                omit_empty=omit_empty,
            )
        )

    @view_stage
    def exists(self, field, bool=None):
        """Returns a view containing the samples in the collection that have
        (or do not have) a non-``None`` value for the given field or embedded
        field.

        Examples::

            import fiftyone as fo

            dataset = fo.Dataset()
            dataset.add_samples(
                [
                    fo.Sample(
                        filepath="/path/to/image1.png",
                        ground_truth=fo.Classification(label="cat"),
                        predictions=fo.Classification(label="cat", confidence=0.9),
                    ),
                    fo.Sample(
                        filepath="/path/to/image2.png",
                        ground_truth=fo.Classification(label="dog"),
                        predictions=fo.Classification(label="dog", confidence=0.8),
                    ),
                    fo.Sample(
                        filepath="/path/to/image3.png",
                        ground_truth=fo.Classification(label="dog"),
                        predictions=fo.Classification(label="dog"),
                    ),
                    fo.Sample(
                        filepath="/path/to/image4.png",
                        ground_truth=None,
                        predictions=None,
                    ),
                    fo.Sample(filepath="/path/to/image5.png"),
                ]
            )

            #
            # Only include samples that have a value in their `predictions`
            # field
            #

            view = dataset.exists("predictions")

            #
            # Only include samples that do NOT have a value in their
            # `predictions` field
            #

            view = dataset.exists("predictions", False)

            #
            # Only include samples that have prediction confidences
            #

            view = dataset.exists("predictions.confidence")

        Args:
            field: the field name or ``embedded.field.name``
            bool (None): whether to check if the field exists (None or True) or
                does not exist (False)

        Returns:
            a :class:`fiftyone.core.view.DatasetView`
        """
        return self._add_view_stage(fos.Exists(field, bool=bool))

    @view_stage
    def filter_field(self, field, filter, only_matches=True):
        """Filters the values of a field or embedded field of each sample in
        the collection.

        Values of ``field`` for which ``filter`` returns ``False`` are
        replaced with ``None``.

        Examples::

            import fiftyone as fo
            from fiftyone import ViewField as F

            dataset = fo.Dataset()
            dataset.add_samples(
                [
                    fo.Sample(
                        filepath="/path/to/image1.png",
                        ground_truth=fo.Classification(label="cat"),
                        predictions=fo.Classification(label="cat", confidence=0.9),
                        numeric_field=1.0,
                    ),
                    fo.Sample(
                        filepath="/path/to/image2.png",
                        ground_truth=fo.Classification(label="dog"),
                        predictions=fo.Classification(label="dog", confidence=0.8),
                        numeric_field=-1.0,
                    ),
                    fo.Sample(
                        filepath="/path/to/image3.png",
                        ground_truth=None,
                        predictions=None,
                        numeric_field=None,
                    ),
                ]
            )

            #
            # Only include classifications in the `predictions` field
            # whose `label` is "cat"
            #

            view = dataset.filter_field("predictions", F("label") == "cat")

            #
            # Only include samples whose `numeric_field` value is positive
            #

            view = dataset.filter_field("numeric_field", F() > 0)

        Args:
            field: the field name or ``embedded.field.name``
            filter: a :class:`fiftyone.core.expressions.ViewExpression` or
                `MongoDB expression <https://docs.mongodb.com/manual/meta/aggregation-quick-reference/#aggregation-expressions>`_
                that returns a boolean describing the filter to apply
            only_matches (True): whether to only include samples that match
                the filter (True) or include all samples (False)

        Returns:
            a :class:`fiftyone.core.view.DatasetView`
        """
        return self._add_view_stage(
            fos.FilterField(field, filter, only_matches=only_matches)
        )

    @view_stage
    def filter_labels(
        self, field, filter, only_matches=True, trajectories=False
    ):
        """Filters the :class:`fiftyone.core.labels.Label` field of each
        sample in the collection.

        If the specified ``field`` is a single
        :class:`fiftyone.core.labels.Label` type, fields for which ``filter``
        returns ``False`` are replaced with ``None``:

        -   :class:`fiftyone.core.labels.Classification`
        -   :class:`fiftyone.core.labels.Detection`
        -   :class:`fiftyone.core.labels.Polyline`
        -   :class:`fiftyone.core.labels.Keypoint`

        If the specified ``field`` is a :class:`fiftyone.core.labels.Label`
        list type, the label elements for which ``filter`` returns ``False``
        are omitted from the view:

        -   :class:`fiftyone.core.labels.Classifications`
        -   :class:`fiftyone.core.labels.Detections`
        -   :class:`fiftyone.core.labels.Polylines`
        -   :class:`fiftyone.core.labels.Keypoints`

        Classifications Examples::

            import fiftyone as fo
            from fiftyone import ViewField as F

            dataset = fo.Dataset()
            dataset.add_samples(
                [
                    fo.Sample(
                        filepath="/path/to/image1.png",
                        predictions=fo.Classification(label="cat", confidence=0.9),
                    ),
                    fo.Sample(
                        filepath="/path/to/image2.png",
                        predictions=fo.Classification(label="dog", confidence=0.8),
                    ),
                    fo.Sample(
                        filepath="/path/to/image3.png",
                        predictions=fo.Classification(label="rabbit"),
                    ),
                    fo.Sample(
                        filepath="/path/to/image4.png",
                        predictions=None,
                    ),
                ]
            )

            #
            # Only include classifications in the `predictions` field whose
            # `confidence` is greater than 0.8
            #

            view = dataset.filter_labels("predictions", F("confidence") > 0.8)

            #
            # Only include classifications in the `predictions` field whose
            # `label` is "cat" or "dog"
            #

            view = dataset.filter_labels(
                "predictions", F("label").is_in(["cat", "dog"])
            )

        Detections Examples::

            import fiftyone as fo
            from fiftyone import ViewField as F

            dataset = fo.Dataset()
            dataset.add_samples(
                [
                    fo.Sample(
                        filepath="/path/to/image1.png",
                        predictions=fo.Detections(
                            detections=[
                                fo.Detection(
                                    label="cat",
                                    bounding_box=[0.1, 0.1, 0.5, 0.5],
                                    confidence=0.9,
                                ),
                                fo.Detection(
                                    label="dog",
                                    bounding_box=[0.2, 0.2, 0.3, 0.3],
                                    confidence=0.8,
                                ),
                            ]
                        ),
                    ),
                    fo.Sample(
                        filepath="/path/to/image2.png",
                        predictions=fo.Detections(
                            detections=[
                                fo.Detection(
                                    label="cat",
                                    bounding_box=[0.5, 0.5, 0.4, 0.4],
                                    confidence=0.95,
                                ),
                                fo.Detection(label="rabbit"),
                            ]
                        ),
                    ),
                    fo.Sample(
                        filepath="/path/to/image3.png",
                        predictions=fo.Detections(
                            detections=[
                                fo.Detection(
                                    label="squirrel",
                                    bounding_box=[0.25, 0.25, 0.5, 0.5],
                                    confidence=0.5,
                                ),
                            ]
                        ),
                    ),
                    fo.Sample(
                        filepath="/path/to/image4.png",
                        predictions=None,
                    ),
                ]
            )

            #
            # Only include detections in the `predictions` field whose
            # `confidence` is greater than 0.8
            #

            view = dataset.filter_labels("predictions", F("confidence") > 0.8)

            #
            # Only include detections in the `predictions` field whose `label`
            # is "cat" or "dog"
            #

            view = dataset.filter_labels(
                "predictions", F("label").is_in(["cat", "dog"])
            )

            #
            # Only include detections in the `predictions` field whose bounding
            # box area is smaller than 0.2
            #

            # Bboxes are in [top-left-x, top-left-y, width, height] format
            bbox_area = F("bounding_box")[2] * F("bounding_box")[3]

            view = dataset.filter_labels("predictions", bbox_area < 0.2)

        Polylines Examples::

            import fiftyone as fo
            from fiftyone import ViewField as F

            dataset = fo.Dataset()
            dataset.add_samples(
                [
                    fo.Sample(
                        filepath="/path/to/image1.png",
                        predictions=fo.Polylines(
                            polylines=[
                                fo.Polyline(
                                    label="lane",
                                    points=[[(0.1, 0.1), (0.1, 0.6)]],
                                    filled=False,
                                ),
                                fo.Polyline(
                                    label="road",
                                    points=[[(0.2, 0.2), (0.5, 0.5), (0.2, 0.5)]],
                                    filled=True,
                                ),
                            ]
                        ),
                    ),
                    fo.Sample(
                        filepath="/path/to/image2.png",
                        predictions=fo.Polylines(
                            polylines=[
                                fo.Polyline(
                                    label="lane",
                                    points=[[(0.4, 0.4), (0.9, 0.4)]],
                                    filled=False,
                                ),
                                fo.Polyline(
                                    label="road",
                                    points=[[(0.6, 0.6), (0.9, 0.9), (0.6, 0.9)]],
                                    filled=True,
                                ),
                            ]
                        ),
                    ),
                    fo.Sample(
                        filepath="/path/to/image3.png",
                        predictions=None,
                    ),
                ]
            )

            #
            # Only include polylines in the `predictions` field that are filled
            #

            view = dataset.filter_labels("predictions", F("filled") == True)

            #
            # Only include polylines in the `predictions` field whose `label`
            # is "lane"
            #

            view = dataset.filter_labels("predictions", F("label") == "lane")

            #
            # Only include polylines in the `predictions` field with at least
            # 3 vertices
            #

            num_vertices = F("points").map(F().length()).sum()
            view = dataset.filter_labels("predictions", num_vertices >= 3)

        Keypoints Examples::

            import fiftyone as fo
            from fiftyone import ViewField as F

            dataset = fo.Dataset()
            dataset.add_samples(
                [
                    fo.Sample(
                        filepath="/path/to/image1.png",
                        predictions=fo.Keypoint(
                            label="house",
                            points=[(0.1, 0.1), (0.1, 0.9), (0.9, 0.9), (0.9, 0.1)],
                        ),
                    ),
                    fo.Sample(
                        filepath="/path/to/image2.png",
                        predictions=fo.Keypoint(
                            label="window",
                            points=[(0.4, 0.4), (0.5, 0.5), (0.6, 0.6)],
                        ),
                    ),
                    fo.Sample(
                        filepath="/path/to/image3.png",
                        predictions=None,
                    ),
                ]
            )

            #
            # Only include keypoints in the `predictions` field whose `label`
            # is "house"
            #

            view = dataset.filter_labels("predictions", F("label") == "house")

            #
            # Only include keypoints in the `predictions` field with less than
            # four points
            #

            view = dataset.filter_labels("predictions", F("points").length() < 4)

        Args:
            field: the label field to filter
            filter: a :class:`fiftyone.core.expressions.ViewExpression` or
                `MongoDB expression <https://docs.mongodb.com/manual/meta/aggregation-quick-reference/#aggregation-expressions>`_
                that returns a boolean describing the filter to apply
            only_matches (True): whether to only include samples with at least
                one label after filtering (True) or include all samples (False)
            trajectories (False): whether to match entire object trajectories
                for which the object matches the given filter on at least one
                frame. Only applicable to datasets that contain videos and
                frame-level label fields whose objects have their ``index``
                attributes populated

        Returns:
            a :class:`fiftyone.core.view.DatasetView`
        """
        return self._add_view_stage(
            fos.FilterLabels(
                field,
                filter,
                only_matches=only_matches,
                trajectories=trajectories,
            )
        )

    @view_stage
    def filter_keypoints(
        self, field, filter=None, labels=None, only_matches=True
    ):
        """Filters the individual :attr:`fiftyone.core.labels.Keypoint.points`
        elements in the specified keypoints field of each sample in the
        collection.

        .. note::

            Use :meth:`filter_labels` if you simply want to filter entire
            :class:`fiftyone.core.labels.Keypoint` objects in a field.

        Examples::

            import fiftyone as fo
            from fiftyone import ViewField as F

            dataset = fo.Dataset()
            dataset.add_samples(
                [
                    fo.Sample(
                        filepath="/path/to/image1.png",
                        predictions=fo.Keypoints(
                            keypoints=[
                                fo.Keypoint(
                                    label="person",
                                    points=[(0.1, 0.1), (0.1, 0.9), (0.9, 0.9), (0.9, 0.1)],
                                    confidence=[0.7, 0.8, 0.95, 0.99],
                                )
                            ]
                        )
                    ),
                    fo.Sample(filepath="/path/to/image2.png"),
                ]
            )

            dataset.default_skeleton = fo.KeypointSkeleton(
                labels=["nose", "left eye", "right eye", "left ear", "right ear"],
                edges=[[0, 1, 2, 0], [0, 3], [0, 4]],
            )

            #
            # Only include keypoints in the `predictions` field whose
            # `confidence` is greater than 0.9
            #

            view = dataset.filter_keypoints(
                "predictions", filter=F("confidence") > 0.9
            )

            #
            # Only include keypoints in the `predictions` field with less than
            # four points
            #

            view = dataset.filter_keypoints(
                "predictions", labels=["left eye", "right eye"]
            )

        Args:
            field: the :class:`fiftyone.core.labels.Keypoint` or
                :class:`fiftyone.core.labels.Keypoints` field to filter
            filter (None): a :class:`fiftyone.core.expressions.ViewExpression`
                or `MongoDB expression <https://docs.mongodb.com/manual/meta/aggregation-quick-reference/#aggregation-expressions>`_
                that returns a boolean, like ``F("confidence") > 0.5`` or
                ``F("occluded") == False``, to apply elementwise to the
                specified field, which must be a list of same length as
                :attr:`fiftyone.core.labels.Keypoint.points`
            labels (None): a label or iterable of keypoint skeleton labels to
                keep
            only_matches (True): whether to only include keypoints/samples with
                at least one point after filtering (True) or include all
                keypoints/samples (False)

        Returns:
            a :class:`fiftyone.core.view.DatasetView`
        """
        return self._add_view_stage(
            fos.FilterKeypoints(
                field,
                filter=filter,
                labels=labels,
                only_matches=only_matches,
            )
        )

    @view_stage
    def flatten(self, stages=None):
        """Returns a flattened view that contains all samples in the dynamic
        grouped collection.

        Examples::

            import fiftyone as fo
            import fiftyone.zoo as foz
            from fiftyone import ViewField as F

            dataset = foz.load_zoo_dataset("cifar10", split="test")

            # Group samples by ground truth label
            grouped_view = dataset.take(1000).group_by("ground_truth.label")
            print(len(grouped_view))  # 10

            # Return a flat view that contains 10 samples from each class
            flat_view = grouped_view.flatten(fo.Limit(10))
            print(len(flat_view))  # 100

        Args:
            stages (None): a :class:`fiftyone.core.stages.ViewStage` or list of
                :class:`fiftyone.core.stages.ViewStage` instances to apply to
                each group's samples while flattening

        Returns:
            a :class:`fiftyone.core.view.DatasetView`
        """
        return self._add_view_stage(fos.Flatten(stages=stages))

    @view_stage
    def geo_near(
        self,
        point,
        location_field=None,
        min_distance=None,
        max_distance=None,
        query=None,
        create_index=True,
    ):
        """Sorts the samples in the collection by their proximity to a
        specified geolocation.

        .. note::

            This stage must be the **first stage** in any
            :class:`fiftyone.core.view.DatasetView` in which it appears.

        Examples::

            import fiftyone as fo
            import fiftyone.zoo as foz

            TIMES_SQUARE = [-73.9855, 40.7580]

            dataset = foz.load_zoo_dataset("quickstart-geo")

            #
            # Sort the samples by their proximity to Times Square
            #

            view = dataset.geo_near(TIMES_SQUARE)

            #
            # Sort the samples by their proximity to Times Square, and only
            # include samples within 5km
            #

            view = dataset.geo_near(TIMES_SQUARE, max_distance=5000)

            #
            # Sort the samples by their proximity to Times Square, and only
            # include samples that are in Manhattan
            #

            import fiftyone.utils.geojson as foug

            in_manhattan = foug.geo_within(
                "location.point",
                [
                    [
                        [-73.949701, 40.834487],
                        [-73.896611, 40.815076],
                        [-73.998083, 40.696534],
                        [-74.031751, 40.715273],
                        [-73.949701, 40.834487],
                    ]
                ]
            )

            view = dataset.geo_near(
                TIMES_SQUARE, location_field="location", query=in_manhattan
            )

        Args:
            point: the reference point to compute distances to. Can be any of
                the following:

                -   A ``[longitude, latitude]`` list
                -   A GeoJSON dict with ``Point`` type
                -   A :class:`fiftyone.core.labels.GeoLocation` instance whose
                    ``point`` attribute contains the point

            location_field (None): the location data of each sample to use. Can
                be any of the following:

                -   The name of a :class:`fiftyone.core.fields.GeoLocation`
                    field whose ``point`` attribute to use as location data
                -   An ``embedded.field.name`` containing GeoJSON data to use
                    as location data
                -   ``None``, in which case there must be a single
                    :class:`fiftyone.core.fields.GeoLocation` field on the
                    samples, which is used by default

            min_distance (None): filter samples that are less than this
                distance (in meters) from ``point``
            max_distance (None): filter samples that are greater than this
                distance (in meters) from ``point``
            query (None): an optional dict defining a
                `MongoDB read query <https://docs.mongodb.com/manual/tutorial/query-documents/#read-operations-query-argument>`_
                that samples must match in order to be included in this view
            create_index (True): whether to create the required spherical
                index, if necessary

        Returns:
            a :class:`fiftyone.core.view.DatasetView`
        """
        return self._add_view_stage(
            fos.GeoNear(
                point,
                location_field=location_field,
                min_distance=min_distance,
                max_distance=max_distance,
                query=query,
                create_index=create_index,
            )
        )

    @view_stage
    def geo_within(
        self,
        boundary,
        location_field=None,
        strict=True,
        create_index=True,
    ):
        """Filters the samples in this collection to only include samples whose
        geolocation is within a specified boundary.

        Examples::

            import fiftyone as fo
            import fiftyone.zoo as foz

            MANHATTAN = [
                [
                    [-73.949701, 40.834487],
                    [-73.896611, 40.815076],
                    [-73.998083, 40.696534],
                    [-74.031751, 40.715273],
                    [-73.949701, 40.834487],
                ]
            ]

            dataset = foz.load_zoo_dataset("quickstart-geo")

            #
            # Create a view that only contains samples in Manhattan
            #

            view = dataset.geo_within(MANHATTAN)

        Args:
            boundary: a :class:`fiftyone.core.labels.GeoLocation`,
                :class:`fiftyone.core.labels.GeoLocations`, GeoJSON dict, or
                list of coordinates that define a ``Polygon`` or
                ``MultiPolygon`` to search within
            location_field (None): the location data of each sample to use. Can
                be any of the following:

                -   The name of a :class:`fiftyone.core.fields.GeoLocation`
                    field whose ``point`` attribute to use as location data
                -   An ``embedded.field.name`` that directly contains the
                    GeoJSON location data to use
                -   ``None``, in which case there must be a single
                    :class:`fiftyone.core.fields.GeoLocation` field on the
                    samples, which is used by default

            strict (True): whether a sample's location data must strictly fall
                within boundary (True) in order to match, or whether any
                intersection suffices (False)
            create_index (True): whether to create the required spherical
                index, if necessary

        Returns:
            a :class:`fiftyone.core.view.DatasetView`
        """
        return self._add_view_stage(
            fos.GeoWithin(
                boundary,
                location_field=location_field,
                strict=strict,
                create_index=create_index,
            )
        )

    @view_stage
    def group_by(
        self,
        field_or_expr,
        order_by=None,
        reverse=False,
        flat=False,
        match_expr=None,
        sort_expr=None,
        create_index=True,
    ):
        """Creates a view that groups the samples in the collection by a
        specified field or expression.

        Examples::

            import fiftyone as fo
            import fiftyone.zoo as foz
            from fiftyone import ViewField as F

            dataset = foz.load_zoo_dataset("cifar10", split="test")

            #
            # Take 1000 samples at random and group them by ground truth label
            #

            view = dataset.take(1000).group_by("ground_truth.label")

            for group in view.iter_dynamic_groups():
                group_value = group.first().ground_truth.label
                print("%s: %d" % (group_value, len(group)))

            #
            # Variation of above operation that arranges the groups in
            # decreasing order of size and immediately flattens them
            #

            from itertools import groupby

            view = dataset.take(1000).group_by(
                "ground_truth.label",
                flat=True,
                sort_expr=F().length(),
                reverse=True,
            )

            rle = lambda v: [(k, len(list(g))) for k, g in groupby(v)]
            for label, count in rle(view.values("ground_truth.label")):
                print("%s: %d" % (label, count))

        Args:
            field_or_expr: the field or ``embedded.field.name`` to group by, or
                a list of field names defining a compound group key, or a
                :class:`fiftyone.core.expressions.ViewExpression` or
                `MongoDB aggregation expression <https://docs.mongodb.com/manual/meta/aggregation-quick-reference/#aggregation-expressions>`_
                that defines the value to group by
            order_by (None): an optional field by which to order the samples in
                each group
            reverse (False): whether to return the results in descending order.
                Applies both to ``order_by`` and ``sort_expr``
            flat (False): whether to return a grouped collection (False) or a
                flattened collection (True)
            match_expr (None): an optional
                :class:`fiftyone.core.expressions.ViewExpression` or
                `MongoDB aggregation expression <https://docs.mongodb.com/manual/meta/aggregation-quick-reference/#aggregation-expressions>`_
                that defines which groups to include in the output view. If
                provided, this expression will be evaluated on the list of
                samples in each group. Only applicable when ``flat=True``
            sort_expr (None): an optional
                :class:`fiftyone.core.expressions.ViewExpression` or
                `MongoDB aggregation expression <https://docs.mongodb.com/manual/meta/aggregation-quick-reference/#aggregation-expressions>`_
                that defines how to sort the groups in the output view. If
                provided, this expression will be evaluated on the list of
                samples in each group. Only applicable when ``flat=True``
            create_index (True): whether to create an index, if necessary, to
                optimize the grouping. Only applicable when grouping by
                field(s), not expressions

        Returns:
            a :class:`fiftyone.core.view.DatasetView`
        """
        return self._add_view_stage(
            fos.GroupBy(
                field_or_expr,
                order_by=order_by,
                reverse=reverse,
                flat=flat,
                match_expr=match_expr,
                sort_expr=sort_expr,
                create_index=create_index,
            )
        )

    @view_stage
    def limit(self, limit):
        """Returns a view with at most the given number of samples.

        Examples::

            import fiftyone as fo

            dataset = fo.Dataset()
            dataset.add_samples(
                [
                    fo.Sample(
                        filepath="/path/to/image1.png",
                        ground_truth=fo.Classification(label="cat"),
                    ),
                    fo.Sample(
                        filepath="/path/to/image2.png",
                        ground_truth=fo.Classification(label="dog"),
                    ),
                    fo.Sample(
                        filepath="/path/to/image3.png",
                        ground_truth=None,
                    ),
                ]
            )

            #
            # Only include the first 2 samples in the view
            #

            view = dataset.limit(2)

        Args:
            limit: the maximum number of samples to return. If a non-positive
                number is provided, an empty view is returned

        Returns:
            a :class:`fiftyone.core.view.DatasetView`
        """
        return self._add_view_stage(fos.Limit(limit))

    @view_stage
    def limit_labels(self, field, limit):
        """Limits the number of :class:`fiftyone.core.labels.Label` instances
        in the specified labels list field of each sample in the collection.

        The specified ``field`` must be one of the following types:

        -   :class:`fiftyone.core.labels.Classifications`
        -   :class:`fiftyone.core.labels.Detections`
        -   :class:`fiftyone.core.labels.Keypoints`
        -   :class:`fiftyone.core.labels.Polylines`

        Examples::

            import fiftyone as fo
            from fiftyone import ViewField as F

            dataset = fo.Dataset()
            dataset.add_samples(
                [
                    fo.Sample(
                        filepath="/path/to/image1.png",
                        predictions=fo.Detections(
                            detections=[
                                fo.Detection(
                                    label="cat",
                                    bounding_box=[0.1, 0.1, 0.5, 0.5],
                                    confidence=0.9,
                                ),
                                fo.Detection(
                                    label="dog",
                                    bounding_box=[0.2, 0.2, 0.3, 0.3],
                                    confidence=0.8,
                                ),
                            ]
                        ),
                    ),
                    fo.Sample(
                        filepath="/path/to/image2.png",
                        predictions=fo.Detections(
                            detections=[
                                fo.Detection(
                                    label="cat",
                                    bounding_box=[0.5, 0.5, 0.4, 0.4],
                                    confidence=0.95,
                                ),
                                fo.Detection(label="rabbit"),
                            ]
                        ),
                    ),
                    fo.Sample(
                        filepath="/path/to/image4.png",
                        predictions=None,
                    ),
                ]
            )

            #
            # Only include the first detection in the `predictions` field of
            # each sample
            #

            view = dataset.limit_labels("predictions", 1)

        Args:
            field: the labels list field to filter
            limit: the maximum number of labels to include in each labels list.
                If a non-positive number is provided, all lists will be empty

        Returns:
            a :class:`fiftyone.core.view.DatasetView`
        """
        return self._add_view_stage(fos.LimitLabels(field, limit))

    @view_stage
    def map_labels(self, field, map):
        """Maps the ``label`` values of a :class:`fiftyone.core.labels.Label`
        field to new values for each sample in the collection.

        Examples::

            import fiftyone as fo
            from fiftyone import ViewField as F

            dataset = fo.Dataset()
            dataset.add_samples(
                [
                    fo.Sample(
                        filepath="/path/to/image1.png",
                        weather=fo.Classification(label="sunny"),
                        predictions=fo.Detections(
                            detections=[
                                fo.Detection(
                                    label="cat",
                                    bounding_box=[0.1, 0.1, 0.5, 0.5],
                                    confidence=0.9,
                                ),
                                fo.Detection(
                                    label="dog",
                                    bounding_box=[0.2, 0.2, 0.3, 0.3],
                                    confidence=0.8,
                                ),
                            ]
                        ),
                    ),
                    fo.Sample(
                        filepath="/path/to/image2.png",
                        weather=fo.Classification(label="cloudy"),
                        predictions=fo.Detections(
                            detections=[
                                fo.Detection(
                                    label="cat",
                                    bounding_box=[0.5, 0.5, 0.4, 0.4],
                                    confidence=0.95,
                                ),
                                fo.Detection(label="rabbit"),
                            ]
                        ),
                    ),
                    fo.Sample(
                        filepath="/path/to/image3.png",
                        weather=fo.Classification(label="partly cloudy"),
                        predictions=fo.Detections(
                            detections=[
                                fo.Detection(
                                    label="squirrel",
                                    bounding_box=[0.25, 0.25, 0.5, 0.5],
                                    confidence=0.5,
                                ),
                            ]
                        ),
                    ),
                    fo.Sample(
                        filepath="/path/to/image4.png",
                        predictions=None,
                    ),
                ]
            )

            #
            # Map the "partly cloudy" weather label to "cloudy"
            #

            view = dataset.map_labels("weather", {"partly cloudy": "cloudy"})

            #
            # Map "rabbit" and "squirrel" predictions to "other"
            #

            view = dataset.map_labels(
                "predictions", {"rabbit": "other", "squirrel": "other"}
            )

        Args:
            field: the labels field to map
            map: a dict mapping label values to new label values

        Returns:
            a :class:`fiftyone.core.view.DatasetView`
        """
        return self._add_view_stage(fos.MapLabels(field, map))

    @view_stage
    def set_field(self, field, expr, _allow_missing=False):
        """Sets a field or embedded field on each sample in a collection by
        evaluating the given expression.

        This method can process embedded list fields. To do so, simply append
        ``[]`` to any list component(s) of the field path.

        .. note::

            There are two cases where FiftyOne will automatically unwind array
            fields without requiring you to explicitly specify this via the
            ``[]`` syntax:

            **Top-level lists:** when you specify a ``field`` path that refers
            to a top-level list field of a dataset; i.e., ``list_field`` is
            automatically coerced to ``list_field[]``, if necessary.

            **List fields:** When you specify a ``field`` path that refers to
            the list field of a |Label| class, such as the
            :attr:`Detections.detections <fiftyone.core.labels.Detections.detections>`
            attribute; i.e., ``ground_truth.detections.label`` is automatically
            coerced to ``ground_truth.detections[].label``, if necessary.

            See the examples below for demonstrations of this behavior.

        The provided ``expr`` is interpreted relative to the document on which
        the embedded field is being set. For example, if you are setting a
        nested field ``field="embedded.document.field"``, then the expression
        ``expr`` you provide will be applied to the ``embedded.document``
        document. Note that you can override this behavior by defining an
        expression that is bound to the root document by prepending ``"$"`` to
        any field name(s) in the expression.

        See the examples below for more information.

        .. note::

            Note that you cannot set a non-existing top-level field using this
            stage, since doing so would violate the dataset's schema. You can,
            however, first declare a new field via
            :meth:`fiftyone.core.dataset.Dataset.add_sample_field` and then
            populate it in a view via this stage.

        Examples::

            import fiftyone as fo
            import fiftyone.zoo as foz
            from fiftyone import ViewField as F

            dataset = foz.load_zoo_dataset("quickstart")

            #
            # Replace all values of the `uniqueness` field that are less than
            # 0.5 with `None`
            #

            view = dataset.set_field(
                "uniqueness",
                (F("uniqueness") >= 0.5).if_else(F("uniqueness"), None)
            )
            print(view.bounds("uniqueness"))

            #
            # Lower bound all object confidences in the `predictions` field at
            # 0.5
            #

            view = dataset.set_field(
                "predictions.detections.confidence", F("confidence").max(0.5)
            )
            print(view.bounds("predictions.detections.confidence"))

            #
            # Add a `num_predictions` property to the `predictions` field that
            # contains the number of objects in the field
            #

            view = dataset.set_field(
                "predictions.num_predictions",
                F("$predictions.detections").length(),
            )
            print(view.bounds("predictions.num_predictions"))

            #
            # Set an `is_animal` field on each object in the `predictions` field
            # that indicates whether the object is an animal
            #

            ANIMALS = [
                "bear", "bird", "cat", "cow", "dog", "elephant", "giraffe",
                "horse", "sheep", "zebra"
            ]

            view = dataset.set_field(
                "predictions.detections.is_animal", F("label").is_in(ANIMALS)
            )
            print(view.count_values("predictions.detections.is_animal"))

        Args:
            field: the field or ``embedded.field.name`` to set
            expr: a :class:`fiftyone.core.expressions.ViewExpression` or
                `MongoDB expression <https://docs.mongodb.com/manual/meta/aggregation-quick-reference/#aggregation-expressions>`_
                that defines the field value to set

        Returns:
            a :class:`fiftyone.core.view.DatasetView`
        """
        return self._add_view_stage(
            fos.SetField(field, expr, _allow_missing=_allow_missing)
        )

    @view_stage
    def match(self, filter):
        """Filters the samples in the collection by the given filter.

        Examples::

            import fiftyone as fo
            from fiftyone import ViewField as F

            dataset = fo.Dataset()
            dataset.add_samples(
                [
                    fo.Sample(
                        filepath="/path/to/image1.png",
                        weather=fo.Classification(label="sunny"),
                        predictions=fo.Detections(
                            detections=[
                                fo.Detection(
                                    label="cat",
                                    bounding_box=[0.1, 0.1, 0.5, 0.5],
                                    confidence=0.9,
                                ),
                                fo.Detection(
                                    label="dog",
                                    bounding_box=[0.2, 0.2, 0.3, 0.3],
                                    confidence=0.8,
                                ),
                            ]
                        ),
                    ),
                    fo.Sample(
                        filepath="/path/to/image2.jpg",
                        weather=fo.Classification(label="cloudy"),
                        predictions=fo.Detections(
                            detections=[
                                fo.Detection(
                                    label="cat",
                                    bounding_box=[0.5, 0.5, 0.4, 0.4],
                                    confidence=0.95,
                                ),
                                fo.Detection(label="rabbit"),
                            ]
                        ),
                    ),
                    fo.Sample(
                        filepath="/path/to/image3.png",
                        weather=fo.Classification(label="partly cloudy"),
                        predictions=fo.Detections(
                            detections=[
                                fo.Detection(
                                    label="squirrel",
                                    bounding_box=[0.25, 0.25, 0.5, 0.5],
                                    confidence=0.5,
                                ),
                            ]
                        ),
                    ),
                    fo.Sample(
                        filepath="/path/to/image4.jpg",
                        predictions=None,
                    ),
                ]
            )

            #
            # Only include samples whose `filepath` ends with ".jpg"
            #

            view = dataset.match(F("filepath").ends_with(".jpg"))

            #
            # Only include samples whose `weather` field is "sunny"
            #

            view = dataset.match(F("weather").label == "sunny")

            #
            # Only include samples with at least 2 objects in their
            # `predictions` field
            #

            view = dataset.match(F("predictions").detections.length() >= 2)

            #
            # Only include samples whose `predictions` field contains at least
            # one object with area smaller than 0.2
            #

            # Bboxes are in [top-left-x, top-left-y, width, height] format
            bbox = F("bounding_box")
            bbox_area = bbox[2] * bbox[3]

            small_boxes = F("predictions.detections").filter(bbox_area < 0.2)
            view = dataset.match(small_boxes.length() > 0)

        Args:
            filter: a :class:`fiftyone.core.expressions.ViewExpression` or
                `MongoDB expression <https://docs.mongodb.com/manual/meta/aggregation-quick-reference/#aggregation-expressions>`_
                that returns a boolean describing the filter to apply

        Returns:
            a :class:`fiftyone.core.view.DatasetView`
        """
        return self._add_view_stage(fos.Match(filter))

    @view_stage
    def match_frames(self, filter, omit_empty=True):
        """Filters the frames in the video collection by the given filter.

        Examples::

            import fiftyone as fo
            import fiftyone.zoo as foz
            from fiftyone import ViewField as F

            dataset = foz.load_zoo_dataset("quickstart-video")

            #
            # Match frames with at least 10 detections
            #

            num_objects = F("detections.detections").length()
            view = dataset.match_frames(num_objects > 10)

            print(dataset.count())
            print(view.count())

            print(dataset.count("frames"))
            print(view.count("frames"))

        Args:
            filter: a :class:`fiftyone.core.expressions.ViewExpression` or
                `MongoDB aggregation expression <https://docs.mongodb.com/manual/meta/aggregation-quick-reference/#aggregation-expressions>`_
                that returns a boolean describing the filter to apply
            omit_empty (True): whether to omit samples with no frame labels
                after filtering

        Returns:
            a :class:`fiftyone.core.view.DatasetView`
        """
        return self._add_view_stage(
            fos.MatchFrames(filter, omit_empty=omit_empty)
        )

    @view_stage
    def match_labels(
        self,
        labels=None,
        ids=None,
        tags=None,
        filter=None,
        fields=None,
        bool=None,
    ):
        """Selects the samples from the collection that contain (or do not
        contain) at least one label that matches the specified criteria.

        Note that, unlike :meth:`select_labels` and :meth:`filter_labels`, this
        stage will not filter the labels themselves; it only selects the
        corresponding samples.

        You can perform a selection via one or more of the following methods:

        -   Provide the ``labels`` argument, which should contain a list of
            dicts in the format returned by
            :attr:`fiftyone.core.session.Session.selected_labels`, to match
            specific labels

        -   Provide the ``ids`` argument to match labels with specific IDs

        -   Provide the ``tags`` argument to match labels with specific tags

        -   Provide the ``filter`` argument to match labels based on a boolean
            :class:`fiftyone.core.expressions.ViewExpression` that is applied
            to each individual :class:`fiftyone.core.labels.Label` element

        -   Pass ``bool=False`` to negate the operation and instead match
            samples that *do not* contain at least one label matching the
            specified criteria

        If multiple criteria are specified, labels must match all of them in
        order to trigger a sample match.

        By default, the selection is applied to all
        :class:`fiftyone.core.labels.Label` fields, but you can provide the
        ``fields`` argument to explicitly define the field(s) in which to
        search.

        Examples::

            import fiftyone as fo
            import fiftyone.zoo as foz
            from fiftyone import ViewField as F

            dataset = foz.load_zoo_dataset("quickstart")

            #
            # Only show samples whose labels are currently selected in the App
            #

            session = fo.launch_app(dataset)

            # Select some labels in the App...

            view = dataset.match_labels(labels=session.selected_labels)

            #
            # Only include samples that contain labels with the specified IDs
            #

            # Grab some label IDs
            ids = [
                dataset.first().ground_truth.detections[0].id,
                dataset.last().predictions.detections[0].id,
            ]

            view = dataset.match_labels(ids=ids)

            print(len(view))
            print(view.count("ground_truth.detections"))
            print(view.count("predictions.detections"))

            #
            # Only include samples that contain labels with the specified tags
            #

            # Grab some label IDs
            ids = [
                dataset.first().ground_truth.detections[0].id,
                dataset.last().predictions.detections[0].id,
            ]

            # Give the labels a "test" tag
            dataset = dataset.clone()  # create copy since we're modifying data
            dataset.select_labels(ids=ids).tag_labels("test")

            print(dataset.count_values("ground_truth.detections.tags"))
            print(dataset.count_values("predictions.detections.tags"))

            # Retrieve the labels via their tag
            view = dataset.match_labels(tags="test")

            print(len(view))
            print(view.count("ground_truth.detections"))
            print(view.count("predictions.detections"))

            #
            # Only include samples that contain labels matching a filter
            #

            filter = F("confidence") > 0.99
            view = dataset.match_labels(filter=filter, fields="predictions")

            print(len(view))
            print(view.count("ground_truth.detections"))
            print(view.count("predictions.detections"))

        Args:
            labels (None): a list of dicts specifying the labels to select in
                the format returned by
                :attr:`fiftyone.core.session.Session.selected_labels`
            ids (None): an ID or iterable of IDs of the labels to select
            tags (None): a tag or iterable of tags of labels to select
            filter (None): a :class:`fiftyone.core.expressions.ViewExpression`
                or `MongoDB aggregation expression <https://docs.mongodb.com/manual/meta/aggregation-quick-reference/#aggregation-expressions>`_
                that returns a boolean describing whether to select a given
                label. In the case of list fields like
                :class:`fiftyone.core.labels.Detections`, the filter is applied
                to the list elements, not the root field
            fields (None): a field or iterable of fields from which to select
            bool (None): whether to match samples that have (None or True) or
                do not have (False) at least one label that matches the
                specified criteria

        Returns:
            a :class:`fiftyone.core.view.DatasetView`
        """
        return self._add_view_stage(
            fos.MatchLabels(
                labels=labels,
                ids=ids,
                tags=tags,
                filter=filter,
                fields=fields,
                bool=bool,
            )
        )

    @view_stage
    def match_tags(self, tags, bool=None, all=False):
        """Returns a view containing the samples in the collection that have
        or don't have any/all of the given tag(s).

        Examples::

            import fiftyone as fo

            dataset = fo.Dataset()
            dataset.add_samples(
                [
                    fo.Sample(filepath="image1.png", tags=["train"]),
                    fo.Sample(filepath="image2.png", tags=["test"]),
                    fo.Sample(filepath="image3.png", tags=["train", "test"]),
                    fo.Sample(filepath="image4.png"),
                ]
            )

            #
            # Only include samples that have the "test" tag
            #

            view = dataset.match_tags("test")

            #
            # Only include samples that do not have the "test" tag
            #

            view = dataset.match_tags("test", bool=False)

            #
            # Only include samples that have the "test" or "train" tags
            #

            view = dataset.match_tags(["test", "train"])

            #
            # Only include samples that have the "test" and "train" tags
            #

            view = dataset.match_tags(["test", "train"], all=True)

            #
            # Only include samples that do not have the "test" or "train" tags
            #

            view = dataset.match_tags(["test", "train"], bool=False)

            #
            # Only include samples that do not have the "test" and "train" tags
            #

            view = dataset.match_tags(["test", "train"], bool=False, all=True)

        Args:
            tags: the tag or iterable of tags to match
            bool (None): whether to match samples that have (None or True) or
                do not have (False) the given tags
            all (False): whether to match samples that have (or don't have) all
                (True) or any (False) of the given tags

        Returns:
            a :class:`fiftyone.core.view.DatasetView`
        """
        return self._add_view_stage(fos.MatchTags(tags, bool=bool, all=all))

    @view_stage
    def mongo(self, pipeline, _needs_frames=None, _group_slices=None):
        """Adds a view stage defined by a raw MongoDB aggregation pipeline.

        See `MongoDB aggregation pipelines <https://docs.mongodb.com/manual/core/aggregation-pipeline/>`_
        for more details.

        Examples::

            import fiftyone as fo

            dataset = fo.Dataset()
            dataset.add_samples(
                [
                    fo.Sample(
                        filepath="/path/to/image1.png",
                        predictions=fo.Detections(
                            detections=[
                                fo.Detection(
                                    label="cat",
                                    bounding_box=[0.1, 0.1, 0.5, 0.5],
                                    confidence=0.9,
                                ),
                                fo.Detection(
                                    label="dog",
                                    bounding_box=[0.2, 0.2, 0.3, 0.3],
                                    confidence=0.8,
                                ),
                            ]
                        ),
                    ),
                    fo.Sample(
                        filepath="/path/to/image2.png",
                        predictions=fo.Detections(
                            detections=[
                                fo.Detection(
                                    label="cat",
                                    bounding_box=[0.5, 0.5, 0.4, 0.4],
                                    confidence=0.95,
                                ),
                                fo.Detection(label="rabbit"),
                            ]
                        ),
                    ),
                    fo.Sample(
                        filepath="/path/to/image3.png",
                        predictions=fo.Detections(
                            detections=[
                                fo.Detection(
                                    label="squirrel",
                                    bounding_box=[0.25, 0.25, 0.5, 0.5],
                                    confidence=0.5,
                                ),
                            ]
                        ),
                    ),
                    fo.Sample(
                        filepath="/path/to/image4.png",
                        predictions=None,
                    ),
                ]
            )

            #
            # Extract a view containing the second and third samples in the
            # dataset
            #

            view = dataset.mongo([{"$skip": 1}, {"$limit": 2}])

            #
            # Sort by the number of objects in the `precictions` field
            #

            view = dataset.mongo([
                {
                    "$addFields": {
                        "_sort_field": {
                            "$size": {"$ifNull": ["$predictions.detections", []]}
                        }
                    }
                },
                {"$sort": {"_sort_field": -1}},
                {"$project": {"_sort_field": False}},
            ])

        Args:
            pipeline: a MongoDB aggregation pipeline (list of dicts)

        Returns:
            a :class:`fiftyone.core.view.DatasetView`
        """
        return self._add_view_stage(
            fos.Mongo(
                pipeline,
                _needs_frames=_needs_frames,
                _group_slices=_group_slices,
            )
        )

    @view_stage
    def select(self, sample_ids, ordered=False):
        """Selects the samples with the given IDs from the collection.

        Examples::

            import fiftyone as fo
            import fiftyone.zoo as foz

            dataset = foz.load_zoo_dataset("quickstart")

            #
            # Create a view containing the currently selected samples in the App
            #

            session = fo.launch_app(dataset)

            # Select samples in the App...

            view = dataset.select(session.selected)

        Args:
            sample_ids: the samples to select. Can be any of the following:

                -   a sample ID
                -   an iterable of sample IDs
                -   an iterable of booleans of same length as the collection
                    encoding which samples to select
                -   a :class:`fiftyone.core.sample.Sample` or
                    :class:`fiftyone.core.sample.SampleView`
                -   an iterable of :class:`fiftyone.core.sample.Sample` or
                    :class:`fiftyone.core.sample.SampleView` instances
                -   a :class:`fiftyone.core.collections.SampleCollection`

        ordered (False): whether to sort the samples in the returned view to
            match the order of the provided IDs

        Returns:
            a :class:`fiftyone.core.view.DatasetView`
        """
        return self._add_view_stage(fos.Select(sample_ids, ordered=ordered))

    @view_stage
    def select_by(self, field, values, ordered=False):
        """Selects the samples with the given field values from the collection.

        This stage is typically used to work with categorical fields (strings,
        ints, and bools). If you want to select samples based on floating point
        fields, use :meth:`match`.

        Examples::

            import fiftyone as fo

            dataset = fo.Dataset()
            dataset.add_samples(
                [
                    fo.Sample(filepath="image%d.jpg" % i, int=i, str=str(i))
                    for i in range(100)
                ]
            )

            #
            # Create a view containing samples whose `int` field have the given
            # values
            #

            view = dataset.select_by("int", [1, 51, 11, 41, 21, 31])
            print(view.head(6))

            #
            # Create a view containing samples whose `str` field have the given
            # values, in order
            #

            view = dataset.select_by(
                "str", ["1", "51", "11", "41", "21", "31"], ordered=True
            )
            print(view.head(6))

        Args:
            field: a field or ``embedded.field.name``
            values: a value or iterable of values to select by
            ordered (False): whether to sort the samples in the returned view
                to match the order of the provided values

        Returns:
            a :class:`fiftyone.core.view.DatasetView`
        """
        return self._add_view_stage(
            fos.SelectBy(field, values, ordered=ordered)
        )

    @view_stage
    def select_fields(
        self, field_names=None, meta_filter=None, _allow_missing=False
    ):
        """Selects only the fields with the given names from the samples in the
        collection. All other fields are excluded.

        Note that default sample fields are always selected.

        Examples::

            import fiftyone as fo

            dataset = fo.Dataset()
            dataset.add_samples(
                [
                    fo.Sample(
                        filepath="/path/to/image1.png",
                        uniqueness=1.0,
                        ground_truth=fo.Detections(
                            detections=[
                                fo.Detection(
                                    label="cat",
                                    bounding_box=[0.1, 0.1, 0.5, 0.5],
                                    mood="surly",
                                    age=51,
                                ),
                                fo.Detection(
                                    label="dog",
                                    bounding_box=[0.2, 0.2, 0.3, 0.3],
                                    mood="happy",
                                    age=52,
                                ),
                            ]
                        )
                    ),
                    fo.Sample(
                        filepath="/path/to/image2.png",
                        uniqueness=0.0,
                    ),
                    fo.Sample(
                        filepath="/path/to/image3.png",
                    ),
                ]
            )

            #
            # Include only the default fields on each sample
            #

            view = dataset.select_fields()

            #
            # Include only the `uniqueness` field (and the default fields) on
            # each sample
            #

            view = dataset.select_fields("uniqueness")

            #
            # Include only the `mood` attribute (and the default attributes) of
            # each `Detection` in the `ground_truth` field
            #

            view = dataset.select_fields("ground_truth.detections.mood")

        Args:
            field_names (None): a field name or iterable of field names to
                select. May contain ``embedded.field.name`` as well
            meta_filter (None): a filter that dynamically selects fields in
                the collection's schema according to the specified rule, which
                can be matched against the field's ``name``, ``type``,
                ``description``, and/or ``info``. For example:

                -   Use ``meta_filter="2023"`` or
                    ``meta_filter={"any": "2023"}`` to select fields that have
                    the string "2023" anywhere in their name, type,
                    description, or info
                -   Use ``meta_filter={"type": "StringField"}`` or
                    ``meta_filter={"type": "Classification"}`` to select all
                    string or classification fields, respectively
                -   Use ``meta_filter={"description": "my description"}`` to
                    select fields whose description contains the string
                    "my description"
                -   Use ``meta_filter={"info": "2023"}`` to select fields that
                    have the string "2023" anywhere in their info
                -   Use ``meta_filter={"info.key": "value"}}`` to select
                    fields that have a specific key/value pair in their info
                -   Include ``meta_filter={"include_nested_fields": True, ...}``
                    in your meta filter to include all nested fields in the
                    filter

        Returns:
            a :class:`fiftyone.core.view.DatasetView`
        """
        return self._add_view_stage(
            fos.SelectFields(
                field_names,
                meta_filter=meta_filter,
                _allow_missing=_allow_missing,
            )
        )

    @view_stage
    def select_frames(self, frame_ids, omit_empty=True):
        """Selects the frames with the given IDs from the video collection.

        Examples::

            import fiftyone as fo
            import fiftyone.zoo as foz

            dataset = foz.load_zoo_dataset("quickstart-video")

            #
            # Select some specific frames
            #

            frame_ids = [
                dataset.first().frames.first().id,
                dataset.last().frames.last().id,
            ]

            view = dataset.select_frames(frame_ids)

            print(dataset.count())
            print(view.count())

            print(dataset.count("frames"))
            print(view.count("frames"))

        Args:
            frame_ids: the frames to select. Can be any of the following:

                -   a frame ID
                -   an iterable of frame IDs
                -   a :class:`fiftyone.core.frame.Frame` or
                    :class:`fiftyone.core.frame.FrameView`
                -   an iterable of :class:`fiftyone.core.frame.Frame` or
                    :class:`fiftyone.core.frame.FrameView` instances
                -   a :class:`fiftyone.core.collections.SampleCollection`
                    whose frames to select

            omit_empty (True): whether to omit samples that have no frames
                after selecting the specified frames

        Returns:
            a :class:`fiftyone.core.view.DatasetView`
        """
        return self._add_view_stage(
            fos.SelectFrames(frame_ids, omit_empty=omit_empty)
        )

    @view_stage
    def select_groups(self, group_ids, ordered=False):
        """Selects the groups with the given IDs from the grouped collection.

        Examples::

            import fiftyone as fo
            import fiftyone.zoo as foz

            dataset = foz.load_zoo_dataset("quickstart-groups")

            #
            # Select some specific groups by ID
            #

            group_ids = dataset.take(10).values("group.id")

            view = dataset.select_groups(group_ids)

            assert set(view.values("group.id")) == set(group_ids)

            view = dataset.select_groups(group_ids, ordered=True)

            assert view.values("group.id") == group_ids

        Args:
            groups_ids: the groups to select. Can be any of the following:

                -   a group ID
                -   an iterable of group IDs
                -   a :class:`fiftyone.core.sample.Sample` or
                    :class:`fiftyone.core.sample.SampleView`
                -   a group dict returned by
                    :meth:`get_group() <fiftyone.core.collections.SampleCollection.get_group>`
                -   an iterable of :class:`fiftyone.core.sample.Sample` or
                    :class:`fiftyone.core.sample.SampleView` instances
                -   an iterable of group dicts returned by
                    :meth:`get_group() <fiftyone.core.collections.SampleCollection.get_group>`
                -   a :class:`fiftyone.core.collections.SampleCollection`

            ordered (False): whether to sort the groups in the returned view to
                match the order of the provided IDs

        Returns:
            a :class:`fiftyone.core.view.DatasetView`
        """
        return self._add_view_stage(
            fos.SelectGroups(group_ids, ordered=ordered)
        )

    @view_stage
    def select_group_slices(
        self,
        slices=None,
        media_type=None,
        flat=True,
        _allow_mixed=False,
        _force_mixed=False,
    ):
        """Selects the specified group slice(s) from the grouped collection.
<<<<<<< HEAD

        When ``flat==True``, the returned view is a flattened non-grouped view
        containing the samples from the slice(s) of interest.

=======

        When ``flat==True``, the returned view is a flattened non-grouped view
        containing the samples from the slice(s) of interest.

>>>>>>> 3799178d
        When ``flat=False``, the returned view is a grouped collection
        containing only the slice(s) of interest.

        .. note::

            When ``flat=True``, this stage performs a ``$lookup`` that pulls
            the requested slice(s) for each sample in the input collection from
            the source dataset. As a result, the stage emits
            *unfiltered samples*.

        Examples::

            import fiftyone as fo

            dataset = fo.Dataset()
            dataset.add_group_field("group", default="ego")

            group1 = fo.Group()
            group2 = fo.Group()

            dataset.add_samples(
                [
                    fo.Sample(
                        filepath="/path/to/left-image1.jpg",
                        group=group1.element("left"),
                    ),
                    fo.Sample(
                        filepath="/path/to/video1.mp4",
                        group=group1.element("ego"),
                    ),
                    fo.Sample(
                        filepath="/path/to/right-image1.jpg",
                        group=group1.element("right"),
                    ),
                    fo.Sample(
                        filepath="/path/to/left-image2.jpg",
                        group=group2.element("left"),
                    ),
                    fo.Sample(
                        filepath="/path/to/video2.mp4",
                        group=group2.element("ego"),
                    ),
                    fo.Sample(
                        filepath="/path/to/right-image2.jpg",
                        group=group2.element("right"),
                    ),
                ]
            )

            #
            # Retrieve the samples from the "ego" group slice
            #

            view = dataset.select_group_slices("ego")

            #
            # Retrieve the samples from the "left" or "right" group slices
            #

            view = dataset.select_group_slices(["left", "right"])

            #
            # Select only the "left" and "right" group slices
            #

            view = dataset.select_group_slices(["left", "right"], flat=False)

            #
            # Retrieve all image samples
            #

            view = dataset.select_group_slices(media_type="image")

        Args:
            slices (None): a group slice or iterable of group slices to select.
                If neither argument is provided, a flattened list of all
                samples is returned
            media_type (None): a media type or iterable of media types whose
                slice(s) to select
            flat (True): whether to return a flattened collection (True) or a
                grouped collection (False)

        Returns:
            a :class:`fiftyone.core.view.DatasetView`
        """
        return self._add_view_stage(
            fos.SelectGroupSlices(
                slices=slices,
                media_type=media_type,
                flat=flat,
                _allow_mixed=_allow_mixed,
                _force_mixed=_force_mixed,
            )
        )

    @view_stage
    def select_labels(
        self, labels=None, ids=None, tags=None, fields=None, omit_empty=True
    ):
        """Selects only the specified labels from the collection.

        The returned view will omit samples, sample fields, and individual
        labels that do not match the specified selection criteria.

        You can perform a selection via one or more of the following methods:

        -   Provide the ``labels`` argument, which should contain a list of
            dicts in the format returned by
            :attr:`fiftyone.core.session.Session.selected_labels`, to select
            specific labels

        -   Provide the ``ids`` argument to select labels with specific IDs

        -   Provide the ``tags`` argument to select labels with specific tags

        If multiple criteria are specified, labels must match all of them in
        order to be selected.

        By default, the selection is applied to all
        :class:`fiftyone.core.labels.Label` fields, but you can provide the
        ``fields`` argument to explicitly define the field(s) in which to
        select.

        Examples::

            import fiftyone as fo
            import fiftyone.zoo as foz

            dataset = foz.load_zoo_dataset("quickstart")

            #
            # Only include the labels currently selected in the App
            #

            session = fo.launch_app(dataset)

            # Select some labels in the App...

            view = dataset.select_labels(labels=session.selected_labels)

            #
            # Only include labels with the specified IDs
            #

            # Grab some label IDs
            ids = [
                dataset.first().ground_truth.detections[0].id,
                dataset.last().predictions.detections[0].id,
            ]

            view = dataset.select_labels(ids=ids)

            print(view.count("ground_truth.detections"))
            print(view.count("predictions.detections"))

            #
            # Only include labels with the specified tags
            #

            # Grab some label IDs
            ids = [
                dataset.first().ground_truth.detections[0].id,
                dataset.last().predictions.detections[0].id,
            ]

            # Give the labels a "test" tag
            dataset = dataset.clone()  # create copy since we're modifying data
            dataset.select_labels(ids=ids).tag_labels("test")

            print(dataset.count_label_tags())

            # Retrieve the labels via their tag
            view = dataset.select_labels(tags="test")

            print(view.count("ground_truth.detections"))
            print(view.count("predictions.detections"))

        Args:
            labels (None): a list of dicts specifying the labels to select in
                the format returned by
                :attr:`fiftyone.core.session.Session.selected_labels`
            ids (None): an ID or iterable of IDs of the labels to select
            tags (None): a tag or iterable of tags of labels to select
            fields (None): a field or iterable of fields from which to select
            omit_empty (True): whether to omit samples that have no labels
                after filtering

        Returns:
            a :class:`fiftyone.core.view.DatasetView`
        """
        return self._add_view_stage(
            fos.SelectLabels(
                labels=labels,
                ids=ids,
                tags=tags,
                fields=fields,
                omit_empty=omit_empty,
            )
        )

    # This populates a temporary field, which doesn't count as mutation
    @view_stage
    def shuffle(self, seed=None):
        """Randomly shuffles the samples in the collection.

        Examples::

            import fiftyone as fo

            dataset = fo.Dataset()
            dataset.add_samples(
                [
                    fo.Sample(
                        filepath="/path/to/image1.png",
                        ground_truth=fo.Classification(label="cat"),
                    ),
                    fo.Sample(
                        filepath="/path/to/image2.png",
                        ground_truth=fo.Classification(label="dog"),
                    ),
                    fo.Sample(
                        filepath="/path/to/image3.png",
                        ground_truth=None,
                    ),
                ]
            )

            #
            # Return a view that contains a randomly shuffled version of the
            # samples in the dataset
            #

            view = dataset.shuffle()

            #
            # Shuffle the samples with a fixed random seed
            #

            view = dataset.shuffle(seed=51)

        Args:
            seed (None): an optional random seed to use when shuffling the
                samples

        Returns:
            a :class:`fiftyone.core.view.DatasetView`
        """
        return self._add_view_stage(fos.Shuffle(seed=seed))

    @view_stage
    def skip(self, skip):
        """Omits the given number of samples from the head of the collection.

        Examples::

            import fiftyone as fo

            dataset = fo.Dataset()
            dataset.add_samples(
                [
                    fo.Sample(
                        filepath="/path/to/image1.png",
                        ground_truth=fo.Classification(label="cat"),
                    ),
                    fo.Sample(
                        filepath="/path/to/image2.png",
                        ground_truth=fo.Classification(label="dog"),
                    ),
                    fo.Sample(
                        filepath="/path/to/image3.png",
                        ground_truth=fo.Classification(label="rabbit"),
                    ),
                    fo.Sample(
                        filepath="/path/to/image4.png",
                        ground_truth=None,
                    ),
                ]
            )

            #
            # Omit the first two samples from the dataset
            #

            view = dataset.skip(2)

        Args:
            skip: the number of samples to skip. If a non-positive number is
                provided, no samples are omitted

        Returns:
            a :class:`fiftyone.core.view.DatasetView`
        """
        return self._add_view_stage(fos.Skip(skip))

    # This may create indexes and populate temporary fields, neither of which
    # count as mutations
    @view_stage
    def sort_by(self, field_or_expr, reverse=False, create_index=True):
        """Sorts the samples in the collection by the given field(s) or
        expression(s).

        Examples::

            import fiftyone as fo
            import fiftyone.zoo as foz
            from fiftyone import ViewField as F

            dataset = foz.load_zoo_dataset("quickstart")

            #
            # Sort the samples by their `uniqueness` field in ascending order
            #

            view = dataset.sort_by("uniqueness", reverse=False)

            #
            # Sorts the samples in descending order by the number of detections
            # in their `predictions` field whose bounding box area is less than
            # 0.2
            #

            # Bboxes are in [top-left-x, top-left-y, width, height] format
            bbox = F("bounding_box")
            bbox_area = bbox[2] * bbox[3]

            small_boxes = F("predictions.detections").filter(bbox_area < 0.2)
            view = dataset.sort_by(small_boxes.length(), reverse=True)

            #
            # Performs a compound sort where samples are first sorted in
            # descending or by number of detections and then in ascending order
            # of uniqueness for samples with the same number of predictions
            #

            view = dataset.sort_by(
                [
                    (F("predictions.detections").length(), -1),
                    ("uniqueness", 1),
                ]
            )

            num_objects, uniqueness = view[:5].values(
                [F("predictions.detections").length(), "uniqueness"]
            )
            print(list(zip(num_objects, uniqueness)))

        Args:
            field_or_expr: the field(s) or expression(s) to sort by. This can
                be any of the following:

                -   a field to sort by
                -   an ``embedded.field.name`` to sort by
                -   a :class:`fiftyone.core.expressions.ViewExpression` or a
                    `MongoDB aggregation expression <https://docs.mongodb.com/manual/meta/aggregation-quick-reference/#aggregation-expressions>`_
                    that defines the quantity to sort by
                -   a list of ``(field_or_expr, order)`` tuples defining a
                    compound sort criteria, where ``field_or_expr`` is a field
                    or expression as defined above, and ``order`` can be 1 or
                    any string starting with "a" for ascending order, or -1 or
                    any string starting with "d" for descending order
            reverse (False): whether to return the results in descending order
            create_index (True): whether to create an index, if necessary, to
                optimize the sort. Only applicable when sorting by field(s),
                not expressions

        Returns:
            a :class:`fiftyone.core.view.DatasetView`
        """
        return self._add_view_stage(
            fos.SortBy(
                field_or_expr,
                reverse=reverse,
                create_index=create_index,
            )
        )

    @requires_can_edit(condition_param="dist_field")
    @view_stage
    def sort_by_similarity(
        self, query, k=None, reverse=False, dist_field=None, brain_key=None
    ):
        """Sorts the collection by similarity to a specified query.

        In order to use this stage, you must first use
        :meth:`fiftyone.brain.compute_similarity` to index your dataset by
        similarity.

        Examples::

            import fiftyone as fo
            import fiftyone.brain as fob
            import fiftyone.zoo as foz

            dataset = foz.load_zoo_dataset("quickstart")

            fob.compute_similarity(
                dataset, model="clip-vit-base32-torch", brain_key="clip"
            )

            #
            # Sort samples by their similarity to a sample by its ID
            #

            query_id = dataset.first().id

            view = dataset.sort_by_similarity(query_id, k=5)

            #
            # Sort samples by their similarity to a manually computed vector
            #

            model = foz.load_zoo_model("clip-vit-base32-torch")
            embeddings = dataset.take(2, seed=51).compute_embeddings(model)
            query = embeddings.mean(axis=0)

            view = dataset.sort_by_similarity(query, k=5)

            #
            # Sort samples by their similarity to a text prompt
            #

            query = "kites high in the air"

            view = dataset.sort_by_similarity(query, k=5)

        Args:
            query: the query, which can be any of the following:

                -   an ID or iterable of IDs
                -   a ``num_dims`` vector or ``num_queries x num_dims`` array
                    of vectors
                -   a prompt or iterable of prompts (if supported by the index)

            k (None): the number of matches to return. By default, the entire
                collection is sorted
            reverse (False): whether to sort by least similarity (True) or
                greatest similarity (False). Some backends may not support
                least similarity
            dist_field (None): the name of a float field in which to store the
                distance of each example to the specified query. The field is
                created if necessary
            brain_key (None): the brain key of an existing
                :meth:`fiftyone.brain.compute_similarity` run on the dataset.
                If not specified, the dataset must have an applicable run,
                which will be used by default

        Returns:
            a :class:`fiftyone.core.view.DatasetView`
        """
        return self._add_view_stage(
            fos.SortBySimilarity(
                query,
                k=k,
                reverse=reverse,
                dist_field=dist_field,
                brain_key=brain_key,
            )
        )

    # This populates a temporary field, which doesn't count as mutation
    @view_stage
    def take(self, size, seed=None):
        """Randomly samples the given number of samples from the collection.

        Examples::

            import fiftyone as fo

            dataset = fo.Dataset()
            dataset.add_samples(
                [
                    fo.Sample(
                        filepath="/path/to/image1.png",
                        ground_truth=fo.Classification(label="cat"),
                    ),
                    fo.Sample(
                        filepath="/path/to/image2.png",
                        ground_truth=fo.Classification(label="dog"),
                    ),
                    fo.Sample(
                        filepath="/path/to/image3.png",
                        ground_truth=fo.Classification(label="rabbit"),
                    ),
                    fo.Sample(
                        filepath="/path/to/image4.png",
                        ground_truth=None,
                    ),
                ]
            )

            #
            # Take two random samples from the dataset
            #

            view = dataset.take(2)

            #
            # Take two random samples from the dataset with a fixed seed
            #

            view = dataset.take(2, seed=51)

        Args:
            size: the number of samples to return. If a non-positive number is
                provided, an empty view is returned
            seed (None): an optional random seed to use when selecting the
                samples

        Returns:
            a :class:`fiftyone.core.view.DatasetView`
        """
        return self._add_view_stage(fos.Take(size, seed=seed))

    @view_stage
    def to_patches(self, field, **kwargs):
        """Creates a view that contains one sample per object patch in the
        specified field of the collection.

        Fields other than ``field`` and the default sample fields will not be
        included in the returned view. A ``sample_id`` field will be added that
        records the sample ID from which each patch was taken.

        Examples::

            import fiftyone as fo
            import fiftyone.zoo as foz

            dataset = foz.load_zoo_dataset("quickstart")

            session = fo.launch_app(dataset)

            #
            # Create a view containing the ground truth patches
            #

            view = dataset.to_patches("ground_truth")
            print(view)

            session.view = view

        Args:
            field: the patches field, which must be of type
                :class:`fiftyone.core.labels.Detections`,
                :class:`fiftyone.core.labels.Polylines`, or
                :class:`fiftyone.core.labels.Keypoints`
            other_fields (None): controls whether fields other than ``field``
                and the default sample fields are included. Can be any of the
                following:

                -   a field or list of fields to include
                -   ``True`` to include all other fields
                -   ``None``/``False`` to include no other fields
            keep_label_lists (False): whether to store the patches in label
                list fields of the same type as the input collection rather
                than using their single label variants

        Returns:
            a :class:`fiftyone.core.patches.PatchesView`
        """
        return self._add_view_stage(fos.ToPatches(field, **kwargs))

    @view_stage
    def to_evaluation_patches(self, eval_key, **kwargs):
        """Creates a view based on the results of the evaluation with the
        given key that contains one sample for each true positive, false
        positive, and false negative example in the collection, respectively.

        True positive examples will result in samples with both their ground
        truth and predicted fields populated, while false positive/negative
        examples will only have one of their corresponding predicted/ground
        truth fields populated, respectively.

        If multiple predictions are matched to a ground truth object (e.g., if
        the evaluation protocol includes a crowd attribute), then all matched
        predictions will be stored in the single sample along with the ground
        truth object.

        The returned dataset will also have top-level ``type`` and ``iou``
        fields populated based on the evaluation results for that example, as
        well as a ``sample_id`` field recording the sample ID of the example,
        and a ``crowd`` field if the evaluation protocol defines a crowd
        attribute.

        .. note::

            The returned view will contain patches for the contents of this
            collection, which may differ from the view on which the
            ``eval_key`` evaluation was performed. This may exclude some labels
            that were evaluated and/or include labels that were not evaluated.

            If you would like to see patches for the exact view on which an
            evaluation was performed, first call :meth:`load_evaluation_view`
            to load the view and then convert to patches.

        Examples::

            import fiftyone as fo
            import fiftyone.zoo as foz

            dataset = foz.load_zoo_dataset("quickstart")
            dataset.evaluate_detections("predictions", eval_key="eval")

            session = fo.launch_app(dataset)

            #
            # Create a patches view for the evaluation results
            #

            view = dataset.to_evaluation_patches("eval")
            print(view)

            session.view = view

        Args:
            eval_key: an evaluation key that corresponds to the evaluation of
                ground truth/predicted fields that are of type
                :class:`fiftyone.core.labels.Detections`,
                :class:`fiftyone.core.labels.Polylines`, or
                :class:`fiftyone.core.labels.Keypoints`
            other_fields (None): controls whether fields other than the
                ground truth/predicted fields and the default sample fields are
                included. Can be any of the following:

                -   a field or list of fields to include
                -   ``True`` to include all other fields
                -   ``None``/``False`` to include no other fields

        Returns:
            a :class:`fiftyone.core.patches.EvaluationPatchesView`
        """
        return self._add_view_stage(
            fos.ToEvaluationPatches(eval_key, **kwargs)
        )

    # This may populate temporary fields, which doesn't count as mutation
    @view_stage
    def to_clips(self, field_or_expr, **kwargs):
        """Creates a view that contains one sample per clip defined by the
        given field or expression in the video collection.

        The returned view will contain:

        -   A ``sample_id`` field that records the sample ID from which each
            clip was taken
        -   A ``support`` field that records the ``[first, last]`` frame
            support of each clip
        -   All frame-level information from the underlying dataset of the
            input collection

        Refer to :meth:`fiftyone.core.clips.make_clips_dataset` to see the
        available configuration options for generating clips.

        .. note::

            The clip generation logic will respect any frame-level
            modifications defined in the input collection, but the output clips
            will always contain all frame-level labels.

        Examples::

            import fiftyone as fo
            import fiftyone.zoo as foz
            from fiftyone import ViewField as F

            dataset = foz.load_zoo_dataset("quickstart-video")

            #
            # Create a clips view that contains one clip for each contiguous
            # segment that contains at least one road sign in every frame
            #

            clips = (
                dataset
                .filter_labels("frames.detections", F("label") == "road sign")
                .to_clips("frames.detections")
            )
            print(clips)

            #
            # Create a clips view that contains one clip for each contiguous
            # segment that contains at least two road signs in every frame
            #

            signs = F("detections.detections").filter(F("label") == "road sign")
            clips = dataset.to_clips(signs.length() >= 2)
            print(clips)

        Args:
            field_or_expr: can be any of the following:

                -   a :class:`fiftyone.core.labels.TemporalDetection`,
                    :class:`fiftyone.core.labels.TemporalDetections`,
                    :class:`fiftyone.core.fields.FrameSupportField`, or list of
                    :class:`fiftyone.core.fields.FrameSupportField` field
                -   a frame-level label list field of any of the following
                    types:

                    -   :class:`fiftyone.core.labels.Classifications`
                    -   :class:`fiftyone.core.labels.Detections`
                    -   :class:`fiftyone.core.labels.Polylines`
                    -   :class:`fiftyone.core.labels.Keypoints`
                -   a :class:`fiftyone.core.expressions.ViewExpression` that
                    returns a boolean to apply to each frame of the input
                    collection to determine if the frame should be clipped
                -   a list of ``[(first1, last1), (first2, last2), ...]`` lists
                    defining the frame numbers of the clips to extract from
                    each sample
            other_fields (None): controls whether sample fields other than the
                default sample fields are included. Can be any of the
                following:

                -   a field or list of fields to include
                -   ``True`` to include all other fields
                -   ``None``/``False`` to include no other fields
            tol (0): the maximum number of false frames that can be overlooked
                when generating clips. Only applicable when ``field_or_expr``
                is a frame-level list field or expression
            min_len (0): the minimum allowable length of a clip, in frames.
                Only applicable when ``field_or_expr`` is a frame-level list
                field or an expression
            trajectories (False): whether to create clips for each unique
                object trajectory defined by their ``(label, index)``. Only
                applicable when ``field_or_expr`` is a frame-level field

        Returns:
            a :class:`fiftyone.core.clips.ClipsView`
        """
        return self._add_view_stage(fos.ToClips(field_or_expr, **kwargs))

    # This may populate temporary fields, which doesn't count as mutation
    @view_stage
    def to_trajectories(self, field, **kwargs):
        """Creates a view that contains one clip for each unique object
        trajectory defined by their ``(label, index)`` in a frame-level field
        of a video collection.

        The returned view will contain:

        -   A ``sample_id`` field that records the sample ID from which each
            clip was taken
        -   A ``support`` field that records the ``[first, last]`` frame
            support of each clip
        -   A sample-level label field that records the ``label`` and ``index``
            of each trajectory

        Examples::

            import fiftyone as fo
            import fiftyone.zoo as foz
            from fiftyone import ViewField as F

            dataset = foz.load_zoo_dataset("quickstart-video")

            #
            # Create a trajectories view for the vehicles in the dataset
            #

            trajectories = (
                dataset
                .filter_labels("frames.detections", F("label") == "vehicle")
                .to_trajectories("frames.detections")
            )

            print(trajectories)

        Args:
            field: a frame-level label list field of any of the following
                types:

                -   :class:`fiftyone.core.labels.Detections`
                -   :class:`fiftyone.core.labels.Polylines`
                -   :class:`fiftyone.core.labels.Keypoints`
            **kwargs: optional keyword arguments for
                :meth:`fiftyone.core.clips.make_clips_dataset` specifying how
                to perform the conversion

        Returns:
            a :class:`fiftyone.core.clips.TrajectoriesView`
        """
        return self._add_view_stage(fos.ToTrajectories(field, **kwargs))

    @requires_can_edit(condition_param="sample_frames")
    @view_stage
    def to_frames(self, **kwargs):
        """Creates a view that contains one sample per frame in the video
        collection.

        The returned view will contain all frame-level fields and the ``tags``
        of each video as sample-level fields, as well as a ``sample_id`` field
        that records the IDs of the parent sample for each frame.

        By default, ``sample_frames`` is False and this method assumes that the
        frames of the input collection have ``filepath`` fields populated
        pointing to each frame image. Any frames without a ``filepath``
        populated will be omitted from the returned view.

        When ``sample_frames`` is True, this method samples each video in the
        collection into a directory of per-frame images and stores the
        filepaths in the ``filepath`` frame field of the source dataset. By
        default, each folder of images is written using the same basename as
        the input video. For example, if ``frames_patt = "%%06d.jpg"``, then
        videos with the following paths::

            /path/to/video1.mp4
            /path/to/video2.mp4
            ...

        would be sampled as follows::

            /path/to/video1/
                000001.jpg
                000002.jpg
                ...
            /path/to/video2/
                000001.jpg
                000002.jpg
                ...

        However, you can use the optional ``output_dir`` and ``rel_dir``
        parameters to customize the location and shape of the sampled frame
        folders. For example, if ``output_dir = "/tmp"`` and
        ``rel_dir = "/path/to"``, then videos with the following paths::

            /path/to/folderA/video1.mp4
            /path/to/folderA/video2.mp4
            /path/to/folderB/video3.mp4
            ...

        would be sampled as follows::

            /tmp/folderA/
                video1/
                    000001.jpg
                    000002.jpg
                    ...
                video2/
                    000001.jpg
                    000002.jpg
                    ...
            /tmp/folderB/
                video3/
                    000001.jpg
                    000002.jpg
                    ...

        By default, samples will be generated for every video frame at full
        resolution, but this method provides a variety of parameters that can
        be used to customize the sampling behavior.

        .. note::

            If this method is run multiple times with ``sample_frames`` set to
            True, existing frames will not be resampled unless you set
            ``force_sample`` to True.

        Examples::

            import fiftyone as fo
            import fiftyone.zoo as foz
            from fiftyone import ViewField as F

            dataset = foz.load_zoo_dataset("quickstart-video")

            session = fo.launch_app(dataset)

            #
            # Create a frames view for an entire video dataset
            #

            frames = dataset.to_frames(sample_frames=True)
            print(frames)

            session.view = frames

            #
            # Create a frames view that only contains frames with at least 10
            # objects, sampled at a maximum frame rate of 1fps
            #

            num_objects = F("detections.detections").length()
            view = dataset.match_frames(num_objects > 10)

            frames = view.to_frames(max_fps=1)
            print(frames)

            session.view = frames

        Args:
            sample_frames (False): whether to assume that the frame images have
                already been sampled at locations stored in the ``filepath``
                field of each frame (False), or whether to sample the video
                frames now according to the specified parameters (True)
            fps (None): an optional frame rate at which to sample each video's
                frames
            max_fps (None): an optional maximum frame rate at which to sample.
                Videos with frame rate exceeding this value are downsampled
            size (None): an optional ``(width, height)`` at which to sample
                frames. A dimension can be -1, in which case the aspect ratio
                is preserved. Only applicable when ``sample_frames=True``
            min_size (None): an optional minimum ``(width, height)`` for each
                frame. A dimension can be -1 if no constraint should be
                applied. The frames are resized (aspect-preserving) if
                necessary to meet this constraint. Only applicable when
                ``sample_frames=True``
            max_size (None): an optional maximum ``(width, height)`` for each
                frame. A dimension can be -1 if no constraint should be
                applied. The frames are resized (aspect-preserving) if
                necessary to meet this constraint. Only applicable when
                ``sample_frames=True``
            sparse (False): whether to only sample frame images for frame
                numbers for which :class:`fiftyone.core.frame.Frame` instances
                exist in the input collection. This parameter has no effect
                when ``sample_frames==False`` since frames must always exist in
                order to have ``filepath`` information use
            output_dir (None): an optional output directory in which to write
                the sampled frames. By default, the frames are written in
                folders with the same basename of each video
            rel_dir (None): a relative directory to remove from the filepath of
                each video, if possible. The path is converted to an absolute
                path (if necessary) via
                :func:`fiftyone.core.storage.normalize_path`. This argument can
                be used in conjunction with ``output_dir`` to cause the sampled
                frames to be written in a nested directory structure within
                ``output_dir`` matching the shape of the input video's folder
                structure
            frames_patt (None): a pattern specifying the filename/format to use
                to write or check or existing sampled frames, e.g.,
                ``"%%06d.jpg"``. The default value is
                ``fiftyone.config.default_sequence_idx + fiftyone.config.default_image_ext``
            force_sample (False): whether to resample videos whose sampled
                frames already exist. Only applicable when
                ``sample_frames=True``
            skip_failures (True): whether to gracefully continue without
                raising an error if a video cannot be sampled
            verbose (False): whether to log information about the frames that
                will be sampled, if any

        Returns:
            a :class:`fiftyone.core.video.FramesView`
        """
        return self._add_view_stage(fos.ToFrames(**kwargs))

    @classmethod
    def list_aggregations(cls):
        """Returns a list of all available methods on this collection that
        apply :class:`fiftyone.core.aggregations.Aggregation` operations to
        this collection.

        Returns:
            a list of :class:`SampleCollection` method names
        """
        return list(aggregation.all)

    @aggregation
    def bounds(self, field_or_expr, expr=None, safe=False):
        """Computes the bounds of a numeric field of the collection.

        ``None``-valued fields are ignored.

        This aggregation is typically applied to *numeric* or *date* field
        types (or lists of such types):

        -   :class:`fiftyone.core.fields.IntField`
        -   :class:`fiftyone.core.fields.FloatField`
        -   :class:`fiftyone.core.fields.DateField`
        -   :class:`fiftyone.core.fields.DateTimeField`

        Examples::

            import fiftyone as fo
            from fiftyone import ViewField as F

            dataset = fo.Dataset()
            dataset.add_samples(
                [
                    fo.Sample(
                        filepath="/path/to/image1.png",
                        numeric_field=1.0,
                        numeric_list_field=[1, 2, 3],
                    ),
                    fo.Sample(
                        filepath="/path/to/image2.png",
                        numeric_field=4.0,
                        numeric_list_field=[1, 2],
                    ),
                    fo.Sample(
                        filepath="/path/to/image3.png",
                        numeric_field=None,
                        numeric_list_field=None,
                    ),
                ]
            )

            #
            # Compute the bounds of a numeric field
            #

            bounds = dataset.bounds("numeric_field")
            print(bounds)  # (min, max)

            #
            # Compute the bounds of a numeric list field
            #

            bounds = dataset.bounds("numeric_list_field")
            print(bounds)  # (min, max)

            #
            # Compute the bounds of a transformation of a numeric field
            #

            bounds = dataset.bounds(2 * (F("numeric_field") + 1))
            print(bounds)  # (min, max)

        Args:
            field_or_expr: a field name, ``embedded.field.name``,
                :class:`fiftyone.core.expressions.ViewExpression`, or
                `MongoDB expression <https://docs.mongodb.com/manual/meta/aggregation-quick-reference/#aggregation-expressions>`_
                defining the field or expression to aggregate. This can also
                be a list or tuple of such arguments, in which case a tuple of
                corresponding aggregation results (each receiving the same
                additional keyword arguments, if any) will be returned
            expr (None): a :class:`fiftyone.core.expressions.ViewExpression` or
                `MongoDB expression <https://docs.mongodb.com/manual/meta/aggregation-quick-reference/#aggregation-expressions>`_
                to apply to ``field_or_expr`` (which must be a field) before
                aggregating
            safe (False): whether to ignore nan/inf values when dealing with
                floating point values

        Returns:
            the ``(min, max)`` bounds
        """
        make = lambda field_or_expr: foa.Bounds(
            field_or_expr, expr=expr, safe=safe
        )
        return self._make_and_aggregate(make, field_or_expr)

    @aggregation
    def count(self, field_or_expr=None, expr=None, safe=False):
        """Counts the number of field values in the collection.

        ``None``-valued fields are ignored.

        If no field is provided, the samples themselves are counted.

        Examples::

            import fiftyone as fo
            from fiftyone import ViewField as F

            dataset = fo.Dataset()
            dataset.add_samples(
                [
                    fo.Sample(
                        filepath="/path/to/image1.png",
                        predictions=fo.Detections(
                            detections=[
                                fo.Detection(label="cat"),
                                fo.Detection(label="dog"),
                            ]
                        ),
                    ),
                    fo.Sample(
                        filepath="/path/to/image2.png",
                        predictions=fo.Detections(
                            detections=[
                                fo.Detection(label="cat"),
                                fo.Detection(label="rabbit"),
                                fo.Detection(label="squirrel"),
                            ]
                        ),
                    ),
                    fo.Sample(
                        filepath="/path/to/image3.png",
                        predictions=None,
                    ),
                ]
            )

            #
            # Count the number of samples in the dataset
            #

            count = dataset.count()
            print(count)  # the count

            #
            # Count the number of samples with `predictions`
            #

            count = dataset.count("predictions")
            print(count)  # the count

            #
            # Count the number of objects in the `predictions` field
            #

            count = dataset.count("predictions.detections")
            print(count)  # the count

            #
            # Count the number of objects in samples with > 2 predictions
            #

            count = dataset.count(
                (F("predictions.detections").length() > 2).if_else(
                    F("predictions.detections"), None
                )
            )
            print(count)  # the count

        Args:
            field_or_expr (None): a field name, ``embedded.field.name``,
                :class:`fiftyone.core.expressions.ViewExpression`, or
                `MongoDB expression <https://docs.mongodb.com/manual/meta/aggregation-quick-reference/#aggregation-expressions>`_
                defining the field or expression to aggregate. If neither
                ``field_or_expr`` or ``expr`` is provided, the samples
                themselves are counted. This can also be a list or tuple of
                such arguments, in which case a tuple of corresponding
                aggregation results (each receiving the same additional keyword
                arguments, if any) will be returned
            expr (None): a :class:`fiftyone.core.expressions.ViewExpression` or
                `MongoDB expression <https://docs.mongodb.com/manual/meta/aggregation-quick-reference/#aggregation-expressions>`_
                to apply to ``field_or_expr`` (which must be a field) before
                aggregating
            safe (False): whether to ignore nan/inf values when dealing with
                floating point values

        Returns:
            the count
        """

        # Optimization: use estimated document count when possible
        if self._is_full_collection() and (
            expr is None
            and (
                field_or_expr is None
                or (
                    etau.is_str(field_or_expr)
                    and field_or_expr == "frames"
                    and self._has_frame_fields()
                )
            )
        ):
            frames = field_or_expr == "frames"
            return self._dataset._estimated_count(frames=frames)

        make = lambda field_or_expr: foa.Count(
            field_or_expr, expr=expr, safe=safe
        )
        return self._make_and_aggregate(make, field_or_expr)

    @aggregation
    def count_values(self, field_or_expr, expr=None, safe=False):
        """Counts the occurrences of field values in the collection.

        This aggregation is typically applied to *countable* field types (or
        lists of such types):

        -   :class:`fiftyone.core.fields.BooleanField`
        -   :class:`fiftyone.core.fields.IntField`
        -   :class:`fiftyone.core.fields.StringField`

        Examples::

            import fiftyone as fo
            from fiftyone import ViewField as F

            dataset = fo.Dataset()
            dataset.add_samples(
                [
                    fo.Sample(
                        filepath="/path/to/image1.png",
                        tags=["sunny"],
                        predictions=fo.Detections(
                            detections=[
                                fo.Detection(label="cat"),
                                fo.Detection(label="dog"),
                            ]
                        ),
                    ),
                    fo.Sample(
                        filepath="/path/to/image2.png",
                        tags=["cloudy"],
                        predictions=fo.Detections(
                            detections=[
                                fo.Detection(label="cat"),
                                fo.Detection(label="rabbit"),
                            ]
                        ),
                    ),
                    fo.Sample(
                        filepath="/path/to/image3.png",
                        predictions=None,
                    ),
                ]
            )

            #
            # Compute the tag counts in the dataset
            #

            counts = dataset.count_values("tags")
            print(counts)  # dict mapping values to counts

            #
            # Compute the predicted label counts in the dataset
            #

            counts = dataset.count_values("predictions.detections.label")
            print(counts)  # dict mapping values to counts

            #
            # Compute the predicted label counts after some normalization
            #

            counts = dataset.count_values(
                F("predictions.detections.label").map_values(
                    {"cat": "pet", "dog": "pet"}
                ).upper()
            )
            print(counts)  # dict mapping values to counts

        Args:
            field_or_expr: a field name, ``embedded.field.name``,
                :class:`fiftyone.core.expressions.ViewExpression`, or
                `MongoDB expression <https://docs.mongodb.com/manual/meta/aggregation-quick-reference/#aggregation-expressions>`_
                defining the field or expression to aggregate. This can also
                be a list or tuple of such arguments, in which case a tuple of
                corresponding aggregation results (each receiving the same
                additional keyword arguments, if any) will be returned
            expr (None): a :class:`fiftyone.core.expressions.ViewExpression` or
                `MongoDB expression <https://docs.mongodb.com/manual/meta/aggregation-quick-reference/#aggregation-expressions>`_
                to apply to ``field_or_expr`` (which must be a field) before
                aggregating
            safe (False): whether to treat nan/inf values as None when dealing
                with floating point values

        Returns:
            a dict mapping values to counts
        """
        make = lambda field_or_expr: foa.CountValues(
            field_or_expr, expr=expr, safe=safe
        )
        return self._make_and_aggregate(make, field_or_expr)

    @aggregation
    def distinct(self, field_or_expr, expr=None, safe=False):
        """Computes the distinct values of a field in the collection.

        ``None``-valued fields are ignored.

        This aggregation is typically applied to *countable* field types (or
        lists of such types):

        -   :class:`fiftyone.core.fields.BooleanField`
        -   :class:`fiftyone.core.fields.IntField`
        -   :class:`fiftyone.core.fields.StringField`

        Examples::

            import fiftyone as fo
            from fiftyone import ViewField as F

            dataset = fo.Dataset()
            dataset.add_samples(
                [
                    fo.Sample(
                        filepath="/path/to/image1.png",
                        tags=["sunny"],
                        predictions=fo.Detections(
                            detections=[
                                fo.Detection(label="cat"),
                                fo.Detection(label="dog"),
                            ]
                        ),
                    ),
                    fo.Sample(
                        filepath="/path/to/image2.png",
                        tags=["sunny", "cloudy"],
                        predictions=fo.Detections(
                            detections=[
                                fo.Detection(label="cat"),
                                fo.Detection(label="rabbit"),
                            ]
                        ),
                    ),
                    fo.Sample(
                        filepath="/path/to/image3.png",
                        predictions=None,
                    ),
                ]
            )

            #
            # Get the distinct tags in a dataset
            #

            values = dataset.distinct("tags")
            print(values)  # list of distinct values

            #
            # Get the distinct predicted labels in a dataset
            #

            values = dataset.distinct("predictions.detections.label")
            print(values)  # list of distinct values

            #
            # Get the distinct predicted labels after some normalization
            #

            values = dataset.distinct(
                F("predictions.detections.label").map_values(
                    {"cat": "pet", "dog": "pet"}
                ).upper()
            )
            print(values)  # list of distinct values

        Args:
            field_or_expr: a field name, ``embedded.field.name``,
                :class:`fiftyone.core.expressions.ViewExpression`, or
                `MongoDB expression <https://docs.mongodb.com/manual/meta/aggregation-quick-reference/#aggregation-expressions>`_
                defining the field or expression to aggregate. This can also
                be a list or tuple of such arguments, in which case a tuple of
                corresponding aggregation results (each receiving the same
                additional keyword arguments, if any) will be returned
            expr (None): a :class:`fiftyone.core.expressions.ViewExpression` or
                `MongoDB expression <https://docs.mongodb.com/manual/meta/aggregation-quick-reference/#aggregation-expressions>`_
                to apply to ``field_or_expr`` (which must be a field) before
                aggregating
            safe (False): whether to ignore nan/inf values when dealing with
                floating point values

        Returns:
            a sorted list of distinct values
        """
        make = lambda field_or_expr: foa.Distinct(
            field_or_expr, expr=expr, safe=safe
        )
        return self._make_and_aggregate(make, field_or_expr)

    @aggregation
    def histogram_values(
        self, field_or_expr, expr=None, bins=None, range=None, auto=False
    ):
        """Computes a histogram of the field values in the collection.

        This aggregation is typically applied to *numeric* field types (or
        lists of such types):

        -   :class:`fiftyone.core.fields.IntField`
        -   :class:`fiftyone.core.fields.FloatField`

        Examples::

            import numpy as np
            import matplotlib.pyplot as plt

            import fiftyone as fo
            from fiftyone import ViewField as F

            samples = []
            for idx in range(100):
                samples.append(
                    fo.Sample(
                        filepath="/path/to/image%d.png" % idx,
                        numeric_field=np.random.randn(),
                        numeric_list_field=list(np.random.randn(10)),
                    )
                )

            dataset = fo.Dataset()
            dataset.add_samples(samples)

            def plot_hist(counts, edges):
                counts = np.asarray(counts)
                edges = np.asarray(edges)
                left_edges = edges[:-1]
                widths = edges[1:] - edges[:-1]
                plt.bar(left_edges, counts, width=widths, align="edge")

            #
            # Compute a histogram of a numeric field
            #

            counts, edges, other = dataset.histogram_values(
                "numeric_field", bins=50, range=(-4, 4)
            )

            plot_hist(counts, edges)
            plt.show(block=False)

            #
            # Compute the histogram of a numeric list field
            #

            counts, edges, other = dataset.histogram_values(
                "numeric_list_field", bins=50
            )

            plot_hist(counts, edges)
            plt.show(block=False)

            #
            # Compute the histogram of a transformation of a numeric field
            #

            counts, edges, other = dataset.histogram_values(
                2 * (F("numeric_field") + 1), bins=50
            )

            plot_hist(counts, edges)
            plt.show(block=False)

        Args:
            field_or_expr: a field name, ``embedded.field.name``,
                :class:`fiftyone.core.expressions.ViewExpression`, or
                `MongoDB expression <https://docs.mongodb.com/manual/meta/aggregation-quick-reference/#aggregation-expressions>`_
                defining the field or expression to aggregate. This can also
                be a list or tuple of such arguments, in which case a tuple of
                corresponding aggregation results (each receiving the same
                additional keyword arguments, if any) will be returned
            expr (None): a :class:`fiftyone.core.expressions.ViewExpression` or
                `MongoDB expression <https://docs.mongodb.com/manual/meta/aggregation-quick-reference/#aggregation-expressions>`_
                to apply to ``field_or_expr`` (which must be a field) before
                aggregating
            bins (None): can be either an integer number of bins to generate or
                a monotonically increasing sequence specifying the bin edges to
                use. By default, 10 bins are created. If ``bins`` is an integer
                and no ``range`` is specified, bin edges are automatically
                distributed in an attempt to evenly distribute the counts in
                each bin
            range (None): a ``(lower, upper)`` tuple specifying a range in
                which to generate equal-width bins. Only applicable when
                ``bins`` is an integer
            auto (False): whether to automatically choose bin edges in an
                attempt to evenly distribute the counts in each bin. If this
                option is chosen, ``bins`` will only be used if it is an
                integer, and the ``range`` parameter is ignored

        Returns:
            a tuple of

            -   counts: a list of counts in each bin
            -   edges: an increasing list of bin edges of length
                ``len(counts) + 1``. Note that each bin is treated as having an
                inclusive lower boundary and exclusive upper boundary,
                ``[lower, upper)``, including the rightmost bin
            -   other: the number of items outside the bins
        """
        make = lambda field_or_expr: foa.HistogramValues(
            field_or_expr, expr=expr, bins=bins, range=range, auto=auto
        )
        return self._make_and_aggregate(make, field_or_expr)

    @aggregation
    def min(self, field_or_expr, expr=None, safe=False):
        """Computes the minimum of a numeric field of the collection.

        ``None``-valued fields are ignored.

        This aggregation is typically applied to *numeric* or *date* field
        types (or lists of such types):

        -   :class:`fiftyone.core.fields.IntField`
        -   :class:`fiftyone.core.fields.FloatField`
        -   :class:`fiftyone.core.fields.DateField`
        -   :class:`fiftyone.core.fields.DateTimeField`

        Examples::

            import fiftyone as fo
            from fiftyone import ViewField as F

            dataset = fo.Dataset()
            dataset.add_samples(
                [
                    fo.Sample(
                        filepath="/path/to/image1.png",
                        numeric_field=1.0,
                        numeric_list_field=[1, 2, 3],
                    ),
                    fo.Sample(
                        filepath="/path/to/image2.png",
                        numeric_field=4.0,
                        numeric_list_field=[1, 2],
                    ),
                    fo.Sample(
                        filepath="/path/to/image3.png",
                        numeric_field=None,
                        numeric_list_field=None,
                    ),
                ]
            )

            #
            # Compute the minimum of a numeric field
            #

            min = dataset.min("numeric_field")
            print(min)  # the min

            #
            # Compute the minimum of a numeric list field
            #

            min = dataset.min("numeric_list_field")
            print(min)  # the min

            #
            # Compute the minimum of a transformation of a numeric field
            #

            min = dataset.min(2 * (F("numeric_field") + 1))
            print(min)  # the min

        Args:
            field_or_expr: a field name, ``embedded.field.name``,
                :class:`fiftyone.core.expressions.ViewExpression`, or
                `MongoDB expression <https://docs.mongodb.com/manual/meta/aggregation-quick-reference/#aggregation-expressions>`_
                defining the field or expression to aggregate. This can also
                be a list or tuple of such arguments, in which case a tuple of
                corresponding aggregation results (each receiving the same
                additional keyword arguments, if any) will be returned
            expr (None): a :class:`fiftyone.core.expressions.ViewExpression` or
                `MongoDB expression <https://docs.mongodb.com/manual/meta/aggregation-quick-reference/#aggregation-expressions>`_
                to apply to ``field_or_expr`` (which must be a field) before
                aggregating
            safe (False): whether to ignore nan/inf values when dealing with
                floating point values

        Returns:
            the minimum value
        """
        make = lambda field_or_expr: foa.Min(
            field_or_expr, expr=expr, safe=safe
        )
        return self._make_and_aggregate(make, field_or_expr)

    @aggregation
    def max(self, field_or_expr, expr=None, safe=False):
        """Computes the maximum of a numeric field of the collection.

        ``None``-valued fields are ignored.

        This aggregation is typically applied to *numeric* or *date* field
        types (or lists of such types):

        -   :class:`fiftyone.core.fields.IntField`
        -   :class:`fiftyone.core.fields.FloatField`
        -   :class:`fiftyone.core.fields.DateField`
        -   :class:`fiftyone.core.fields.DateTimeField`

        Examples::

            import fiftyone as fo
            from fiftyone import ViewField as F

            dataset = fo.Dataset()
            dataset.add_samples(
                [
                    fo.Sample(
                        filepath="/path/to/image1.png",
                        numeric_field=1.0,
                        numeric_list_field=[1, 2, 3],
                    ),
                    fo.Sample(
                        filepath="/path/to/image2.png",
                        numeric_field=4.0,
                        numeric_list_field=[1, 2],
                    ),
                    fo.Sample(
                        filepath="/path/to/image3.png",
                        numeric_field=None,
                        numeric_list_field=None,
                    ),
                ]
            )

            #
            # Compute the maximum of a numeric field
            #

            max = dataset.max("numeric_field")
            print(max)  # the max

            #
            # Compute the maximum of a numeric list field
            #

            max = dataset.max("numeric_list_field")
            print(max)  # the max

            #
            # Compute the maximum of a transformation of a numeric field
            #

            max = dataset.max(2 * (F("numeric_field") + 1))
            print(max)  # the max

        Args:
            field_or_expr: a field name, ``embedded.field.name``,
                :class:`fiftyone.core.expressions.ViewExpression`, or
                `MongoDB expression <https://docs.mongodb.com/manual/meta/aggregation-quick-reference/#aggregation-expressions>`_
                defining the field or expression to aggregate. This can also
                be a list or tuple of such arguments, in which case a tuple of
                corresponding aggregation results (each receiving the same
                additional keyword arguments, if any) will be returned
            expr (None): a :class:`fiftyone.core.expressions.ViewExpression` or
                `MongoDB expression <https://docs.mongodb.com/manual/meta/aggregation-quick-reference/#aggregation-expressions>`_
                to apply to ``field_or_expr`` (which must be a field) before
                aggregating
            safe (False): whether to ignore nan/inf values when dealing with
                floating point values

        Returns:
            the maximum value
        """
        make = lambda field_or_expr: foa.Max(
            field_or_expr, expr=expr, safe=safe
        )
        return self._make_and_aggregate(make, field_or_expr)

    @aggregation
    def mean(self, field_or_expr, expr=None, safe=False):
        """Computes the arithmetic mean of the field values of the collection.

        ``None``-valued fields are ignored.

        This aggregation is typically applied to *numeric* field types (or
        lists of such types):

        -   :class:`fiftyone.core.fields.IntField`
        -   :class:`fiftyone.core.fields.FloatField`

        Examples::

            import fiftyone as fo
            from fiftyone import ViewField as F

            dataset = fo.Dataset()
            dataset.add_samples(
                [
                    fo.Sample(
                        filepath="/path/to/image1.png",
                        numeric_field=1.0,
                        numeric_list_field=[1, 2, 3],
                    ),
                    fo.Sample(
                        filepath="/path/to/image2.png",
                        numeric_field=4.0,
                        numeric_list_field=[1, 2],
                    ),
                    fo.Sample(
                        filepath="/path/to/image3.png",
                        numeric_field=None,
                        numeric_list_field=None,
                    ),
                ]
            )

            #
            # Compute the mean of a numeric field
            #

            mean = dataset.mean("numeric_field")
            print(mean)  # the mean

            #
            # Compute the mean of a numeric list field
            #

            mean = dataset.mean("numeric_list_field")
            print(mean)  # the mean

            #
            # Compute the mean of a transformation of a numeric field
            #

            mean = dataset.mean(2 * (F("numeric_field") + 1))
            print(mean)  # the mean

        Args:
            field_or_expr: a field name, ``embedded.field.name``,
                :class:`fiftyone.core.expressions.ViewExpression`, or
                `MongoDB expression <https://docs.mongodb.com/manual/meta/aggregation-quick-reference/#aggregation-expressions>`_
                defining the field or expression to aggregate. This can also
                be a list or tuple of such arguments, in which case a tuple of
                corresponding aggregation results (each receiving the same
                additional keyword arguments, if any) will be returned
            expr (None): a :class:`fiftyone.core.expressions.ViewExpression` or
                `MongoDB expression <https://docs.mongodb.com/manual/meta/aggregation-quick-reference/#aggregation-expressions>`_
                to apply to ``field_or_expr`` (which must be a field) before
                aggregating
            safe (False): whether to ignore nan/inf values when dealing with
                floating point values

        Returns:
            the mean
        """
        make = lambda field_or_expr: foa.Mean(
            field_or_expr, expr=expr, safe=safe
        )
        return self._make_and_aggregate(make, field_or_expr)

    @aggregation
    def quantiles(self, field_or_expr, quantiles, expr=None, safe=False):
        """Computes the quantile(s) of the field values of a collection.

        ``None``-valued fields are ignored.

        This aggregation is typically applied to *numeric* field types (or
        lists of such types):

        -   :class:`fiftyone.core.fields.IntField`
        -   :class:`fiftyone.core.fields.FloatField`

        Examples::

            import fiftyone as fo
            from fiftyone import ViewField as F

            dataset = fo.Dataset()
            dataset.add_samples(
                [
                    fo.Sample(
                        filepath="/path/to/image1.png",
                        numeric_field=1.0,
                        numeric_list_field=[1, 2, 3],
                    ),
                    fo.Sample(
                        filepath="/path/to/image2.png",
                        numeric_field=4.0,
                        numeric_list_field=[1, 2],
                    ),
                    fo.Sample(
                        filepath="/path/to/image3.png",
                        numeric_field=None,
                        numeric_list_field=None,
                    ),
                ]
            )

            #
            # Compute the quantiles of a numeric field
            #

            quantiles = dataset.quantiles("numeric_field", [0.1, 0.5, 0.9])
            print(quantiles)  # the quantiles

            #
            # Compute the quantiles of a numeric list field
            #

            quantiles = dataset.quantiles("numeric_list_field", [0.1, 0.5, 0.9])
            print(quantiles)  # the quantiles

            #
            # Compute the mean of a transformation of a numeric field
            #

            quantiles = dataset.quantiles(2 * (F("numeric_field") + 1), [0.1, 0.5, 0.9])
            print(quantiles)  # the quantiles

        Args:
            field_or_expr: a field name, ``embedded.field.name``,
                :class:`fiftyone.core.expressions.ViewExpression`, or
                `MongoDB expression <https://docs.mongodb.com/manual/meta/aggregation-quick-reference/#aggregation-expressions>`_
                defining the field or expression to aggregate
            quantiles: the quantile or iterable of quantiles to compute. Each
                quantile must be a numeric value in ``[0, 1]``
            expr (None): a :class:`fiftyone.core.expressions.ViewExpression` or
                `MongoDB expression <https://docs.mongodb.com/manual/meta/aggregation-quick-reference/#aggregation-expressions>`_
                to apply to ``field_or_expr`` (which must be a field) before
                aggregating
            safe (False): whether to ignore nan/inf values when dealing with
                floating point values

        Returns:
            the quantile or list of quantiles
        """
        make = lambda field_or_expr: foa.Quantiles(
            field_or_expr, quantiles, expr=expr, safe=safe
        )
        return self._make_and_aggregate(make, field_or_expr)

    @aggregation
    def schema(
        self,
        field_or_expr,
        expr=None,
        dynamic_only=False,
        _doc_type=None,
        _include_private=False,
    ):
        """Extracts the names and types of the attributes of a specified
        embedded document field across all samples in the collection.

        Schema aggregations are useful for detecting the presence and types of
        dynamic attributes of :class:`fiftyone.core.labels.Label` fields
        across a collection.

        Examples::

            import fiftyone as fo

            dataset = fo.Dataset()

            sample1 = fo.Sample(
                filepath="image1.png",
                ground_truth=fo.Detections(
                    detections=[
                        fo.Detection(
                            label="cat",
                            bounding_box=[0.1, 0.1, 0.4, 0.4],
                            foo="bar",
                            hello=True,
                        ),
                        fo.Detection(
                            label="dog",
                            bounding_box=[0.5, 0.5, 0.4, 0.4],
                            hello=None,
                        )
                    ]
                )
            )

            sample2 = fo.Sample(
                filepath="image2.png",
                ground_truth=fo.Detections(
                    detections=[
                        fo.Detection(
                            label="rabbit",
                            bounding_box=[0.1, 0.1, 0.4, 0.4],
                            foo=None,
                        ),
                        fo.Detection(
                            label="squirrel",
                            bounding_box=[0.5, 0.5, 0.4, 0.4],
                            hello="there",
                        ),
                    ]
                )
            )

            dataset.add_samples([sample1, sample2])

            #
            # Get schema of all dynamic attributes on the detections in a
            # `Detections` field
            #

            print(dataset.schema("ground_truth.detections", dynamic_only=True))
            # {'foo': StringField, 'hello': [BooleanField, StringField]}

        Args:
            field_or_expr: a field name, ``embedded.field.name``,
                :class:`fiftyone.core.expressions.ViewExpression`, or
                `MongoDB expression <https://docs.mongodb.com/manual/meta/aggregation-quick-reference/#aggregation-expressions>`_
                defining the field or expression to aggregate
            expr (None): a :class:`fiftyone.core.expressions.ViewExpression` or
                `MongoDB expression <https://docs.mongodb.com/manual/meta/aggregation-quick-reference/#aggregation-expressions>`_
                to apply to ``field_or_expr`` (which must be a field) before
                aggregating
            dynamic_only (False): whether to only include dynamically added
                attributes

        Returns:
            a dict mapping field names to :class:`fiftyone.core.fields.Field`
            instances. If a field's values takes multiple non-None types, the
            list of observed types will be returned
        """
        make = lambda field_or_expr: foa.Schema(
            field_or_expr,
            expr=expr,
            dynamic_only=dynamic_only,
            _doc_type=_doc_type,
            _include_private=_include_private,
        )
        return self._make_and_aggregate(make, field_or_expr)

    @aggregation
    def list_schema(self, field_or_expr, expr=None):
        """Extracts the value type(s) in a specified list field across all
        samples in the collection.

        Examples::

            from datetime import datetime
            import fiftyone as fo

            dataset = fo.Dataset()

            sample1 = fo.Sample(
                filepath="image1.png",
                ground_truth=fo.Classification(
                    label="cat",
                    info=[
                        fo.DynamicEmbeddedDocument(
                            task="initial_annotation",
                            author="Alice",
                            timestamp=datetime(1970, 1, 1),
                            notes=["foo", "bar"],
                        ),
                        fo.DynamicEmbeddedDocument(
                            task="editing_pass",
                            author="Bob",
                            timestamp=datetime.utcnow(),
                        ),
                    ],
                ),
            )

            sample2 = fo.Sample(
                filepath="image2.png",
                ground_truth=fo.Classification(
                    label="dog",
                    info=[
                        fo.DynamicEmbeddedDocument(
                            task="initial_annotation",
                            author="Bob",
                            timestamp=datetime(2018, 10, 18),
                            notes=["spam", "eggs"],
                        ),
                    ],
                ),
            )

            dataset.add_samples([sample1, sample2])

            # Determine that `ground_truth.info` contains embedded documents
            print(dataset.list_schema("ground_truth.info"))
            # fo.EmbeddedDocumentField

            # Determine the fields of the embedded documents in the list
            print(dataset.schema("ground_truth.info[]"))
            # {'task': StringField, ..., 'notes': ListField}

            # Determine the type of the values in the nested `notes` list field
            # Since `ground_truth.info` is not yet declared on the dataset's
            # schema, we must manually include `[]` to unwind the info lists
            print(dataset.list_schema("ground_truth.info[].notes"))
            # fo.StringField

            # Declare the `ground_truth.info` field
            dataset.add_sample_field(
                "ground_truth.info",
                fo.ListField,
                subfield=fo.EmbeddedDocumentField,
                embedded_doc_type=fo.DynamicEmbeddedDocument,
            )

            # Now we can inspect the nested `notes` field without unwinding
            print(dataset.list_schema("ground_truth.info.notes"))
            # fo.StringField

        Args:
            field_or_expr: a field name, ``embedded.field.name``,
                :class:`fiftyone.core.expressions.ViewExpression`, or
                `MongoDB expression <https://docs.mongodb.com/manual/meta/aggregation-quick-reference/#aggregation-expressions>`_
                defining the field or expression to aggregate
            expr (None): a :class:`fiftyone.core.expressions.ViewExpression` or
                `MongoDB expression <https://docs.mongodb.com/manual/meta/aggregation-quick-reference/#aggregation-expressions>`_
                to apply to ``field_or_expr`` (which must be a field) before
                aggregating

        Returns:
            a :class:`fiftyone.core.fields.Field` or list of
            :class:`fiftyone.core.fields.Field` instances describing the value
            type(s) in the list
        """
        make = lambda field_or_expr: foa.ListSchema(field_or_expr, expr=expr)
        return self._make_and_aggregate(make, field_or_expr)

    @aggregation
    def std(self, field_or_expr, expr=None, safe=False, sample=False):
        """Computes the standard deviation of the field values of the
        collection.

        ``None``-valued fields are ignored.

        This aggregation is typically applied to *numeric* field types (or
        lists of such types):

        -   :class:`fiftyone.core.fields.IntField`
        -   :class:`fiftyone.core.fields.FloatField`

        Examples::

            import fiftyone as fo
            from fiftyone import ViewField as F

            dataset = fo.Dataset()
            dataset.add_samples(
                [
                    fo.Sample(
                        filepath="/path/to/image1.png",
                        numeric_field=1.0,
                        numeric_list_field=[1, 2, 3],
                    ),
                    fo.Sample(
                        filepath="/path/to/image2.png",
                        numeric_field=4.0,
                        numeric_list_field=[1, 2],
                    ),
                    fo.Sample(
                        filepath="/path/to/image3.png",
                        numeric_field=None,
                        numeric_list_field=None,
                    ),
                ]
            )

            #
            # Compute the standard deviation of a numeric field
            #

            std = dataset.std("numeric_field")
            print(std)  # the standard deviation

            #
            # Compute the standard deviation of a numeric list field
            #

            std = dataset.std("numeric_list_field")
            print(std)  # the standard deviation

            #
            # Compute the standard deviation of a transformation of a numeric field
            #

            std = dataset.std(2 * (F("numeric_field") + 1))
            print(std)  # the standard deviation

        Args:
            field_or_expr: a field name, ``embedded.field.name``,
                :class:`fiftyone.core.expressions.ViewExpression`, or
                `MongoDB expression <https://docs.mongodb.com/manual/meta/aggregation-quick-reference/#aggregation-expressions>`_
                defining the field or expression to aggregate. This can also
                be a list or tuple of such arguments, in which case a tuple of
                corresponding aggregation results (each receiving the same
                additional keyword arguments, if any) will be returned
            expr (None): a :class:`fiftyone.core.expressions.ViewExpression` or
                `MongoDB expression <https://docs.mongodb.com/manual/meta/aggregation-quick-reference/#aggregation-expressions>`_
                to apply to ``field_or_expr`` (which must be a field) before
                aggregating
            safe (False): whether to ignore nan/inf values when dealing with
                floating point values
            sample (False): whether to compute the sample standard deviation rather
                than the population standard deviation

        Returns:
            the standard deviation
        """
        make = lambda field_or_expr: foa.Std(
            field_or_expr, expr=expr, safe=safe, sample=sample
        )
        return self._make_and_aggregate(make, field_or_expr)

    @aggregation
    def sum(self, field_or_expr, expr=None, safe=False):
        """Computes the sum of the field values of the collection.

        ``None``-valued fields are ignored.

        This aggregation is typically applied to *numeric* field types (or
        lists of such types):

        -   :class:`fiftyone.core.fields.IntField`
        -   :class:`fiftyone.core.fields.FloatField`

        Examples::

            import fiftyone as fo
            from fiftyone import ViewField as F

            dataset = fo.Dataset()
            dataset.add_samples(
                [
                    fo.Sample(
                        filepath="/path/to/image1.png",
                        numeric_field=1.0,
                        numeric_list_field=[1, 2, 3],
                    ),
                    fo.Sample(
                        filepath="/path/to/image2.png",
                        numeric_field=4.0,
                        numeric_list_field=[1, 2],
                    ),
                    fo.Sample(
                        filepath="/path/to/image3.png",
                        numeric_field=None,
                        numeric_list_field=None,
                    ),
                ]
            )

            #
            # Compute the sum of a numeric field
            #

            total = dataset.sum("numeric_field")
            print(total)  # the sum

            #
            # Compute the sum of a numeric list field
            #

            total = dataset.sum("numeric_list_field")
            print(total)  # the sum

            #
            # Compute the sum of a transformation of a numeric field
            #

            total = dataset.sum(2 * (F("numeric_field") + 1))
            print(total)  # the sum

        Args:
            field_or_expr: a field name, ``embedded.field.name``,
                :class:`fiftyone.core.expressions.ViewExpression`, or
                `MongoDB expression <https://docs.mongodb.com/manual/meta/aggregation-quick-reference/#aggregation-expressions>`_
                defining the field or expression to aggregate. This can also
                be a list or tuple of such arguments, in which case a tuple of
                corresponding aggregation results (each receiving the same
                additional keyword arguments, if any) will be returned
            expr (None): a :class:`fiftyone.core.expressions.ViewExpression` or
                `MongoDB expression <https://docs.mongodb.com/manual/meta/aggregation-quick-reference/#aggregation-expressions>`_
                to apply to ``field_or_expr`` (which must be a field) before
                aggregating
            safe (False): whether to ignore nan/inf values when dealing with
                floating point values

        Returns:
            the sum
        """
        make = lambda field_or_expr: foa.Sum(
            field_or_expr, expr=expr, safe=safe
        )
        return self._make_and_aggregate(make, field_or_expr)

    @aggregation
    def values(
        self,
        field_or_expr,
        expr=None,
        missing_value=None,
        unwind=False,
        _allow_missing=False,
        _big_result=True,
        _raw=False,
        _field=None,
    ):
        """Extracts the values of a field from all samples in the collection.

        Values aggregations are useful for efficiently extracting a slice of
        field or embedded field values across all samples in a collection. See
        the examples below for more details.

        The dual function of :meth:`values` is :meth:`set_values`, which can be
        used to efficiently set a field or embedded field of all samples in a
        collection by providing lists of values of same structure returned by
        this aggregation.

        .. note::

            Unlike other aggregations, :meth:`values` does not automatically
            unwind list fields, which ensures that the returned values match
            the potentially-nested structure of the documents.

            You can opt-in to unwinding specific list fields using the ``[]``
            syntax, or you can pass the optional ``unwind=True`` parameter to
            unwind all supported list fields. See
            :ref:`aggregations-list-fields` for more information.

        Examples::

            import fiftyone as fo
            import fiftyone.zoo as foz
            from fiftyone import ViewField as F

            dataset = fo.Dataset()
            dataset.add_samples(
                [
                    fo.Sample(
                        filepath="/path/to/image1.png",
                        numeric_field=1.0,
                        numeric_list_field=[1, 2, 3],
                    ),
                    fo.Sample(
                        filepath="/path/to/image2.png",
                        numeric_field=4.0,
                        numeric_list_field=[1, 2],
                    ),
                    fo.Sample(
                        filepath="/path/to/image3.png",
                        numeric_field=None,
                        numeric_list_field=None,
                    ),
                ]
            )

            #
            # Get all values of a field
            #

            values = dataset.values("numeric_field")
            print(values)  # [1.0, 4.0, None]

            #
            # Get all values of a list field
            #

            values = dataset.values("numeric_list_field")
            print(values)  # [[1, 2, 3], [1, 2], None]

            #
            # Get all values of transformed field
            #

            values = dataset.values(2 * (F("numeric_field") + 1))
            print(values)  # [4.0, 10.0, None]

            #
            # Get values from a label list field
            #

            dataset = foz.load_zoo_dataset("quickstart")

            # list of `Detections`
            detections = dataset.values("ground_truth")

            # list of lists of `Detection` instances
            detections = dataset.values("ground_truth.detections")

            # list of lists of detection labels
            labels = dataset.values("ground_truth.detections.label")

        Args:
            field_or_expr: a field name, ``embedded.field.name``,
                :class:`fiftyone.core.expressions.ViewExpression`, or
                `MongoDB expression <https://docs.mongodb.com/manual/meta/aggregation-quick-reference/#aggregation-expressions>`_
                defining the field or expression to aggregate. This can also
                be a list or tuple of such arguments, in which case a tuple of
                corresponding aggregation results (each receiving the same
                additional keyword arguments, if any) will be returned
            expr (None): a :class:`fiftyone.core.expressions.ViewExpression` or
                `MongoDB expression <https://docs.mongodb.com/manual/meta/aggregation-quick-reference/#aggregation-expressions>`_
                to apply to ``field_or_expr`` (which must be a field) before
                aggregating
            missing_value (None): a value to insert for missing or
                ``None``-valued fields
            unwind (False): whether to automatically unwind all recognized list
                fields (True) or unwind all list fields except the top-level
                sample field (-1)

        Returns:
            the list of values
        """
        make = lambda field_or_expr: foa.Values(
            field_or_expr,
            expr=expr,
            missing_value=missing_value,
            unwind=unwind,
            _allow_missing=_allow_missing,
            _big_result=_big_result,
            _raw=_raw,
            _field=_field,
        )
        return self._make_and_aggregate(make, field_or_expr)

    def draw_labels(
        self,
        output_dir,
        rel_dir=None,
        label_fields=None,
        overwrite=False,
        config=None,
        progress=None,
        **kwargs,
    ):
        """Renders annotated versions of the media in the collection with the
        specified label data overlaid to the given directory.

        The filenames of the sample media are maintained, unless a name
        conflict would occur in ``output_dir``, in which case an index of the
        form ``"-%d" % count`` is appended to the base filename.

        Images are written in format ``fo.config.default_image_ext``, and
        videos are written in format ``fo.config.default_video_ext``.

        Args:
            output_dir: the directory to write the annotated media
            rel_dir (None): an optional relative directory to strip from each
                input filepath to generate a unique identifier that is joined
                with ``output_dir`` to generate an output path for each
                annotated media. This argument allows for populating nested
                subdirectories in ``output_dir`` that match the shape of the
                input paths. The path is converted to an absolute path (if
                necessary) via :func:`fiftyone.core.storage.normalize_path`
            label_fields (None): a label field or list of label fields to
                render. By default, all :class:`fiftyone.core.labels.Label`
                fields are drawn
            overwrite (False): whether to delete ``output_dir`` if it exists
                before rendering
            config (None): an optional
                :class:`fiftyone.utils.annotations.DrawConfig` configuring how
                to draw the labels
            progress (None): whether to render a progress bar (True/False), use
                the default value ``fiftyone.config.show_progress_bars``
                (None), or a progress callback function to invoke instead
            **kwargs: optional keyword arguments specifying parameters of the
                default :class:`fiftyone.utils.annotations.DrawConfig` to
                override

        Returns:
            the list of paths to the rendered media
        """
        if fost.isdir(output_dir):
            if overwrite:
                fost.delete_dir(output_dir)
            else:
                logger.warning(
                    "Directory '%s' already exists; outputs will be merged "
                    "with existing files",
                    output_dir,
                )

        if label_fields is None:
            label_fields = self._get_label_fields()

        if self.media_type == fom.IMAGE:
            return foua.draw_labeled_images(
                self,
                output_dir,
                rel_dir=rel_dir,
                label_fields=label_fields,
                config=config,
                progress=progress,
                **kwargs,
            )

        if self.media_type == fom.VIDEO:
            return foua.draw_labeled_videos(
                self,
                output_dir,
                rel_dir=rel_dir,
                label_fields=label_fields,
                config=config,
                progress=progress,
                **kwargs,
            )

        if self.media_type == fom.GROUP:
            raise fom.SelectGroupSlicesError((fom.IMAGE, fom.VIDEO))

        raise fom.MediaTypeError(
            "Unsupported media type '%s'" % self.media_type
        )

    def export(
        self,
        export_dir=None,
        dataset_type=None,
        data_path=None,
        labels_path=None,
        export_media=None,
        rel_dir=None,
        dataset_exporter=None,
        label_field=None,
        frame_labels_field=None,
        overwrite=False,
        progress=None,
        **kwargs,
    ):
        """Exports the samples in the collection to disk.

        You can perform exports with this method via the following basic
        patterns:

        (a) Provide ``export_dir`` and ``dataset_type`` to export the content
            to a directory in the default layout for the specified format, as
            documented in :ref:`this page <exporting-datasets>`

        (b) Provide ``dataset_type`` along with ``data_path``, ``labels_path``,
            and/or ``export_media`` to directly specify where to export the
            source media and/or labels (if applicable) in your desired format.
            This syntax provides the flexibility to, for example, perform
            workflows like labels-only exports

        (c) Provide a ``dataset_exporter`` to which to feed samples to perform
            a fully-customized export

        In all workflows, the remaining parameters of this method can be
        provided to further configure the export.

        See :ref:`this page <exporting-datasets>` for more information about
        the available export formats and examples of using this method.

        See :ref:`this guide <custom-dataset-exporter>` for more details about
        exporting datasets in custom formats by defining your own
        :class:`fiftyone.utils.data.exporters.DatasetExporter`.

        This method will automatically coerce the data to match the requested
        export in the following cases:

        -   When exporting in either an unlabeled image or image classification
            format, if a spatial label field is provided
            (:class:`fiftyone.core.labels.Detection`,
            :class:`fiftyone.core.labels.Detections`,
            :class:`fiftyone.core.labels.Polyline`, or
            :class:`fiftyone.core.labels.Polylines`), then the
            **image patches** of the provided samples will be exported

        -   When exporting in labeled image dataset formats that expect
            list-type labels (:class:`fiftyone.core.labels.Classifications`,
            :class:`fiftyone.core.labels.Detections`,
            :class:`fiftyone.core.labels.Keypoints`, or
            :class:`fiftyone.core.labels.Polylines`), if a label field contains
            labels in non-list format
            (e.g., :class:`fiftyone.core.labels.Classification`), the labels
            will be automatically upgraded to single-label lists

        -   When exporting in labeled image dataset formats that expect
            :class:`fiftyone.core.labels.Detections` labels, if a
            :class:`fiftyone.core.labels.Classification` field is provided, the
            labels will be automatically upgraded to detections that span the
            entire images

        Args:
            export_dir (None): the directory to which to export the samples in
                format ``dataset_type``. This parameter may be omitted if you
                have provided appropriate values for the ``data_path`` and/or
                ``labels_path`` parameters. Alternatively, this can also be an
                archive path with one of the following extensions::

                    .zip, .tar, .tar.gz, .tgz, .tar.bz, .tbz

                If an archive path is specified, the export is performed in a
                directory of same name (minus extension) and then automatically
                archived and the directory then deleted
            dataset_type (None): the :class:`fiftyone.types.Dataset` type to
                write. If not specified, the default type for ``label_field``
                is used
            data_path (None): an optional parameter that enables explicit
                control over the location of the exported media for certain
                export formats. Can be any of the following:

                -   a folder name like ``"data"`` or ``"data/"`` specifying a
                    subfolder of ``export_dir`` in which to export the media
                -   an absolute directory path in which to export the media. In
                    this case, the ``export_dir`` has no effect on the location
                    of the data
                -   a filename like ``"data.json"`` specifying the filename of
                    a JSON manifest file in ``export_dir`` generated when
                    ``export_media`` is ``"manifest"``
                -   an absolute filepath specifying the location to write the
                    JSON manifest file when ``export_media`` is ``"manifest"``.
                    In this case, ``export_dir`` has no effect on the location
                    of the data

                If None, a default value of this parameter will be chosen based
                on the value of the ``export_media`` parameter. Note that this
                parameter is not applicable to certain export formats such as
                binary types like TF records
            labels_path (None): an optional parameter that enables explicit
                control over the location of the exported labels. Only
                applicable when exporting in certain labeled dataset formats.
                Can be any of the following:

                -   a type-specific folder name like ``"labels"`` or
                    ``"labels/"`` or a filename like ``"labels.json"`` or
                    ``"labels.xml"`` specifying the location in ``export_dir``
                    in which to export the labels
                -   an absolute directory or filepath in which to export the
                    labels. In this case, the ``export_dir`` has no effect on
                    the location of the labels

                For labeled datasets, the default value of this parameter will
                be chosen based on the export format so that the labels will be
                exported into ``export_dir``
            export_media (None): controls how to export the raw media. The
                supported values are:

                -   ``True``: copy all media files into the output directory
                -   ``False``: don't export media. This option is only useful
                    when exporting labeled datasets whose label format stores
                    sufficient information to locate the associated media
                -   ``"move"``: move all media files into the output directory
                -   ``"symlink"``: create symlinks to the media files in the
                    output directory
                -   ``"manifest"``: create a ``data.json`` in the output
                    directory that maps UUIDs used in the labels files to the
                    filepaths of the source media, rather than exporting the
                    actual media

                If None, an appropriate default value of this parameter will be
                chosen based on the value of the ``data_path`` parameter. Note
                that some dataset formats may not support certain values for
                this parameter (e.g., when exporting in binary formats such as
                TF records, "symlink" is not an option)
            rel_dir (None): an optional relative directory to strip from each
                input filepath to generate a unique identifier for each media.
                When exporting media, this identifier is joined with
                ``data_path`` to generate an output path for each exported
                media. This argument allows for populating nested
                subdirectories that match the shape of the input paths. The
                path is converted to an absolute path (if necessary) via
                :func:`fiftyone.core.storage.normalize_path`
            dataset_exporter (None): a
                :class:`fiftyone.utils.data.exporters.DatasetExporter` to use
                to export the samples. When provided, parameters such as
                ``export_dir``, ``dataset_type``, ``data_path``, and
                ``labels_path`` have no effect
            label_field (None): controls the label field(s) to export. Only
                applicable to labeled datasets. Can be any of the following:

                -   the name of a label field to export
                -   a glob pattern of label field(s) to export
                -   a list or tuple of label field(s) to export
                -   a dictionary mapping label field names to keys to use when
                    constructing the label dictionaries to pass to the exporter

                Note that multiple fields can only be specified when the
                exporter used can handle dictionaries of labels. By default,
                the first field of compatible type for the exporter is used.
                When exporting labeled video datasets, this argument may
                contain frame fields prefixed by ``"frames."``
            frame_labels_field (None): controls the frame label field(s) to
                export. The ``"frames."`` prefix is optional. Only applicable
                to labeled video datasets. Can be any of the following:

                -   the name of a frame label field to export
                -   a glob pattern of frame label field(s) to export
                -   a list or tuple of frame label field(s) to export
                -   a dictionary mapping frame label field names to keys to use
                    when constructing the frame label dictionaries to pass to
                    the exporter

                Note that multiple fields can only be specified when the
                exporter used can handle dictionaries of frame labels. By
                default, the first field of compatible type for the exporter is
                used
            overwrite (False): whether to delete existing directories before
                performing the export (True) or to merge the export with
                existing files and directories (False)
            progress (None): whether to render a progress bar (True/False), use
                the default value ``fiftyone.config.show_progress_bars``
                (None), or a progress callback function to invoke instead
            **kwargs: optional keyword arguments to pass to the dataset
                exporter's constructor. If you are exporting image patches,
                this can also contain keyword arguments for
                :class:`fiftyone.utils.patches.ImagePatchesExtractor`
        """
        archive_path = None
        local_archive_path = None
        tmp_dir = None

        try:
            # If the user requested an archive, first populate a directory
            if export_dir is not None and etau.is_archive(export_dir):
                archive_path = export_dir
                export_dir, ext = etau.split_archive(archive_path)

                if not fost.is_local(export_dir):
                    tmp_dir = fost.make_temp_dir()
                    archive_name = os.path.basename(export_dir)
                    export_dir = fost.join(tmp_dir, archive_name)
                    local_archive_path = export_dir + ext

            # Perform the export
            _export(
                self,
                export_dir=export_dir,
                dataset_type=dataset_type,
                data_path=data_path,
                labels_path=labels_path,
                export_media=export_media,
                rel_dir=rel_dir,
                dataset_exporter=dataset_exporter,
                label_field=label_field,
                frame_labels_field=frame_labels_field,
                overwrite=overwrite,
                progress=progress,
                **kwargs,
            )

            # Make archive, if requested
            if local_archive_path is not None:
                fost.make_archive(export_dir, local_archive_path)
                fost.copy_file(local_archive_path, archive_path)
            elif archive_path is not None:
                fost.make_archive(export_dir, archive_path, cleanup=True)
        finally:
            if tmp_dir is not None:
                etau.delete_dir(tmp_dir)

    @requires_can_edit
    def annotate(
        self,
        anno_key,
        label_schema=None,
        label_field=None,
        label_type=None,
        classes=None,
        attributes=True,
        mask_targets=None,
        allow_additions=True,
        allow_deletions=True,
        allow_label_edits=True,
        allow_index_edits=True,
        allow_spatial_edits=True,
        media_field="filepath",
        backend=None,
        launch_editor=False,
        **kwargs,
    ):
        """Exports the samples and optional label field(s) in this collection
        to the given annotation backend.

        The ``backend`` parameter controls which annotation backend to use.
        Depending on the backend you use, you may want/need to provide extra
        keyword arguments to this function for the constructor of the backend's
        :class:`fiftyone.utils.annotations.AnnotationBackendConfig` class.

        The natively provided backends and their associated config classes are:

        -   ``"cvat"``: :class:`fiftyone.utils.cvat.CVATBackendConfig`
        -   ``"labelstudio"``: :class:`fiftyone.utils.labelstudio.LabelStudioBackendConfig`
        -   ``"labelbox"``: :class:`fiftyone.utils.labelbox.LabelboxBackendConfig`

        See :ref:`this page <requesting-annotations>` for more information
        about using this method, including how to define label schemas and how
        to configure login credentials for your annotation provider.

        Args:
            anno_key: a string key to use to refer to this annotation run
            label_schema (None): a dictionary defining the label schema to use.
                If this argument is provided, it takes precedence over the
                other schema-related arguments
            label_field (None): a string indicating a new or existing label
                field to annotate
            label_type (None): a string indicating the type of labels to
                annotate. The possible values are:

                -   ``"classification"``: a single classification stored in
                    :class:`fiftyone.core.labels.Classification` fields
                -   ``"classifications"``: multilabel classifications stored in
                    :class:`fiftyone.core.labels.Classifications` fields
                -   ``"detections"``: object detections stored in
                    :class:`fiftyone.core.labels.Detections` fields
                -   ``"instances"``: instance segmentations stored in
                    :class:`fiftyone.core.labels.Detections` fields with their
                    :attr:`mask <fiftyone.core.labels.Detection.mask>`
                    attributes populated
                -   ``"polylines"``: polylines stored in
                    :class:`fiftyone.core.labels.Polylines` fields with their
                    :attr:`filled <fiftyone.core.labels.Polyline.filled>`
                    attributes set to ``False``
                -   ``"polygons"``: polygons stored in
                    :class:`fiftyone.core.labels.Polylines` fields with their
                    :attr:`filled <fiftyone.core.labels.Polyline.filled>`
                    attributes set to ``True``
                -   ``"keypoints"``: keypoints stored in
                    :class:`fiftyone.core.labels.Keypoints` fields
                -   ``"segmentation"``: semantic segmentations stored in
                    :class:`fiftyone.core.labels.Segmentation` fields
                -   ``"scalar"``: scalar labels stored in
                    :class:`fiftyone.core.fields.IntField`,
                    :class:`fiftyone.core.fields.FloatField`,
                    :class:`fiftyone.core.fields.StringField`, or
                    :class:`fiftyone.core.fields.BooleanField` fields

                All new label fields must have their type specified via this
                argument or in ``label_schema``. Note that annotation backends
                may not support all label types
            classes (None): a list of strings indicating the class options for
                ``label_field`` or all fields in ``label_schema`` without
                classes specified. All new label fields must have a class list
                provided via one of the supported methods. For existing label
                fields, if classes are not provided by this argument nor
                ``label_schema``, they are retrieved from :meth:`get_classes`
                if possible, or else the observed labels on your dataset are
                used
            attributes (True): specifies the label attributes of each label
                field to include (other than their ``label``, which is always
                included) in the annotation export. Can be any of the
                following:

                -   ``True``: export all label attributes
                -   ``False``: don't export any custom label attributes
                -   a list of label attributes to export
                -   a dict mapping attribute names to dicts specifying the
                    ``type``, ``values``, and ``default`` for each attribute

                If a ``label_schema`` is also provided, this parameter
                determines which attributes are included for all fields that do
                not explicitly define their per-field attributes (in addition
                to any per-class attributes)
            mask_targets (None): a dict mapping pixel values to semantic label
                strings. Only applicable when annotating semantic segmentations
            allow_additions (True): whether to allow new labels to be added.
                Only applicable when editing existing label fields
            allow_deletions (True): whether to allow labels to be deleted. Only
                applicable when editing existing label fields
            allow_label_edits (True): whether to allow the ``label`` attribute
                of existing labels to be modified. Only applicable when editing
                existing fields with ``label`` attributes
            allow_index_edits (True): whether to allow the ``index`` attribute
                of existing video tracks to be modified. Only applicable when
                editing existing frame fields with ``index`` attributes
            allow_spatial_edits (True): whether to allow edits to the spatial
                properties (bounding boxes, vertices, keypoints, masks, etc) of
                labels. Only applicable when editing existing spatial label
                fields
            media_field ("filepath"): the field containing the paths to the
                media files to upload
            backend (None): the annotation backend to use. The supported values
                are ``fiftyone.annotation_config.backends.keys()`` and the
                default is ``fiftyone.annotation_config.default_backend``
            launch_editor (False): whether to launch the annotation backend's
                editor after uploading the samples
            **kwargs: keyword arguments for the
                :class:`fiftyone.utils.annotations.AnnotationBackendConfig`

        Returns:
            an :class:`fiftyone.utils.annotations.AnnnotationResults`
        """
        return foua.annotate(
            self,
            anno_key,
            label_schema=label_schema,
            label_field=label_field,
            label_type=label_type,
            classes=classes,
            attributes=attributes,
            mask_targets=mask_targets,
            allow_additions=allow_additions,
            allow_deletions=allow_deletions,
            allow_label_edits=allow_label_edits,
            allow_index_edits=allow_index_edits,
            allow_spatial_edits=allow_spatial_edits,
            media_field=media_field,
            backend=backend,
            launch_editor=launch_editor,
            **kwargs,
        )

    @property
    def has_annotation_runs(self):
        """Whether this collection has any annotation runs."""
        return bool(self.list_annotation_runs())

    def has_annotation_run(self, anno_key):
        """Whether this collection has an annotation run with the given key.

        Args:
            anno_key: an annotation key

        Returns:
            True/False
        """
        return anno_key in self.list_annotation_runs()

    def list_annotation_runs(self, type=None, method=None, **kwargs):
        """Returns a list of annotation keys on this collection.

        Args:
            type (None): a specific annotation run type to match, which can be:

                -   a string
                    :attr:`fiftyone.core.annotations.AnnotationMethodConfig.type`
                -   a :class:`fiftyone.core.annotations.AnnotationMethod` class
                    or its fully-qualified class name string

            method (None): a specific
                :attr:`fiftyone.core.annotations.AnnotationMethodConfig.method`
                string to match
            **kwargs: optional config parameters to match

        Returns:
            a list of annotation keys
        """
        return foan.AnnotationMethod.list_runs(
            self, type=type, method=method, **kwargs
        )

    @requires_can_edit
    def rename_annotation_run(self, anno_key, new_anno_key):
        """Replaces the key for the given annotation run with a new key.

        Args:
            anno_key: an annotation key
            new_anno_key: a new annotation key
        """
        return foan.AnnotationMethod.update_run_key(
            self, anno_key, new_anno_key
        )

    def get_annotation_info(self, anno_key):
        """Returns information about the annotation run with the given key on
        this collection.

        Args:
            anno_key: an annotation key

        Returns:
            a :class:`fiftyone.core.annotation.AnnotationInfo`
        """
        return foan.AnnotationMethod.get_run_info(self, anno_key)

    def load_annotation_results(self, anno_key, cache=True, **kwargs):
        """Loads the results for the annotation run with the given key on this
        collection.

        The :class:`fiftyone.utils.annotations.AnnotationResults` object
        returned by this method will provide a variety of backend-specific
        methods allowing you to perform actions such as checking the status and
        deleting this run from the annotation backend.

        Use :meth:`load_annotations` to load the labels from an annotation
        run onto your FiftyOne dataset.

        Args:
            anno_key: an annotation key
            cache (True): whether to cache the results on the collection
            **kwargs: keyword arguments for run's
                :meth:`fiftyone.core.annotation.AnnotationMethodConfig.load_credentials`
                method

        Returns:
            a :class:`fiftyone.utils.annotations.AnnotationResults`
        """
        return foan.AnnotationMethod.load_run_results(
            self, anno_key, cache=cache, load_view=False, **kwargs
        )

    def load_annotation_view(self, anno_key, select_fields=False):
        """Loads the :class:`fiftyone.core.view.DatasetView` on which the
        specified annotation run was performed on this collection.

        Args:
            anno_key: an annotation key
            select_fields (False): whether to exclude fields involved in other
                annotation runs

        Returns:
            a :class:`fiftyone.core.view.DatasetView`
        """
        return foan.AnnotationMethod.load_run_view(
            self, anno_key, select_fields=select_fields
        )

    @requires_can_edit
    def load_annotations(
        self,
        anno_key,
        dest_field=None,
        unexpected="prompt",
        cleanup=False,
        progress=None,
        **kwargs,
    ):
        """Downloads the labels from the given annotation run from the
        annotation backend and merges them into this collection.

        See :ref:`this page <loading-annotations>` for more information
        about using this method to import annotations that you have scheduled
        by calling :meth:`annotate`.

        Args:
            anno_key: an annotation key
            dest_field (None): an optional name of a new destination field
                into which to load the annotations, or a dict mapping field names
                in the run's label schema to new destination field names
            unexpected ("prompt"): how to deal with any unexpected labels that
                don't match the run's label schema when importing. The
                supported values are:

                -   ``"prompt"``: present an interactive prompt to
                    direct/discard unexpected labels
                -   ``"ignore"``: automatically ignore any unexpected labels
                -   ``"keep"``: automatically keep all unexpected labels in a
                    field whose name matches the the label type
                -   ``"return"``: return a dict containing all unexpected
                    labels, or ``None`` if there aren't any
            cleanup (False): whether to delete any informtation regarding this
                run from the annotation backend after loading the annotations
            progress (None): whether to render a progress bar (True/False), use
                the default value ``fiftyone.config.show_progress_bars``
                (None), or a progress callback function to invoke instead
            **kwargs: keyword arguments for the run's
                :meth:`fiftyone.core.annotation.AnnotationMethodConfig.load_credentials`
                method

        Returns:
            ``None``, unless ``unexpected=="return"`` and unexpected labels are
            found, in which case a dict containing the extra labels is returned
        """
        return foua.load_annotations(
            self,
            anno_key,
            dest_field=dest_field,
            unexpected=unexpected,
            cleanup=cleanup,
            progress=progress,
            **kwargs,
        )

    @requires_can_edit
    def delete_annotation_run(self, anno_key):
        """Deletes the annotation run with the given key from this collection.

        Calling this method only deletes the **record** of the annotation run
        from the collection; it will not delete any annotations loaded onto
        your dataset via :meth:`load_annotations`, nor will it delete any
        associated information from the annotation backend.

        Use :meth:`load_annotation_results` to programmatically manage/delete
        a run from the annotation backend.

        Args:
            anno_key: an annotation key
        """
        foan.AnnotationMethod.delete_run(self, anno_key)

    @requires_can_edit
    def delete_annotation_runs(self):
        """Deletes all annotation runs from this collection.

        Calling this method only deletes the **records** of the annotation runs
        from this collection; it will not delete any annotations loaded onto
        your dataset via :meth:`load_annotations`, nor will it delete any
        associated information from the annotation backend.

        Use :meth:`load_annotation_results` to programmatically manage/delete
        runs in the annotation backend.
        """
        foan.AnnotationMethod.delete_runs(self)

    def list_indexes(self):
        """Returns the list of index names on this collection.

        Single-field indexes are referenced by their field name, while compound
        indexes are referenced by more complicated strings. See
        :meth:`pymongo:pymongo.collection.Collection.index_information` for
        details on the compound format.

        Returns:
            the list of index names
        """
        return list(self.get_index_information().keys())

    def get_index_information(self, include_stats=False):
        """Returns a dictionary of information about the indexes on this
        collection.

        See :meth:`pymongo:pymongo.collection.Collection.index_information` for
        details on the structure of this dictionary.

        Args:
            include_stats (False): whether to include the size, usage, and
                build status of each index

        Returns:
            a dict mapping index names to info dicts
        """
        index_info = {}

        # Sample-level indexes
        fields_map = self._get_db_fields_map(reverse=True)
        sample_info = self._dataset._sample_collection.index_information()

        if include_stats:
            cs = self._dataset._sample_collstats()
            for key, size in cs["indexSizes"].items():
                if key in sample_info:
                    sample_info[key]["size"] = size

            for key in cs.get("indexBuilds", []):
                if key in sample_info:
                    sample_info[key]["in_progress"] = True

            for d in self._dataset._sample_collection.aggregate(
                [{"$indexStats": {}}]
            ):
                key = d["name"]
                if key in sample_info:
                    sample_info[key]["accesses"] = d["accesses"]

        for key, info in sample_info.items():
            if len(info["key"]) == 1:
                field = info["key"][0][0]
                key = fields_map.get(field, field)

            index_info[key] = info

        if self._has_frame_fields():
            # Frame-level indexes
            fields_map = self._get_db_fields_map(frames=True, reverse=True)
            frame_info = self._dataset._frame_collection.index_information()

            if include_stats:
                cs = self._dataset._frame_collstats()
                for key, size in cs["indexSizes"].items():
                    if key in frame_info:
                        frame_info[key]["size"] = size

                for key in cs.get("indexBuilds", []):
                    if key in frame_info:
                        frame_info[key]["in_progress"] = True

                for d in self._dataset._frame_collection.aggregate(
                    [{"$indexStats": {}}]
                ):
                    key = d["name"]
                    if key in frame_info:
                        frame_info[key]["accesses"] = d["accesses"]

            for key, info in frame_info.items():
                if len(info["key"]) == 1:
                    field = info["key"][0][0]
                    key = fields_map.get(field, field)

                index_info[self._FRAMES_PREFIX + key] = info

        return index_info

    # Indexes don't count as mutation because they only exist in-memory
    #   But non-editors shouldn't be allowed to create.
    @requires_can_edit(enforce_readonly=False)
    def create_index(self, field_or_spec, unique=False, wait=True, **kwargs):
        """Creates an index on the given field or with the given specification,
        if necessary.

        Indexes enable efficient sorting, merging, and other such operations.

        Frame-level fields can be indexed by prepending ``"frames."`` to the
        field name.

        .. note::

            If an index with the same field(s) but different order(s) already
            exists, no new index will be created.

            Use :meth:`drop_index` to drop an existing index first if you wish
            to replace an existing index with new properties.

        .. note::

            If you are indexing a single field and it already has a unique
            constraint, it will be retained regardless of the ``unique`` value
            you specify. Conversely, if the given field already has a
            non-unique index but you requested a unique index, the existing
            index will be replaced with a unique index.

            Use :meth:`drop_index` to drop an existing index first if you wish
            to replace an existing index with new properties.

        Args:
            field_or_spec: the field name, ``embedded.field.name``, or index
                specification list. See
                :meth:`pymongo:pymongo.collection.Collection.create_index` for
                supported values
            unique (False): whether to add a uniqueness constraint to the index
            wait (True): whether to wait for index creation to finish
            **kwargs: optional keyword arguments for
                :meth:`pymongo:pymongo.collection.Collection.create_index`

        Returns:
            the name of the index
        """
        if etau.is_str(field_or_spec):
            input_spec = [(field_or_spec, 1)]
        else:
            input_spec = list(field_or_spec)

        single_field_index = len(input_spec) == 1
        index_info = self.get_index_information()

        # For single field indexes, provide special handling based on `unique`
        # constraint
        if single_field_index:
            field = input_spec[0][0]

            if field in index_info:
                _unique = index_info[field].get("unique", False)
                if _unique or (unique == _unique):
                    # Satisfactory index already exists
                    return field

                _field, is_frame_field = self._handle_frame_field(field)

                if _field == "id":
                    # For some reason ID indexes are not reported by
                    # `get_index_information()` as being unique like other
                    # manually created indexes, but they are, so nothing needs
                    # to be done here
                    return field

                if _field in self._get_default_indexes(frames=is_frame_field):
                    raise ValueError(
                        "Cannot modify default index '%s'" % field
                    )

                # We need to drop existing index and replace with a unique one
                self.drop_index(field)

        is_frame_fields = []
        index_spec = []
        for field, option in input_spec:
            has_frames = self._has_frame_fields()
            if field != "$**" and (
                not has_frames or field != "frames.$**"
            ):  # global wildcard indexes
                self._validate_root_field(field, include_private=True)

            _field, _, _ = self._handle_id_fields(field)
            _field, is_frame_field = self._handle_frame_field(_field)
            is_frame_fields.append(is_frame_field)
            index_spec.append((_field, option))

        if len(set(is_frame_fields)) > 1:
            raise ValueError(
                "Fields in a compound index must be either all sample-level "
                "or all frame-level fields"
            )

        is_frame_index = all(is_frame_fields)

        if single_field_index:
            index_name = input_spec[0][0]
        else:
            index_name = "_".join("%s_%s" % (f, o) for f, o in index_spec)

        if is_frame_index:
            index_name = self._FRAMES_PREFIX + index_name

        normalize = lambda name: name.replace("-1", "1")
        _index_name = normalize(index_name)
        if any(_index_name == normalize(name) for name in index_info.keys()):
            # Satisfactory index already exists
            return index_name

        # Setting `w=0` sets `acknowledged=False` in pymongo
        write_concern = None if wait else WriteConcern(w=0)

        if is_frame_index:
            coll = self._dataset._get_frame_collection(
                write_concern=write_concern
            )
        else:
            coll = self._dataset._get_sample_collection(
                write_concern=write_concern
            )

        name = coll.create_index(index_spec, unique=unique, **kwargs)

        if single_field_index:
            name = input_spec[0][0]
        elif is_frame_index:
            name = self._FRAMES_PREFIX + name

        return name

    # Indexes don't count as mutation because they only exist in-memory.
    #   But non-editors shouldn't be allowed to drop.
    @requires_can_edit(enforce_readonly=False)
    def drop_index(self, field_or_name):
        """Drops the index for the given field or name, if necessary.

        Args:
            field_or_name: a field name, ``embedded.field.name``, or compound
                index name. Use :meth:`list_indexes` to see the available
                indexes
        """
        name, is_frame_index = self._handle_frame_field(field_or_name)

        if is_frame_index:
            if name in self._get_default_indexes(frames=True):
                raise ValueError("Cannot drop default frame index '%s'" % name)

            coll = self._dataset._frame_collection
        else:
            if name in self._get_default_indexes():
                raise ValueError("Cannot drop default index '%s'" % name)

            coll = self._dataset._sample_collection

        index_map = {}
        fields_map = self._get_db_fields_map(
            frames=is_frame_index, reverse=True
        )
        for key, info in coll.index_information().items():
            if len(info["key"]) == 1:
                # We use field name, not pymongo name, for single field indexes
                field = info["key"][0][0]
                index_map[fields_map.get(field, field)] = key
            else:
                index_map[key] = key

        if name in index_map:
            coll.drop_index(index_map[name])

    def _get_default_indexes(self, frames=False):
        if frames:
            if self._has_frame_fields():
                return [
                    "id",
                    "created_at",
                    "last_modified_at",
                    "_sample_id_1_frame_number_1",
                ]

            return []

        if self._is_patches:
            names = [
                "id",
                "filepath",
                "created_at",
                "last_modified_at",
                "sample_id",
            ]
            if self._is_frames:
                names.extend(["frame_id", "_sample_id_1_frame_number_1"])

            return names

        if self._is_frames:
            return [
                "id",
                "filepath",
                "created_at",
                "last_modified_at",
                "sample_id",
                "_sample_id_1_frame_number_1",
            ]

        if self._is_clips:
            return [
                "id",
                "filepath",
                "created_at",
                "last_modified_at",
                "sample_id",
            ]

        if self.media_type == fom.GROUP:
            gf = self.group_field
            return [
                "id",
                "filepath",
                "created_at",
                "last_modified_at",
                gf + ".id",
                gf + ".name",
            ]

        return [
            "id",
            "filepath",
            "created_at",
            "last_modified_at",
        ]

    def reload(self):
        """Reloads the collection from the database."""
        raise NotImplementedError("Subclass must implement reload()")

    def to_dict(
        self,
        rel_dir=None,
        include_private=False,
        include_frames=False,
        frame_labels_dir=None,
        pretty_print=False,
        progress=None,
    ):
        """Returns a JSON dictionary representation of the collection.

        Args:
            rel_dir (None): a relative directory to remove from the
                ``filepath`` of each sample, if possible. The path is converted
                to an absolute path (if necessary) via
                :func:`fiftyone.core.storage.normalize_path`. The typical use
                case for this argument is that your source data lives in a
                single directory and you wish to serialize relative, rather
                than absolute, paths to the data within that directory
            include_private (False): whether to include private fields
            include_frames (False): whether to include the frame labels for
                video samples
            frame_labels_dir (None): a directory in which to write per-sample
                JSON files containing the frame labels for video samples. If
                omitted, frame labels will be included directly in the returned
                JSON dict (which can be quite quite large for video datasets
                containing many frames). Only applicable to datasets that
                contain videos when ``include_frames`` is True
            pretty_print (False): whether to render frame labels JSON in human
                readable format with newlines and indentations. Only applicable
                to datasets that contain videos when a ``frame_labels_dir`` is
                provided
            progress (None): whether to render a progress bar (True/False), use
                the default value ``fiftyone.config.show_progress_bars``
                (None), or a progress callback function to invoke instead

        Returns:
            a JSON dict
        """
        if rel_dir is not None:
            rel_dir = fost.normalize_path(rel_dir) + fost.sep(rel_dir)

        contains_videos = self._contains_videos(any_slice=True)
        write_frame_labels = (
            contains_videos and include_frames and frame_labels_dir is not None
        )

        d = {
            "name": self._dataset.name,
            "version": self._dataset.version,
            "media_type": self.media_type,
        }

        if self.media_type == fom.GROUP:
            d["group_field"] = self.group_field
            d["group_media_types"] = self.group_media_types
            d["default_group_slice"] = self.default_group_slice

        d["sample_fields"] = self._serialize_field_schema()

        if contains_videos:
            d["frame_fields"] = self._serialize_frame_field_schema()

        d["info"] = self.info

        if self.classes:
            d["classes"] = self.classes

        if self.default_classes:
            d["default_classes"] = self.default_classes

        if self.mask_targets:
            d["mask_targets"] = self._serialize_mask_targets()

        if self.default_mask_targets:
            d["default_mask_targets"] = self._serialize_default_mask_targets()

        if self.skeletons:
            d["skeletons"] = self._serialize_skeletons()

        if self.default_skeleton:
            d["default_skeleton"] = self._serialize_default_skeleton()

        if self.media_type == fom.GROUP:
            view = self.select_group_slices(_allow_mixed=True)
        else:
            view = self

        # Serialize samples
        samples = []
        with fost.FileWriter() as writer:
            for sample in self.iter_samples(progress=progress):
                sd = sample.to_dict(
                    include_frames=include_frames,
                    include_private=include_private,
                )

                if write_frame_labels and sample.media_type == fom.VIDEO:
                    frames = {"frames": sd.pop("frames", {})}
                    filename = sample.id + ".json"
                    sd["frames"] = filename
                    frames_path = fost.join(frame_labels_dir, filename)
                    local_path = writer.get_local_path(frames_path)
                    etas.write_json(
                        frames, local_path, pretty_print=pretty_print
                    )

                if rel_dir and sd["filepath"].startswith(rel_dir):
                    sd["filepath"] = sd["filepath"][len(rel_dir) :]

                samples.append(sd)

        d["samples"] = samples

        return d

    def to_json(
        self,
        rel_dir=None,
        include_private=False,
        include_frames=False,
        frame_labels_dir=None,
        pretty_print=False,
    ):
        """Returns a JSON string representation of the collection.

        The samples will be written as a list in a top-level ``samples`` field
        of the returned dictionary.

        Args:
            rel_dir (None): a relative directory to remove from the
                ``filepath`` of each sample, if possible. The path is converted
                to an absolute path (if necessary) via
                :func:`fiftyone.core.storage.normalize_path`. The typical use
                case for this argument is that your source data lives in a
                single directory and you wish to serialize relative, rather
                than absolute, paths to the data within that directory
            include_private (False): whether to include private fields
            include_frames (False): whether to include the frame labels for
                video samples
            frame_labels_dir (None): a directory in which to write per-sample
                JSON files containing the frame labels for video samples. If
                omitted, frame labels will be included directly in the returned
                JSON dict (which can be quite quite large for video datasets
                containing many frames). Only applicable to datasets that
                contain videos when ``include_frames`` is True
            pretty_print (False): whether to render the JSON in human readable
                format with newlines and indentations

        Returns:
            a JSON string
        """
        d = self.to_dict(
            rel_dir=rel_dir,
            include_private=include_private,
            include_frames=include_frames,
            frame_labels_dir=frame_labels_dir,
            pretty_print=pretty_print,
        )
        return etas.json_to_str(d, pretty_print=pretty_print)

    def write_json(
        self,
        json_path,
        rel_dir=None,
        include_private=False,
        include_frames=False,
        frame_labels_dir=None,
        pretty_print=False,
    ):
        """Writes the colllection to disk in JSON format.

        Args:
            json_path: the path to write the JSON
            rel_dir (None): a relative directory to remove from the
                ``filepath`` of each sample, if possible. The path is converted
                to an absolute path (if necessary) via
                :func:`fiftyone.core.storage.normalize_path`. The typical use
                case for this argument is that your source data lives in a
                single directory and you wish to serialize relative, rather
                than absolute, paths to the data within that directory
            include_private (False): whether to include private fields
            include_frames (False): whether to include the frame labels for
                video samples
            frame_labels_dir (None): a directory in which to write per-sample
                JSON files containing the frame labels for video samples. If
                omitted, frame labels will be included directly in the returned
                JSON dict (which can be quite quite large for video datasets
                containing many frames). Only applicable to datasets that
                contain videos when ``include_frames`` is True
            pretty_print (False): whether to render the JSON in human readable
                format with newlines and indentations
        """
        d = self.to_dict(
            rel_dir=rel_dir,
            include_private=include_private,
            include_frames=include_frames,
            frame_labels_dir=frame_labels_dir,
            pretty_print=pretty_print,
        )
        fost.write_json(d, json_path, pretty_print=pretty_print)

    def _add_view_stage(self, stage):
        """Returns a :class:`fiftyone.core.view.DatasetView` containing the
        contents of the collection with the given
        :class:fiftyone.core.stages.ViewStage` appended to its aggregation
        pipeline.

        Subclasses are responsible for performing any validation on the view
        stage to ensure that it is a valid stage to add to this collection.

        Args:
            stage: a :class:fiftyone.core.stages.ViewStage`

        Returns:
            a :class:`fiftyone.core.view.DatasetView`
        """
        raise NotImplementedError("Subclass must implement _add_view_stage()")

    def aggregate(self, aggregations):
        """Aggregates one or more
        :class:`fiftyone.core.aggregations.Aggregation` instances.

        Note that it is best practice to group aggregations into a single call
        to :meth:`aggregate`, as this will be more efficient than performing
        multiple aggregations in series.

        Args:
            aggregations: an :class:`fiftyone.core.aggregations.Aggregation` or
                iterable of :class:`fiftyone.core.aggregations.Aggregation`
                instances

        Returns:
            an aggregation result or list of aggregation results corresponding
            to the input aggregation(s)
        """
        if not aggregations:
            return []

        scalar_result = isinstance(aggregations, foa.Aggregation)

        if scalar_result:
            aggregations = [aggregations]

        # Partition aggregations by type
        big_aggs, batch_aggs, facet_aggs = self._parse_aggregations(
            aggregations, allow_big=True
        )

        # Placeholder to store results
        results = [None] * len(aggregations)

        idx_map = {}
        pipelines = []

        # Build batch pipeline
        if batch_aggs:
            pipeline = self._build_batch_pipeline(batch_aggs)
            pipelines.append(pipeline)

        # Build big pipelines
        for idx, aggregation in big_aggs.items():
            pipeline = self._build_big_pipeline(aggregation)
            idx_map[idx] = len(pipelines)
            pipelines.append(pipeline)

        # Build facet-able pipelines
        compiled_facet_aggs, facet_pipelines = self._build_facets(facet_aggs)
        for idx, pipeline in facet_pipelines.items():
            idx_map[idx] = len(pipelines)
            pipelines.append(pipeline)

        # Run all aggregations
        _results = foo.aggregate(self._dataset._sample_collection, pipelines)

        # Parse batch results
        if batch_aggs:
            result = list(_results[0])
            for idx, aggregation in batch_aggs.items():
                results[idx] = self._parse_big_result(aggregation, result)

        # Parse big results
        for idx, aggregation in big_aggs.items():
            result = list(_results[idx_map[idx]])
            results[idx] = self._parse_big_result(aggregation, result)

        # Parse facet-able results
        for idx, aggregation in compiled_facet_aggs.items():
            result = list(_results[idx_map[idx]])
            data = self._parse_faceted_result(aggregation, result)
            if (
                isinstance(aggregation, foa.FacetAggregations)
                and aggregation._compiled
            ):
                for idx, d in data.items():
                    results[idx] = d
            else:
                results[idx] = data

        return results[0] if scalar_result else results

    async def _async_aggregate(self, aggregations):
        if not aggregations:
            return []

        scalar_result = isinstance(aggregations, foa.Aggregation)

        if scalar_result:
            aggregations = [aggregations]

        _, _, facet_aggs = self._parse_aggregations(
            aggregations, allow_big=False
        )

        # Placeholder to store results
        results = [None] * len(aggregations)

        idx_map = {}
        pipelines = []

        if facet_aggs:
            # Build facet-able pipelines
            compiled_facet_aggs, facet_pipelines = self._build_facets(
                facet_aggs
            )
            for idx, pipeline in facet_pipelines.items():
                idx_map[idx] = len(pipelines)
                pipelines.append(pipeline)

            # Run all aggregations
            coll_name = self._dataset._sample_collection_name
            collection = foo.get_async_db_conn()[coll_name]
            _results = await foo.aggregate(collection, pipelines)

            # Parse facet-able results
            for idx, aggregation in compiled_facet_aggs.items():
                result = list(_results[idx_map[idx]])
                data = self._parse_faceted_result(aggregation, result)
                if (
                    isinstance(aggregation, foa.FacetAggregations)
                    and aggregation._compiled
                ):
                    for idx, d in data.items():
                        results[idx] = d
                else:
                    results[idx] = data

        return results[0] if scalar_result else results

    def _parse_aggregations(self, aggregations, allow_big=True):
        big_aggs = {}
        batch_aggs = {}
        facet_aggs = {}
        for idx, aggregation in enumerate(aggregations):
            if aggregation._is_big_batchable:
                batch_aggs[idx] = aggregation
            elif aggregation._has_big_result:
                big_aggs[idx] = aggregation
            else:
                facet_aggs[idx] = aggregation

        if not allow_big and (big_aggs or batch_aggs):
            raise ValueError(
                "This method does not support aggregations that return big "
                "results"
            )

        return big_aggs, batch_aggs, facet_aggs

    def _build_batch_pipeline(self, aggs_map):
        project = {}
        attach_frames = False
        group_slices = set()
        for idx, aggregation in aggs_map.items():
            big_field = "value%d" % idx

            _pipeline = aggregation.to_mongo(self, big_field=big_field)
            attach_frames |= aggregation._needs_frames(self)
            _group_slices = aggregation._needs_group_slices(self)
            if _group_slices:
                group_slices.update(_group_slices)

            try:
                assert len(_pipeline) == 1
                project[big_field] = _pipeline[0]["$project"][big_field]
            except:
                raise ValueError(
                    "Batchable aggregations must have pipelines with a single "
                    "$project stage; found %s" % _pipeline
                )

        return self._pipeline(
            pipeline=[{"$project": project}],
            attach_frames=attach_frames,
            group_slices=group_slices,
        )

    def _build_big_pipeline(self, aggregation):
        return self._pipeline(
            pipeline=aggregation.to_mongo(self, big_field="values"),
            attach_frames=aggregation._needs_frames(self),
            group_slices=aggregation._needs_group_slices(self),
        )

    def _build_facets(self, aggs_map):
        compiled = {}
        facetable = defaultdict(dict)
        for idx, aggregation in aggs_map.items():
            if aggregation.field_name is None or isinstance(
                aggregation, foa.FacetAggregations
            ):
                compiled[idx] = aggregation
            else:
                # @todo optimize this
                if "[]" in aggregation.field_name:
                    root = aggregation.field_name
                    leaf = ""
                else:
                    keys = aggregation.field_name.split(".")
                    root = ""
                    leaf = keys[-1]
                    for num in range(len(keys), 0, -1):
                        root = ".".join(keys[:num])
                        leaf = ".".join(keys[num:])
                        field = self.get_field(root)
                        if isinstance(field, fof.ListField) and isinstance(
                            field.field, fof.EmbeddedDocumentField
                        ):
                            break

                facetable[root][idx] = (leaf, aggregation)

        for field_name, aggregations in facetable.items():
            if len(aggregations) > 1:
                _aggregations = {}
                for idx, (leaf, aggregation) in aggregations.items():
                    aggregation = copy(aggregation)
                    aggregation._field_name = leaf
                    _aggregations[idx] = aggregation

                compiled[field_name] = foa.FacetAggregations(
                    field_name, _aggregations, _compiled=True
                )
            else:
                idx, (_, aggregation) = next(iter(aggregations.items()))
                compiled[idx] = aggregation

        pipelines = {}
        for idx, aggregation in compiled.items():
            pipelines[idx] = self._pipeline(
                pipeline=aggregation.to_mongo(self),
                attach_frames=aggregation._needs_frames(self),
                group_slices=aggregation._needs_group_slices(self),
            )

        return compiled, pipelines

    def _parse_big_result(self, aggregation, result):
        if result:
            return aggregation.parse_result(result)

        return aggregation.default_result()

    def _parse_faceted_result(self, aggregation, result):
        if result:
            return aggregation.parse_result(result[0])

        return aggregation.default_result()

    def _pipeline(
        self,
        pipeline=None,
        media_type=None,
        attach_frames=False,
        detach_frames=False,
        frames_only=False,
        support=None,
        group_slice=None,
        group_slices=None,
        detach_groups=False,
        groups_only=False,
        manual_group_select=False,
        post_pipeline=None,
    ):
        """Returns the MongoDB aggregation pipeline for the collection.

        Args:
            pipeline (None): a MongoDB aggregation pipeline (list of dicts) to
                append to the current pipeline
            media_type (None): the media type of the collection, if different
                than the source dataset's media type
            attach_frames (False): whether to attach the frame documents
                immediately prior to executing ``pipeline``. Only applicable to
                datasets that contain videos
            detach_frames (False): whether to detach the frame documents at the
                end of the pipeline. Only applicable to datasets that contain
                videos
            frames_only (False): whether to generate a pipeline that contains
                *only* the frames in the collection
            support (None): an optional ``[first, last]`` range of frames to
                attach. Only applicable when attaching frames
            group_slice (None): the current group slice of the collection, if
                different than the source dataset's group slice. Only
                applicable for grouped collections
            group_slices (None): an optional list of group slices to attach
                when ``groups_only`` is True
            detach_groups (False): whether to detach the group documents at the
                end of the pipeline. Only applicable to grouped collections
            groups_only (False): whether to generate a pipeline that contains
                *only* the flattened group documents for the collection
            manual_group_select (False): whether the pipeline has manually
                handled the initial group selection. Only applicable to grouped
                collections
            post_pipeline (None): a MongoDB aggregation pipeline (list of
                dicts) to append to the very end of the pipeline, after all
                other arguments are applied

        Returns:
            the aggregation pipeline
        """
        raise NotImplementedError("Subclass must implement _pipeline()")

    def _aggregate(
        self,
        pipeline=None,
        media_type=None,
        attach_frames=False,
        detach_frames=False,
        frames_only=False,
        support=None,
        group_slice=None,
        group_slices=None,
        detach_groups=False,
        groups_only=False,
        manual_group_select=False,
        post_pipeline=None,
    ):
        """Runs the MongoDB aggregation pipeline on the collection and returns
        the result.

        Args:
            pipeline (None): a MongoDB aggregation pipeline (list of dicts) to
                append to the current pipeline
            media_type (None): the media type of the collection, if different
                than the source dataset's media type
            attach_frames (False): whether to attach the frame documents
                immediately prior to executing ``pipeline``. Only applicable to
                datasets that contain videos
            detach_frames (False): whether to detach the frame documents at the
                end of the pipeline. Only applicable to datasets that contain
                videos
            frames_only (False): whether to generate a pipeline that contains
                *only* the frames in the collection
            support (None): an optional ``[first, last]`` range of frames to
                attach. Only applicable when attaching frames
            group_slice (None): the current group slice of the collection, if
                different than the source dataset's group slice. Only
                applicable for grouped collections
            group_slices (None): an optional list of group slices to attach
                when ``groups_only`` is True
            detach_groups (False): whether to detach the group documents at the
                end of the pipeline. Only applicable to grouped collections
            groups_only (False): whether to generate a pipeline that contains
                *only* the flattened group documents for the collection
            manual_group_select (False): whether the pipeline has manually
                handled the initial group selection. Only applicable to grouped
                collections
            post_pipeline (None): a MongoDB aggregation pipeline (list of
                dicts) to append to the very end of the pipeline, after all
                other arguments are applied

        Returns:
            the aggregation result dict
        """
        raise NotImplementedError("Subclass must implement _aggregate()")

    def _make_and_aggregate(self, make, args):
        if isinstance(args, (list, tuple)):
            return tuple(self.aggregate([make(arg) for arg in args]))

        return self.aggregate(make(args))

    def _build_aggregation(self, aggregations):
        scalar_result = isinstance(aggregations, foa.Aggregation)
        if scalar_result:
            aggregations = [aggregations]
        elif not aggregations:
            return False, [], None

        pipelines = {}
        for idx, agg in enumerate(aggregations):
            if not isinstance(agg, foa.Aggregation):
                raise TypeError(
                    "'%s' is not an %s" % (agg.__class__, foa.Aggregation)
                )

            pipelines[str(idx)] = agg.to_mongo(self)

        return scalar_result, aggregations, [{"$facet": pipelines}]

    def _process_aggregations(self, aggregations, result, scalar_result):
        results = []
        for idx, agg in enumerate(aggregations):
            _result = result[str(idx)]
            if _result:
                results.append(agg.parse_result(_result[0]))
            else:
                results.append(agg.default_result())

        return results[0] if scalar_result else results

    def _serialize(self):
        # pylint: disable=no-member
        return self._doc.to_dict(extended=True)

    def _serialize_field_schema(self):
        return self._serialize_schema(self.get_field_schema())

    def _serialize_frame_field_schema(self):
        return self._serialize_schema(self.get_frame_field_schema())

    def _serialize_schema(self, schema):
        return {field_name: str(field) for field_name, field in schema.items()}

    def _serialize_mask_targets(self):
        return self._root_dataset._doc.field_to_mongo("mask_targets")

    def _serialize_default_mask_targets(self):
        return self._root_dataset._doc.field_to_mongo("default_mask_targets")

    def _parse_mask_targets(self, mask_targets):
        if not mask_targets:
            return mask_targets

        return self._root_dataset._doc.field_to_python(
            "mask_targets", mask_targets
        )

    def _parse_default_mask_targets(self, default_mask_targets):
        if not default_mask_targets:
            return default_mask_targets

        return self._root_dataset._doc.field_to_python(
            "default_mask_targets", default_mask_targets
        )

    def _serialize_skeletons(self):
        return self._root_dataset._doc.field_to_mongo("skeletons")

    def _serialize_default_skeleton(self):
        return self._root_dataset._doc.field_to_mongo("default_skeleton")

    def _parse_skeletons(self, skeletons):
        if not skeletons:
            return skeletons

        return self._root_dataset._doc.field_to_python("skeletons", skeletons)

    def _parse_default_skeleton(self, default_skeleton):
        if not default_skeleton:
            return default_skeleton

        return self._root_dataset._doc.field_to_python(
            "default_skeleton", default_skeleton
        )

    def _to_fields_str(self, field_schema):
        max_len = max([len(field_name) for field_name in field_schema]) + 1
        return "\n".join(
            "    %s %s" % ((field_name + ":").ljust(max_len), str(field))
            for field_name, field in field_schema.items()
        )

    def _split_frame_fields(self, fields):
        if etau.is_str(fields):
            fields = [fields]

        if self._has_frame_fields():
            return fou.split_frame_fields(fields)

        return fields, []

    def _parse_field_name(
        self,
        field_name,
        auto_unwind=True,
        omit_terminal_lists=False,
        allow_missing=False,
        new_field=None,
    ):
        return _parse_field_name(
            self,
            field_name,
            auto_unwind,
            omit_terminal_lists,
            allow_missing,
            new_field=new_field,
        )

    def _has_field(self, field_path):
        return self.get_field(field_path) is not None

    def _handle_frame_field(self, field_name):
        is_frame_field = self._is_frame_field(field_name)
        if is_frame_field:
            field_name = field_name[len(self._FRAMES_PREFIX) :]

        return field_name, is_frame_field

    def _is_frame_field(self, field_name):
        return self._has_frame_fields() and (
            field_name.startswith(self._FRAMES_PREFIX)
            or field_name == self._FRAMES_PREFIX[:-1]
        )

    def _handle_group_field(self, field_name):
        is_group_field = self._is_group_field(field_name)
        if is_group_field:
            try:
                field_name = field_name.split(".", 2)[2]
            except IndexError:
                field_name = ""

        return field_name, is_group_field

    def _is_group_field(self, field_name):
        return (self.media_type == fom.GROUP) and (
            field_name.startswith(self._GROUPS_PREFIX)
            or field_name == self._GROUPS_PREFIX[:-1]
        )

    def _get_group_slices(self, field_names):
        if etau.is_str(field_names):
            field_names = [field_names]

        group_slices = set()
        for field_name in field_names:
            if field_name.startswith(self._GROUPS_PREFIX):
                group_slice = field_name.split(".", 2)[1]
                group_slices.add(group_slice)

        return list(group_slices)

    def _get_group_media_types(self):
        return self._dataset._doc.group_media_types

    def _contains_media_type(self, media_type, any_slice=False):
        if self.media_type == media_type:
            return True

        if self.media_type == fom.GROUP:
            group_media_types = self.group_media_types
            if group_media_types is None:
                return self._dataset.media_type == media_type

            if any_slice:
                return any(
                    slice_media_type == media_type
                    for slice_media_type in group_media_types.values()
                )

            return group_media_types.get(self.group_slice, None) == media_type

        if self.media_type == fom.MIXED:
            group_media_types = self._get_group_media_types()
            return any(
                slice_media_type == media_type
                for slice_media_type in group_media_types.values()
            )

        return False

    def _contains_videos(self, any_slice=False):
        return self._contains_media_type(fom.VIDEO, any_slice=any_slice)

    def _has_frame_fields(self):
        return self._contains_videos(any_slice=True)

    def _handle_id_fields(self, field_name):
        return _handle_id_fields(self, field_name)

    def _is_full_collection(self):
        if isinstance(self, fod.Dataset) and self.media_type != fom.GROUP:
            return True

        # pylint:disable=no-member
        if (
            isinstance(self, fov.DatasetView)
            and self._dataset.media_type == fom.GROUP
            and len(self._stages) == 1
            and isinstance(self._stages[0], fos.SelectGroupSlices)
            and self._pipeline() == []
        ):
            return True

        return False

    def _is_label_field(self, field_name, label_type_or_types):
        try:
            label_type = self._get_label_field_type(field_name)
        except:
            return False

        if etau.is_container(label_type_or_types):
            label_type_or_types = tuple(label_type_or_types)

        return issubclass(label_type, label_type_or_types)

    def _parse_label_field(
        self,
        label_field,
        dataset_exporter=None,
        allow_coercion=False,
        force_dict=False,
        required=False,
    ):
        return _parse_label_field(
            self,
            label_field,
            dataset_exporter=dataset_exporter,
            allow_coercion=allow_coercion,
            force_dict=force_dict,
            required=required,
        )

    def _parse_frame_labels_field(
        self,
        frame_labels_field,
        dataset_exporter=None,
        allow_coercion=False,
        force_dict=False,
        required=False,
    ):
        return _parse_frame_labels_field(
            self,
            frame_labels_field,
            dataset_exporter=dataset_exporter,
            allow_coercion=allow_coercion,
            force_dict=force_dict,
            required=required,
        )

    def _get_db_fields_map(
        self, include_private=False, frames=False, reverse=False
    ):
        if frames:
            schema = self.get_frame_field_schema(
                include_private=include_private, flat=True
            )
        else:
            schema = self.get_field_schema(
                include_private=include_private, flat=True
            )

        if schema is None:
            return None

        fields_map = {}
        for path, field in schema.items():
            chunks = path.rsplit(".", 1)
            field_name = chunks[-1]
            db_field_name = field.db_field

            if db_field_name not in (None, field_name):
                if len(chunks) > 1:
                    _path = chunks[0] + "." + db_field_name
                else:
                    _path = db_field_name

                if reverse:
                    fields_map[_path] = path
                else:
                    fields_map[path] = _path

        return fields_map

    def _handle_db_field(self, path, frames=False):
        # @todo handle "groups.<slice>.field.name", if it becomes necessary
        db_fields_map = self._get_db_fields_map(frames=frames)
        return db_fields_map.get(path, path)

    def _handle_db_fields(self, paths, frames=False):
        # @todo handle "groups.<slice>.field.name", if it becomes necessary
        db_fields_map = self._get_db_fields_map(frames=frames)
        return [db_fields_map.get(p, p) for p in paths]

    def _get_media_fields(self, whitelist=None, blacklist=None, frames=False):
        media_fields = {}

        if frames:
            schema = self.get_frame_field_schema(flat=True)
            app_media_fields = set()
        else:
            schema = self.get_field_schema(flat=True)
            app_media_fields = set(self._dataset.app_config.media_fields)

            # 'filepath' should already be in set, but add it just in case
            app_media_fields.add("filepath")

        for field_name, field in schema.items():
            while isinstance(field, fof.ListField):
                field = field.field

            if field_name in app_media_fields:
                media_fields[field_name] = None
            elif isinstance(field, fof.EmbeddedDocumentField) and issubclass(
                field.document_type, fol._HasMedia
            ):
                media_fields[field_name] = field.document_type._MEDIA_FIELD

        if whitelist is not None:
            if etau.is_container(whitelist):
                whitelist = set(whitelist)
            else:
                whitelist = {whitelist}

            media_fields = {
                k: v
                for k, v in media_fields.items()
                if any(w == k or k.startswith(w + ".") for w in whitelist)
            }

        if blacklist is not None:
            if etau.is_container(blacklist):
                blacklist = set(blacklist)
            else:
                blacklist = {blacklist}

            media_fields = {
                k: v
                for k, v in media_fields.items()
                if not any(w == k or k.startswith(w + ".") for w in blacklist)
            }

        return media_fields

    def _parse_media_field(self, media_field):
        if media_field in self._dataset.app_config.media_fields:
            return media_field, None

        _media_field, is_frame_field = self._handle_frame_field(media_field)

        media_fields = self._get_media_fields(frames=is_frame_field)
        for root, leaf in media_fields.items():
            if leaf is not None:
                leaf = root + "." + leaf

            if _media_field in (root, leaf) or root.startswith(
                _media_field + "."
            ):
                _resolved_field = leaf if leaf is not None else root
                if is_frame_field:
                    _resolved_field = self._FRAMES_PREFIX + _resolved_field

                _list_fields = self._parse_field_name(
                    _resolved_field, auto_unwind=False
                )[-2]
                if _list_fields:
                    return _resolved_field, _list_fields[0]

                return _resolved_field, None

        raise ValueError("'%s' is not a valid media field" % media_field)

    def _get_label_fields(self):
        return [path for path, _ in _iter_label_fields(self)]

    def _get_label_field_schema(self):
        schema = self.get_field_schema()
        return dict(_iter_schema_label_fields(schema))

    def _get_frame_label_field_schema(self):
        if not self._has_frame_fields():
            return None

        schema = self.get_frame_field_schema()
        return dict(_iter_schema_label_fields(schema))

    def _get_root_fields(self, fields):
        root_fields = set()
        for field in fields:
            if self._has_frame_fields() and field.startswith(
                self._FRAMES_PREFIX
            ):
                # Converts `frames.root[.x.y]` to `frames.root`
                root = ".".join(field.split(".", 2)[:2])
            else:
                # Converts `root[.x.y]` to `root`
                root = field.split(".", 1)[0]

            root_fields.add(root)

        return list(root_fields)

    def _validate_root_field(self, field_name, include_private=False):
        _ = self._get_root_field_type(
            field_name, include_private=include_private
        )

    def _get_root_field_type(self, field_name, include_private=False):
        field_name, _ = self._handle_group_field(field_name)
        field_name, is_frame_field = self._handle_frame_field(field_name)

        if is_frame_field:
            schema = self.get_frame_field_schema(
                include_private=include_private
            )
        else:
            schema = self.get_field_schema(include_private=include_private)

        root = field_name.split(".", 1)[0]

        if root not in schema:
            ftype = "frame field" if is_frame_field else "field"
            raise ValueError(
                "%s has no %s '%s'" % (self.__class__.__name__, ftype, root)
            )

        return schema[root]

    def _get_label_field_type(self, field_name):
        field_name, _ = self._handle_group_field(field_name)
        field_name, is_frame_field = self._handle_frame_field(field_name)

        # for fiftyone.server.view hidden results
        if field_name.startswith("___"):
            field_name = field_name[3:]

        # for fiftyone.core.stages hidden results
        if field_name.startswith("__"):
            field_name = field_name[2:]

        if is_frame_field:
            schema = self.get_frame_field_schema(flat=True)
        else:
            schema = self.get_field_schema(flat=True)

        if field_name not in schema:
            ftype = "frame field" if is_frame_field else "field"
            raise ValueError(
                "%s has no %s '%s'"
                % (self.__class__.__name__, ftype, field_name)
            )

        field = schema[field_name]

        if isinstance(field, fof.ListField):
            field = field.field

        if not isinstance(field, fof.EmbeddedDocumentField) or not issubclass(
            field.document_type, fol.Label
        ):
            raise ValueError(
                "Field '%s' is not a Label type; found %s"
                % (field_name, field)
            )

        return field.document_type

    def _get_label_field_root(self, field_name):
        label_type = self._get_label_field_type(field_name)

        if issubclass(label_type, fol._HasLabelList):
            root = field_name + "." + label_type._LABEL_LIST_FIELD
            is_list_field = True
        else:
            root = field_name
            is_list_field = isinstance(self.get_field(root), fof.ListField)

        return root, is_list_field

    def _get_label_field_path(self, field_name, subfield=None):
        label_type = self._get_label_field_type(field_name)

        if issubclass(label_type, fol._HasLabelList):
            field_name += "." + label_type._LABEL_LIST_FIELD

        if subfield:
            field_path = field_name + "." + subfield
        else:
            field_path = field_name

        return label_type, field_path

    def _get_geo_location_field(self):
        geo_schema = self.get_field_schema(
            ftype=fof.EmbeddedDocumentField, embedded_doc_type=fol.GeoLocation
        )
        if not geo_schema:
            raise ValueError("No %s field found to use" % fol.GeoLocation)

        if len(geo_schema) > 1:
            raise ValueError(
                "Multiple %s fields found; you must specify which to use"
                % fol.GeoLocation
            )

        return next(iter(geo_schema.keys()))

    def _get_label_attributes_schema(self, label_field):
        label_type, attrs_path = self._get_label_field_path(
            label_field, "attributes"
        )
        dynamic_path = attrs_path.rsplit(".", 1)[0]

        # We're implicitly dealing with nested list fields where possible
        label_type = fol._LABEL_LIST_TO_SINGLE_MAP.get(label_type, label_type)

        if not issubclass(label_type, fol._HasAttributesDict):
            return self.schema(dynamic_path, dynamic_only=True)

        #
        # Handle legacy attributes
        #

        dynamic = foa.Schema(dynamic_path, dynamic_only=True)
        attrs = foa.Schema(attrs_path)

        schema, attrs_map = self.aggregate([dynamic, attrs])

        names = []
        aggs = []
        for name in attrs_map.keys():
            names.append("attributes." + name + ".value")
            aggs.append(foa.Schema(attrs_path + "." + name))

        if not aggs:
            return schema

        for name, attr_schema in zip(names, self.aggregate(aggs)):
            schema[name] = attr_schema.get("value", None)

        return schema

    def _unwind_values(self, field_name, values, keep_top_level=False):
        if values is None:
            return None

        list_fields = self._parse_field_name(field_name, auto_unwind=False)[-2]
        level = len(list_fields)

        if keep_top_level:
            return [_unwind_values(v, level=level - 1) for v in values]

        return _unwind_values(values, level=level)

    def _make_set_field_pipeline(
        self,
        field,
        expr,
        embedded_root=False,
        allow_missing=False,
        new_field=None,
        context=None,
    ):
        return _make_set_field_pipeline(
            self,
            field,
            expr,
            embedded_root=embedded_root,
            allow_missing=allow_missing,
            new_field=new_field,
            context=context,
        )

    def _get_values_by_id(self, path_or_expr, ids, link_field=None):
        is_list_field = False
        if link_field == "frames":
            if self._is_frames:
                id_path = "id"
            else:
                id_path = "frames.id"
        elif link_field is not None:
            root, is_list_field = self._get_label_field_root(link_field)
            id_path = root + ".id"
        elif self._is_patches:
            id_path = "sample_id"
        else:
            id_path = "id"

        ref_ids, values = self.values([id_path, path_or_expr])
        values_map = {}

        if is_list_field:
            for _ids, _values in zip(ref_ids, values):
                if not _ids:
                    continue

                for _id, _val in zip(_ids, _values):
                    values_map[_id] = _val
        else:
            for _id, _val in zip(ref_ids, values):
                values_map[_id] = _val

        return [values_map.get(i, None) for i in ids]

    def _has_stores(self):
        dataset_id = self._root_dataset._doc.id
        svc = foos.ExecutionStoreService(dataset_id=dataset_id)
        return svc.count_stores() > 0

    def _list_stores(self):
        dataset_id = self._root_dataset._doc.id
        svc = foos.ExecutionStoreService(dataset_id=dataset_id)
        return svc.list_stores()

    def _get_store(self, store_name):
        dataset_id = self._root_dataset._doc.id
        svc = foos.ExecutionStoreService(dataset_id=dataset_id)
        if not svc.has_store(store_name):
            raise ValueError(f"Dataset has no store '{store_name}'")

        return foos.ExecutionStore(store_name, svc)


def _iter_label_fields(sample_collection):
    schema = sample_collection.get_field_schema()
    for path, field in _iter_schema_label_fields(schema):
        yield path, field

    if not sample_collection._has_frame_fields():
        return

    prefix = sample_collection._FRAMES_PREFIX
    schema = sample_collection.get_frame_field_schema()
    for path, field in _iter_schema_label_fields(schema):
        yield prefix + path, field


def _iter_schema_label_fields(schema):
    for path, field in schema.items():
        if isinstance(field, fof.EmbeddedDocumentField):
            if issubclass(field.document_type, fol.Label):
                yield path, field
            else:
                for _path, _field in field.get_field_schema().items():
                    if isinstance(_field, fof.EmbeddedDocumentField):
                        if issubclass(_field.document_type, fol.Label):
                            yield path + "." + _path, _field


def _serialize_value(field_name, field, value, validate=True):
    if value is None:
        return None

    if validate:
        try:
            field.validate(value)
        except Exception as e:
            raise ValueError(
                "Invalid value for field '%s'. Reason: %s"
                % (field_name, str(e))
            )

    return field.to_mongo(value)


def _unwind_values(values, level=0):
    if not values:
        return values

    while level > 0:
        values = list(itertools.chain.from_iterable(v for v in values if v))
        level -= 1

    return values


def _parse_label_field(
    sample_collection,
    label_field,
    dataset_exporter=None,
    allow_coercion=False,
    force_dict=False,
    required=False,
):
    if isinstance(label_field, dict):
        return label_field

    if _is_glob_pattern(label_field):
        label_field = _get_matching_label_fields(
            sample_collection, label_field
        )

    if etau.is_container(label_field):
        return {f: f for f in label_field}

    if label_field is None and dataset_exporter is not None:
        label_field = _get_default_label_fields_for_exporter(
            sample_collection,
            dataset_exporter,
            allow_coercion=allow_coercion,
            required=required,
        )

    if label_field is None and required:
        raise ValueError(
            "Unable to find any label fields matching the provided arguments"
        )

    if (
        force_dict
        and label_field is not None
        and not isinstance(label_field, dict)
    ):
        return {label_field: label_field}

    return label_field


def _parse_frame_labels_field(
    sample_collection,
    frame_labels_field,
    dataset_exporter=None,
    allow_coercion=False,
    force_dict=False,
    required=False,
):
    if isinstance(frame_labels_field, dict):
        return frame_labels_field

    if _is_glob_pattern(frame_labels_field):
        frame_labels_field = _get_matching_label_fields(
            sample_collection, frame_labels_field, frames=True
        )

    if etau.is_container(frame_labels_field):
        return {f: f for f in frame_labels_field}

    if frame_labels_field is None and dataset_exporter is not None:
        frame_labels_field = _get_default_frame_label_fields_for_exporter(
            sample_collection,
            dataset_exporter,
            allow_coercion=allow_coercion,
            required=required,
        )

    if frame_labels_field is None and required:
        raise ValueError(
            "Unable to find any frame label fields matching the provided "
            "arguments"
        )

    if (
        force_dict
        and frame_labels_field is not None
        and not isinstance(frame_labels_field, dict)
    ):
        return {frame_labels_field: frame_labels_field}

    return frame_labels_field


def _is_glob_pattern(s):
    if not etau.is_str(s):
        return False

    return "*" in s or "?" in s or "[" in s


def _get_matching_label_fields(sample_collection, patt, frames=False):
    if frames:
        label_schema = sample_collection._get_frame_label_field_schema()
    else:
        label_schema = sample_collection._get_label_field_schema()

    if label_schema is None:
        return label_schema

    return fnmatch.filter(list(label_schema.keys()), patt)


def _get_default_label_fields_for_exporter(
    sample_collection, dataset_exporter, allow_coercion=True, required=True
):
    label_cls = dataset_exporter.label_cls

    if label_cls is None:
        if required:
            raise ValueError(
                "Unable to automatically select an appropriate label field to "
                "export because the %s does not provide a `label_cls`"
                % type(dataset_exporter)
            )

        return None

    media_type = sample_collection.media_type
    label_schema = sample_collection._get_label_field_schema()

    label_field_or_dict = _get_fields_with_types(
        media_type,
        label_schema,
        label_cls,
        frames=False,
        allow_coercion=allow_coercion,
    )

    if label_field_or_dict is not None:
        return label_field_or_dict

    if required:
        # Strange formatting is because `label_cls` may be a tuple
        raise ValueError(
            "No compatible field(s) of type %s found" % (label_cls,)
        )

    return None


def _get_default_frame_label_fields_for_exporter(
    sample_collection, dataset_exporter, allow_coercion=True, required=True
):
    frame_labels_cls = dataset_exporter.frame_labels_cls

    if frame_labels_cls is None:
        if required:
            raise ValueError(
                "Cannot select a default frame field when exporter does not "
                "provide a `frame_labels_cls`"
            )

        return None

    media_type = sample_collection.media_type
    frame_label_schema = sample_collection._get_frame_label_field_schema()

    frame_labels_field_or_dict = _get_fields_with_types(
        media_type,
        frame_label_schema,
        frame_labels_cls,
        frames=True,
        allow_coercion=allow_coercion,
    )

    if frame_labels_field_or_dict is not None:
        return frame_labels_field_or_dict

    if required:
        # Strange formatting is because `frame_labels_cls` may be a tuple
        raise ValueError(
            "No compatible frame field(s) of type %s found"
            % (frame_labels_cls,)
        )

    return None


def _get_fields_with_types(
    media_type, label_schema, label_cls, frames=False, allow_coercion=False
):
    if not isinstance(label_cls, dict):
        return _get_field_with_type(
            media_type,
            label_schema,
            label_cls,
            frames=frames,
            allow_coercion=allow_coercion,
        )

    labels_dict = {}
    for name, _label_cls in label_cls.items():
        field = _get_field_with_type(
            media_type,
            label_schema,
            _label_cls,
            frames=frames,
            allow_coercion=allow_coercion,
        )
        if field is not None:
            labels_dict[field] = name

    return labels_dict if labels_dict else None


def _get_field_with_type(
    media_type, label_schema, label_cls, frames=False, allow_coercion=False
):
    field = _get_matching_label_field(label_schema, label_cls)
    if field is not None:
        return field

    if not allow_coercion:
        return None

    # Allow for extraction of image patches when exporting image classification
    # datasets
    if media_type == fom.IMAGE and label_cls is fol.Classification:
        field = _get_matching_label_field(label_schema, fol._PATCHES_FIELDS)
        if field is not None:
            return field

    # Allow for extraction of video clips when exporting temporal detection
    # datasets
    if (
        media_type == fom.VIDEO
        and not frames
        and label_cls is fol.Classification
    ):
        field = _get_matching_label_field(
            label_schema, (fol.TemporalDetection, fol.TemporalDetections)
        )
        if field is not None:
            return field

    # Wrap single label fields as list fields
    _label_cls = fol._LABEL_LIST_TO_SINGLE_MAP.get(label_cls, None)
    if _label_cls is not None:
        field = _get_fields_with_types(
            media_type,
            label_schema,
            _label_cls,
            frames=frames,
            allow_coercion=False,
        )
        if field is not None:
            return field

    # Allow for conversion of `Classification` labels to `Detections` format
    if label_cls is fol.Detections:
        field = _get_matching_label_field(label_schema, fol.Classification)
        if field is not None:
            return field

    return None


def _get_matching_label_field(label_schema, label_type_or_types):
    if etau.is_container(label_type_or_types):
        label_type_or_types = tuple(label_type_or_types)

    valid_fields = []
    for field, field_type in label_schema.items():
        if issubclass(field_type.document_type, label_type_or_types):
            valid_fields.append(field)

    if not valid_fields:
        return None

    if len(valid_fields) > 1:
        logger.info(
            "Found multiple fields %s with compatible type %s; exporting '%s'",
            valid_fields,
            label_type_or_types,
            valid_fields[0],
        )

    return valid_fields[0]


def _parse_values_dict(sample_collection, key_field, values):
    if not values:
        return [], []

    if key_field == "id":
        return zip(*values.items())

    if key_field == "_id":
        sample_ids, values = zip(*values.items())
        return [str(_id) for _id in sample_ids], values

    _key_field = key_field
    (
        key_field,
        is_frame_field,
        list_fields,
        other_list_fields,
        id_to_str,
    ) = sample_collection._parse_field_name(key_field)

    if is_frame_field:
        raise ValueError(
            "Invalid key field '%s'; keys cannot be frame fields" % _key_field
        )

    if list_fields or other_list_fields:
        raise ValueError(
            "Invalid key field '%s'; keys cannot be list fields" % _key_field
        )

    keys = list(values.keys())

    if id_to_str:
        keys = [ObjectId(k) for k in keys]

    view = sample_collection.mongo([{"$match": {key_field: {"$in": keys}}}])
    id_map = {k: v for k, v in zip(*view.values([key_field, "id"]))}

    sample_ids = []
    bad_keys = []
    for key in keys:
        sample_id = id_map.get(key, None)
        if sample_id is not None:
            sample_ids.append(sample_id)
        else:
            bad_keys.append(key)

    if bad_keys:
        raise ValueError(
            "Found %d keys (eg: %s) that do not match the '%s' field of any "
            "samples" % (len(bad_keys), bad_keys[0], key_field)
        )

    values = list(values.values())

    return sample_ids, values


def _parse_frame_values_dicts(sample_collection, sample_ids, values):
    now = datetime.utcnow()

    value = _get_non_none_value(values)
    if not isinstance(value, dict):
        return None, values

    if sample_ids is not None:
        view = sample_collection.select(sample_ids, ordered=True)
        frame_ids, frame_numbers = view.values(
            ["frames._id", "frames.frame_number"]
        )
    else:
        sample_ids, frame_ids, frame_numbers = sample_collection.values(
            ["id", "frames._id", "frames.frame_number"]
        )

    id_map = {}
    dicts = []
    for _id, _fids, _fns, _vals in zip(
        sample_ids, frame_ids, frame_numbers, values
    ):
        for _fid, fn in zip(_fids, _fns):
            id_map[(_id, fn)] = _fid

        for fn in set(_vals.keys()) - set(_fns):
            dicts.append(
                {
                    "_sample_id": ObjectId(_id),
                    "frame_number": fn,
                    "last_modified_at": now,
                }
            )

    # Insert frame documents for new frame numbers
    if dicts:
        # adds `_id` to each dict
        ops = [InsertOne(d) for d in dicts]
        sample_collection._dataset._bulk_write(ops, ids=[], frames=True)

        for d in dicts:
            id_map[(str(d["_sample_id"]), d["frame_number"])] = d["_id"]

    _frame_ids = []
    _values = []
    for _id, _frame_values in zip(sample_ids, values):
        _fns, _vals = zip(*_frame_values.items())
        _fids = [id_map[(_id, fn)] for fn in _fns]

        _frame_ids.append(_fids)
        _values.append(_vals)

    return _frame_ids, _values


def _parse_field_name(
    sample_collection,
    field_name,
    auto_unwind,
    omit_terminal_lists,
    allow_missing,
    new_field=None,
):
    unwind_list_fields = []
    other_list_fields = []

    # Parse explicit array references
    # Note: `field[][]` is valid syntax for list-of-list fields
    chunks = field_name.split("[]")
    for idx in range(len(chunks) - 1):
        unwind_list_fields.append("".join(chunks[: (idx + 1)]))

    # Array references [] have been stripped
    field_name = "".join(chunks)

    # Handle public (string) vs private (ObjectId) ID fields
    field_name, is_id_field, id_to_str = _handle_id_fields(
        sample_collection, field_name
    )

    field_name, is_frame_field = sample_collection._handle_frame_field(
        field_name
    )

    if is_frame_field:
        if field_name == "":
            return "frames", True, [], [], False

        prefix = sample_collection._FRAMES_PREFIX
        unwind_list_fields = [f[len(prefix) :] for f in unwind_list_fields]

        if new_field:
            new_field = new_field[len(prefix) :]
    else:
        prefix = ""

    if not allow_missing and not is_id_field:
        root_field_name = field_name.split(".", 1)[0]

        if sample_collection.get_field(prefix + root_field_name) is None:
            ftype = "frame field" if is_frame_field else "field"
            raise ValueError(
                "%s has no %s '%s'"
                % (
                    sample_collection.__class__.__name__,
                    ftype,
                    root_field_name,
                )
            )

    # Detect list fields in schema
    path = None
    for part in field_name.split("."):
        if path is None:
            path = part
        else:
            path += "." + part

        field_type = sample_collection.get_field(prefix + path)

        if field_type is None:
            break

        if isinstance(field_type, fof.ListField):
            if omit_terminal_lists and path == field_name:
                break

            list_count = 1
            while isinstance(field_type.field, fof.ListField):
                list_count += 1
                field_type = field_type.field

            if auto_unwind:
                if path not in unwind_list_fields:
                    unwind_list_fields.extend([path] * list_count)
            elif path not in unwind_list_fields:
                if path not in other_list_fields:
                    other_list_fields.extend([path] * list_count)

    if is_frame_field:
        if auto_unwind:
            unwind_list_fields = [f for f in unwind_list_fields if f != ""]
        else:
            field_name = prefix + field_name
            unwind_list_fields = [
                prefix + f if f else "frames" for f in unwind_list_fields
            ]
            other_list_fields = [
                prefix + f if f else "frames" for f in other_list_fields
            ]
            if "frames" not in unwind_list_fields:
                if "frames" not in other_list_fields:
                    other_list_fields.append("frames")

    # Sorting is important here because one must unwind field `x` before
    # embedded field `x.y`
    unwind_list_fields = sorted(unwind_list_fields)
    other_list_fields = sorted(other_list_fields)

    def _replace(path):
        n = new_field.count(".") + 1
        chunks = path.split(".", n)
        return new_field + "." + chunks[-1] if len(chunks) > n else new_field

    if new_field:
        field_name = _replace(field_name)
        unwind_list_fields = [_replace(p) for p in unwind_list_fields]
        other_list_fields = [_replace(p) for p in other_list_fields]

    return (
        field_name,
        is_frame_field,
        unwind_list_fields,
        other_list_fields,
        id_to_str,
    )


def _handle_id_field(schema, field_name, include_private=False):
    if not include_private and field_name.startswith("_"):
        return None

    if field_name in schema:
        return field_name

    if field_name.startswith("_"):
        _field_name = field_name[1:]
    else:
        _field_name = "_" + field_name

    field = schema.get(_field_name, None)

    if isinstance(field, fof.ObjectIdField):
        return _field_name

    return field_name


def _handle_id_fields(sample_collection, field_name):
    if not field_name:
        return field_name, False, False

    if "." not in field_name:
        root = None
        leaf = field_name
    else:
        root, leaf = field_name.rsplit(".", 1)

    is_private = leaf.startswith("_")

    if is_private:
        private_field = field_name
        public_field = leaf[1:]
        if root is not None:
            public_field = root + "." + public_field
    else:
        public_field = field_name
        private_field = "_" + leaf
        if root is not None:
            private_field = root + "." + private_field

    public_type = sample_collection.get_field(
        public_field, include_private=True
    )
    private_type = sample_collection.get_field(
        private_field, include_private=True
    )

    if isinstance(public_type, fof.ObjectIdField):
        id_to_str = not is_private
        return private_field, True, id_to_str

    if isinstance(private_type, fof.ObjectIdField):
        id_to_str = not is_private
        return private_field, True, id_to_str

    return field_name, False, False


def _transform_values(values, fcn, level=1):
    if level < 1:
        return fcn(values)

    if values is None:
        return None

    return [_transform_values(v, fcn, level=level - 1) for v in values]


def _make_set_field_pipeline(
    sample_collection,
    field,
    expr,
    embedded_root=False,
    allow_missing=False,
    new_field=None,
    context=None,
):
    (
        path,
        is_frame_field,
        list_fields,
        _,
        _,
    ) = sample_collection._parse_field_name(
        field,
        auto_unwind=True,
        omit_terminal_lists=True,
        allow_missing=allow_missing,
        new_field=new_field,
    )

    if context:
        if is_frame_field:
            context = ".".join(context.split(".")[1:])

        list_fields = [f for f in list_fields if not context.startswith(f)]

    if is_frame_field and path != "frames":
        path = sample_collection._FRAMES_PREFIX + path
        list_fields = ["frames"] + [
            sample_collection._FRAMES_PREFIX + lf for lf in list_fields
        ]

    # Case 1: no list fields
    if not list_fields:
        expr_dict = _render_expr(expr, path, embedded_root)
        pipeline = [{"$addFields": {path: expr_dict}}]
        return pipeline, expr_dict

    # Case 2: one list field
    if len(list_fields) == 1:
        list_field = list_fields[0]
        subfield = path[len(list_field) + 1 :]
        expr, expr_dict = _set_terminal_list_field(
            list_field, subfield, expr, embedded_root
        )
        pipeline = [{"$addFields": {list_field: expr.to_mongo()}}]
        return pipeline, expr_dict

    # Case 3: multiple list fields

    last_list_field = list_fields[-1]
    terminal_prefix = last_list_field[len(list_fields[-2]) + 1 :]
    subfield = path[len(last_list_field) + 1 :]
    expr, expr_dict = _set_terminal_list_field(
        terminal_prefix, subfield, expr, embedded_root
    )

    for list_field1, list_field2 in zip(
        reversed(list_fields[:-1]), reversed(list_fields[1:])
    ):
        inner_list_field = list_field2[len(list_field1) + 1 :]
        expr = F().map(F().set_field(inner_list_field, expr))

    expr = expr.to_mongo(prefix="$" + list_fields[0])

    pipeline = [{"$addFields": {list_fields[0]: expr}}]

    return pipeline, expr_dict


def _set_terminal_list_field(list_field, subfield, expr, embedded_root):
    map_path = "$this"
    if subfield:
        map_path += "." + subfield

    expr_dict = _render_expr(expr, map_path, embedded_root)

    if subfield:
        map_expr = F().set_field(subfield, expr_dict)
    else:
        map_expr = foe.ViewExpression(expr_dict)

    set_expr = F(list_field).map(map_expr)

    return set_expr, expr_dict


def _render_expr(expr, path, embedded_root):
    if not embedded_root:
        prefix = path
    elif "." in path:
        prefix = path.rsplit(".", 1)[0]
    else:
        prefix = None

    if prefix:
        prefix = "$" + prefix

    return foe.to_mongo(expr, prefix=prefix)


def _get_random_characters(n):
    return "".join(
        random.choice(string.ascii_lowercase + string.digits) for _ in range(n)
    )


def _get_non_none_value(values, level=0):
    for value in values:
        if value is None:
            continue
        elif level > 0:
            result = _get_non_none_value(value, level=level - 1)
            if result is not None:
                return result
        else:
            return value

    return None


def _export(
    sample_collection,
    export_dir=None,
    dataset_type=None,
    data_path=None,
    labels_path=None,
    export_media=None,
    rel_dir=None,
    dataset_exporter=None,
    label_field=None,
    frame_labels_field=None,
    overwrite=False,
    progress=None,
    **kwargs,
):
    if dataset_type is None and dataset_exporter is None:
        raise ValueError(
            "Either `dataset_type` or `dataset_exporter` must be provided"
        )

    # Overwrite existing directories or warn if files will be merged
    _handle_existing_dirs(
        dataset_exporter=dataset_exporter,
        export_dir=export_dir,
        data_path=data_path,
        labels_path=labels_path,
        export_media=export_media,
        overwrite=overwrite,
    )

    # If no dataset exporter was provided, construct one
    if dataset_exporter is None:
        dataset_exporter, kwargs = foud.build_dataset_exporter(
            dataset_type,
            warn_unused=False,  # don't warn yet, might be patches kwargs
            export_dir=export_dir,
            data_path=data_path,
            labels_path=labels_path,
            export_media=export_media,
            rel_dir=rel_dir,
            **kwargs,
        )

    # Get label field(s) to export
    if isinstance(dataset_exporter, foud.LabeledImageDatasetExporter):
        # Labeled images
        label_field = sample_collection._parse_label_field(
            label_field,
            dataset_exporter=dataset_exporter,
            allow_coercion=True,
            required=True,
        )
        frame_labels_field = None
    elif isinstance(dataset_exporter, foud.LabeledVideoDatasetExporter):
        # Labeled videos
        label_field, frame_labels_field = _parse_frame_label_fields(
            sample_collection, label_field, frame_labels_field
        )

        label_field = sample_collection._parse_label_field(
            label_field,
            dataset_exporter=dataset_exporter,
            allow_coercion=True,
            required=False,
        )
        frame_labels_field = sample_collection._parse_frame_labels_field(
            frame_labels_field,
            dataset_exporter=dataset_exporter,
            allow_coercion=True,
            required=False,
        )

        if label_field is None and frame_labels_field is None:
            raise ValueError(
                "Unable to locate compatible sample or frame-level "
                "field(s) to export"
            )

    # Perform the export
    foud.export_samples(
        sample_collection,
        dataset_exporter=dataset_exporter,
        label_field=label_field,
        frame_labels_field=frame_labels_field,
        progress=progress,
        **kwargs,
    )


def _parse_frame_label_fields(samples, label_field, frame_labels_field):
    if not samples._has_frame_fields():
        return label_field, frame_labels_field

    force_dict, label_fields_dict = _to_label_fields_dict(label_field)
    _force_dict, frame_labels_field_dict = _to_label_fields_dict(
        frame_labels_field
    )
    force_dict &= _force_dict

    updated = False

    # Move frame fields to `frame_labels_field`
    for k, v in list(label_fields_dict.items()):
        _v, is_frame_field = samples._handle_frame_field(v)
        if is_frame_field:
            updated = True
            frame_labels_field_dict[k] = _v
            del label_fields_dict[k]

    # Remove "frames." prefix from frame fields
    for k, v in list(frame_labels_field_dict.items()):
        _v, is_frame_field = samples._handle_frame_field(v)
        if is_frame_field:
            updated = True
            frame_labels_field_dict[k] = _v
            del frame_labels_field_dict[k]

    if not updated:
        return label_field, frame_labels_field

    label_field = _finalize_label_fields(label_fields_dict, force_dict)
    frame_labels_field = _finalize_label_fields(
        frame_labels_field_dict, force_dict
    )

    return label_field, frame_labels_field


def _to_label_fields_dict(label_field):
    force_dict = isinstance(label_field, dict)

    if label_field is None:
        label_field = {}

    if not isinstance(label_field, dict):
        label_field = {label_field: label_field}

    return force_dict, label_field


def _finalize_label_fields(label_fields_dict, force_dict):
    if not label_fields_dict:
        return None

    if len(label_fields_dict) == 1 and not force_dict:
        return next(iter(label_fields_dict.values()))

    return label_fields_dict


def _handle_existing_dirs(
    dataset_exporter=None,
    export_dir=None,
    data_path=None,
    labels_path=None,
    export_media=False,
    overwrite=False,
):
    if dataset_exporter is not None:
        try:
            export_dir = dataset_exporter.export_dir
        except:
            pass

        try:
            data_path = dataset_exporter.data_path
        except:
            pass

        try:
            labels_path = dataset_exporter.labels_path
        except:
            pass

        try:
            export_media = dataset_exporter.export_media
        except:
            pass

    if export_dir is not None and fost.isdir(export_dir):
        if overwrite:
            fost.delete_dir(export_dir)
        else:
            logger.warning(
                "Directory '%s' already exists; export will be merged with "
                "existing files",
                export_dir,
            )

    # When `export_media=False`, `data_path` is used as a relative directory
    # for filename purposes, not a sink for writing data
    if data_path is not None and export_media != False:
        if fost.isabs(data_path) or export_dir is None:
            _data_path = data_path
        else:
            _data_path = fost.join(export_dir, data_path)

        if fost.isdir(_data_path):
            if overwrite:
                fost.delete_dir(_data_path)
            else:
                logger.warning(
                    "Directory '%s' already exists; export will be merged "
                    "with existing files",
                    _data_path,
                )
        elif overwrite:
            try:
                fost.delete_file(_data_path)
            except:
                pass

    if labels_path is not None:
        if fost.isabs(labels_path) or export_dir is None:
            _labels_path = labels_path
        else:
            _labels_path = fost.join(export_dir, labels_path)

        if fost.isdir(_labels_path):
            if overwrite:
                fost.delete_dir(_labels_path)
            else:
                logger.warning(
                    "Directory '%s' already exists; export will be merged "
                    "with existing files",
                    _labels_path,
                )
        elif overwrite:
            try:
                fost.delete_file(_labels_path)
            except:
                pass


def _add_db_fields_to_schema(schema):
    additions = {}
    for field in schema.values():
        if field.db_field != field.name:
            additions[field.db_field] = field

    schema.update(additions)


def _merge_paths(values):
    flat = []
    for v in values:
        if isinstance(v, str):
            flat.append(v)
        elif v is not None:
            flat.extend(v)

    return flat<|MERGE_RESOLUTION|>--- conflicted
+++ resolved
@@ -7390,17 +7390,10 @@
         _force_mixed=False,
     ):
         """Selects the specified group slice(s) from the grouped collection.
-<<<<<<< HEAD
 
         When ``flat==True``, the returned view is a flattened non-grouped view
         containing the samples from the slice(s) of interest.
 
-=======
-
-        When ``flat==True``, the returned view is a flattened non-grouped view
-        containing the samples from the slice(s) of interest.
-
->>>>>>> 3799178d
         When ``flat=False``, the returned view is a grouped collection
         containing only the slice(s) of interest.
 
