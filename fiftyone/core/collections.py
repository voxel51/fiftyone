"""
Interface for sample collections.

| Copyright 2017-2025, Voxel51, Inc.
| `voxel51.com <https://voxel51.com/>`_
|
"""

from collections import defaultdict
from copy import copy
from datetime import datetime
from operator import itemgetter
import fnmatch
import itertools
import logging
import os
import random
import string
import timeit
import warnings

from bson import ObjectId
from pymongo import InsertOne, UpdateMany, UpdateOne, WriteConcern

import eta.core.serial as etas
import eta.core.utils as etau

import fiftyone.core.aggregations as foa
import fiftyone.core.annotation as foan
import fiftyone.core.brain as fob
import fiftyone.core.evaluation as foev
import fiftyone.core.expressions as foe
from fiftyone.core.expressions import ViewField as F
import fiftyone.core.fields as fof
import fiftyone.core.groups as fog
import fiftyone.core.labels as fol
import fiftyone.core.map as focm
import fiftyone.core.media as fom
import fiftyone.core.metadata as fomt
import fiftyone.core.models as fomo
import fiftyone.core.odm as foo
import fiftyone.core.runs as fors
import fiftyone.core.sample as fosa
import fiftyone.core.storage as fost
import fiftyone.core.utils as fou

fod = fou.lazy_import("fiftyone.core.dataset")
fos = fou.lazy_import("fiftyone.core.stages")
fov = fou.lazy_import("fiftyone.core.view")
foua = fou.lazy_import("fiftyone.utils.annotations")
foud = fou.lazy_import("fiftyone.utils.data")
foue = fou.lazy_import("fiftyone.utils.eval")
foos = fou.lazy_import("fiftyone.operators.store")


logger = logging.getLogger(__name__)


def _make_registrar():
    registry = {}

    def registrar(func):
        registry[func.__name__] = func
        # Normally a decorator returns a wrapped function, but here we return
        # `func` unmodified, after registering it
        return func

    registrar.all = registry
    return registrar


# Keeps track of all `ViewStage` methods
view_stage = _make_registrar()

# Keeps track of all `Aggregation` methods
aggregation = _make_registrar()


class SaveContext(object):
    """Context that saves samples from a collection according to a configurable
    batching strategy.

    Args:
        sample_collection: a
            :class:`fiftyone.core.collections.SampleCollection`
        batch_size (None): the batch size to use. If a ``batching_strategy`` is
            provided, this parameter configures the strategy as described below.
            If no ``batching_strategy`` is provided, this can either be an
            integer specifying the number of samples to save in a batch (in
            which case ``batching_strategy`` is implicitly set to ``"static"``)
            or a float number of seconds between batched saves (in which case
            ``batching_strategy`` is implicitly set to ``"latency"``)
        batching_strategy (None): the batching strategy to use for each save
            operation. Supported values are:

            -   ``"static"``: a fixed sample batch size for each save
            -   ``"size"``: a target batch size, in bytes, for each save
            -   ``"latency"``: a target latency, in seconds, between saves

            By default, ``fo.config.default_batcher`` is used
    """

    def __init__(
        self,
        sample_collection,
        batch_size=None,
        batching_strategy=None,
    ):
        batch_size, batching_strategy = fou.parse_batching_strategy(
            batch_size=batch_size, batching_strategy=batching_strategy
        )

        self.sample_collection = sample_collection
        self.batch_size = batch_size

        self._dataset = sample_collection._dataset
        self._sample_coll = sample_collection._dataset._sample_collection
        self._frame_coll = sample_collection._dataset._frame_collection
        self._is_generated = sample_collection._is_generated

        self._sample_ops = []
        self._frame_ops = []
        self._batch_ids = []
        self._reload_parents = []

        self._batching_strategy = batching_strategy
        self._curr_batch_size = None
        self._curr_batch_size_bytes = None
        self._encoding_ratio = 1.0
        self._last_time = None

    def __enter__(self):
        if self._batching_strategy == "static":
            self._curr_batch_size = 0
        elif self._batching_strategy == "size":
            self._curr_batch_size_bytes = 0
        elif self._batching_strategy == "latency":
            self._last_time = timeit.default_timer()

        return self

    def __exit__(self, *args):
        self._save_batch()

    def save(self, sample):
        """Registers the sample for saving in the next batch.

        Args:
            sample: a :class:`fiftyone.core.sample.Sample` or
                :class:`fiftyone.core.sample.SampleView`
        """
        if sample._in_db and sample._dataset is not self._dataset:
            raise ValueError(
                "Dataset context '%s' cannot save sample from dataset '%s'"
                % (self._dataset.name, sample._dataset.name)
            )

        sample_ops, frame_ops = sample._save(deferred=True)
        updated = sample_ops or frame_ops

        if sample_ops:
            self._sample_ops.extend(sample_ops)

        if frame_ops:
            self._frame_ops.extend(frame_ops)

        if updated and self._is_generated:
            self._batch_ids.append(sample.id)

        if updated and isinstance(sample, fosa.SampleView):
            self._reload_parents.append(sample)

        if self._batching_strategy == "static":
            self._curr_batch_size += 1
            if self._curr_batch_size >= self.batch_size:
                self._save_batch()
                self._curr_batch_size = 0
        elif self._batching_strategy == "size":
            if sample_ops:
                self._curr_batch_size_bytes += sum(
                    len(str(op)) for op in sample_ops
                )

            if frame_ops:
                self._curr_batch_size_bytes += sum(
                    len(str(op)) for op in frame_ops
                )

            if (
                self._curr_batch_size_bytes
                >= self.batch_size * self._encoding_ratio
            ):
                self._save_batch()
                self._curr_batch_size_bytes = 0
        elif self._batching_strategy == "latency":
            if timeit.default_timer() - self._last_time >= self.batch_size:
                self._save_batch()
                self._last_time = timeit.default_timer()

    def _save_batch(self):
        encoded_size = -1
        if self._sample_ops:
            res = foo.bulk_write(
                self._sample_ops,
                self._sample_coll,
                ordered=False,
                batcher=False,
            )[0]
            encoded_size += res.bulk_api_result.get("nBytes", 0)
            self._sample_ops.clear()

        if self._frame_ops:
            res = foo.bulk_write(
                self._frame_ops, self._frame_coll, ordered=False, batcher=False
            )[0]
            encoded_size += res.bulk_api_result.get("nBytes", 0)
            self._frame_ops.clear()

        self._encoding_ratio = (
            self._curr_batch_size_bytes / encoded_size
            if encoded_size > 0 and self._curr_batch_size_bytes
            else 1.0
        )

        if self._batch_ids and self._is_generated:
            self.sample_collection._sync_source(ids=self._batch_ids)
            self._batch_ids.clear()

        if self._reload_parents:
            for sample in self._reload_parents:
                sample._reload_parents()

            self._reload_parents.clear()


class SampleCollection(object):
    """Abstract class representing an ordered collection of
    :class:`fiftyone.core.sample.Sample` instances in a
    :class:`fiftyone.core.dataset.Dataset`.
    """

    __slots__ = ("__weakref__",)

    _FRAMES_PREFIX = "frames."
    _GROUPS_PREFIX = "groups."

    def __str__(self):
        return repr(self)

    def __repr__(self):
        return self.summary()

    def __bool__(self):
        return len(self) > 0

    def __len__(self):
        raise NotImplementedError("Subclass must implement __len__()")

    def __contains__(self, sample_id):
        try:
            self[sample_id]
        except KeyError:
            return False

        return True

    def __getitem__(self, id_filepath_slice):
        raise NotImplementedError("Subclass must implement __getitem__()")

    def __iter__(self):
        return self.iter_samples()

    def __add__(self, samples):
        return self.concat(samples)

    @property
    def _dataset(self):
        """The :class:`fiftyone.core.dataset.Dataset` that serves the samples
        in this collection.
        """
        raise NotImplementedError("Subclass must implement _dataset")

    @property
    def _root_dataset(self):
        """The root :class:`fiftyone.core.dataset.Dataset` from which this
        collection is derived.

        This is typically the same as :meth:`_dataset` but may differ in cases
        such as patches views.
        """
        raise NotImplementedError("Subclass must implement _root_dataset")

    @property
    def _is_generated(self):
        """Whether this collection's contents is generated from another
        collection.
        """
        raise NotImplementedError("Subclass must implement _is_generated")

    @property
    def _is_patches(self):
        """Whether this collection contains patches."""
        raise NotImplementedError("Subclass must implement _is_patches")

    @property
    def _is_frames(self):
        """Whether this collection contains frames of a video dataset."""
        raise NotImplementedError("Subclass must implement _is_frames")

    @property
    def _is_clips(self):
        """Whether this collection contains clips."""
        raise NotImplementedError("Subclass must implement _is_clips")

    @property
    def _is_dynamic_groups(self):
        """Whether this collection contains dynamic groups."""
        raise NotImplementedError("Subclass must implement _is_dynamic_groups")

    @property
    def _element_str(self):
        if self.media_type == fom.GROUP:
            return "group"

        if self._is_patches:
            return "patch"

        if self._is_clips:
            return "clip"

        return "sample"

    @property
    def _elements_str(self):
        if self.media_type == fom.GROUP:
            return "groups"

        if self._is_patches:
            return "patches"

        if self._is_clips:
            return "clips"

        return "samples"

    @property
    def name(self):
        """The name of the collection."""
        raise NotImplementedError("Subclass must implement name")

    @property
    def media_type(self):
        """The media type of the collection."""
        raise NotImplementedError("Subclass must implement media_type")

    @property
    def group_field(self):
        """The group field of the collection, or None if the collection is not
        grouped.
        """
        raise NotImplementedError("Subclass must implement group_field")

    @property
    def group_slice(self):
        """The current group slice of the collection, or None if the collection
        is not grouped.
        """
        raise NotImplementedError("Subclass must implement group_slice")

    @property
    def group_slices(self):
        """The list of group slices of the collection, or None if the
        collection is not grouped.
        """
        raise NotImplementedError("Subclass must implement group_slices")

    @property
    def group_media_types(self):
        """A dict mapping group slices to media types, or None if the
        collection is not grouped.
        """
        raise NotImplementedError("Subclass must implement group_media_types")

    @property
    def default_group_slice(self):
        """The default group slice of the collection, or None if the collection
        is not grouped.
        """
        raise NotImplementedError(
            "Subclass must implement default_group_slice"
        )

    @property
    def tags(self):
        """The list of tags of the underlying dataset.

        See :meth:`fiftyone.core.dataset.Dataset.tags` for more information.
        """
        raise NotImplementedError("Subclass must implement tags")

    @tags.setter
    def tags(self, tags):
        raise NotImplementedError("Subclass must implement tags")

    @property
    def description(self):
        """A description of the underlying dataset.

        See :meth:`fiftyone.core.dataset.Dataset.description` for more
        information.
        """
        raise NotImplementedError("Subclass must implement description")

    @description.setter
    def description(self, description):
        raise NotImplementedError("Subclass must implement description")

    @property
    def info(self):
        """The info dict of the underlying dataset.

        See :meth:`fiftyone.core.dataset.Dataset.info` for more information.
        """
        raise NotImplementedError("Subclass must implement info")

    @property
    def app_config(self):
        """Dataset-specific settings that customize how this collection is
        visualized in the :ref:`FiftyOne App <fiftyone-app>`.
        """
        raise NotImplementedError("Subclass must implement app_config")

    @property
    def classes(self):
        """The classes of the underlying dataset.

        See :meth:`fiftyone.core.dataset.Dataset.classes` for more information.
        """
        raise NotImplementedError("Subclass must implement classes")

    @property
    def default_classes(self):
        """The default classes of the underlying dataset.

        See :meth:`fiftyone.core.dataset.Dataset.default_classes` for more
        information.
        """
        raise NotImplementedError("Subclass must implement default_classes")

    def has_classes(self, field):
        """Determines whether this collection has a classes list for the given
        field.

        Classes may be defined either in :meth:`classes` or
        :meth:`default_classes`.

        Args:
            field: a field name

        Returns:
            True/False
        """
        return field in self.classes or bool(self.default_classes)

    def get_classes(self, field):
        """Gets the classes list for the given field, or None if no classes
        are available.

        Classes are first retrieved from :meth:`classes` if they exist,
        otherwise from :meth:`default_classes`.

        Args:
            field: a field name

        Returns:
            a list of classes, or None
        """
        if field in self.classes:
            return self.classes[field]

        if self.default_classes:
            return self.default_classes

        return None

    @property
    def mask_targets(self):
        """The mask targets of the underlying dataset.

        See :meth:`fiftyone.core.dataset.Dataset.mask_targets` for more
        information.
        """
        raise NotImplementedError("Subclass must implement mask_targets")

    @property
    def default_mask_targets(self):
        """The default mask targets of the underlying dataset.

        See :meth:`fiftyone.core.dataset.Dataset.default_mask_targets` for more
        information.
        """
        raise NotImplementedError(
            "Subclass must implement default_mask_targets"
        )

    def has_mask_targets(self, field):
        """Determines whether this collection has mask targets for the given
        field.

        Mask targets may be defined either in :meth:`mask_targets` or
        :meth:`default_mask_targets`.

        Args:
            field: a field name

        Returns:
            True/False
        """
        return field in self.mask_targets or bool(self.default_mask_targets)

    def get_mask_targets(self, field):
        """Gets the mask targets for the given field, or None if no mask
        targets are available.

        Mask targets are first retrieved from :meth:`mask_targets` if they
        exist, otherwise from :meth:`default_mask_targets`.

        Args:
            field: a field name

        Returns:
            a list of classes, or None
        """
        if field in self.mask_targets:
            return self.mask_targets[field]

        if self.default_mask_targets:
            return self.default_mask_targets

        return None

    @property
    def skeletons(self):
        """The keypoint skeletons of the underlying dataset.

        See :meth:`fiftyone.core.dataset.Dataset.skeletons` for more
        information.
        """
        raise NotImplementedError("Subclass must implement skeletons")

    @property
    def default_skeleton(self):
        """The default keypoint skeleton of the underlying dataset.

        See :meth:`fiftyone.core.dataset.Dataset.default_skeleton` for more
        information.
        """
        raise NotImplementedError("Subclass must implement default_skeleton")

    def has_skeleton(self, field):
        """Determines whether this collection has a keypoint skeleton for the
        given field.

        Keypoint skeletons may be defined either in :meth:`skeletons` or
        :meth:`default_skeleton`.

        Args:
            field: a field name

        Returns:
            True/False
        """
        return field in self.skeletons or bool(self.default_skeleton)

    def get_skeleton(self, field):
        """Gets the keypoint skeleton for the given field, or None if no
        skeleton is available.

        Skeletons are first retrieved from :meth:`skeletons` if they exist,
        otherwise from :meth:`default_skeleton`.

        Args:
            field: a field name

        Returns:
            a list of classes, or None
        """
        if field in self.skeletons:
            return self.skeletons[field]

        if self.default_skeleton:
            return self.default_skeleton

        return None

    def summary(self):
        """Returns a string summary of the collection.

        Returns:
            a string summary
        """
        raise NotImplementedError("Subclass must implement summary()")

    def sync_last_modified_at(self, include_frames=True):
        """Syncs the ``last_modified_at`` property(s) of the dataset.

        Updates the :attr:`last_modified_at` property of the dataset if
        necessary to incorporate any modification timestamps to its samples.

        If ``include_frames==True``, the ``last_modified_at`` property of
        each video sample is first updated if necessary to incorporate any
        modification timestamps to its frames.

        Args:
            include_frames (True): whether to update the ``last_modified_at``
                property of video samples. Only applicable to datasets that
                contain videos
        """
        if include_frames:
            self._sync_samples_last_modified_at()

        self._sync_dataset_last_modified_at()

    def _sync_samples_last_modified_at(self):
        if not self._contains_videos(any_slice=True):
            return

        full_dataset = isinstance(self, fod.Dataset)
        dataset = self._root_dataset
        if self.media_type == fom.GROUP and not full_dataset:
            view = self.select_group_slices(media_type=fom.VIDEO)
        else:
            view = self

        pipeline = [
            {
                "$group": {
                    "_id": "$_sample_id",
                    "last_modified_at": {"$max": "$last_modified_at"},
                }
            },
            {
                "$merge": {
                    "into": dataset._sample_collection_name,
                    "on": "_id",
                    "whenMatched": [
                        {
                            "$set": {
                                "last_modified_at": {
                                    "$max": [
                                        "$last_modified_at",
                                        "$$new.last_modified_at",
                                    ]
                                }
                            }
                        }
                    ],
                    "whenNotMatched": "discard",
                }
            },
        ]

        if full_dataset:
            foo.aggregate(dataset._frame_collection, pipeline)
        else:
            view._aggregate(frames_only=True, post_pipeline=pipeline)

    def _sync_dataset_last_modified_at(self):
        dataset = self._root_dataset
        curr_lma = dataset.last_modified_at
        lma = self._max("last_modified_at")

        if lma is not None and (curr_lma is None or lma > curr_lma):
            dataset._doc.last_modified_at = lma
            dataset._doc.save(virtual=True)

    def _min(self, path):
        return self._get_extremum(path, 1)

    def _max(self, path):
        return self._get_extremum(path, -1)

    def _get_extremum(self, path, order):
        #
        # This method exists in addition to `min()` and `max()` aggregations
        # for two reasons:
        #
        # 1. `$sort + $limit 1` is more efficient than `$group _id: None` when
        #    the field is indexed
        #
        # 2. When `path` is a frame-level field, these methods are optimized to
        #    directly aggregate on the frames collection, which is something
        #    that the Aggregation classes do not yet support. In other words,
        #    `dataset._max("frames.last_modified_at")` is currently more
        #    performant than `dataset.max("frames.last_modified_at")`
        #

        path, is_frame_field = self._handle_frame_field(path)
        path = self._handle_db_field(path, frames=is_frame_field)

        if is_frame_field and not self._contains_videos(any_slice=True):
            return

        if isinstance(self, fod.Dataset):
            # pylint:disable=no-member
            dataset = self
            if is_frame_field:
                coll = dataset._frame_collection
            else:
                coll = dataset._sample_collection

            pipeline = [
                {"$sort": {path: order}},
                {"$limit": 1},
                {"$project": {path: True}},
            ]

            results = foo.aggregate(coll, pipeline)
        else:
            if self.media_type == fom.GROUP:
                if is_frame_field:
                    view = self.select_group_slices(media_type=fom.VIDEO)
                else:
                    view = self.select_group_slices(_allow_mixed=True)
            else:
                view = self

            op = "$min" if order > 0 else "$max"
            pipeline = [{"$group": {"_id": None, path: {op: "$" + path}}}]

            results = view._aggregate(
                frames_only=is_frame_field, post_pipeline=pipeline
            )

        try:
            return next(iter(results))[path]
        except:
            return None

    def stats(
        self,
        include_media=False,
        include_indexes=False,
        compressed=False,
    ):
        """Returns stats about the collection on disk.

        The ``samples`` keys refer to the sample documents stored in the
        database.

        For video datasets, the ``frames`` keys refer to the frame documents
        stored in the database.

        The ``media`` keys refer to the raw media associated with each sample
        on disk.

        The ``index[es]`` keys refer to the indexes associated with the
        dataset.

        Note that dataset-level metadata such as annotation runs are not
        included in this computation.

        Args:
            include_media (False): whether to include stats about the size of
                the raw media in the collection
            include_indexes (False): whether to include stats on the dataset's
                indexes
            compressed (False): whether to return the sizes of collections in
                their compressed form on disk (True) or the logical
                uncompressed size of the collections (False). This option is
                only supported for datasets (not views)

        Returns:
            a stats dict
        """
        if compressed:
            raise ValueError(
                "Compressed stats are only available for entire datasets"
            )

        stats = {}

        if self.media_type == fom.GROUP:
            samples = self.select_group_slices(_allow_mixed=True)
        else:
            samples = self

        samples_bytes = samples._get_samples_bytes()
        stats["samples_count"] = samples.count()
        stats["samples_bytes"] = samples_bytes
        stats["samples_size"] = etau.to_human_bytes_str(samples_bytes)
        total_bytes = samples_bytes

        if self._contains_videos(any_slice=True):
            if self.media_type == fom.GROUP:
                videos = self.select_group_slices(media_type=fom.VIDEO)
            else:
                videos = self

            frames_bytes = videos._get_frames_bytes()
            stats["frames_count"] = videos.count("frames")
            stats["frames_bytes"] = frames_bytes
            stats["frames_size"] = etau.to_human_bytes_str(frames_bytes)
            total_bytes += frames_bytes

        if include_media:
            samples.compute_metadata()
            media_bytes = samples.sum("metadata.size_bytes")
            stats["media_bytes"] = media_bytes
            stats["media_size"] = etau.to_human_bytes_str(media_bytes)
            total_bytes += media_bytes

        if include_indexes:
            ii = self.get_index_information(include_stats=True)
            index_bytes = {k: v["size"] for k, v in ii.items()}
            indexes_bytes = sum(index_bytes.values())
            indexes_in_progress = [
                k for k, v in ii.items() if v.get("in_progress", False)
            ]

            stats["indexes_count"] = len(index_bytes)
            stats["indexes_bytes"] = indexes_bytes
            stats["indexes_size"] = etau.to_human_bytes_str(indexes_bytes)
            stats["indexes_in_progress"] = indexes_in_progress
            stats["index_bytes"] = index_bytes
            stats["index_sizes"] = {
                k: etau.to_human_bytes_str(v) for k, v in index_bytes.items()
            }
            total_bytes += indexes_bytes

        stats["total_bytes"] = total_bytes
        stats["total_size"] = etau.to_human_bytes_str(total_bytes)

        return stats

    def _get_samples_bytes(self):
        """Computes the total size of the sample documents in the collection."""

        # Impl note: We *could* do group directly without projecting $bsonSize
        #   first, however we found in Mongo 5.2 a new execution engine
        #   (Slot Based Execution) optimizes this away and incorrectly sums
        #   the full document size, thus ignoring selected fields. A ticket
        #   has been opened to resolve this bug.
        #   https://jira.mongodb.org/browse/SERVER-75267
        #   But until then we must do this in 2 stages (project-size, group-sum)
        #   rather than 1 (group-sum-size)
        pipeline = [
            {"$project": {"size": {"$bsonSize": "$$ROOT"}}},
            {
                "$group": {
                    "_id": None,
                    "size_bytes": {"$sum": "$size"},
                }
            },
        ]

        results = self._aggregate(pipeline=pipeline)

        try:
            return next(iter(results))["size_bytes"]
        except:
            return 0

    def _get_frames_bytes(self):
        """Computes the total size of the frame documents in the collection."""
        if not self._contains_videos():
            return None

        # Impl note: this pipeline does not suffer the same fate as
        #   _get_samples_bytes, likely because the Slot Based Execution engine
        #   is not used due to additional stage complexity. However, until the
        #   underlying issue is addressed, it is more future-proof to use the
        #   same workaround here rather than rely on the SBE engine not
        #   being used in this case.
        pipeline = [
            {"$unwind": "$frames"},
            {"$replaceRoot": {"newRoot": "$frames"}},
            {"$project": {"size": {"$bsonSize": "$$ROOT"}}},
            {
                "$group": {
                    "_id": None,
                    "size_bytes": {"$sum": "$size"},
                }
            },
        ]

        results = self._aggregate(pipeline=pipeline, attach_frames=True)

        try:
            return next(iter(results))["size_bytes"]
        except:
            return 0

    def _get_per_sample_bytes(self):
        """Returns a dictionary mapping sample IDs to document sizes (in bytes)
        for each sample in the collection.
        """
        pipeline = [{"$project": {"size_bytes": {"$bsonSize": "$$ROOT"}}}]

        results = self._aggregate(pipeline=pipeline)
        return {str(r["_id"]): r["size_bytes"] for r in results}

    def _get_per_frame_bytes(self):
        """Returns a dictionary mapping frame IDs to document sizes (in bytes)
        for each frame in the video collection.
        """
        if not self._contains_videos():
            return None

        pipeline = [
            {"$unwind": "$frames"},
            {"$replaceRoot": {"newRoot": "$frames"}},
            {"$project": {"size_bytes": {"$bsonSize": "$$ROOT"}}},
        ]

        results = self._aggregate(pipeline=pipeline, attach_frames=True)
        return {str(r["_id"]): r["size_bytes"] for r in results}

    def _get_per_sample_frames_bytes(self):
        """Returns a dictionary mapping sample IDs to total frame document
        sizes (in bytes) for each sample in the video collection.
        """
        if not self._contains_videos():
            return None

        pipeline = [
            {"$unwind": "$frames"},
            {"$replaceRoot": {"newRoot": "$frames"}},
            {
                "$group": {
                    "_id": "$_sample_id",
                    "size_bytes": {"$sum": {"$bsonSize": "$$ROOT"}},
                }
            },
        ]

        results = self._aggregate(pipeline=pipeline, attach_frames=True)
        return {str(r["_id"]): r["size_bytes"] for r in results}

    def first(self):
        """Returns the first sample in the collection.

        Returns:
            a :class:`fiftyone.core.sample.Sample` or
            :class:`fiftyone.core.sample.SampleView`
        """
        try:
            return next(iter(self))
        except StopIteration:
            raise ValueError("%s is empty" % self.__class__.__name__)

    def last(self):
        """Returns the last sample in the collection.

        Returns:
            a :class:`fiftyone.core.sample.Sample` or
            :class:`fiftyone.core.sample.SampleView`
        """
        return self[-1:].first()

    def head(self, num_samples=3):
        """Returns a list of the first few samples in the collection.

        If fewer than ``num_samples`` samples are in the collection, only
        the available samples are returned.

        Args:
            num_samples (3): the number of samples

        Returns:
            a list of :class:`fiftyone.core.sample.Sample` objects
        """
        return [s for s in self[:num_samples]]

    def tail(self, num_samples=3):
        """Returns a list of the last few samples in the collection.

        If fewer than ``num_samples`` samples are in the collection, only
        the available samples are returned.

        Args:
            num_samples (3): the number of samples

        Returns:
            a list of :class:`fiftyone.core.sample.Sample` objects
        """
        return [s for s in self[-num_samples:]]

    def one(self, expr, exact=False):
        """Returns a single sample in this collection matching the expression.

        Examples::

            import fiftyone as fo
            import fiftyone.zoo as foz
            from fiftyone import ViewField as F

            dataset = foz.load_zoo_dataset("quickstart")

            #
            # Get a sample by filepath
            #

            # A random filepath in the dataset
            filepath = dataset.take(1).first().filepath

            # Get sample by filepath
            sample = dataset.one(F("filepath") == filepath)

            #
            # Dealing with multiple matches
            #

            # Get a sample whose image is JPEG
            sample = dataset.one(F("filepath").ends_with(".jpg"))

            # Raises an error since there are multiple JPEGs
            dataset.one(F("filepath").ends_with(".jpg"), exact=True)

        Args:
            expr: a :class:`fiftyone.core.expressions.ViewExpression` or
                `MongoDB expression <https://docs.mongodb.com/manual/meta/aggregation-quick-reference/#aggregation-expressions>`_
                that evaluates to ``True`` for the sample to match
            exact (False): whether to raise an error if multiple samples match
                the expression

        Raises:
            ValueError: if no samples match the expression or if ``exact=True``
            and multiple samples match the expression

        Returns:
            a :class:`fiftyone.core.sample.SampleView`
        """
        view = self.match(expr)
        matches = iter(view)

        try:
            sample = next(matches)
        except StopIteration:
            raise ValueError("No samples match the given expression")

        if exact:
            try:
                next(matches)
                raise ValueError(
                    "Expected one matching sample, but found %d matches"
                    % len(view)
                )
            except StopIteration:
                pass

        return sample

    def view(self):
        """Returns a :class:`fiftyone.core.view.DatasetView` containing the
        collection.

        Returns:
            a :class:`fiftyone.core.view.DatasetView`
        """
        raise NotImplementedError("Subclass must implement view()")

    def iter_samples(
        self,
        progress=False,
        autosave=False,
        batch_size=None,
        batching_strategy=None,
    ):
        """Returns an iterator over the samples in the collection.

        Args:
            progress (False): whether to render a progress bar (True/False),
                use the default value ``fiftyone.config.show_progress_bars``
                (None), or a progress callback function to invoke instead
            autosave (False): whether to automatically save changes to samples
                emitted by this iterator
            batch_size (None): the batch size to use when autosaving samples.
                If a ``batching_strategy`` is provided, this parameter
                configures the strategy as described below. If no
                ``batching_strategy`` is provided, this can either be an
                integer specifying the number of samples to save in a batch
                (in which case ``batching_strategy`` is implicitly set to
                ``"static"``) or a float number of seconds between batched
                saves (in which case ``batching_strategy`` is implicitly set to
                ``"latency"``)
            batching_strategy (None): the batching strategy to use for each
                save operation when autosaving samples. Supported values are:

                -   ``"static"``: a fixed sample batch size for each save
                -   ``"size"``: a target batch size, in bytes, for each save
                -   ``"latency"``: a target latency, in seconds, between saves

                By default, ``fo.config.default_batcher`` is used

        Returns:
            an iterator over :class:`fiftyone.core.sample.Sample` or
            :class:`fiftyone.core.sample.SampleView` instances
        """
        raise NotImplementedError("Subclass must implement iter_samples()")

    def iter_groups(
        self,
        group_slices=None,
        progress=False,
        autosave=False,
        batch_size=None,
        batching_strategy=None,
    ):
        """Returns an iterator over the groups in the collection.

        Args:
            group_slices (None): an optional subset of group slices to load
            progress (False): whether to render a progress bar (True/False),
                use the default value ``fiftyone.config.show_progress_bars``
                (None), or a progress callback function to invoke instead
            autosave (False): whether to automatically save changes to samples
                emitted by this iterator
            batch_size (None): the batch size to use when autosaving samples.
                If a ``batching_strategy`` is provided, this parameter
                configures the strategy as described below. If no
                ``batching_strategy`` is provided, this can either be an
                integer specifying the number of samples to save in a batch
                (in which case ``batching_strategy`` is implicitly set to
                ``"static"``) or a float number of seconds between batched
                saves (in which case ``batching_strategy`` is implicitly set to
                ``"latency"``)
            batching_strategy (None): the batching strategy to use for each
                save operation when autosaving samples. Supported values are:

                -   ``"static"``: a fixed sample batch size for each save
                -   ``"size"``: a target batch size, in bytes, for each save
                -   ``"latency"``: a target latency, in seconds, between saves

                By default, ``fo.config.default_batcher`` is used

        Returns:
            an iterator that emits dicts mapping group slice names to
            :class:`fiftyone.core.sample.Sample` or
            :class:`fiftyone.core.sample.SampleView` instances, one per group
        """
        raise NotImplementedError("Subclass must implement iter_groups()")

    def get_group(self, group_id, group_slices=None):
        """Returns a dict containing the samples for the given group ID.

        Args:
            group_id: a group ID
            group_slices (None): an optional subset of group slices to load

        Returns:
            a dict mapping group names to :class:`fiftyone.core.sample.Sample`
            or :class:`fiftyone.core.sample.SampleView` instances

        Raises:
            KeyError: if the group ID is not found
        """
        raise NotImplementedError("Subclass must implement get_group()")

    def save_context(self, batch_size=None, batching_strategy=None):
        """Returns a context that can be used to save samples from this
        collection according to a configurable batching strategy.

        Examples::

            import random as r
            import string as s

            import fiftyone as fo
            import fiftyone.zoo as foz

            dataset = foz.load_zoo_dataset("cifar10", split="test")

            def make_label():
                return "".join(r.choice(s.ascii_letters) for i in range(10))

            # No save context
            for sample in dataset.iter_samples(progress=True):
                sample.ground_truth.label = make_label()
                sample.save()

            # Save using default batching strategy
            with dataset.save_context() as context:
                for sample in dataset.iter_samples(progress=True):
                    sample.ground_truth.label = make_label()
                    context.save(sample)

            # Save in batches of 10
            with dataset.save_context(batch_size=10) as context:
                for sample in dataset.iter_samples(progress=True):
                    sample.ground_truth.label = make_label()
                    context.save(sample)

            # Save every 0.5 seconds
            with dataset.save_context(batch_size=0.5) as context:
                for sample in dataset.iter_samples(progress=True):
                    sample.ground_truth.label = make_label()
                    context.save(sample)

        Args:
            batch_size (None): the batch size to use. If a ``batching_strategy``
                is provided, this parameter configures the strategy as
                described below. If no ``batching_strategy`` is provided, this
                can either be an integer specifying the number of samples to
                save in a batch (in which case ``batching_strategy`` is
                implicitly set to ``"static"``) or a float number of seconds
                between batched saves (in which case ``batching_strategy`` is
                implicitly set to ``"latency"``)
            batching_strategy (None): the batching strategy to use for each
                save operation. Supported values are:

                -   ``"static"``: a fixed sample batch size for each save
                -   ``"size"``: a target batch size, in bytes, for each save
                -   ``"latency"``: a target latency, in seconds, between saves

                By default, ``fo.config.default_batcher`` is used

        Returns:
            a :class:`SaveContext`
        """
        return SaveContext(
            self, batch_size=batch_size, batching_strategy=batching_strategy
        )

    def _get_default_sample_fields(
        self,
        path=None,
        include_private=False,
        use_db_fields=False,
        media_types=None,
    ):
        if path is not None:
            field = self.get_field(path, leaf=True)
            if not isinstance(field, fof.EmbeddedDocumentField):
                return tuple()

            field_names = field._get_default_fields(
                include_private=include_private,
                use_db_fields=use_db_fields,
            )

            # These fields are currently not declared by default on 3D
            # datasets/slices, but they should be considered as default
            media_types = media_types if media_types else set()
            if issubclass(field.document_type, fol.Detection) and (
                (
                    self._contains_media_type(fom.POINT_CLOUD, any_slice=True)
                    or self._contains_media_type(fom.THREE_D, any_slice=True)
                    or fom.POINT_CLOUD in media_types
                    or fom.THREE_D in media_types
                )
            ):
                field_names = tuple(
                    set(field_names) | {"location", "dimensions", "rotation"}
                )

            return tuple(path + "." + f for f in field_names)

        field_names = self._dataset._sample_doc_cls._get_default_fields(
            include_private=include_private, use_db_fields=use_db_fields
        )

        if self._is_patches:
            extras = ["_sample_id" if use_db_fields else "sample_id"]

            if self._is_frames:
                extras.append("_frame_id" if use_db_fields else "frame_id")
                extras.append("frame_number")

            field_names += tuple(extras)
        elif self._is_frames:
            if use_db_fields:
                field_names += ("_sample_id", "frame_number")
            else:
                field_names += ("sample_id", "frame_number")
        elif self._is_clips:
            if use_db_fields:
                field_names += ("_sample_id", "support")
            else:
                field_names += ("sample_id", "support")

        if self.media_type == fom.GROUP:
            field_names += (self.group_field,)

        return (f for f in field_names if f is not None)

    def _get_default_frame_fields(
        self,
        path=None,
        include_private=False,
        use_db_fields=False,
    ):
        if path is not None:
            field = self.get_field(self._FRAMES_PREFIX + path, leaf=True)
            if not isinstance(field, fof.EmbeddedDocumentField):
                return tuple()

            field_names = field._get_default_fields(
                include_private=include_private,
                use_db_fields=use_db_fields,
            )

            # These fields are currently not declared by default on 3D
            # datasets/slices, but they should be
            if issubclass(field.document_type, fol.Detection) and (
                self._contains_media_type(fom.POINT_CLOUD, any_slice=True)
                or self._contains_media_type(fom.THREE_D, any_slice=True)
            ):
                field_names = tuple(
                    set(field_names) | {"location", "dimensions", "rotation"}
                )

            return tuple(path + "." + f for f in field_names)

        return self._dataset._frame_doc_cls._get_default_fields(
            include_private=include_private,
            use_db_fields=use_db_fields,
        )

    def _is_default_field(self, path):
        path, is_frame_field = self._handle_frame_field(path)

        chunks = path.rsplit(".", 1)
        if len(chunks) > 1:
            root = chunks[0]
        else:
            root = None

        if is_frame_field:
            default_fields = self._get_default_frame_fields(path=root)
        else:
            default_fields = self._get_default_sample_fields(path=root)

        return path in default_fields

    def _is_read_only_field(self, path):
        _, _, read_only = self._parse_field(path, include_private=True)
        return read_only

    def _get_default_field(self, path):
        _path, is_frame_field = self._handle_frame_field(path)

        if "." in _path:
            root, leaf = path.rsplit(".", 1)
            root_field = self.get_field(root, leaf=True)
            if root_field is None:
                return None

            root_type = root_field.document_type
        elif is_frame_field:
            leaf = _path
            root_type = foo.DatasetFrameDocument
        else:
            leaf = _path
            root_type = foo.DatasetSampleDocument

        return root_type._fields.get(leaf, None)

    def get_field(
        self,
        path,
        ftype=None,
        embedded_doc_type=None,
        subfield=None,
        read_only=None,
        include_private=False,
        leaf=False,
    ):
        """Returns the field instance of the provided path, or ``None`` if one
        does not exist.

        Args:
            path: a field path
            ftype (None): an optional field type or iterable of types to
                enforce. Must be subclass(es) of
                :class:`fiftyone.core.fields.Field`
            embedded_doc_type (None): an optional embedded document type or
                iterable of types to enforce. Must be subclass(es) of
                :class:`fiftyone.core.odm.BaseEmbeddedDocument`
            subfield (None): an optional subfield type or iterable of subfield
                types to enforce. Must be subclass(es) of
                :class:`fiftyone.core.fields.Field`
            read_only (None): whether to optionally enforce that the field is
                read-only (True) or not read-only (False)
            include_private (False): whether to include fields that start with
                ``_`` in the returned schema
            leaf (False): whether to return the subfield of list fields

        Returns:
            a :class:`fiftyone.core.fields.Field` instance or ``None``

        Raises:
            ValueError: if the field does not match provided constraints
        """
        fof.validate_constraints(
            ftype=ftype,
            embedded_doc_type=embedded_doc_type,
            subfield=subfield,
            read_only=read_only,
        )

        _, field, _ = self._parse_field(
            path, include_private=include_private, leaf=leaf
        )

        fof.validate_field(
            field,
            path=path,
            ftype=ftype,
            embedded_doc_type=embedded_doc_type,
            subfield=subfield,
            read_only=read_only,
        )

        return field

    def _parse_field(self, path, include_private=False, leaf=False):
        keys = path.split(".")

        if not keys:
            return None, None, None

        resolved_keys = []

        if self._is_group_field(path):
            if len(keys) < 3:
                return path, None

            resolved_keys.extend(keys[:2])
            keys = keys[2:]

        if self._has_frame_fields() and keys[0] == "frames":
            schema = self.get_frame_field_schema(
                include_private=include_private
            )

            keys = keys[1:]
            resolved_keys.append("frames")
        else:
            schema = self.get_field_schema(include_private=include_private)

        field = None
        read_only = None

        for idx, field_name in enumerate(keys):
            field_name = _handle_id_field(
                schema, field_name, include_private=include_private
            )

            field = schema.get(field_name, None)

            if field is None:
                return None, None, read_only

            resolved_keys.append(field.db_field or field.name)
            read_only = getattr(field, "read_only", False)
            last_key = idx == len(keys) - 1

            if last_key and not leaf:
                continue

            while isinstance(field, fof.ListField):
                field = field.field

            if isinstance(field, fof.EmbeddedDocumentField) and not last_key:
                schema = field.get_field_schema(
                    include_private=include_private
                )

        resolved_path = ".".join(resolved_keys)

        return resolved_path, field, read_only

    def get_field_schema(
        self,
        ftype=None,
        embedded_doc_type=None,
        subfield=None,
        read_only=None,
        info_keys=None,
        created_after=None,
        include_private=False,
        flat=False,
        unwind=True,
        mode=None,
    ):
        """Returns a schema dictionary describing the fields of the samples in
        the collection.

        Args:
            ftype (None): an optional field type or iterable of types to which
                to restrict the returned schema. Must be subclass(es) of
                :class:`fiftyone.core.fields.Field`
            embedded_doc_type (None): an optional embedded document type or
                iterable of types to which to restrict the returned schema.
                Must be subclass(es) of
                :class:`fiftyone.core.odm.BaseEmbeddedDocument`
            subfield (None): an optional subfield type or iterable of subfield
                types to which to restrict the returned schema. Must be
                subclass(es) of :class:`fiftyone.core.fields.Field`
            read_only (None): whether to restrict to (True) or exclude (False)
                read-only fields. By default, all fields are included
            info_keys (None): an optional key or list of keys that must be in
                the field's ``info`` dict
            created_after (None): an optional ``datetime`` specifying a minimum
                creation date
            include_private (False): whether to include fields that start with
                ``_`` in the returned schema
            flat (False): whether to return a flattened schema where all
                embedded document fields are included as top-level keys
            unwind (True): whether to traverse into list fields. Only
                applicable when ``flat=True``
            mode (None): whether to apply the above constraints before and/or
                after flattening the schema. Only applicable when ``flat=True``.
                Supported values are ``("before", "after", "both")``. The
                default is ``"after"``

        Returns:
            a dict mapping field names to :class:`fiftyone.core.fields.Field`
            instances
        """
        raise NotImplementedError("Subclass must implement get_field_schema()")

    def get_frame_field_schema(
        self,
        ftype=None,
        embedded_doc_type=None,
        subfield=None,
        read_only=None,
        info_keys=None,
        created_after=None,
        include_private=False,
        flat=False,
        unwind=True,
        mode=None,
    ):
        """Returns a schema dictionary describing the fields of the frames in
        the collection.

        Only applicable for collections that contain videos.

        Args:
            ftype (None): an optional field type to which to restrict the
                returned schema. Must be a subclass of
                :class:`fiftyone.core.fields.Field`
            embedded_doc_type (None): an optional embedded document type to
                which to restrict the returned schema. Must be a subclass of
                :class:`fiftyone.core.odm.BaseEmbeddedDocument`
            subfield (None): an optional subfield type or iterable of subfield
                types to which to restrict the returned schema. Must be
                subclass(es) of :class:`fiftyone.core.fields.Field`
            read_only (None): whether to restrict to (True) or exclude (False)
                read-only fields. By default, all fields are included
            info_keys (None): an optional key or list of keys that must be in
                the field's ``info`` dict
            created_after (None): an optional ``datetime`` specifying a minimum
                creation date
            include_private (False): whether to include fields that start with
                ``_`` in the returned schema
            flat (False): whether to return a flattened schema where all
                embedded document fields are included as top-level keys
            unwind (True): whether to traverse into list fields. Only
                applicable when ``flat=True``
            mode (None): whether to apply the above constraints before and/or
                after flattening the schema. Only applicable when ``flat=True``.
                Supported values are ``("before", "after", "both")``. The
                default is ``"after"``

        Returns:
            a dict mapping field names to :class:`fiftyone.core.fields.Field`
            instances, or ``None`` if the collection does not contain videos
        """
        raise NotImplementedError(
            "Subclass must implement get_frame_field_schema()"
        )

    def get_dynamic_field_schema(self, fields=None, recursive=True):
        """Returns a schema dictionary describing the dynamic fields of the
        samples in the collection.

        Dynamic fields are embedded document fields with at least one non-None
        value that have not been declared on the dataset's schema.

        Args:
            fields (None): an optional field or iterable of fields for which to
                return dynamic fields. By default, all fields are considered
            recursive (True): whether to recursively inspect nested lists and
                embedded documents

        Returns:
            a dict mapping field paths to :class:`fiftyone.core.fields.Field`
            instances or lists of them
        """
        return self._get_dynamic_field_schema(
            fields=fields, recursive=recursive
        )

    def get_dynamic_frame_field_schema(self, fields=None, recursive=True):
        """Returns a schema dictionary describing the dynamic fields of the
        frames in the collection.

        Dynamic fields are embedded document fields with at least one non-None
        value that have not been declared on the dataset's schema.

        Args:
            fields (None): an optional field or iterable of fields for which to
                return dynamic fields. By default, all fields are considered
            recursive (True): whether to recursively inspect nested lists and
                embedded documents

        Returns:
            a dict mapping field paths to :class:`fiftyone.core.fields.Field`
            instances or lists of them, or ``None`` if the collection does not
            contain videos
        """
        if not self._has_frame_fields():
            return None

        return self._get_dynamic_field_schema(
            frames=True, fields=fields, recursive=recursive
        )

    def _get_dynamic_field_schema(
        self, frames=False, fields=None, recursive=True
    ):
        if frames:
            schema = self.get_frame_field_schema()
        else:
            schema = self.get_field_schema()

        if fields is not None:
            if etau.is_str(fields):
                fields = [fields]
            else:
                fields = list(fields)

        unwind_cache = []
        dynamic_schema = self._do_get_dynamic_field_schema(
            schema, unwind_cache, frames=frames, fields=fields
        )

        # Recurse into new dynamic fields
        if recursive:
            s = dynamic_schema
            while True:
                s = self._do_get_dynamic_field_schema(
                    s, unwind_cache, frames=frames, new=True
                )
                if s:
                    dynamic_schema.update(s)
                else:
                    break

        # Merge list fields and their subfields
        while True:
            edits = {}

            for path, field in dynamic_schema.items():
                subpath = path + "[]"
                subfield = dynamic_schema.get(subpath, None)
                if subfield is not None:
                    field.field = subfield
                    edits[subpath] = None
                    for _path in dynamic_schema.keys():
                        if _path.startswith(subpath + "."):
                            edits[_path] = path + _path[len(subpath) :]

                    break

            for path, new_path in edits.items():
                field = dynamic_schema.pop(path)
                if new_path:
                    dynamic_schema[new_path] = field

            if not edits:
                break

        return dynamic_schema

    def _do_get_dynamic_field_schema(
        self, schema, unwind_cache, frames=False, fields=None, new=False
    ):
        if frames:
            prefix = self._FRAMES_PREFIX
        else:
            prefix = ""

        schema = fof.flatten_schema(schema)

        if fields is not None:
            schema = {
                k: v
                for k, v in schema.items()
                if any(f == k or f.startswith(k + ".") for f in fields)
            }

        aggs = []
        paths = []
        for path, field in schema.items():
            _path = prefix + path

            # When recursively getting schemas, we may have previously needed
            # to manually unwind an undeclared list field at a higher level.
            # This injects any matching unwinds so that we can properly handle
            # the shape of the data
            for _clean_path, _unwind_path in unwind_cache:
                if _path.startswith(_clean_path):
                    _path = _unwind_path + _path[len(_clean_path) :]

            is_list_field = False
            while isinstance(field, fof.ListField):
                field = field.field
                is_list_field = True

            if isinstance(field, fof.EmbeddedDocumentField):
                if is_list_field and not _path.endswith("[]"):
                    _path += "[]"

                    # Cache the manual unwind in case we need it recursively
                    # Insert rather than append so that nested paths are found
                    # first when using this cache
                    _clean_path = _path.replace("[]", "")
                    unwind_cache.insert(0, (_clean_path, _path))

                if new:
                    # This field hasn't been declared yet, so we must provide
                    # it's document type so that `Schema()` can distinguish
                    # dynamic fields from builtin fields
                    _doc_type = field.document_type
                else:
                    _doc_type = None

                agg = foa.Schema(_path, dynamic_only=True, _doc_type=_doc_type)
            elif is_list_field:
                _clean_path = _path.replace("[]", "")
                if field is None and not self._is_default_field(_clean_path):
                    agg = foa.ListSchema(_path)
                else:
                    # Found a default list field with no element type declared.
                    # Don't infer types here; the elements must stay untyped
                    agg = None
            else:
                agg = None

            if agg is not None:
                aggs.append(agg)
                paths.append(path)

        fields = {}

        if aggs:
            results = self.aggregate(aggs)
            for path, agg, schema in zip(paths, aggs, results):
                if isinstance(agg, foa.Schema):
                    for name, field in schema.items():
                        fields[path + "." + name] = field
                elif isinstance(agg, foa.ListSchema):
                    fields[path + "[]"] = schema

        return fields

    def make_unique_field_name(self, root=""):
        """Makes a unique field name with the given root name for the
        collection.

        Args:
            root (""): an optional root for the output field name

        Returns:
            the field name
        """
        if not root:
            root = _get_random_characters(6)

        fields = self.get_field_schema()

        field_name = root
        if field_name in fields:
            field_name += "_" + _get_random_characters(6)

        while field_name in fields:
            field_name += _get_random_characters(1)

        return field_name

    def has_field(self, path):
        """Determines whether the collection has a field with the given name.

        Args:
            path: the field name or ``embedded.field.name``

        Returns:
            True/False
        """
        return self.get_field(path) is not None

    def has_sample_field(self, path):
        """Determines whether the collection has a sample field with the given
        name.

        Args:
            path: the field name or ``embedded.field.name``

        Returns:
            True/False
        """
        return self.get_field(path) is not None

    def has_frame_field(self, path):
        """Determines whether the collection has a frame-level field with the
        given name.

        Args:
            path: the field name or ``embedded.field.name``

        Returns:
            True/False
        """
        if not self._has_frame_fields():
            return False

        return self.get_field(self._FRAMES_PREFIX + path) is not None

    def validate_fields_exist(self, fields, include_private=False):
        """Validates that the collection has field(s) with the given name(s).

        If embedded field names are provided, only the root field is checked.

        Args:
            fields: a field name or iterable of field names
            include_private (False): whether to include private fields when
                checking for existence

        Raises:
            ValueError: if one or more of the fields do not exist
        """
        fields, frame_fields = self._split_frame_fields(fields)

        if fields:
            existing_fields = set(
                self.get_field_schema(include_private=include_private).keys()
            )
            if self._has_frame_fields():
                existing_fields.add("frames")

            for field in fields:
                # We only validate that the root field exists
                field_name = field.split(".", 1)[0]
                if field_name not in existing_fields:
                    raise ValueError("Field '%s' does not exist" % field_name)

        if frame_fields:
            existing_frame_fields = set(
                self.get_frame_field_schema(
                    include_private=include_private
                ).keys()
            )

            for field in frame_fields:
                # We only validate that the root field exists
                field_name = field.split(".", 1)[0]
                if field_name not in existing_frame_fields:
                    raise ValueError(
                        "Frame field '%s' does not exist" % field_name
                    )

    def validate_field_type(
        self,
        path,
        ftype=None,
        embedded_doc_type=None,
        subfield=None,
    ):
        """Validates that the collection has a field of the given type.

        Args:
            path: a field name or ``embedded.field.name``
            ftype (None): an optional field type or iterable of types to
                enforce. Must be subclass(es) of
                :class:`fiftyone.core.fields.Field`
            embedded_doc_type (None): an optional embedded document type or
                iterable of types to enforce. Must be subclass(es) of
                :class:`fiftyone.core.odm.BaseEmbeddedDocument`
            subfield (None): an optional subfield type or iterable of subfield
                types to enforce. Must be subclass(es) of
                :class:`fiftyone.core.fields.Field`

        Raises:
            ValueError: if the field does not exist or does not have the
                expected type
        """
        field = self.get_field(
            path,
            ftype=ftype,
            embedded_doc_type=embedded_doc_type,
            subfield=subfield,
        )

        if field is None:
            _path, is_frame_field = self._handle_frame_field(path)
            ftype = "frame field" if is_frame_field else "field"
            raise ValueError(
                "%s has no %s '%s'" % (self.__class__.__name__, ftype, _path)
            )

    def tag_samples(self, tags):
        """Adds the tag(s) to all samples in this collection, if necessary.

        Args:
            tags: a tag or iterable of tags
        """
        if etau.is_str(tags):
            update = {"$addToSet": {"tags": tags}}
        else:
            update = {"$addToSet": {"tags": {"$each": list(tags)}}}

        # We only need to process samples that are missing a tag of interest
        view = self.match_tags(tags, bool=False, all=True)

        try:
            view._edit_sample_tags(update)
        except ValueError as e:
            #
            # $addToSet cannot handle null-valued fields, so if we get an error
            # about null-valued fields, replace them with [] and try again.
            # Note that its okay to run $addToSet multiple times as the tag
            # won't be added multiple times.
            #
            # For future reference, the error message looks roughly like this:
            #   ValueError: Cannot apply $addToSet to non-array field. Field
            #               named 'tags' has non-array type null
            #
            if "null" in str(e):
                none_tags = self.exists("tags", bool=False)
                none_tags.set_field("tags", []).save()

                view._edit_sample_tags(update)
            else:
                raise e

    def untag_samples(self, tags):
        """Removes the tag(s) from all samples in this collection, if
        necessary.

        Args:
            tags: a tag or iterable of tags
        """
        if etau.is_str(tags):
            update = {"$pull": {"tags": tags}}
        else:
            update = {"$pullAll": {"tags": list(tags)}}

        # We only need to process samples that have a tag of interest
        view = self.match_tags(tags)
        view._edit_sample_tags(update)

    def _edit_sample_tags(self, update):
        if self._is_read_only_field("tags"):
            raise ValueError("Cannot edit read-only field 'tags'")

        update["$set"] = {"last_modified_at": datetime.utcnow()}

        ids = []
        ops = []
        batch_size = fou.recommend_batch_size_for_value(
            ObjectId(), max_size=100000
        )
        for _ids in fou.iter_batches(self.values("_id"), batch_size):
            ids.extend(_ids)
            ops.append(UpdateMany({"_id": {"$in": _ids}}, update))

        if ops:
            self._dataset._bulk_write(ops, ids=ids)

    def count_sample_tags(self):
        """Counts the occurrences of sample tags in this collection.

        Returns:
            a dict mapping tags to counts
        """
        return self.count_values("tags")

    def tag_labels(self, tags, label_fields=None):
        """Adds the tag(s) to all labels in the specified label field(s) of
        this collection, if necessary.

        Args:
            tags: a tag or iterable of tags
            label_fields (None): an optional name or iterable of names of
                :class:`fiftyone.core.labels.Label` fields. By default, all
                label fields are used
        """
        if label_fields is None:
            label_fields = self._get_label_fields()
        elif etau.is_str(label_fields):
            label_fields = [label_fields]

        missing_tags = ~F("tags").contains(tags, all=True)
        match_expr = (F("tags") != None).if_else(missing_tags, True)

        for label_field in label_fields:
            _, tags_path = self._get_label_field_path(label_field, "tags")
            if self._is_read_only_field(tags_path):
                raise ValueError(
                    "Cannot edit read-only field '%s'" % tags_path
                )

        for label_field in label_fields:
            # We only need to process labels that are missing a tag of interest
            view = self.filter_labels(label_field, match_expr)
            view._tag_labels(tags, label_field)

    def _tag_labels(self, tags, label_field, ids=None, label_ids=None):
        if etau.is_str(tags):
            update_fcn = lambda path: {"$addToSet": {path: tags}}
        else:
            tags = list(tags)
            update_fcn = lambda path: {"$addToSet": {path: {"$each": tags}}}

        try:
            return self._edit_label_tags(
                update_fcn, label_field, ids=ids, label_ids=label_ids
            )
        except ValueError as e:
            #
            # $addToSet cannot handle null-valued fields, so if we get an error
            # about null-valued fields, replace them with [] and try again.
            # Note that its okay to run $addToSet multiple times as the tag
            # won't be added multiple times.
            #
            # For future reference, the error message looks roughly like this:
            #   ValueError: Cannot apply $addToSet to non-array field. Field
            #               named 'tags' has non-array type null
            #
            if "null" in str(e):
                _, tags_path = self._get_label_field_path(label_field, "tags")
                none_tags = self.filter_labels(label_field, F("tags") == None)
                none_tags.set_field(tags_path, []).save()

                return self._edit_label_tags(
                    update_fcn, label_field, ids=ids, label_ids=label_ids
                )
            else:
                raise e

    def untag_labels(self, tags, label_fields=None):
        """Removes the tag from all labels in the specified label field(s) of
        this collection, if necessary.

        Args:
            tags: a tag or iterable of tags
            label_fields (None): an optional name or iterable of names of
                :class:`fiftyone.core.labels.Label` fields. By default, all
                label fields are used
        """
        if label_fields is None:
            label_fields = self._get_label_fields()
        elif etau.is_str(label_fields):
            label_fields = [label_fields]

        for label_field in label_fields:
            _, tags_path = self._get_label_field_path(label_field, "tags")
            if self._is_read_only_field(tags_path):
                raise ValueError(
                    "Cannot edit read-only field '%s'" % tags_path
                )

        for label_field in label_fields:
            # We only need to process labels that have a tag of interest
            view = self.select_labels(tags=tags, fields=label_field)
            view._untag_labels(tags, label_field)

    def _untag_labels(self, tags, label_field, ids=None, label_ids=None):
        if etau.is_str(tags):
            update_fcn = lambda path: {"$pull": {path: tags}}
        else:
            tags = list(tags)
            update_fcn = lambda path: {"$pullAll": {path: tags}}

        return self._edit_label_tags(
            update_fcn, label_field, ids=ids, label_ids=label_ids
        )

    def _edit_label_tags(
        self, update_fcn, label_field, ids=None, label_ids=None
    ):
        _, tags_path = self._get_label_field_path(label_field, "tags")
        if self._is_read_only_field(tags_path):
            raise ValueError("Cannot edit read-only field '%s'" % tags_path)

        now = datetime.utcnow()

        root, is_list_field = self._get_label_field_root(label_field)
        _root, is_frame_field = self._handle_frame_field(root)

        ops = []

        if is_list_field:
            id_path = root + "._id"
            tags_path = _root + ".$[label].tags"
            update = update_fcn(tags_path)
            update["$set"] = {"last_modified_at": now}

            if ids is None or label_ids is None:
                if is_frame_field:
                    ids, label_ids = self.values(["frames._id", id_path])
                    ids = itertools.chain.from_iterable(ids)
                    label_ids = itertools.chain.from_iterable(label_ids)
                else:
                    ids, label_ids = self.values(["_id", id_path])

            for _id, _label_ids in zip(ids, label_ids):
                if not _label_ids:
                    continue

                ops.append(
                    UpdateOne(
                        {"_id": _id},
                        update,
                        array_filters=[{"label._id": {"$in": _label_ids}}],
                    )
                )
        else:
            _id_path = _root + "._id"
            id_path = root + "._id"
            tags_path = _root + ".tags"
            update = update_fcn(tags_path)
            update["$set"] = {"last_modified_at": now}

            if label_ids is None:
                if is_frame_field:
                    label_ids = self.values(id_path, unwind=True)
                else:
                    label_ids = self.values(id_path)

            batch_size = fou.recommend_batch_size_for_value(
                ObjectId(), max_size=100000
            )
            for _label_ids in fou.iter_batches(label_ids, batch_size):
                _label_ids = [_id for _id in _label_ids if _id is not None]
                if _label_ids:
                    ops.append(
                        UpdateMany(
                            {_id_path: {"$in": _label_ids}},
                            update,
                        )
                    )

        if ops:
            self._dataset._bulk_write(ops, ids=ids, frames=is_frame_field)

        return ids, label_ids

    def _get_selected_labels(self, ids=None, tags=None, fields=None):
        if ids is not None or tags is not None:
            view = self.select_labels(ids=ids, tags=tags, fields=fields)
        else:
            view = self

        if fields is None:
            label_fields = view._get_label_fields()
        elif etau.is_str(fields):
            label_fields = [fields]
        else:
            label_fields = fields

        if not label_fields:
            return []

        paths = ["id"]
        is_list_fields = []
        is_frame_fields = []
        for label_field in label_fields:
            root, is_list_field = view._get_label_field_root(label_field)
            is_frame_field = view._is_frame_field(label_field)

            paths.append(root + ".id")
            is_list_fields.append(is_list_field)
            is_frame_fields.append(is_frame_field)

        has_frame_fields = any(is_frame_fields)

        if has_frame_fields:
            paths.insert(0, "frames.frame_number")

        results = list(view.values(paths))

        if has_frame_fields:
            frame_numbers = results.pop(0)

        sample_ids = results[0]
        all_label_ids = results[1:]

        labels = []

        for label_field, label_ids, is_list_field, is_frame_field in zip(
            label_fields, all_label_ids, is_list_fields, is_frame_fields
        ):
            if is_frame_field:
                for sample_id, sample_frame_numbers, sample_label_ids in zip(
                    sample_ids, frame_numbers, label_ids
                ):
                    for frame_number, frame_label_ids in zip(
                        sample_frame_numbers, sample_label_ids
                    ):
                        if not frame_label_ids:
                            continue

                        if not is_list_field:
                            frame_label_ids = [frame_label_ids]

                        for label_id in frame_label_ids:
                            labels.append(
                                {
                                    "sample_id": sample_id,
                                    "frame_number": frame_number,
                                    "field": label_field,
                                    "label_id": label_id,
                                }
                            )
            else:
                for sample_id, sample_label_ids in zip(sample_ids, label_ids):
                    if not sample_label_ids:
                        continue

                    if not is_list_field:
                        sample_label_ids = [sample_label_ids]

                    for label_id in sample_label_ids:
                        labels.append(
                            {
                                "sample_id": sample_id,
                                "field": label_field,
                                "label_id": label_id,
                            }
                        )

        return labels

    def _get_label_ids(self, tags=None, fields=None):
        labels = self._get_selected_labels(tags=tags, fields=fields)
        return [l["label_id"] for l in labels]

    def count_label_tags(self, label_fields=None):
        """Counts the occurrences of all label tags in the specified label
        field(s) of this collection.

        Args:
            label_fields (None): an optional name or iterable of names of
                :class:`fiftyone.core.labels.Label` fields. By default, all
                label fields are used

        Returns:
            a dict mapping tags to counts
        """
        if label_fields is None:
            label_fields = self._get_label_fields()
        elif etau.is_str(label_fields):
            label_fields = [label_fields]

        aggregations = []
        for label_field in label_fields:
            _, tags_path = self._get_label_field_path(label_field, "tags")
            aggregations.append(foa.CountValues(tags_path))

        counts = defaultdict(int)
        for result in self.aggregate(aggregations):
            for tag, count in result.items():
                counts[tag] += count

        return dict(counts)

    def split_labels(self, in_field, out_field, filter=None):
        """Splits the labels from the given input field into the given output
        field of the collection.

        This method is typically invoked on a view that has filtered the
        contents of the specified input field, so that the labels in the view
        are moved to the output field and the remaining labels are left
        in-place.

        Alternatively, you can provide a ``filter`` expression that selects the
        labels of interest to move in this collection.

        Args:
            in_field: the name of the input label field
            out_field: the name of the output label field, which will be
                created if necessary
            filter (None): a boolean
                :class:`fiftyone.core.expressions.ViewExpression` to apply to
                each label in the input field to determine whether to move it
                (True) or leave it (False)
        """
        if filter is not None:
            move_view = self.filter_labels(in_field, filter)
        else:
            move_view = self

        move_view.merge_labels(in_field, out_field)

    def merge_labels(self, in_field, out_field):
        """Merges the labels from the given input field into the given output
        field of the collection.

        If this collection is a dataset, the input field is deleted after the
        merge.

        If this collection is a view, the input field will still exist on the
        underlying dataset but will only contain the labels not present in this
        view.

        Args:
            in_field: the name of the input label field
            out_field: the name of the output label field, which will be
                created if necessary
        """
        if not isinstance(self, fod.Dataset):
            labels = self._get_selected_labels(fields=in_field)

        dataset = self._dataset
        dataset.merge_samples(
            self,
            key_field="id",
            skip_existing=False,
            insert_new=False,
            fields={in_field: out_field},
            merge_lists=True,
            overwrite=True,
            expand_schema=True,
            include_info=False,
        )

        if isinstance(self, fod.Dataset):
            field_name, is_frame_field = self._handle_frame_field(in_field)
            if is_frame_field:
                dataset.delete_frame_field(field_name)
            else:
                dataset.delete_sample_field(field_name)
        else:
            dataset.delete_labels(labels=labels)

    def set_values(
        self,
        field_name,
        values,
        key_field=None,
        skip_none=False,
        expand_schema=True,
        dynamic=False,
        validate=True,
        progress=False,
        _allow_missing=False,
        _sample_ids=None,
        _frame_ids=None,
    ):
        """Sets the field or embedded field on each sample or frame in the
        collection to the given values.

        When setting a sample field ``embedded.field.name``, this function is
        an efficient implementation of the following loop::

            for sample, value in zip(sample_collection, values):
                sample.embedded.field.name = value
                sample.save()

        When setting an embedded field that contains an array, say
        ``embedded.array.field.name``, this function is an efficient
        implementation of the following loop::

            for sample, array_values in zip(sample_collection, values):
                for doc, value in zip(sample.embedded.array, array_values):
                    doc.field.name = value

                sample.save()

        When setting a frame field ``frames.embedded.field.name``, this
        function is an efficient implementation of the following loop::

            for sample, frame_values in zip(sample_collection, values):
                for frame, value in zip(sample.frames.values(), frame_values):
                    frame.embedded.field.name = value

                sample.save()

        When setting an embedded frame field that contains an array, say
        ``frames.embedded.array.field.name``, this function is an efficient
        implementation of the following loop::

            for sample, frame_values in zip(sample_collection, values):
                for frame, array_values in zip(sample.frames.values(), frame_values):
                    for doc, value in zip(frame.embedded.array, array_values):
                        doc.field.name = value

                sample.save()

        When ``values`` is a dict mapping keys in ``key_field`` to values, then
        this function is an efficient implementation of the following loop::

            for key, value in values.items():
                sample = sample_collection.one(F(key_field) == key)
                sample.embedded.field.name = value
                sample.save()

        When setting frame fields using the dict ``values`` syntax, each value
        in ``values`` may either be a list corresponding to the frames of the
        sample matching the given key, or each value may itself be a dict
        mapping frame numbers to values. In the latter case, this function
        is an efficient implementation of the following loop::

            for key, frame_values in values.items():
                sample = sample_collection.one(F(key_field) == key)
                for frame_number, value in frame_values.items():
                    frame = sample[frame_number]
                    frame.embedded.field.name = value

                sample.save()

        You can also update list fields using the dict ``values`` syntax, in
        which case this method is an efficient implementation of the natural
        nested list modifications of the above sample/frame loops.

        The dual function of :meth:`set_values` is :meth:`values`, which can be
        used to efficiently extract the values of a field or embedded field of
        all samples in a collection as lists of values in the same structure
        expected by this method.

        .. note::

            If the values you are setting can be described by a
            :class:`fiftyone.core.expressions.ViewExpression` applied to the
            existing dataset contents, then consider using :meth:`set_field` +
            :meth:`save` for an even more efficient alternative to explicitly
            iterating over the dataset or calling :meth:`values` +
            :meth:`set_values` to perform the update in-memory.

        Examples::

            import random

            import fiftyone as fo
            import fiftyone.zoo as foz
            from fiftyone import ViewField as F

            dataset = foz.load_zoo_dataset("quickstart")

            #
            # Create a new sample field
            #

            values = [random.random() for _ in range(len(dataset))]
            dataset.set_values("random", values)

            print(dataset.bounds("random"))

            #
            # Add a tag to all low confidence labels
            #

            view = dataset.filter_labels("predictions", F("confidence") < 0.06)

            detections = view.values("predictions.detections")
            for sample_detections in detections:
                for detection in sample_detections:
                    detection.tags.append("low_confidence")

            view.set_values("predictions.detections", detections)

            print(dataset.count_label_tags())

        Args:
            field_name: a field or ``embedded.field.name``
            values: an iterable of values, one for each sample in the
                collection. When setting frame fields, each element can either
                be an iterable of values (one for each existing frame of the
                sample) or a dict mapping frame numbers to values. If
                ``field_name`` contains array fields, the corresponding
                elements of ``values`` must be arrays of the same lengths. This
                argument can also be a dict mapping keys to values (each value
                as described previously), in which case the keys are used to
                match samples by their ``key_field``
            key_field (None): a key field to use when choosing which samples to
                update when ``values`` is a dict
            skip_none (False): whether to treat None data in ``values`` as
                missing data that should not be set
            expand_schema (True): whether to dynamically add new sample/frame
                fields encountered to the dataset schema. If False, an error is
                raised if the root ``field_name`` does not exist
            dynamic (False): whether to declare dynamic attributes of embedded
                document fields that are encountered
            validate (True): whether to validate that the values are compliant
                with the dataset schema before adding them
            progress (False): whether to render a progress bar (True/False),
                use the default value ``fiftyone.config.show_progress_bars``
                (None), or a progress callback function to invoke instead
        """
        self._set_values(
            field_name,
            values,
            key_field=key_field,
            skip_none=skip_none,
            expand_schema=expand_schema,
            dynamic=dynamic,
            validate=validate,
            progress=progress,
            _allow_missing=_allow_missing,
            _sample_ids=_sample_ids,
            _frame_ids=_frame_ids,
        )

    def _set_values(
        self,
        field_name,
        values,
        key_field=None,
        skip_none=False,
        expand_schema=True,
        dynamic=False,
        validate=True,
        progress=False,
        _allow_missing=False,
        _sample_ids=None,
        _frame_ids=None,
    ):
        if self._is_group_field(field_name):
            raise ValueError(
                "This method does not support setting attached group fields "
                "(found: '%s')" % field_name
            )

        if isinstance(values, dict):
            if key_field is None:
                raise ValueError(
                    "You must provide a `key_field` when `values` is a dict"
                )

            _sample_ids, values = _parse_values_dict(self, key_field, values)

        is_frame_field = self._is_frame_field(field_name)

        if is_frame_field:
            _frame_ids, values = _parse_frame_values_dicts(
                self, _sample_ids, values
            )

        if expand_schema:
            field, new_group_field = self._expand_schema_from_values(
                field_name,
                values,
                dynamic=dynamic,
                allow_missing=_allow_missing,
            )
        else:
            field = None
            new_group_field = False

        if field is None:
            field = self.get_field(field_name)

        if field is not None and field.read_only:
            raise ValueError("Cannot edit read-only field '%s'" % field_name)

        _field_name, _, list_fields, _, id_to_str = self._parse_field_name(
            field_name, omit_terminal_lists=True, allow_missing=_allow_missing
        )

        if field is None and id_to_str:
            field = fof.ObjectIdField()

        # Setting an entire label list document whose label elements have been
        # filtered is not allowed because this would delete the filtered labels
        if (
            isinstance(self, fov.DatasetView)
            and isinstance(field, fof.EmbeddedDocumentField)
            and issubclass(field.document_type, fol._HasLabelList)
        ):
            label_type = field.document_type
            list_field = label_type._LABEL_LIST_FIELD
            path = field_name + "." + list_field

            # pylint: disable=no-member
            filtered_fields = self._get_filtered_fields()
            if filtered_fields is not None and path in filtered_fields:
                msg = (
                    "Detected a label list field '%s' with filtered elements; "
                    "only the list elements will be updated"
                ) % path
                warnings.warn(msg)

                fcn = lambda l: l[list_field]
                level = 1 + is_frame_field
                list_values = _transform_values(values, fcn, level=level)

                return self.set_values(
                    path,
                    list_values,
                    key_field=key_field,
                    skip_none=skip_none,
                    expand_schema=expand_schema,
                    dynamic=dynamic,
                    validate=validate,
                    progress=progress,
                    _allow_missing=_allow_missing,
                    _sample_ids=_sample_ids,
                    _frame_ids=_frame_ids,
                )

        # If we're directly updating a document list field of a dataset view,
        # then update list elements by ID in case the field has been filtered
        if (
            isinstance(self, fov.DatasetView)
            and isinstance(field, fof.ListField)
            and isinstance(field.field, fof.EmbeddedDocumentField)
            and isinstance(
                self.get_field(field_name + ".id"), fof.ObjectIdField
            )
        ):
            field = self.get_field(field_name, leaf=True)
            list_fields = sorted(set(list_fields + [_field_name]))

        try:
            if is_frame_field:
                self._set_frame_values(
                    _field_name,
                    values,
                    list_fields,
                    sample_ids=_sample_ids,
                    frame_ids=_frame_ids,
                    field=field,
                    skip_none=skip_none,
                    validate=validate,
                    progress=progress,
                )
            else:
                self._set_sample_values(
                    _field_name,
                    values,
                    list_fields,
                    sample_ids=_sample_ids,
                    field=field,
                    skip_none=skip_none,
                    validate=validate,
                    progress=progress,
                )
        except:
            # Add a group field converts the dataset's type, so if it fails we
            # must clean up after ourselves to avoid an inconsistent state
            if new_group_field:
                self._dataset.delete_sample_field(field_name)
                new_group_field = False

            raise
        finally:
            if new_group_field:
                self._dataset._doc.media_type = fom.GROUP
                self._dataset.save()

    def set_label_values(
        self,
        field_name,
        values,
        dynamic=False,
        skip_none=False,
        validate=True,
        progress=False,
    ):
        """Sets the fields of the specified labels in the collection to the
        given values.

        .. note::

            This method is appropriate when you have the IDs of the labels you
            wish to modify. See :meth:`set_values` and :meth:`set_field` if
            your updates are not keyed by label ID.

        Examples::

            import fiftyone as fo
            import fiftyone.zoo as foz
            from fiftyone import ViewField as F

            dataset = foz.load_zoo_dataset("quickstart")

            #
            # Populate a new boolean attribute on all high confidence labels
            #

            view = dataset.filter_labels("predictions", F("confidence") > 0.99)

            label_ids = view.values("predictions.detections.id", unwind=True)
            values = {_id: True for _id in label_ids}

            dataset.set_label_values("predictions.detections.high_conf", values)

            print(dataset.count("predictions.detections"))
            print(len(label_ids))
            print(dataset.count_values("predictions.detections.high_conf"))

        Args:
            field_name: a field or ``embedded.field.name``
            values: a dict mapping label IDs to values
            skip_none (False): whether to treat None data in ``values`` as
                missing data that should not be set
            dynamic (False): whether to declare dynamic attributes of embedded
                document fields that are encountered
            validate (True): whether to validate that the values are compliant
                with the dataset schema before adding them
            progress (False): whether to render a progress bar (True/False),
                use the default value ``fiftyone.config.show_progress_bars``
                (None), or a progress callback function to invoke instead
        """
        field, _ = self._expand_schema_from_values(
            field_name, values.values(), dynamic=dynamic, flat=True
        )

        if field is None:
            field = self.get_field(field_name)

        if field is not None and field.read_only:
            raise ValueError("Cannot edit read-only field '%s'" % field_name)

        _field_name, is_frame_field, _, _, id_to_str = self._parse_field_name(
            field_name, omit_terminal_lists=True
        )

        if field is None and id_to_str:
            field = fof.ObjectIdField()

        label_field = _field_name.split(".", 1)[0]
        if is_frame_field:
            label_field = self._FRAMES_PREFIX + label_field

        root, is_list_field = self._get_label_field_root(label_field)
        label_id_path = root + ".id"
        _root, _ = self._handle_frame_field(root)

        id_map = {}

        # We only need `view` to contain labels we actually want to process, so
        # if the number of values is small enough that `select_labels()` may
        # optimize, we use it
        if len(values) <= 100000:
            view = self.select_labels(ids=list(values), fields=label_field)
        else:
            view = self

        if is_frame_field:
            frame_ids, label_ids = view.values(["frames._id", label_id_path])

            if is_list_field:
                for _fids, _flids in zip(frame_ids, label_ids):
                    for _frame_id, _label_ids in zip(_fids, _flids):
                        if _label_ids:
                            for _label_id in _label_ids:
                                id_map[_label_id] = _frame_id
            else:
                for _fids, _flids in zip(frame_ids, label_ids):
                    for _frame_id, _label_id in zip(_fids, _flids):
                        id_map[_label_id] = _frame_id
        else:
            sample_ids, label_ids = view.values(["_id", label_id_path])

            if is_list_field:
                for _sample_id, _label_ids in zip(sample_ids, label_ids):
                    if _label_ids:
                        for _label_id in _label_ids:
                            id_map[_label_id] = _sample_id
            else:
                for _sample_id, _label_id in zip(sample_ids, label_ids):
                    id_map[_label_id] = _sample_id

        if is_list_field:
            self._set_label_list_values(
                _field_name,
                values,
                id_map,
                _root,
                field=field,
                skip_none=skip_none,
                validate=validate,
                frames=is_frame_field,
                progress=progress,
            )
        else:
            _label_ids, _values = zip(*values.items())
            _ids = [id_map[label_id] for label_id in _label_ids]

            self._set_doc_values(
                _field_name,
                _ids,
                _values,
                field=field,
                skip_none=skip_none,
                validate=validate,
                frames=is_frame_field,
                progress=progress,
            )

    def _expand_schema_from_values(
        self,
        field_name,
        values,
        dynamic=False,
        allow_missing=False,
        flat=False,
    ):
        field_name, _ = self._handle_group_field(field_name)

        field = self.get_field(field_name)
        new_group_field = False

        if field is not None and not dynamic:
            return field, new_group_field

        if not flat:
            _, _is_frame_field, _list_fields, _, _ = self._parse_field_name(
                field_name, allow_missing=True
            )
            level = int(_is_frame_field) + len(_list_fields)
        else:
            level = 0

        field_name, is_frame_field = self._handle_frame_field(field_name)
        root = field_name.split(".", 1)[0]

        if is_frame_field:
            new_root_field = not self.has_field(self._FRAMES_PREFIX + root)

            if new_root_field and root != field_name:
                if allow_missing:
                    return field, new_group_field

                raise ValueError(
                    "Cannot infer an appropriate type for new frame field "
                    "'%s' when setting embedded field '%s'"
                    % (root, field_name)
                )

            value = _get_non_none_value(values, level=level)

            if value is None:
                if field is not None or allow_missing:
                    return field, new_group_field

                raise ValueError(
                    "Cannot infer an appropriate type for new frame field "
                    "'%s' from empty/all-None values" % field_name
                )
            elif dynamic:
                _values = _unwind_values(values, level=level)
                for _value in _values:
                    if _value is not None:
                        self._dataset._add_implied_frame_field(
                            field_name, _value, dynamic=dynamic, validate=False
                        )
            elif new_root_field:
                self._dataset._add_implied_frame_field(
                    field_name, value, dynamic=dynamic
                )
            else:
                # User didn't request new dynamic attributes to be declared,
                # but we still need to serialize the provided values
                field = foo.create_implied_field(
                    field_name, value, dynamic=dynamic
                )
        else:
            new_root_field = not self.has_field(root)

            if new_root_field and root != field_name:
                if allow_missing:
                    return field, new_group_field

                raise ValueError(
                    "Cannot infer an appropriate type for new sample field "
                    "'%s' when setting embedded field '%s'"
                    % (root, field_name)
                )

            value = _get_non_none_value(values, level=level)

            if value is None:
                if field is not None or allow_missing:
                    return field, new_group_field

                raise ValueError(
                    "Cannot infer an appropriate type for new sample field "
                    "'%s' from empty/all-None values" % field_name
                )
            elif isinstance(value, fog.Group):
                if new_root_field and not isinstance(self, fod.Dataset):
                    raise ValueError(
                        "Group fields can only be added to entire datasets"
                    )

                media_type = self.media_type
                self._dataset._add_group_field(field_name)

                if not new_root_field:
                    return field, new_group_field

                slice_names = set()
                for _value in values:
                    if isinstance(_value, fog.Group):
                        slice_names.add(_value.name)
                    else:
                        raise ValueError(
                            "All values must be `Group` instances when "
                            "declaring group fields; found %s" % type(_value)
                        )

                for slice_name in slice_names:
                    self._dataset._expand_group_schema(
                        field_name, slice_name, media_type
                    )

                # Temporarily lie about media type until after values are added
                self._dataset._doc.media_type = media_type
                new_group_field = True
            elif dynamic:
                _values = _unwind_values(values, level=level)
                for _value in _values:
                    if _value is not None:
                        self._dataset._add_implied_sample_field(
                            field_name, _value, dynamic=dynamic, validate=False
                        )
            elif new_root_field:
                self._dataset._add_implied_sample_field(
                    field_name, value, dynamic=dynamic
                )
            else:
                # User didn't request new dynamic attributes to be declared,
                # but we still need to serialize the provided values
                field = foo.create_implied_field(
                    field_name, value, dynamic=dynamic
                )

        return field, new_group_field

    def _set_sample_values(
        self,
        field_name,
        values,
        list_fields,
        sample_ids=None,
        field=None,
        skip_none=False,
        validate=True,
        progress=False,
    ):
        if len(list_fields) > 1:
            raise ValueError(
                "At most one array field can be unwound when setting values"
            )

        if list_fields:
            list_field = list_fields[0]
            elem_id_field = list_field + "._id"

            if sample_ids is not None:
                view = self.select(sample_ids, ordered=True)
                sample_ids = [ObjectId(_id) for _id in sample_ids]
                elem_ids = view.values(elem_id_field)
            else:
                sample_ids, elem_ids = self.values(["_id", elem_id_field])

            self._set_list_values_by_id(
                field_name,
                sample_ids,
                elem_ids,
                values,
                list_field,
                field=field,
                skip_none=skip_none,
                validate=validate,
                progress=progress,
            )
        else:
            if sample_ids is not None:
                sample_ids = [ObjectId(_id) for _id in sample_ids]
            else:
                sample_ids = self.values("_id")

            self._set_doc_values(
                field_name,
                sample_ids,
                values,
                field=field,
                skip_none=skip_none,
                validate=validate,
                progress=progress,
            )

    def _set_frame_values(
        self,
        field_name,
        values,
        list_fields,
        sample_ids=None,
        frame_ids=None,
        field=None,
        skip_none=False,
        validate=True,
        progress=False,
    ):
        if len(list_fields) > 1:
            raise ValueError(
                "At most one array field can be unwound when setting values"
            )

        if sample_ids is not None:
            view = self.select(sample_ids, ordered=True)
        else:
            view = self

        if list_fields:
            list_field = list_fields[0]
            elem_id_field = "frames." + list_field + "._id"

            if frame_ids is None:
                frame_ids, elem_ids = view.values(
                    ["frames._id", elem_id_field]
                )
            else:
                elem_ids = view.values(elem_id_field)

            frame_ids = itertools.chain.from_iterable(frame_ids)
            elem_ids = itertools.chain.from_iterable(elem_ids)
            values = itertools.chain.from_iterable(values)

            self._set_list_values_by_id(
                field_name,
                frame_ids,
                elem_ids,
                values,
                list_field,
                field=field,
                skip_none=skip_none,
                validate=validate,
                frames=True,
                progress=progress,
            )
        else:
            if frame_ids is None:
                frame_ids = view.values("frames._id")

            frame_ids = itertools.chain.from_iterable(frame_ids)
            values = itertools.chain.from_iterable(values)

            self._set_doc_values(
                field_name,
                frame_ids,
                values,
                field=field,
                skip_none=skip_none,
                validate=validate,
                frames=True,
                progress=progress,
            )

    def _set_doc_values(
        self,
        field_name,
        ids,
        values,
        field=None,
        skip_none=False,
        validate=True,
        frames=False,
        progress=False,
    ):
        if self._is_read_only_field(field_name):
            raise ValueError("Cannot edit read-only field '%s'" % field_name)

        now = datetime.utcnow()

        ops = []
        for _id, value in zip(ids, values):
            if value is None and skip_none:
                continue

            if etau.is_str(_id):
                _id = ObjectId(_id)

            if field is not None:
                value = _serialize_value(
                    field_name, field, value, validate=validate
                )

            ops.append(
                UpdateOne(
                    {"_id": _id},
                    {"$set": {field_name: value, "last_modified_at": now}},
                )
            )

        if ops:
            self._dataset._bulk_write(
                ops, ids=ids, frames=frames, progress=progress
            )

    def _set_list_values_by_id(
        self,
        field_name,
        ids,
        elem_ids,
        values,
        list_field,
        field=None,
        skip_none=False,
        validate=True,
        frames=False,
        progress=False,
    ):
        if self._is_read_only_field(field_name):
            raise ValueError("Cannot edit read-only field '%s'" % field_name)

        now = datetime.utcnow()

        root = list_field
        leaf = field_name[len(root) + 1 :]
        elem_id = root + "._id"
        if leaf:
            elem = root + ".$." + leaf
        else:
            elem = root + ".$"

        ops = []
        for _id, _elem_ids, _values in zip(ids, elem_ids, values):
            if not _elem_ids:
                continue

            if etau.is_str(_id):
                _id = ObjectId(_id)

            for _elem_id, value in zip(_elem_ids, _values):
                if value is None and skip_none:
                    continue

                if field is not None:
                    value = _serialize_value(
                        field_name, field, value, validate=validate
                    )

                if _elem_id is None:
                    raise ValueError(
                        "Can only set values of array documents with IDs"
                    )

                if etau.is_str(_elem_id):
                    _elem_id = ObjectId(_elem_id)

                ops.append(
                    UpdateOne(
                        {"_id": _id, elem_id: _elem_id},
                        {"$set": {elem: value, "last_modified_at": now}},
                    )
                )

        if ops:
            self._dataset._bulk_write(
                ops, ids=ids, frames=frames, progress=progress
            )

    def _set_label_list_values(
        self,
        field_name,
        values,
        id_map,
        list_field,
        field=None,
        skip_none=None,
        validate=True,
        frames=False,
        progress=False,
    ):
        if self._is_read_only_field(field_name):
            raise ValueError("Cannot edit read-only field '%s'" % field_name)

        now = datetime.utcnow()

        root = list_field
        leaf = field_name[len(root) + 1 :]
        path = root + ".$[label]." + leaf

        ids = []
        ops = []
        for label_id, value in values.items():
            if value is None and skip_none:
                continue

            if field is not None:
                value = _serialize_value(
                    field_name, field, value, validate=validate
                )

            _id = id_map[label_id]
            ids.append(_id)
            ops.append(
                UpdateOne(
                    {"_id": _id},
                    {"$set": {path: value, "last_modified_at": now}},
                    array_filters=[{"label._id": ObjectId(label_id)}],
                )
            )

        if ops:
            self._dataset._bulk_write(
                ops, ids=ids, frames=frames, progress=progress
            )

    def _set_labels(self, field_name, sample_ids, label_docs, progress=False):
        if self._is_read_only_field(field_name):
            raise ValueError("Cannot edit read-only field '%s'" % field_name)

        if self._is_group_field(field_name):
            raise ValueError(
                "This method does not support setting attached group fields "
                "(found: '%s')" % field_name
            )

        now = datetime.utcnow()

        root, is_list_field = self._get_label_field_root(field_name)
        field_name, is_frame_field = self._handle_frame_field(field_name)

        ids = []
        ops = []
        if is_list_field:
            elem_id = root + "._id"
            set_path = root + ".$"

            for _id, _docs in zip(sample_ids, label_docs):
                if not _docs:
                    continue

                if etau.is_str(_id):
                    _id = ObjectId(_id)

                if not isinstance(_docs, (list, tuple)):
                    _docs = [_docs]

                ids.append(_id)
                for doc in _docs:
                    ops.append(
                        UpdateOne(
                            {"_id": _id, elem_id: doc["_id"]},
                            {"$set": {set_path: doc, "last_modified_at": now}},
                        )
                    )
        else:
            elem_id = field_name + "._id"

            for _id, doc in zip(sample_ids, label_docs):
                if etau.is_str(_id):
                    _id = ObjectId(_id)

                ids.append(_id)
                ops.append(
                    UpdateOne(
                        {"_id": _id, elem_id: doc["_id"]},
                        {"$set": {field_name: doc, "last_modified_at": now}},
                    )
                )

        if ops:
            self._dataset._bulk_write(
                ops, ids=ids, frames=is_frame_field, progress=progress
            )

    def _delete_labels(self, ids, fields=None):
        self._dataset.delete_labels(ids=ids, fields=fields)

    def compute_metadata(
        self,
        overwrite=False,
        num_workers=None,
        skip_failures=True,
        warn_failures=False,
        progress=None,
    ):
        """Populates the ``metadata`` field of all samples in the collection.

        Any samples with existing metadata are skipped, unless
        ``overwrite == True``.

        Args:
            overwrite (False): whether to overwrite existing metadata
            num_workers (None): a suggested number of threads to use
            skip_failures (True): whether to gracefully continue without
                raising an error if metadata cannot be computed for a sample
            warn_failures (False): whether to log a warning if metadata cannot
                be computed for a sample
            progress (None): whether to render a progress bar (True/False), use
                the default value ``fiftyone.config.show_progress_bars``
                (None), or a progress callback function to invoke instead
        """
        fomt.compute_metadata(
            self,
            overwrite=overwrite,
            num_workers=num_workers,
            skip_failures=skip_failures,
            warn_failures=warn_failures,
            progress=progress,
        )

    def apply_model(
        self,
        model,
        label_field="predictions",
        confidence_thresh=None,
        store_logits=False,
        batch_size=None,
        num_workers=None,
        skip_failures=True,
        output_dir=None,
        rel_dir=None,
        progress=None,
        **kwargs,
    ):
        """Applies the model to the samples in the collection.

        This method supports all of the following cases:

        -   Applying an image model to an image collection
        -   Applying an image model to the frames of a video collection
        -   Applying a video model to a video collection

        Args:
            model: a :class:`fiftyone.core.models.Model`, Hugging Face
                transformers model, Ultralytics model, SuperGradients model, or
                Lightning Flash model
            label_field ("predictions"): the name of the field in which to
                store the model predictions. When performing inference on video
                frames, the "frames." prefix is optional
            confidence_thresh (None): an optional confidence threshold to apply
                to any applicable labels generated by the model
            store_logits (False): whether to store logits for the model
                predictions. This is only supported when the provided ``model``
                has logits, ``model.has_logits == True``
            batch_size (None): an optional batch size to use, if the model
                supports batching
            num_workers (None): the number of workers for the
                :class:`torch:torch.utils.data.DataLoader` to use. Only
                applicable for Torch-based models
            skip_failures (True): whether to gracefully continue without
                raising an error if predictions cannot be generated for a
                sample. Only applicable to :class:`fiftyone.core.models.Model`
                instances
            output_dir (None): an optional output directory in which to write
                segmentation images. Only applicable if the model generates
                segmentations. If none is provided, the segmentations are
                stored in the database
            rel_dir (None): an optional relative directory to strip from each
                input filepath to generate a unique identifier that is joined
                with ``output_dir`` to generate an output path for each
                segmentation image. This argument allows for populating nested
                subdirectories in ``output_dir`` that match the shape of the
                input paths. The path is converted to an absolute path (if
                necessary) via :func:`fiftyone.core.storage.normalize_path`
            progress (None): whether to render a progress bar (True/False), use
                the default value ``fiftyone.config.show_progress_bars``
                (None), or a progress callback function to invoke instead
            **kwargs: optional model-specific keyword arguments passed through
                to the underlying inference implementation
        """
        fomo.apply_model(
            self,
            model,
            label_field=label_field,
            confidence_thresh=confidence_thresh,
            store_logits=store_logits,
            batch_size=batch_size,
            num_workers=num_workers,
            skip_failures=skip_failures,
            output_dir=output_dir,
            rel_dir=rel_dir,
            progress=progress,
            **kwargs,
        )

    def compute_embeddings(
        self,
        model,
        embeddings_field=None,
        batch_size=None,
        num_workers=None,
        skip_failures=True,
        progress=None,
        **kwargs,
    ):
        """Computes embeddings for the samples in the collection using the
        given model.

        This method supports all the following cases:

        -   Using an image model to compute embeddings for an image collection
        -   Using an image model to compute frame embeddings for a video
            collection
        -   Using a video model to compute embeddings for a video collection

        The ``model`` must expose embeddings, i.e.,
        :meth:`fiftyone.core.models.Model.has_embeddings` must return ``True``.

        If an ``embeddings_field`` is provided, the embeddings are saved to the
        samples; otherwise, the embeddings are returned in-memory.

        Args:
            model: a :class:`fiftyone.core.models.Model`, Hugging Face
                Transformers model, Ultralytics model, SuperGradients model, or
                Lightning Flash model
            embeddings_field (None): the name of a field in which to store the
                embeddings. When computing video frame embeddings, the
                "frames." prefix is optional
            batch_size (None): an optional batch size to use, if the model
                supports batching
            num_workers (None): the number of workers for the
                :class:`torch:torch.utils.data.DataLoader` to use. Only
                applicable for Torch-based models
            skip_failures (True): whether to gracefully continue without
                raising an error if embeddings cannot be generated for a
                sample. Only applicable to :class:`fiftyone.core.models.Model`
                instances
            progress (None): whether to render a progress bar (True/False), use
                the default value ``fiftyone.config.show_progress_bars``
                (None), or a progress callback function to invoke instead
            **kwargs: optional model-specific keyword arguments passed through
                to the underlying inference implementation

        Returns:
            one of the following:

            -   ``None``, if an ``embeddings_field`` is provided
            -   a ``num_samples x num_dim`` array of embeddings, when computing
                embeddings for image/video collections with image/video models,
                respectively, and no ``embeddings_field`` is provided. If
                ``skip_failures`` is ``True`` and any errors are detected, a
                list of length ``num_samples`` is returned instead containing
                all successfully computed embedding vectors along with ``None``
                entries for samples for which embeddings could not be computed
            -   a dictionary mapping sample IDs to ``num_frames x num_dim``
                arrays of embeddings, when computing frame embeddings for video
                collections using an image model. If ``skip_failures`` is
                ``True`` and any errors are detected, the values of this
                dictionary will contain arrays of embeddings for all frames
                1, 2, ... until the error occurred, or ``None`` if no
                embeddings were computed at all
        """
        return fomo.compute_embeddings(
            self,
            model,
            embeddings_field=embeddings_field,
            batch_size=batch_size,
            num_workers=num_workers,
            skip_failures=skip_failures,
            progress=progress,
            **kwargs,
        )

    def compute_patch_embeddings(
        self,
        model,
        patches_field,
        embeddings_field=None,
        force_square=False,
        alpha=None,
        handle_missing="skip",
        batch_size=None,
        num_workers=None,
        skip_failures=True,
        progress=None,
    ):
        """Computes embeddings for the image patches defined by
        ``patches_field`` of the samples in the collection using the given
        model.

        This method supports all the following cases:

        -   Using an image model to compute patch embeddings for an image
            collection
        -   Using an image model to compute frame patch embeddings for a video
            collection

        The ``model`` must expose embeddings, i.e.,
        :meth:`fiftyone.core.models.Model.has_embeddings` must return ``True``.

        If an ``embeddings_field`` is provided, the embeddings are saved to the
        samples; otherwise, the embeddings are returned in-memory.

        Args:
            model: a :class:`fiftyone.core.models.Model`, Hugging Face
                Transformers model, Ultralytics model,  SuperGradients model,
                or Lightning Flash model
            patches_field: the name of the field defining the image patches in
                each sample to embed. Must be of type
                :class:`fiftyone.core.labels.Detection`,
                :class:`fiftyone.core.labels.Detections`,
                :class:`fiftyone.core.labels.Polyline`, or
                :class:`fiftyone.core.labels.Polylines`. When computing video
                frame embeddings, the "frames." prefix is optional
            embeddings_field (None): the name of a label attribute in which to
                store the embeddings
            force_square (False): whether to minimally manipulate the patch
                bounding boxes into squares prior to extraction
            alpha (None): an optional expansion/contraction to apply to the
                patches before extracting them, in ``[-1, inf)``. If provided,
                the length and width of the box are expanded (or contracted,
                when ``alpha < 0``) by ``(100 * alpha)%``. For example, set
                ``alpha = 0.1`` to expand the boxes by 10%, and set
                ``alpha = -0.1`` to contract the boxes by 10%
            handle_missing ("skip"): how to handle images with no patches.
                Supported values are:

                -   "skip": skip the image and assign its embedding as ``None``
                -   "image": use the whole image as a single patch
                -   "error": raise an error

            batch_size (None): an optional batch size to use, if the model
                supports batching
            num_workers (None): the number of workers for the
                :class:`torch:torch.utils.data.DataLoader` to use. Only
                applicable for Torch-based models
            skip_failures (True): whether to gracefully continue without
                raising an error if embeddings cannot be generated for a sample
            progress (None): whether to render a progress bar (True/False), use
                the default value ``fiftyone.config.show_progress_bars``
                (None), or a progress callback function to invoke instead

        Returns:
            one of the following:

            -   ``None``, if an ``embeddings_field`` is provided
            -   a dict mapping sample IDs to ``num_patches x num_dim`` arrays
                of patch embeddings, when computing patch embeddings for image
                collections and no ``embeddings_field`` is provided. If
                ``skip_failures`` is ``True`` and any errors are detected, this
                dictionary will contain ``None`` values for any samples for
                which embeddings could not be computed
            -   a dict of dicts mapping sample IDs to frame numbers to
                ``num_patches x num_dim`` arrays of patch embeddings, when
                computing patch embeddings for the frames of video collections
                and no ``embeddings_field`` is provided. If ``skip_failures``
                is ``True`` and any errors are detected, this nested dict will
                contain missing or ``None`` values to indicate uncomputable
                embeddings
        """
        return fomo.compute_patch_embeddings(
            self,
            model,
            patches_field,
            embeddings_field=embeddings_field,
            batch_size=batch_size,
            num_workers=num_workers,
            force_square=force_square,
            alpha=alpha,
            handle_missing=handle_missing,
            skip_failures=skip_failures,
            progress=progress,
        )

    def evaluate_regressions(
        self,
        pred_field,
        gt_field="ground_truth",
        eval_key=None,
        missing=None,
        method=None,
        progress=None,
        **kwargs,
    ):
        """Evaluates the regression predictions in this collection with respect
        to the specified ground truth values.

        You can customize the evaluation method by passing additional
        parameters for the method's config class as ``kwargs``.

        The natively provided ``method`` values and their associated configs
        are:

        -   ``"simple"``: :class:`fiftyone.utils.eval.regression.SimpleEvaluationConfig`

        If an ``eval_key`` is specified, then this method will record some
        statistics on each sample:

        -   When evaluating sample-level fields, an ``eval_key`` field will be
            populated on each sample recording the error of that sample's
            prediction.

        -   When evaluating frame-level fields, an ``eval_key`` field will be
            populated on each frame recording the error of that frame's
            prediction. In addition, an ``eval_key`` field will be populated on
            each sample that records the average error of the frame predictions
            of the sample.

        Args:
            pred_field: the name of the field containing the predicted
                :class:`fiftyone.core.labels.Regression` instances
            gt_field ("ground_truth"): the name of the field containing the
                ground truth :class:`fiftyone.core.labels.Regression` instances
            eval_key (None): a string key to use to refer to this evaluation
            missing (None): a missing value. Any None-valued regressions are
                given this value for results purposes
            method (None): a string specifying the evaluation method to use.
                The supported values are
                ``fo.evaluation_config.regression_backends.keys()`` and the
                default is ``fo.evaluation_config.regression_default_backend``
            progress (None): whether to render a progress bar (True/False), use
                the default value ``fiftyone.config.show_progress_bars``
                (None), or a progress callback function to invoke instead
            **kwargs: optional keyword arguments for the constructor of the
                :class:`fiftyone.utils.eval.regression.RegressionEvaluationConfig`
                being used

        Returns:
            a :class:`fiftyone.utils.eval.regression.RegressionResults`
        """
        return foue.evaluate_regressions(
            self,
            pred_field,
            gt_field=gt_field,
            eval_key=eval_key,
            missing=missing,
            method=method,
            progress=progress,
            **kwargs,
        )

    def evaluate_classifications(
        self,
        pred_field,
        gt_field="ground_truth",
        eval_key=None,
        classes=None,
        missing=None,
        method=None,
        progress=None,
        **kwargs,
    ):
        """Evaluates the classification predictions in this collection with
        respect to the specified ground truth labels.

        By default, this method simply compares the ground truth and prediction
        for each sample, but other strategies such as binary evaluation and
        top-k matching can be configured via the ``method`` parameter.

        You can customize the evaluation method by passing additional
        parameters for the method's config class as ``kwargs``.

        The natively provided ``method`` values and their associated configs
        are:

        -   ``"simple"``: :class:`fiftyone.utils.eval.classification.SimpleEvaluationConfig`
        -   ``"top-k"``: :class:`fiftyone.utils.eval.classification.TopKEvaluationConfig`
        -   ``"binary"``: :class:`fiftyone.utils.eval.classification.BinaryEvaluationConfig`

        If an ``eval_key`` is specified, then this method will record some
        statistics on each sample:

        -   When evaluating sample-level fields, an ``eval_key`` field will be
            populated on each sample recording whether that sample's prediction
            is correct.

        -   When evaluating frame-level fields, an ``eval_key`` field will be
            populated on each frame recording whether that frame's prediction
            is correct. In addition, an ``eval_key`` field will be populated on
            each sample that records the average accuracy of the frame
            predictions of the sample.

        Args:
            pred_field: the name of the field containing the predicted
                :class:`fiftyone.core.labels.Classification` instances
            gt_field ("ground_truth"): the name of the field containing the
                ground truth :class:`fiftyone.core.labels.Classification`
                instances
            eval_key (None): a string key to use to refer to this evaluation
            classes (None): the list of possible classes. If not provided,
                the observed ground truth/predicted labels are used
            missing (None): a missing label string. Any None-valued labels
                are given this label for results purposes
            method (None): a string specifying the evaluation method to use.
                The supported values are
                ``fo.evaluation_config.classification_backends.keys()`` and the
                default is ``fo.evaluation_config.classification_default_backend``
            progress (None): whether to render a progress bar (True/False), use
                the default value ``fiftyone.config.show_progress_bars``
                (None), or a progress callback function to invoke instead
            **kwargs: optional keyword arguments for the constructor of the
                :class:`fiftyone.utils.eval.classification.ClassificationEvaluationConfig`
                being used

        Returns:
            a :class:`fiftyone.utils.eval.classification.ClassificationResults`
        """
        return foue.evaluate_classifications(
            self,
            pred_field,
            gt_field=gt_field,
            eval_key=eval_key,
            classes=classes,
            missing=missing,
            method=method,
            progress=progress,
            **kwargs,
        )

    def evaluate_detections(
        self,
        pred_field,
        gt_field="ground_truth",
        eval_key=None,
        classes=None,
        missing=None,
        method=None,
        iou=0.50,
        use_masks=False,
        use_boxes=False,
        classwise=True,
        dynamic=True,
        progress=None,
        **kwargs,
    ):
        """Evaluates the specified predicted detections in this collection with
        respect to the specified ground truth detections.

        This method supports evaluating the following spatial data types:

        -   Object detections in :class:`fiftyone.core.labels.Detections` format
        -   Instance segmentations in :class:`fiftyone.core.labels.Detections`
            format with their ``mask`` attributes populated
        -   Polygons in :class:`fiftyone.core.labels.Polylines` format
        -   Keypoints in :class:`fiftyone.core.labels.Keypoints` format
        -   Temporal detections in
            :class:`fiftyone.core.labels.TemporalDetections` format

        For spatial object detection evaluation, this method uses COCO-style
        evaluation by default.

        When evaluating keypoints, "IoUs" are computed via
        `object keypoint similarity <https://cocodataset.org/#keypoints-eval>`_.

        For temporal segment detection, this method uses ActivityNet-style
        evaluation by default.

        You can use the ``method`` parameter to select a different method, and
        you can optionally customize the method by passing additional
        parameters for the method's config class as ``kwargs``.

        The natively provided ``method`` values and their associated configs
        are:

        -   ``"coco"``: :class:`fiftyone.utils.eval.coco.COCOEvaluationConfig`
        -   ``"open-images"``: :class:`fiftyone.utils.eval.openimages.OpenImagesEvaluationConfig`
        -   ``"activitynet"``: :class:`fiftyone.utils.eval.activitynet.ActivityNetEvaluationConfig`

        If an ``eval_key`` is provided, a number of fields are populated at the
        object- and sample-level recording the results of the evaluation:

        -   True positive (TP), false positive (FP), and false negative (FN)
            counts for the each sample are saved in top-level fields of each
            sample::

                TP: sample.<eval_key>_tp
                FP: sample.<eval_key>_fp
                FN: sample.<eval_key>_fn

            In addition, when evaluating frame-level objects, TP/FP/FN counts
            are recorded for each frame::

                TP: frame.<eval_key>_tp
                FP: frame.<eval_key>_fp
                FN: frame.<eval_key>_fn

        -   The fields listed below are populated on each individual object;
            these fields tabulate the TP/FP/FN status of the object, the ID of
            the matching object (if any), and the matching IoU::

                TP/FP/FN: object.<eval_key>
                      ID: object.<eval_key>_id
                     IoU: object.<eval_key>_iou

        Args:
            pred_field: the name of the field containing the predicted
                :class:`fiftyone.core.labels.Detections`,
                :class:`fiftyone.core.labels.Polylines`,
                :class:`fiftyone.core.labels.Keypoints`,
                or :class:`fiftyone.core.labels.TemporalDetections`
            gt_field ("ground_truth"): the name of the field containing the
                ground truth :class:`fiftyone.core.labels.Detections`,
                :class:`fiftyone.core.labels.Polylines`,
                :class:`fiftyone.core.labels.Keypoints`,
                or :class:`fiftyone.core.labels.TemporalDetections`
            eval_key (None): a string key to use to refer to this evaluation
            classes (None): the list of possible classes. If not provided,
                the observed ground truth/predicted labels are used
            missing (None): a missing label string. Any unmatched objects are
                given this label for results purposes
            method (None): a string specifying the evaluation method to use.
                The supported values are
                ``fo.evaluation_config.detection_backends.keys()`` and the
                default is ``fo.evaluation_config.detection_default_backend``
            iou (0.50): the IoU threshold to use to determine matches
            use_masks (False): whether to compute IoUs using the instances
                masks in the ``mask`` attribute of the provided objects, which
                must be :class:`fiftyone.core.labels.Detection` instances
            use_boxes (False): whether to compute IoUs using the bounding boxes
                of the provided :class:`fiftyone.core.labels.Polyline`
                instances rather than using their actual geometries
            classwise (True): whether to only match objects with the same class
                label (True) or allow matches between classes (False)
            dynamic (True): whether to declare the dynamic object-level
                attributes that are populated on the dataset's schema
            progress (None): whether to render a progress bar (True/False), use
                the default value ``fiftyone.config.show_progress_bars``
                (None), or a progress callback function to invoke instead
            **kwargs: optional keyword arguments for the constructor of the
                :class:`fiftyone.utils.eval.detection.DetectionEvaluationConfig`
                being used

        Returns:
            a :class:`fiftyone.utils.eval.detection.DetectionResults`
        """
        return foue.evaluate_detections(
            self,
            pred_field,
            gt_field=gt_field,
            eval_key=eval_key,
            classes=classes,
            missing=missing,
            method=method,
            iou=iou,
            use_masks=use_masks,
            use_boxes=use_boxes,
            classwise=classwise,
            dynamic=dynamic,
            progress=progress,
            **kwargs,
        )

    def evaluate_segmentations(
        self,
        pred_field,
        gt_field="ground_truth",
        eval_key=None,
        mask_targets=None,
        method=None,
        progress=None,
        **kwargs,
    ):
        """Evaluates the specified semantic segmentation masks in this
        collection with respect to the specified ground truth masks.

        If the size of a predicted mask does not match the ground truth mask,
        it is resized to match the ground truth.

        By default, this method simply performs pixelwise evaluation of the
        full masks, but other strategies such as boundary-only evaluation can
        be configured by passing additional parameters for the method's
        config class as ``kwargs``.

        The natively provided ``method`` values and their associated configs
        are:

        -   ``"simple"``: :class:`fiftyone.utils.eval.segmentation.SimpleEvaluationConfig`

        If an ``eval_key`` is provided, the accuracy, precision, and recall of
        each sample is recorded in top-level fields of each sample::

             Accuracy: sample.<eval_key>_accuracy
            Precision: sample.<eval_key>_precision
               Recall: sample.<eval_key>_recall

        In addition, when evaluating frame-level masks, the accuracy,
        precision, and recall of each frame if recorded in the following
        frame-level fields::

             Accuracy: frame.<eval_key>_accuracy
            Precision: frame.<eval_key>_precision
               Recall: frame.<eval_key>_recall

        .. note::

            The mask values ``0`` and ``#000000`` are treated as a background
            class for the purposes of computing evaluation metrics like
            precision and recall.

        Args:
            pred_field: the name of the field containing the predicted
                :class:`fiftyone.core.labels.Segmentation` instances
            gt_field ("ground_truth"): the name of the field containing the
                ground truth :class:`fiftyone.core.labels.Segmentation`
                instances
            eval_key (None): a string key to use to refer to this evaluation
            mask_targets (None): a dict mapping pixel values or RGB hex strings
                to labels. If not provided, the observed values are used as
                labels
            method (None): a string specifying the evaluation method to use.
                The supported values are
                ``fo.evaluation_config.segmentation_backends.keys()`` and the
                default is ``fo.evaluation_config.segmentation_default_backend``
            progress (None): whether to render a progress bar (True/False), use
                the default value ``fiftyone.config.show_progress_bars``
                (None), or a progress callback function to invoke instead
            **kwargs: optional keyword arguments for the constructor of the
                :class:`fiftyone.utils.eval.segmentation.SegmentationEvaluationConfig`
                being used

        Returns:
            a :class:`fiftyone.utils.eval.segmentation.SegmentationResults`
        """
        return foue.evaluate_segmentations(
            self,
            pred_field,
            gt_field=gt_field,
            eval_key=eval_key,
            mask_targets=mask_targets,
            method=method,
            progress=progress,
            **kwargs,
        )

    @property
    def has_evaluations(self):
        """Whether this collection has any evaluation results."""
        return bool(self.list_evaluations())

    def has_evaluation(self, eval_key):
        """Whether this collection has an evaluation with the given key.

        Args:
            eval_key: an evaluation key

        Returns:
            True/False
        """
        return eval_key in self.list_evaluations()

    def list_evaluations(self, type=None, method=None, **kwargs):
        """Returns a list of evaluation keys on this collection.

        Args:
            type (None): a specific evaluation type to match, which can be:

                -   a string
                    :attr:`fiftyone.core.evaluations.EvaluationMethodConfig.type`
                -   a :class:`fiftyone.core.evaluations.EvaluationMethod` class
                    or its fully-qualified class name string

            method (None): a specific
                :attr:`fiftyone.core.evaluations.EvaluationMethodConfig.method`
                string to match
            **kwargs: optional config parameters to match

        Returns:
            a list of evaluation keys
        """
        return foev.EvaluationMethod.list_runs(
            self, type=type, method=method, **kwargs
        )

    def map_samples(
        self,
        map_fcn,
        save=False,
        skip_failures=False,
        parallelize_method=None,
        num_workers=None,
        batch_method=None,
        batch_size=None,
        progress=None,
    ):
        """Applies the given function to each sample in the collection and
        returns the results as a generator.

        By default, a multiprocessing pool is used to parallelize the work,
        unless this method is called in a daemon process (subprocess), in which
        case no workers are used.

        This function effectively performs the following map operation with the
        outer loop in parallel::

            for batch_view in fou.iter_slices(sample_collection, batch_size):
                for sample in batch_view.iter_samples(autosave=save):
                    sample_output = map_fcn(sample)
                    yield sample.id, sample_output

        Example::

            from collections import Counter

            import fiftyone as fo
            import fiftyone.zoo as foz

            dataset = foz.load_zoo_dataset("cifar10", split="train")
            view = dataset.select_fields("ground_truth")

            def map_fcn(sample):
                return sample.ground_truth.label.upper()

            counter = Counter()
            for _, label in view.map_samples(map_fcn):
                counter[label] += 1

            print(dict(counter))

        Args:
            map_fcn: a function to apply to each sample in the collection
            save (False): whether to save any sample edits applied by
                ``map_fcn``
            skip_failures (False): whether to gracefully continue without
                raising an error if the update function raises an exception for
                a sample
            parallelize_method (None): the parallelization method to use.
                Supported values are ``{"process", "thread"}``. The default is
                ``fiftyone.config.default_parallelization_method``
            num_workers (None): the number of workers to use. When using
                process parallelism, this defaults to
                ``fiftyone.config.default_process_pool_workers`` if the value
                is set, else
                :meth:`fiftyone.core.utils.recommend_process_pool_workers`
                workers are used. If this value is <= 1, all work is done in
                the main process
            batch_method (None): whether to use IDs (``"id"``) or slices
                (``"slice"``) to assign samples to workers
            batch_size (None): an optional number of samples to distribute to
                each worker at a time. By default, samples are evenly
                distributed to workers with one batch per worker
            progress (None): whether to render a progress bar (True/False), use
                the default value ``fiftyone.config.show_progress_bars``
                (None), or a progress callback function to invoke instead, or
                "workers" to render per-worker progress bars

        Returns:
            a generator that emits ``(sample_id, map_output)`` tuples
        """
        mapper = focm.MapperFactory.create(
            parallelize_method, num_workers, batch_method, batch_size
        )

        yield from mapper.map_samples(
            self,
            map_fcn,
            progress=progress,
            save=save,
            skip_failures=skip_failures,
        )

    def update_samples(
        self,
        update_fcn,
        skip_failures=True,
        parallelize_method=None,
        num_workers=None,
        batch_method=None,
        batch_size=None,
        progress=None,
    ):
        """Applies the given function to each sample in the collection and
        saves the resulting sample edits.

        By default, a multiprocessing pool is used to parallelize the work,
        unless this method is called in a daemon process (subprocess), in which
        case no workers are used.

        This function effectively performs the following map operation with the
        outer loop in parallel::

            for batch_view in fou.iter_slices(sample_collection, batch_size):
                for sample in batch_view.iter_samples(autosave=True):
                    map_fcn(sample)

        Example::

            import fiftyone as fo
            import fiftyone.zoo as foz

            dataset = foz.load_zoo_dataset("cifar10", split="train")
            view = dataset.select_fields("ground_truth")

            def update_fcn(sample):
                sample.ground_truth.label = sample.ground_truth.label.upper()

            view.update_samples(update_fcn)

            print(dataset.count_values("ground_truth.label"))

        Args:
            update_fcn: a function to apply to each sample in the collection
            skip_failures (True): whether to gracefully continue without
                raising an error if the update function raises an exception for
                a sample
            parallelize_method (None): the parallelization method to use.
                Supported values are ``{"process", "thread"}``. The default is
                ``fiftyone.config.default_parallelization_method``
            num_workers (None): the number of workers to use. When using
                process parallelism, this defaults to
                ``fiftyone.config.default_process_pool_workers`` if the value
                is set, else
                :meth:`fiftyone.core.utils.recommend_process_pool_workers`
                workers are used. If this value is <= 1, all work is done in
                the main process
            batch_method (None): whether to use IDs (``"id"``) or slices
                (``"slice"``) to assign samples to workers
            batch_size (None): an optional number of samples to distribute to
                each worker at a time. By default, samples are evenly
                distributed to workers with one batch per worker
            progress (None): whether to render a progress bar (True/False), use
                the default value ``fiftyone.config.show_progress_bars``
                (None), or a progress callback function to invoke instead, or
                "workers" to render per-worker progress bars
        """
        mapper = focm.MapperFactory.create(
            parallelize_method, num_workers, batch_method, batch_size
        )

        for _ in mapper.map_samples(
            self,
            update_fcn,
            progress=progress,
            save=True,
            skip_failures=skip_failures,
        ):
            ...

    def rename_evaluation(self, eval_key, new_eval_key):
        """Replaces the key for the given evaluation with a new key.

        Args:
            eval_key: an evaluation key
            new_anno_key: a new evaluation key
        """
        return foev.EvaluationMethod.update_run_key(
            self, eval_key, new_eval_key
        )

    def get_evaluation_info(self, eval_key):
        """Returns information about the evaluation with the given key on this
        collection.

        Args:
            eval_key: an evaluation key

        Returns:
            an :class:`fiftyone.core.evaluation.EvaluationInfo`
        """
        return foev.EvaluationMethod.get_run_info(self, eval_key)

    def load_evaluation_results(self, eval_key, cache=True, **kwargs):
        """Loads the results for the evaluation with the given key on this
        collection.

        Args:
            eval_key: an evaluation key
            cache (True): whether to cache the results on the collection
            **kwargs: keyword arguments for the run's
                :meth:`fiftyone.core.evaluation.EvaluationMethodConfig.load_credentials`
                method

        Returns:
            a :class:`fiftyone.core.evaluation.EvaluationResults`
        """
        return foev.EvaluationMethod.load_run_results(
            self, eval_key, cache=cache, **kwargs
        )

    def load_evaluation_view(self, eval_key, select_fields=False):
        """Loads the :class:`fiftyone.core.view.DatasetView` on which the
        specified evaluation was performed on this collection.

        Args:
            eval_key: an evaluation key
            select_fields (False): whether to exclude fields involved in other
                evaluations

        Returns:
            a :class:`fiftyone.core.view.DatasetView`
        """
        return foev.EvaluationMethod.load_run_view(
            self, eval_key, select_fields=select_fields
        )

    def delete_evaluation(self, eval_key):
        """Deletes the evaluation results associated with the given evaluation
        key from this collection.

        Args:
            eval_key: an evaluation key
        """
        foev.EvaluationMethod.delete_run(self, eval_key)

    def delete_evaluations(self):
        """Deletes all evaluation results from this collection."""
        foev.EvaluationMethod.delete_runs(self)

    @property
    def has_brain_runs(self):
        """Whether this collection has any brain runs."""
        return bool(self.list_brain_runs())

    def has_brain_run(self, brain_key):
        """Whether this collection has a brain method run with the given key.

        Args:
            brain_key: a brain key

        Returns:
            True/False
        """
        return brain_key in self.list_brain_runs()

    def list_brain_runs(self, type=None, method=None, **kwargs):
        """Returns a list of brain keys on this collection.

        Args:
            type (None): a specific brain run type to match, which can be:

                -   a string :attr:`fiftyone.core.brain.BrainMethodConfig.type`
                -   a :class:`fiftyone.core.brain.BrainMethod` class or its
                    fully-qualified class name string

            method (None): a specific
                :attr:`fiftyone.core.brain.BrainMethodConfig.method` string to
                match
            **kwargs: optional config parameters to match

        Returns:
            a list of brain keys
        """
        return fob.BrainMethod.list_runs(
            self, type=type, method=method, **kwargs
        )

    def rename_brain_run(self, brain_key, new_brain_key):
        """Replaces the key for the given brain run with a new key.

        Args:
            brain_key: a brain key
            new_brain_key: a new brain key
        """
        return fob.BrainMethod.update_run_key(self, brain_key, new_brain_key)

    def get_brain_info(self, brain_key):
        """Returns information about the brain method run with the given key on
        this collection.

        Args:
            brain_key: a brain key

        Returns:
            a :class:`fiftyone.core.brain.BrainInfo`
        """
        return fob.BrainMethod.get_run_info(self, brain_key)

    def load_brain_results(
        self, brain_key, cache=True, load_view=True, **kwargs
    ):
        """Loads the results for the brain method run with the given key on
        this collection.

        Args:
            brain_key: a brain key
            cache (True): whether to cache the results on the collection
            load_view (True): whether to load the view on which the results
                were computed (True) or the full dataset (False)
            **kwargs: keyword arguments for the run's
                :meth:`fiftyone.core.brain.BrainMethodConfig.load_credentials`
                method

        Returns:
            a :class:`fiftyone.core.brain.BrainResults`
        """
        return fob.BrainMethod.load_run_results(
            self, brain_key, cache=cache, load_view=load_view, **kwargs
        )

    def load_brain_view(self, brain_key, select_fields=False):
        """Loads the :class:`fiftyone.core.view.DatasetView` on which the
        specified brain method run was performed on this collection.

        Args:
            brain_key: a brain key
            select_fields (False): whether to exclude fields involved in other
                brain method runs

        Returns:
            a :class:`fiftyone.core.view.DatasetView`
        """
        return fob.BrainMethod.load_run_view(
            self, brain_key, select_fields=select_fields
        )

    def delete_brain_run(self, brain_key):
        """Deletes the brain method run with the given key from this
        collection.

        Args:
            brain_key: a brain key
        """
        fob.BrainMethod.delete_run(self, brain_key)

    def delete_brain_runs(self):
        """Deletes all brain method runs from this collection."""
        fob.BrainMethod.delete_runs(self)

    @property
    def has_runs(self):
        """Whether this collection has any runs."""
        return bool(self.list_runs())

    def has_run(self, run_key):
        """Whether this collection has a run with the given key.

        Args:
            run_key: a run key

        Returns:
            True/False
        """
        return run_key in self.list_runs()

    def list_runs(self, **kwargs):
        """Returns a list of run keys on this collection.

        Args:
            **kwargs: optional config parameters to match

        Returns:
            a list of run keys
        """
        return fors.Run.list_runs(self, **kwargs)

    def init_run(self, **kwargs):
        """Initializes a config instance for a new run.

        Args:
            **kwargs: JSON serializable config parameters

        Returns:
            a :class:`fiftyone.core.runs.RunConfig`
        """
        return fors.RunConfig(**kwargs)

    def register_run(
        self,
        run_key,
        config,
        results=None,
        overwrite=False,
        cleanup=True,
        cache=True,
    ):
        """Registers a run under the given key on this collection.

        Args:
            run_key: a run key
            config: a :class:`fiftyone.core.runs.RunConfig`
            results (None): an optional :class:`fiftyone.core.runs.RunResults`
            overwrite (False): whether to allow overwriting an existing run of
                the same type
            cleanup (True): whether to execute an existing run's
                :meth:`fiftyone.core.runs.Run.cleanup` method when overwriting
                it
            cache (True): whether to cache the results on the collection
        """
        if not isinstance(config, fors.RunConfig):
            raise ValueError(
                "Expected config of type %s; found %s"
                % (fors.RunConfig, type(config))
            )

        run = config.build()
        run.ensure_requirements()

        run.register_run(self, run_key, overwrite=overwrite, cleanup=cleanup)

        if results is not None:
            if not isinstance(results, fors.RunResults):
                raise ValueError(
                    "Expected results of type %s; found %s"
                    % (fors.RunResults, type(results))
                )

            run.save_run_results(
                self, run_key, results, overwrite=overwrite, cache=cache
            )

    def rename_run(self, run_key, new_run_key):
        """Replaces the key for the given run with a new key.

        Args:
            run_key: a run key
            new_run_key: a new run key
        """
        return fors.Run.update_run_key(self, run_key, new_run_key)

    def get_run_info(self, run_key):
        """Returns information about the run with the given key on this
        collection.

        Args:
            run_key: a run key

        Returns:
            a :class:`fiftyone.core.runs.RunInfo`
        """
        return fors.Run.get_run_info(self, run_key)

    def update_run_config(self, run_key, config):
        """Updates the run config for the run with the given key.

        Args:
            run_key: a run key
            config: a :class:`fiftyone.core.runs.RunConfig`
        """
        if not isinstance(config, fors.RunConfig):
            raise ValueError(
                "Expected config of type %s; found %s"
                % (fors.RunConfig, type(config))
            )

        fors.Run.update_run_config(self, run_key, config)

    def init_run_results(self, run_key, **kwargs):
        """Initializes a results instance for the run with the given key.

        Args:
            run_key: a run key
            **kwargs: JSON serializable data

        Returns:
            a :class:`fiftyone.core.runs.RunResults`
        """
        info = fors.Run.get_run_info(self, run_key)
        return fors.RunResults(self, info.config, run_key, **kwargs)

    def save_run_results(self, run_key, results, overwrite=True, cache=True):
        """Saves run results for the run with the given key.

        Args:
            run_key: a run key
            results: a :class:`fiftyone.core.runs.RunResults`
            overwrite (True): whether to overwrite an existing result with the
                same key
            cache (True): whether to cache the results on the collection
        """
        if not isinstance(results, fors.RunResults):
            raise ValueError(
                "Expected results of type %s; found %s"
                % (fors.RunResults, type(results))
            )

        fors.Run.save_run_results(
            self, run_key, results, overwrite=overwrite, cache=cache
        )

    def load_run_results(self, run_key, cache=True, load_view=True, **kwargs):
        """Loads the results for the run with the given key on this collection.

        Args:
            run_key: a run key
            cache (True): whether to cache the results on the collection
            load_view (True): whether to load the view on which the results
                were computed (True) or the full dataset (False)
            **kwargs: keyword arguments for the run's
                :meth:`fiftyone.core.runs.RunConfig.load_credentials` method

        Returns:
            a :class:`fiftyone.core.runs.RunResults`
        """
        return fors.Run.load_run_results(
            self, run_key, cache=cache, load_view=load_view, **kwargs
        )

    def load_run_view(self, run_key, select_fields=False):
        """Loads the :class:`fiftyone.core.view.DatasetView` on which the
        specified run was performed on this collection.

        Args:
            run_key: a run key
            select_fields (False): whether to exclude fields involved in other
                runs

        Returns:
            a :class:`fiftyone.core.view.DatasetView`
        """
        return fors.Run.load_run_view(
            self, run_key, select_fields=select_fields
        )

    def delete_run(self, run_key):
        """Deletes the run with the given key from this collection.

        Args:
            run_key: a run key
        """
        fors.Run.delete_run(self, run_key)

    def delete_runs(self):
        """Deletes all runs from this collection."""
        fors.Run.delete_runs(self)

    @classmethod
    def list_view_stages(cls):
        """Returns a list of all available methods on this collection that
        apply :class:`fiftyone.core.stages.ViewStage` operations to this
        collection.

        Returns:
            a list of :class:`SampleCollection` method names
        """
        return list(view_stage.all)

    def add_stage(self, stage):
        """Applies the given :class:`fiftyone.core.stages.ViewStage` to the
        collection.

        Args:
            stage: a :class:`fiftyone.core.stages.ViewStage`

        Returns:
            a :class:`fiftyone.core.view.DatasetView`
        """
        return self._add_view_stage(stage)

    @view_stage
    def concat(self, samples):
        """Concatenates the contents of the given :class:`SampleCollection` to
        this collection.

        Examples::

            import fiftyone as fo
            import fiftyone.zoo as foz
            from fiftyone import ViewField as F

            dataset = foz.load_zoo_dataset("quickstart")

            #
            # Concatenate two views
            #

            view1 = dataset.match(F("uniqueness") < 0.2)
            view2 = dataset.match(F("uniqueness") > 0.7)

            view = view1.concat(view2)

            print(view1)
            print(view2)
            print(view)

            #
            # Concatenate two patches views
            #

            gt_objects = dataset.to_patches("ground_truth")

            patches1 = gt_objects[:50]
            patches2 = gt_objects[-50:]
            patches = patches1.concat(patches2)

            print(patches1)
            print(patches2)
            print(patches)

        Args:
            samples: a :class:`SampleCollection` whose contents to append to
                this collection

        Returns:
            a :class:`fiftyone.core.view.DatasetView`
        """
        return self._add_view_stage(fos.Concat(samples))

    @view_stage
    def exclude(self, sample_ids):
        """Excludes the samples with the given IDs from the collection.

        Examples::

            import fiftyone as fo

            dataset = fo.Dataset()
            dataset.add_samples(
                [
                    fo.Sample(filepath="/path/to/image1.png"),
                    fo.Sample(filepath="/path/to/image2.png"),
                    fo.Sample(filepath="/path/to/image3.png"),
                ]
            )

            #
            # Exclude the first sample from the dataset
            #

            sample_id = dataset.first().id
            view = dataset.exclude(sample_id)

            #
            # Exclude the first and last samples from the dataset
            #

            sample_ids = [dataset.first().id, dataset.last().id]
            view = dataset.exclude(sample_ids)

        Args:
            sample_ids: the samples to exclude. Can be any of the following:

                -   a sample ID
                -   an iterable of sample IDs
                -   a :class:`fiftyone.core.sample.Sample` or
                    :class:`fiftyone.core.sample.SampleView`
                -   an iterable of :class:`fiftyone.core.sample.Sample` or
                    :class:`fiftyone.core.sample.SampleView` instances
                -   a :class:`fiftyone.core.collections.SampleCollection`

        Returns:
            a :class:`fiftyone.core.view.DatasetView`
        """
        return self._add_view_stage(fos.Exclude(sample_ids))

    @view_stage
    def exclude_by(self, field, values):
        """Excludes the samples with the given field values from the
        collection.

        This stage is typically used to work with categorical fields (strings,
        ints, and bools). If you want to exclude samples based on floating
        point fields, use :meth:`match`.

        Examples::

            import fiftyone as fo

            dataset = fo.Dataset()
            dataset.add_samples(
                [
                    fo.Sample(filepath="image%d.jpg" % i, int=i, str=str(i))
                    for i in range(10)
                ]
            )

            #
            # Create a view excluding samples whose `int` field have the given
            # values
            #

            view = dataset.exclude_by("int", [1, 9, 3, 7, 5])
            print(view.head(5))

            #
            # Create a view excluding samples whose `str` field have the given
            # values
            #

            view = dataset.exclude_by("str", ["1", "9", "3", "7", "5"])
            print(view.head(5))

        Args:
            field: a field or ``embedded.field.name``
            values: a value or iterable of values to exclude by

        Returns:
            a :class:`fiftyone.core.view.DatasetView`
        """
        return self._add_view_stage(fos.ExcludeBy(field, values))

    @view_stage
    def exclude_fields(
        self, field_names=None, meta_filter=None, _allow_missing=False
    ):
        """Excludes the fields with the given names from the samples in the
        collection.

        Note that default fields cannot be excluded.

        Examples::

            import fiftyone as fo

            dataset = fo.Dataset()
            dataset.add_samples(
                [
                    fo.Sample(
                        filepath="/path/to/image1.png",
                        ground_truth=fo.Classification(label="cat"),
                        predictions=fo.Classification(
                            label="cat",
                            confidence=0.9,
                            mood="surly",
                        ),
                    ),
                    fo.Sample(
                        filepath="/path/to/image2.png",
                        ground_truth=fo.Classification(label="dog"),
                        predictions=fo.Classification(
                            label="dog",
                            confidence=0.8,
                            mood="happy",
                        ),
                    ),
                    fo.Sample(
                        filepath="/path/to/image3.png",
                    ),
                ]
            )

            #
            # Exclude the `predictions` field from all samples
            #

            view = dataset.exclude_fields("predictions")

            #
            # Exclude the `mood` attribute from all classifications in the
            # `predictions` field
            #

            view = dataset.exclude_fields("predictions.mood")

        Args:
            field_names (None): a field name or iterable of field names to
                exclude. May contain ``embedded.field.name`` as well
            meta_filter (None): a filter that dynamically excludes fields in
                the collection's schema according to the specified rule, which
                can be matched against the field's ``name``, ``type``,
                ``description``, and/or ``info``. For example:

                -   Use ``meta_filter="2023"`` or
                    ``meta_filter={"any": "2023"}`` to exclude fields that have
                    the string "2023" anywhere in their name, type,
                    description, or info
                -   Use ``meta_filter={"type": "StringField"}`` or
                    ``meta_filter={"type": "Classification"}`` to exclude all
                    string or classification fields, respectively
                -   Use ``meta_filter={"description": "my description"}`` to
                    exclude fields whose description contains the string
                    "my description"
                -   Use ``meta_filter={"info": "2023"}`` to exclude fields that
                    have the string "2023" anywhere in their info
                -   Use ``meta_filter={"info.key": "value"}}`` to exclude
                    fields that have a specific key/value pair in their info
                -   Include ``meta_filter={"include_nested_fields": True, ...}``
                    in your meta filter to include all nested fields in the
                    filter

        Returns:
            a :class:`fiftyone.core.view.DatasetView`
        """
        return self._add_view_stage(
            fos.ExcludeFields(
                field_names=field_names,
                meta_filter=meta_filter,
                _allow_missing=_allow_missing,
            )
        )

    @view_stage
    def exclude_frames(self, frame_ids, omit_empty=True):
        """Excludes the frames with the given IDs from the video collection.

        Examples::

            import fiftyone as fo
            import fiftyone.zoo as foz

            dataset = foz.load_zoo_dataset("quickstart-video")

            #
            # Exclude some specific frames
            #

            frame_ids = [
                dataset.first().frames.first().id,
                dataset.last().frames.last().id,
            ]

            view = dataset.exclude_frames(frame_ids)

            print(dataset.count("frames"))
            print(view.count("frames"))

        Args:
            frame_ids: the frames to exclude. Can be any of the following:

                -   a frame ID
                -   an iterable of frame IDs
                -   a :class:`fiftyone.core.frame.Frame` or
                    :class:`fiftyone.core.frame.FrameView`
                -   an iterable of :class:`fiftyone.core.frame.Frame` or
                    :class:`fiftyone.core.frame.FrameView` instances
                -   a :class:`fiftyone.core.collections.SampleCollection` whose
                    frames to exclude

            omit_empty (True): whether to omit samples that have no frames
                after excluding the specified frames

        Returns:
            a :class:`fiftyone.core.view.DatasetView`
        """
        return self._add_view_stage(
            fos.ExcludeFrames(frame_ids, omit_empty=omit_empty)
        )

    @view_stage
    def exclude_groups(self, group_ids):
        """Excludes the groups with the given IDs from the grouped collection.

        Examples::

            import fiftyone as fo
            import fiftyone.zoo as foz

            dataset = foz.load_zoo_dataset("quickstart-groups")

            #
            # Exclude some specific groups by ID
            #

            view = dataset.take(2)
            group_ids = view.values("group.id")
            other_groups = dataset.exclude_groups(group_ids)

            assert len(set(group_ids) & set(other_groups.values("group.id"))) == 0

        Args:
            groups_ids: the groups to exclude. Can be any of the following:

                -   a group ID
                -   an iterable of group IDs
                -   a :class:`fiftyone.core.sample.Sample` or
                    :class:`fiftyone.core.sample.SampleView`
                -   a group dict returned by
                    :meth:`get_group() <fiftyone.core.collections.SampleCollection.get_group>`
                -   an iterable of :class:`fiftyone.core.sample.Sample` or
                    :class:`fiftyone.core.sample.SampleView` instances
                -   an iterable of group dicts returned by
                    :meth:`get_group() <fiftyone.core.collections.SampleCollection.get_group>`
                -   a :class:`fiftyone.core.collections.SampleCollection`

        Returns:
            a :class:`fiftyone.core.view.DatasetView`
        """
        return self._add_view_stage(fos.ExcludeGroups(group_ids))

    @view_stage
    def exclude_group_slices(self, slices=None, media_type=None):
        """Excludes the specified group slice(s) from the grouped collection.

        Examples::

            import fiftyone as fo

            dataset = fo.Dataset()
            dataset.add_group_field("group", default="ego")

            group1 = fo.Group()
            group2 = fo.Group()

            dataset.add_samples(
                [
                    fo.Sample(
                        filepath="/path/to/left-image1.jpg",
                        group=group1.element("left"),
                    ),
                    fo.Sample(
                        filepath="/path/to/video1.mp4",
                        group=group1.element("ego"),
                    ),
                    fo.Sample(
                        filepath="/path/to/right-image1.jpg",
                        group=group1.element("right"),
                    ),
                    fo.Sample(
                        filepath="/path/to/left-image2.jpg",
                        group=group2.element("left"),
                    ),
                    fo.Sample(
                        filepath="/path/to/video2.mp4",
                        group=group2.element("ego"),
                    ),
                    fo.Sample(
                        filepath="/path/to/right-image2.jpg",
                        group=group2.element("right"),
                    ),
                ]
            )

            #
            # Exclude the samples from the "ego" group slice
            #

            view = dataset.exclude_group_slices("ego")

            #
            # Exclude the samples from the "left" or "right" group slices
            #

            view = dataset.exclude_group_slices(["left", "right"])

            #
            # Exclude all image slices
            #

            view = dataset.exclude_group_slices(media_type="image")

        Args:
            slices (None): a group slice or iterable of group slices to
                exclude
            media_type (None): a media type or iterable of media types whose
                slice(s) to exclude

        Returns:
            a :class:`fiftyone.core.view.DatasetView`
        """
        return self._add_view_stage(
            fos.ExcludeGroupSlices(slices=slices, media_type=media_type)
        )

    @view_stage
    def exclude_labels(
        self, labels=None, ids=None, tags=None, fields=None, omit_empty=True
    ):
        """Excludes the specified labels from the collection.

        The returned view will omit samples, sample fields, and individual
        labels that do not match the specified selection criteria.

        You can perform an exclusion via one or more of the following methods:

        -   Provide the ``labels`` argument, which should contain a list of
            dicts in the format returned by
            :attr:`fiftyone.core.session.Session.selected_labels`, to exclude
            specific labels

        -   Provide the ``ids`` argument to exclude labels with specific IDs

        -   Provide the ``tags`` argument to exclude labels with specific tags

        If multiple criteria are specified, labels must match all of them in
        order to be excluded.

        By default, the exclusion is applied to all
        :class:`fiftyone.core.labels.Label` fields, but you can provide the
        ``fields`` argument to explicitly define the field(s) in which to
        exclude.

        Examples::

            import fiftyone as fo
            import fiftyone.zoo as foz

            dataset = foz.load_zoo_dataset("quickstart")

            #
            # Exclude the labels currently selected in the App
            #

            session = fo.launch_app(dataset)

            # Select some labels in the App...

            view = dataset.exclude_labels(labels=session.selected_labels)

            #
            # Exclude labels with the specified IDs
            #

            # Grab some label IDs
            ids = [
                dataset.first().ground_truth.detections[0].id,
                dataset.last().predictions.detections[0].id,
            ]

            view = dataset.exclude_labels(ids=ids)

            print(dataset.count("ground_truth.detections"))
            print(view.count("ground_truth.detections"))

            print(dataset.count("predictions.detections"))
            print(view.count("predictions.detections"))

            #
            # Exclude labels with the specified tags
            #

            # Grab some label IDs
            ids = [
                dataset.first().ground_truth.detections[0].id,
                dataset.last().predictions.detections[0].id,
            ]

            # Give the labels a "test" tag
            dataset = dataset.clone()  # create copy since we're modifying data
            dataset.select_labels(ids=ids).tag_labels("test")

            print(dataset.count_values("ground_truth.detections.tags"))
            print(dataset.count_values("predictions.detections.tags"))

            # Exclude the labels via their tag
            view = dataset.exclude_labels(tags="test")

            print(dataset.count("ground_truth.detections"))
            print(view.count("ground_truth.detections"))

            print(dataset.count("predictions.detections"))
            print(view.count("predictions.detections"))

        Args:
            labels (None): a list of dicts specifying the labels to exclude in
                the format returned by
                :attr:`fiftyone.core.session.Session.selected_labels`
            ids (None): an ID or iterable of IDs of the labels to exclude
            tags (None): a tag or iterable of tags of labels to exclude
            fields (None): a field or iterable of fields from which to exclude
            omit_empty (True): whether to omit samples that have no labels
                after filtering

        Returns:
            a :class:`fiftyone.core.view.DatasetView`
        """
        return self._add_view_stage(
            fos.ExcludeLabels(
                labels=labels,
                ids=ids,
                tags=tags,
                fields=fields,
                omit_empty=omit_empty,
            )
        )

    @view_stage
    def exists(self, field, bool=None):
        """Returns a view containing the samples in the collection that have
        (or do not have) a non-``None`` value for the given field or embedded
        field.

        Examples::

            import fiftyone as fo

            dataset = fo.Dataset()
            dataset.add_samples(
                [
                    fo.Sample(
                        filepath="/path/to/image1.png",
                        ground_truth=fo.Classification(label="cat"),
                        predictions=fo.Classification(label="cat", confidence=0.9),
                    ),
                    fo.Sample(
                        filepath="/path/to/image2.png",
                        ground_truth=fo.Classification(label="dog"),
                        predictions=fo.Classification(label="dog", confidence=0.8),
                    ),
                    fo.Sample(
                        filepath="/path/to/image3.png",
                        ground_truth=fo.Classification(label="dog"),
                        predictions=fo.Classification(label="dog"),
                    ),
                    fo.Sample(
                        filepath="/path/to/image4.png",
                        ground_truth=None,
                        predictions=None,
                    ),
                    fo.Sample(filepath="/path/to/image5.png"),
                ]
            )

            #
            # Only include samples that have a value in their `predictions`
            # field
            #

            view = dataset.exists("predictions")

            #
            # Only include samples that do NOT have a value in their
            # `predictions` field
            #

            view = dataset.exists("predictions", False)

            #
            # Only include samples that have prediction confidences
            #

            view = dataset.exists("predictions.confidence")

        Args:
            field: the field name or ``embedded.field.name``
            bool (None): whether to check if the field exists (None or True) or
                does not exist (False)

        Returns:
            a :class:`fiftyone.core.view.DatasetView`
        """
        return self._add_view_stage(fos.Exists(field, bool=bool))

    @view_stage
    def filter_field(self, field, filter, only_matches=True):
        """Filters the values of a field or embedded field of each sample in
        the collection.

        Values of ``field`` for which ``filter`` returns ``False`` are
        replaced with ``None``.

        Examples::

            import fiftyone as fo
            from fiftyone import ViewField as F

            dataset = fo.Dataset()
            dataset.add_samples(
                [
                    fo.Sample(
                        filepath="/path/to/image1.png",
                        ground_truth=fo.Classification(label="cat"),
                        predictions=fo.Classification(label="cat", confidence=0.9),
                        numeric_field=1.0,
                    ),
                    fo.Sample(
                        filepath="/path/to/image2.png",
                        ground_truth=fo.Classification(label="dog"),
                        predictions=fo.Classification(label="dog", confidence=0.8),
                        numeric_field=-1.0,
                    ),
                    fo.Sample(
                        filepath="/path/to/image3.png",
                        ground_truth=None,
                        predictions=None,
                        numeric_field=None,
                    ),
                ]
            )

            #
            # Only include classifications in the `predictions` field
            # whose `label` is "cat"
            #

            view = dataset.filter_field("predictions", F("label") == "cat")

            #
            # Only include samples whose `numeric_field` value is positive
            #

            view = dataset.filter_field("numeric_field", F() > 0)

        Args:
            field: the field name or ``embedded.field.name``
            filter: a :class:`fiftyone.core.expressions.ViewExpression` or
                `MongoDB expression <https://docs.mongodb.com/manual/meta/aggregation-quick-reference/#aggregation-expressions>`_
                that returns a boolean describing the filter to apply
            only_matches (True): whether to only include samples that match
                the filter (True) or include all samples (False)

        Returns:
            a :class:`fiftyone.core.view.DatasetView`
        """
        return self._add_view_stage(
            fos.FilterField(field, filter, only_matches=only_matches)
        )

    @view_stage
    def filter_labels(
        self, field, filter, only_matches=True, trajectories=False
    ):
        """Filters the :class:`fiftyone.core.labels.Label` field of each
        sample in the collection.

        If the specified ``field`` is a single
        :class:`fiftyone.core.labels.Label` type, fields for which ``filter``
        returns ``False`` are replaced with ``None``:

        -   :class:`fiftyone.core.labels.Classification`
        -   :class:`fiftyone.core.labels.Detection`
        -   :class:`fiftyone.core.labels.Polyline`
        -   :class:`fiftyone.core.labels.Keypoint`

        If the specified ``field`` is a :class:`fiftyone.core.labels.Label`
        list type, the label elements for which ``filter`` returns ``False``
        are omitted from the view:

        -   :class:`fiftyone.core.labels.Classifications`
        -   :class:`fiftyone.core.labels.Detections`
        -   :class:`fiftyone.core.labels.Polylines`
        -   :class:`fiftyone.core.labels.Keypoints`

        Classifications Examples::

            import fiftyone as fo
            from fiftyone import ViewField as F

            dataset = fo.Dataset()
            dataset.add_samples(
                [
                    fo.Sample(
                        filepath="/path/to/image1.png",
                        predictions=fo.Classification(label="cat", confidence=0.9),
                    ),
                    fo.Sample(
                        filepath="/path/to/image2.png",
                        predictions=fo.Classification(label="dog", confidence=0.8),
                    ),
                    fo.Sample(
                        filepath="/path/to/image3.png",
                        predictions=fo.Classification(label="rabbit"),
                    ),
                    fo.Sample(
                        filepath="/path/to/image4.png",
                        predictions=None,
                    ),
                ]
            )

            #
            # Only include classifications in the `predictions` field whose
            # `confidence` is greater than 0.8
            #

            view = dataset.filter_labels("predictions", F("confidence") > 0.8)

            #
            # Only include classifications in the `predictions` field whose
            # `label` is "cat" or "dog"
            #

            view = dataset.filter_labels(
                "predictions", F("label").is_in(["cat", "dog"])
            )

        Detections Examples::

            import fiftyone as fo
            from fiftyone import ViewField as F

            dataset = fo.Dataset()
            dataset.add_samples(
                [
                    fo.Sample(
                        filepath="/path/to/image1.png",
                        predictions=fo.Detections(
                            detections=[
                                fo.Detection(
                                    label="cat",
                                    bounding_box=[0.1, 0.1, 0.5, 0.5],
                                    confidence=0.9,
                                ),
                                fo.Detection(
                                    label="dog",
                                    bounding_box=[0.2, 0.2, 0.3, 0.3],
                                    confidence=0.8,
                                ),
                            ]
                        ),
                    ),
                    fo.Sample(
                        filepath="/path/to/image2.png",
                        predictions=fo.Detections(
                            detections=[
                                fo.Detection(
                                    label="cat",
                                    bounding_box=[0.5, 0.5, 0.4, 0.4],
                                    confidence=0.95,
                                ),
                                fo.Detection(label="rabbit"),
                            ]
                        ),
                    ),
                    fo.Sample(
                        filepath="/path/to/image3.png",
                        predictions=fo.Detections(
                            detections=[
                                fo.Detection(
                                    label="squirrel",
                                    bounding_box=[0.25, 0.25, 0.5, 0.5],
                                    confidence=0.5,
                                ),
                            ]
                        ),
                    ),
                    fo.Sample(
                        filepath="/path/to/image4.png",
                        predictions=None,
                    ),
                ]
            )

            #
            # Only include detections in the `predictions` field whose
            # `confidence` is greater than 0.8
            #

            view = dataset.filter_labels("predictions", F("confidence") > 0.8)

            #
            # Only include detections in the `predictions` field whose `label`
            # is "cat" or "dog"
            #

            view = dataset.filter_labels(
                "predictions", F("label").is_in(["cat", "dog"])
            )

            #
            # Only include detections in the `predictions` field whose bounding
            # box area is smaller than 0.2
            #

            # Bboxes are in [top-left-x, top-left-y, width, height] format
            bbox_area = F("bounding_box")[2] * F("bounding_box")[3]

            view = dataset.filter_labels("predictions", bbox_area < 0.2)

        Polylines Examples::

            import fiftyone as fo
            from fiftyone import ViewField as F

            dataset = fo.Dataset()
            dataset.add_samples(
                [
                    fo.Sample(
                        filepath="/path/to/image1.png",
                        predictions=fo.Polylines(
                            polylines=[
                                fo.Polyline(
                                    label="lane",
                                    points=[[(0.1, 0.1), (0.1, 0.6)]],
                                    filled=False,
                                ),
                                fo.Polyline(
                                    label="road",
                                    points=[[(0.2, 0.2), (0.5, 0.5), (0.2, 0.5)]],
                                    filled=True,
                                ),
                            ]
                        ),
                    ),
                    fo.Sample(
                        filepath="/path/to/image2.png",
                        predictions=fo.Polylines(
                            polylines=[
                                fo.Polyline(
                                    label="lane",
                                    points=[[(0.4, 0.4), (0.9, 0.4)]],
                                    filled=False,
                                ),
                                fo.Polyline(
                                    label="road",
                                    points=[[(0.6, 0.6), (0.9, 0.9), (0.6, 0.9)]],
                                    filled=True,
                                ),
                            ]
                        ),
                    ),
                    fo.Sample(
                        filepath="/path/to/image3.png",
                        predictions=None,
                    ),
                ]
            )

            #
            # Only include polylines in the `predictions` field that are filled
            #

            view = dataset.filter_labels("predictions", F("filled") == True)

            #
            # Only include polylines in the `predictions` field whose `label`
            # is "lane"
            #

            view = dataset.filter_labels("predictions", F("label") == "lane")

            #
            # Only include polylines in the `predictions` field with at least
            # 3 vertices
            #

            num_vertices = F("points").map(F().length()).sum()
            view = dataset.filter_labels("predictions", num_vertices >= 3)

        Keypoints Examples::

            import fiftyone as fo
            from fiftyone import ViewField as F

            dataset = fo.Dataset()
            dataset.add_samples(
                [
                    fo.Sample(
                        filepath="/path/to/image1.png",
                        predictions=fo.Keypoint(
                            label="house",
                            points=[(0.1, 0.1), (0.1, 0.9), (0.9, 0.9), (0.9, 0.1)],
                        ),
                    ),
                    fo.Sample(
                        filepath="/path/to/image2.png",
                        predictions=fo.Keypoint(
                            label="window",
                            points=[(0.4, 0.4), (0.5, 0.5), (0.6, 0.6)],
                        ),
                    ),
                    fo.Sample(
                        filepath="/path/to/image3.png",
                        predictions=None,
                    ),
                ]
            )

            #
            # Only include keypoints in the `predictions` field whose `label`
            # is "house"
            #

            view = dataset.filter_labels("predictions", F("label") == "house")

            #
            # Only include keypoints in the `predictions` field with less than
            # four points
            #

            view = dataset.filter_labels("predictions", F("points").length() < 4)

        Args:
            field: the label field to filter
            filter: a :class:`fiftyone.core.expressions.ViewExpression` or
                `MongoDB expression <https://docs.mongodb.com/manual/meta/aggregation-quick-reference/#aggregation-expressions>`_
                that returns a boolean describing the filter to apply
            only_matches (True): whether to only include samples with at least
                one label after filtering (True) or include all samples (False)
            trajectories (False): whether to match entire object trajectories
                for which the object matches the given filter on at least one
                frame. Only applicable to datasets that contain videos and
                frame-level label fields whose objects have their ``index``
                attributes populated

        Returns:
            a :class:`fiftyone.core.view.DatasetView`
        """
        return self._add_view_stage(
            fos.FilterLabels(
                field,
                filter,
                only_matches=only_matches,
                trajectories=trajectories,
            )
        )

    @view_stage
    def filter_keypoints(
        self, field, filter=None, labels=None, only_matches=True
    ):
        """Filters the individual :attr:`fiftyone.core.labels.Keypoint.points`
        elements in the specified keypoints field of each sample in the
        collection.

        .. note::

            Use :meth:`filter_labels` if you simply want to filter entire
            :class:`fiftyone.core.labels.Keypoint` objects in a field.

        Examples::

            import fiftyone as fo
            from fiftyone import ViewField as F

            dataset = fo.Dataset()
            dataset.add_samples(
                [
                    fo.Sample(
                        filepath="/path/to/image1.png",
                        predictions=fo.Keypoints(
                            keypoints=[
                                fo.Keypoint(
                                    label="person",
                                    points=[(0.1, 0.1), (0.1, 0.9), (0.9, 0.9), (0.9, 0.1)],
                                    confidence=[0.7, 0.8, 0.95, 0.99],
                                )
                            ]
                        )
                    ),
                    fo.Sample(filepath="/path/to/image2.png"),
                ]
            )

            dataset.default_skeleton = fo.KeypointSkeleton(
                labels=["nose", "left eye", "right eye", "left ear", "right ear"],
                edges=[[0, 1, 2, 0], [0, 3], [0, 4]],
            )

            #
            # Only include keypoints in the `predictions` field whose
            # `confidence` is greater than 0.9
            #

            view = dataset.filter_keypoints(
                "predictions", filter=F("confidence") > 0.9
            )

            #
            # Only include keypoints in the `predictions` field with less than
            # four points
            #

            view = dataset.filter_keypoints(
                "predictions", labels=["left eye", "right eye"]
            )

        Args:
            field: the :class:`fiftyone.core.labels.Keypoint` or
                :class:`fiftyone.core.labels.Keypoints` field to filter
            filter (None): a :class:`fiftyone.core.expressions.ViewExpression`
                or `MongoDB expression <https://docs.mongodb.com/manual/meta/aggregation-quick-reference/#aggregation-expressions>`_
                that returns a boolean, like ``F("confidence") > 0.5`` or
                ``F("occluded") == False``, to apply elementwise to the
                specified field, which must be a list of same length as
                :attr:`fiftyone.core.labels.Keypoint.points`
            labels (None): a label or iterable of keypoint skeleton labels to
                keep
            only_matches (True): whether to only include keypoints/samples with
                at least one point after filtering (True) or include all
                keypoints/samples (False)

        Returns:
            a :class:`fiftyone.core.view.DatasetView`
        """
        return self._add_view_stage(
            fos.FilterKeypoints(
                field,
                filter=filter,
                labels=labels,
                only_matches=only_matches,
            )
        )

    @view_stage
    def flatten(self, stages=None):
        """Returns a flattened view that contains all samples in the dynamic
        grouped collection.

        Examples::

            import fiftyone as fo
            import fiftyone.zoo as foz
            from fiftyone import ViewField as F

            dataset = foz.load_zoo_dataset("cifar10", split="test")

            # Group samples by ground truth label
            grouped_view = dataset.take(1000).group_by("ground_truth.label")
            print(len(grouped_view))  # 10

            # Return a flat view that contains 10 samples from each class
            flat_view = grouped_view.flatten(fo.Limit(10))
            print(len(flat_view))  # 100

        Args:
            stages (None): a :class:`fiftyone.core.stages.ViewStage` or list of
                :class:`fiftyone.core.stages.ViewStage` instances to apply to
                each group's samples while flattening

        Returns:
            a :class:`fiftyone.core.view.DatasetView`
        """
        return self._add_view_stage(fos.Flatten(stages=stages))

    @view_stage
    def geo_near(
        self,
        point,
        location_field=None,
        min_distance=None,
        max_distance=None,
        query=None,
        create_index=True,
    ):
        """Sorts the samples in the collection by their proximity to a
        specified geolocation.

        .. note::

            This stage must be the **first stage** in any
            :class:`fiftyone.core.view.DatasetView` in which it appears.

        Examples::

            import fiftyone as fo
            import fiftyone.zoo as foz

            TIMES_SQUARE = [-73.9855, 40.7580]

            dataset = foz.load_zoo_dataset("quickstart-geo")

            #
            # Sort the samples by their proximity to Times Square
            #

            view = dataset.geo_near(TIMES_SQUARE)

            #
            # Sort the samples by their proximity to Times Square, and only
            # include samples within 5km
            #

            view = dataset.geo_near(TIMES_SQUARE, max_distance=5000)

            #
            # Sort the samples by their proximity to Times Square, and only
            # include samples that are in Manhattan
            #

            import fiftyone.utils.geojson as foug

            in_manhattan = foug.geo_within(
                "location.point",
                [
                    [
                        [-73.949701, 40.834487],
                        [-73.896611, 40.815076],
                        [-73.998083, 40.696534],
                        [-74.031751, 40.715273],
                        [-73.949701, 40.834487],
                    ]
                ]
            )

            view = dataset.geo_near(
                TIMES_SQUARE, location_field="location", query=in_manhattan
            )

        Args:
            point: the reference point to compute distances to. Can be any of
                the following:

                -   A ``[longitude, latitude]`` list
                -   A GeoJSON dict with ``Point`` type
                -   A :class:`fiftyone.core.labels.GeoLocation` instance whose
                    ``point`` attribute contains the point

            location_field (None): the location data of each sample to use. Can
                be any of the following:

                -   The name of a :class:`fiftyone.core.fields.GeoLocation`
                    field whose ``point`` attribute to use as location data
                -   An ``embedded.field.name`` containing GeoJSON data to use
                    as location data
                -   ``None``, in which case there must be a single
                    :class:`fiftyone.core.fields.GeoLocation` field on the
                    samples, which is used by default

            min_distance (None): filter samples that are less than this
                distance (in meters) from ``point``
            max_distance (None): filter samples that are greater than this
                distance (in meters) from ``point``
            query (None): an optional dict defining a
                `MongoDB read query <https://docs.mongodb.com/manual/tutorial/query-documents/#read-operations-query-argument>`_
                that samples must match in order to be included in this view
            create_index (True): whether to create the required spherical
                index, if necessary

        Returns:
            a :class:`fiftyone.core.view.DatasetView`
        """
        return self._add_view_stage(
            fos.GeoNear(
                point,
                location_field=location_field,
                min_distance=min_distance,
                max_distance=max_distance,
                query=query,
                create_index=create_index,
            )
        )

    @view_stage
    def geo_within(
        self,
        boundary,
        location_field=None,
        strict=True,
        create_index=True,
    ):
        """Filters the samples in this collection to only include samples whose
        geolocation is within a specified boundary.

        Examples::

            import fiftyone as fo
            import fiftyone.zoo as foz

            MANHATTAN = [
                [
                    [-73.949701, 40.834487],
                    [-73.896611, 40.815076],
                    [-73.998083, 40.696534],
                    [-74.031751, 40.715273],
                    [-73.949701, 40.834487],
                ]
            ]

            dataset = foz.load_zoo_dataset("quickstart-geo")

            #
            # Create a view that only contains samples in Manhattan
            #

            view = dataset.geo_within(MANHATTAN)

        Args:
            boundary: a :class:`fiftyone.core.labels.GeoLocation`,
                :class:`fiftyone.core.labels.GeoLocations`, GeoJSON dict, or
                list of coordinates that define a ``Polygon`` or
                ``MultiPolygon`` to search within
            location_field (None): the location data of each sample to use. Can
                be any of the following:

                -   The name of a :class:`fiftyone.core.fields.GeoLocation`
                    field whose ``point`` attribute to use as location data
                -   An ``embedded.field.name`` that directly contains the
                    GeoJSON location data to use
                -   ``None``, in which case there must be a single
                    :class:`fiftyone.core.fields.GeoLocation` field on the
                    samples, which is used by default

            strict (True): whether a sample's location data must strictly fall
                within boundary (True) in order to match, or whether any
                intersection suffices (False)
            create_index (True): whether to create the required spherical
                index, if necessary

        Returns:
            a :class:`fiftyone.core.view.DatasetView`
        """
        return self._add_view_stage(
            fos.GeoWithin(
                boundary,
                location_field=location_field,
                strict=strict,
                create_index=create_index,
            )
        )

    @view_stage
    def group_by(
        self,
        field_or_expr,
        order_by=None,
        reverse=False,
        flat=False,
        match_expr=None,
        sort_expr=None,
        create_index=True,
    ):
        """Creates a view that groups the samples in the collection by a
        specified field or expression.

        Examples::

            import fiftyone as fo
            import fiftyone.zoo as foz
            from fiftyone import ViewField as F

            dataset = foz.load_zoo_dataset("cifar10", split="test")

            #
            # Take 1000 samples at random and group them by ground truth label
            #

            view = dataset.take(1000).group_by("ground_truth.label")

            for group in view.iter_dynamic_groups():
                group_value = group.first().ground_truth.label
                print("%s: %d" % (group_value, len(group)))

            #
            # Variation of above operation that arranges the groups in
            # decreasing order of size and immediately flattens them
            #

            from itertools import groupby

            view = dataset.take(1000).group_by(
                "ground_truth.label",
                flat=True,
                sort_expr=F().length(),
                reverse=True,
            )

            rle = lambda v: [(k, len(list(g))) for k, g in groupby(v)]
            for label, count in rle(view.values("ground_truth.label")):
                print("%s: %d" % (label, count))

        Args:
            field_or_expr: the field or ``embedded.field.name`` to group by, or
                a list of field names defining a compound group key, or a
                :class:`fiftyone.core.expressions.ViewExpression` or
                `MongoDB aggregation expression <https://docs.mongodb.com/manual/meta/aggregation-quick-reference/#aggregation-expressions>`_
                that defines the value to group by
            order_by (None): an optional field by which to order the samples in
                each group
            reverse (False): whether to return the results in descending order.
                Applies both to ``order_by`` and ``sort_expr``
            flat (False): whether to return a grouped collection (False) or a
                flattened collection (True)
            match_expr (None): an optional
                :class:`fiftyone.core.expressions.ViewExpression` or
                `MongoDB aggregation expression <https://docs.mongodb.com/manual/meta/aggregation-quick-reference/#aggregation-expressions>`_
                that defines which groups to include in the output view. If
                provided, this expression will be evaluated on the list of
                samples in each group. Only applicable when ``flat=True``
            sort_expr (None): an optional
                :class:`fiftyone.core.expressions.ViewExpression` or
                `MongoDB aggregation expression <https://docs.mongodb.com/manual/meta/aggregation-quick-reference/#aggregation-expressions>`_
                that defines how to sort the groups in the output view. If
                provided, this expression will be evaluated on the list of
                samples in each group. Only applicable when ``flat=True``
            create_index (True): whether to create an index, if necessary, to
                optimize the grouping. Only applicable when grouping by
                field(s), not expressions

        Returns:
            a :class:`fiftyone.core.view.DatasetView`
        """
        return self._add_view_stage(
            fos.GroupBy(
                field_or_expr,
                order_by=order_by,
                reverse=reverse,
                flat=flat,
                match_expr=match_expr,
                sort_expr=sort_expr,
                create_index=create_index,
            )
        )

    @view_stage
    def limit(self, limit):
        """Returns a view with at most the given number of samples.

        Examples::

            import fiftyone as fo

            dataset = fo.Dataset()
            dataset.add_samples(
                [
                    fo.Sample(
                        filepath="/path/to/image1.png",
                        ground_truth=fo.Classification(label="cat"),
                    ),
                    fo.Sample(
                        filepath="/path/to/image2.png",
                        ground_truth=fo.Classification(label="dog"),
                    ),
                    fo.Sample(
                        filepath="/path/to/image3.png",
                        ground_truth=None,
                    ),
                ]
            )

            #
            # Only include the first 2 samples in the view
            #

            view = dataset.limit(2)

        Args:
            limit: the maximum number of samples to return. If a non-positive
                number is provided, an empty view is returned

        Returns:
            a :class:`fiftyone.core.view.DatasetView`
        """
        return self._add_view_stage(fos.Limit(limit))

    @view_stage
    def limit_labels(self, field, limit):
        """Limits the number of :class:`fiftyone.core.labels.Label` instances
        in the specified labels list field of each sample in the collection.

        The specified ``field`` must be one of the following types:

        -   :class:`fiftyone.core.labels.Classifications`
        -   :class:`fiftyone.core.labels.Detections`
        -   :class:`fiftyone.core.labels.Keypoints`
        -   :class:`fiftyone.core.labels.Polylines`

        Examples::

            import fiftyone as fo
            from fiftyone import ViewField as F

            dataset = fo.Dataset()
            dataset.add_samples(
                [
                    fo.Sample(
                        filepath="/path/to/image1.png",
                        predictions=fo.Detections(
                            detections=[
                                fo.Detection(
                                    label="cat",
                                    bounding_box=[0.1, 0.1, 0.5, 0.5],
                                    confidence=0.9,
                                ),
                                fo.Detection(
                                    label="dog",
                                    bounding_box=[0.2, 0.2, 0.3, 0.3],
                                    confidence=0.8,
                                ),
                            ]
                        ),
                    ),
                    fo.Sample(
                        filepath="/path/to/image2.png",
                        predictions=fo.Detections(
                            detections=[
                                fo.Detection(
                                    label="cat",
                                    bounding_box=[0.5, 0.5, 0.4, 0.4],
                                    confidence=0.95,
                                ),
                                fo.Detection(label="rabbit"),
                            ]
                        ),
                    ),
                    fo.Sample(
                        filepath="/path/to/image4.png",
                        predictions=None,
                    ),
                ]
            )

            #
            # Only include the first detection in the `predictions` field of
            # each sample
            #

            view = dataset.limit_labels("predictions", 1)

        Args:
            field: the labels list field to filter
            limit: the maximum number of labels to include in each labels list.
                If a non-positive number is provided, all lists will be empty

        Returns:
            a :class:`fiftyone.core.view.DatasetView`
        """
        return self._add_view_stage(fos.LimitLabels(field, limit))

    @view_stage
    def map_labels(self, field, map):
        """Maps the ``label`` values of a :class:`fiftyone.core.labels.Label`
        field to new values for each sample in the collection.

        Examples::

            import fiftyone as fo
            from fiftyone import ViewField as F

            dataset = fo.Dataset()
            dataset.add_samples(
                [
                    fo.Sample(
                        filepath="/path/to/image1.png",
                        weather=fo.Classification(label="sunny"),
                        predictions=fo.Detections(
                            detections=[
                                fo.Detection(
                                    label="cat",
                                    bounding_box=[0.1, 0.1, 0.5, 0.5],
                                    confidence=0.9,
                                ),
                                fo.Detection(
                                    label="dog",
                                    bounding_box=[0.2, 0.2, 0.3, 0.3],
                                    confidence=0.8,
                                ),
                            ]
                        ),
                    ),
                    fo.Sample(
                        filepath="/path/to/image2.png",
                        weather=fo.Classification(label="cloudy"),
                        predictions=fo.Detections(
                            detections=[
                                fo.Detection(
                                    label="cat",
                                    bounding_box=[0.5, 0.5, 0.4, 0.4],
                                    confidence=0.95,
                                ),
                                fo.Detection(label="rabbit"),
                            ]
                        ),
                    ),
                    fo.Sample(
                        filepath="/path/to/image3.png",
                        weather=fo.Classification(label="partly cloudy"),
                        predictions=fo.Detections(
                            detections=[
                                fo.Detection(
                                    label="squirrel",
                                    bounding_box=[0.25, 0.25, 0.5, 0.5],
                                    confidence=0.5,
                                ),
                            ]
                        ),
                    ),
                    fo.Sample(
                        filepath="/path/to/image4.png",
                        predictions=None,
                    ),
                ]
            )

            #
            # Map the "partly cloudy" weather label to "cloudy"
            #

            view = dataset.map_labels("weather", {"partly cloudy": "cloudy"})

            #
            # Map "rabbit" and "squirrel" predictions to "other"
            #

            view = dataset.map_labels(
                "predictions", {"rabbit": "other", "squirrel": "other"}
            )

        Args:
            field: the labels field to map
            map: a dict mapping label values to new label values

        Returns:
            a :class:`fiftyone.core.view.DatasetView`
        """
        return self._add_view_stage(fos.MapLabels(field, map))

    @view_stage
    def map_values(self, field, map):
        """Maps the values in the given field to new values for each sample in
        the collection.

        Examples::

            import random

            import fiftyone as fo
            import fiftyone.zoo as foz
            from fiftyone import ViewField as F

            ANIMALS = [
                "bear", "bird", "cat", "cow", "dog", "elephant", "giraffe",
                "horse", "sheep", "zebra"
            ]

            dataset = foz.load_zoo_dataset("quickstart")

            values = [random.choice(ANIMALS) for _ in range(len(dataset))]
            dataset.set_values("str_field", values)
            dataset.set_values("list_field", [[v] for v in values])

            dataset.set_field("ground_truth.detections.tags", [F("label")]).save()

            # Map all animals to string "animal"
            mapping = {a: "animal" for a in ANIMALS}

            #
            # Map values in top-level fields
            #

            view = dataset.map_values("str_field", mapping)

            print(view.count_values("str_field"))
            # {"animal": 200}

            view = dataset.map_values("list_field", mapping)

            print(view.count_values("list_field"))
            # {"animal": 200}

            #
            # Map values in nested fields
            #

            view = dataset.map_values("ground_truth.detections.label", mapping)

            print(view.count_values("ground_truth.detections.label"))
            # {"animal": 183, ...}

            view = dataset.map_values("ground_truth.detections.tags", mapping)

            print(view.count_values("ground_truth.detections.tags"))
            # {"animal": 183, ...}

        Args:
            field: the field or ``embedded.field.name`` to map
            map: a dict mapping values to new values

        Returns:
            a :class:`fiftyone.core.view.DatasetView`
        """
        return self._add_view_stage(fos.MapValues(field, map))

    @view_stage
    def set_field(self, field, expr, _allow_missing=False):
        """Sets a field or embedded field on each sample in a collection by
        evaluating the given expression.

        This method can process embedded list fields. To do so, simply append
        ``[]`` to any list component(s) of the field path.

        .. note::

            There are two cases where FiftyOne will automatically unwind array
            fields without requiring you to explicitly specify this via the
            ``[]`` syntax:

            **Top-level lists:** when you specify a ``field`` path that refers
            to a top-level list field of a dataset; i.e., ``list_field`` is
            automatically coerced to ``list_field[]``, if necessary.

            **List fields:** When you specify a ``field`` path that refers to
            the list field of a |Label| class, such as the
            :attr:`Detections.detections <fiftyone.core.labels.Detections.detections>`
            attribute; i.e., ``ground_truth.detections.label`` is automatically
            coerced to ``ground_truth.detections[].label``, if necessary.

            See the examples below for demonstrations of this behavior.

        The provided ``expr`` is interpreted relative to the document on which
        the embedded field is being set. For example, if you are setting a
        nested field ``field="embedded.document.field"``, then the expression
        ``expr`` you provide will be applied to the ``embedded.document``
        document. Note that you can override this behavior by defining an
        expression that is bound to the root document by prepending ``"$"`` to
        any field name(s) in the expression.

        See the examples below for more information.

        .. note::

            Note that you cannot set a non-existing top-level field using this
            stage, since doing so would violate the dataset's schema. You can,
            however, first declare a new field via
            :meth:`fiftyone.core.dataset.Dataset.add_sample_field` and then
            populate it in a view via this stage.

        Examples::

            import fiftyone as fo
            import fiftyone.zoo as foz
            from fiftyone import ViewField as F

            dataset = foz.load_zoo_dataset("quickstart")

            #
            # Replace all values of the `uniqueness` field that are less than
            # 0.5 with `None`
            #

            view = dataset.set_field(
                "uniqueness",
                (F("uniqueness") >= 0.5).if_else(F("uniqueness"), None)
            )
            print(view.bounds("uniqueness"))

            #
            # Lower bound all object confidences in the `predictions` field at
            # 0.5
            #

            view = dataset.set_field(
                "predictions.detections.confidence", F("confidence").max(0.5)
            )
            print(view.bounds("predictions.detections.confidence"))

            #
            # Add a `num_predictions` property to the `predictions` field that
            # contains the number of objects in the field
            #

            view = dataset.set_field(
                "predictions.num_predictions",
                F("$predictions.detections").length(),
            )
            print(view.bounds("predictions.num_predictions"))

            #
            # Set an `is_animal` field on each object in the `predictions` field
            # that indicates whether the object is an animal
            #

            ANIMALS = [
                "bear", "bird", "cat", "cow", "dog", "elephant", "giraffe",
                "horse", "sheep", "zebra"
            ]

            view = dataset.set_field(
                "predictions.detections.is_animal", F("label").is_in(ANIMALS)
            )
            print(view.count_values("predictions.detections.is_animal"))

        Args:
            field: the field or ``embedded.field.name`` to set
            expr: a :class:`fiftyone.core.expressions.ViewExpression` or
                `MongoDB expression <https://docs.mongodb.com/manual/meta/aggregation-quick-reference/#aggregation-expressions>`_
                that defines the field value to set

        Returns:
            a :class:`fiftyone.core.view.DatasetView`
        """
        return self._add_view_stage(
            fos.SetField(field, expr, _allow_missing=_allow_missing)
        )

    @view_stage
    def match(self, filter):
        """Filters the samples in the collection by the given filter.

        Examples::

            import fiftyone as fo
            from fiftyone import ViewField as F

            dataset = fo.Dataset()
            dataset.add_samples(
                [
                    fo.Sample(
                        filepath="/path/to/image1.png",
                        weather=fo.Classification(label="sunny"),
                        predictions=fo.Detections(
                            detections=[
                                fo.Detection(
                                    label="cat",
                                    bounding_box=[0.1, 0.1, 0.5, 0.5],
                                    confidence=0.9,
                                ),
                                fo.Detection(
                                    label="dog",
                                    bounding_box=[0.2, 0.2, 0.3, 0.3],
                                    confidence=0.8,
                                ),
                            ]
                        ),
                    ),
                    fo.Sample(
                        filepath="/path/to/image2.jpg",
                        weather=fo.Classification(label="cloudy"),
                        predictions=fo.Detections(
                            detections=[
                                fo.Detection(
                                    label="cat",
                                    bounding_box=[0.5, 0.5, 0.4, 0.4],
                                    confidence=0.95,
                                ),
                                fo.Detection(label="rabbit"),
                            ]
                        ),
                    ),
                    fo.Sample(
                        filepath="/path/to/image3.png",
                        weather=fo.Classification(label="partly cloudy"),
                        predictions=fo.Detections(
                            detections=[
                                fo.Detection(
                                    label="squirrel",
                                    bounding_box=[0.25, 0.25, 0.5, 0.5],
                                    confidence=0.5,
                                ),
                            ]
                        ),
                    ),
                    fo.Sample(
                        filepath="/path/to/image4.jpg",
                        predictions=None,
                    ),
                ]
            )

            #
            # Only include samples whose `filepath` ends with ".jpg"
            #

            view = dataset.match(F("filepath").ends_with(".jpg"))

            #
            # Only include samples whose `weather` field is "sunny"
            #

            view = dataset.match(F("weather").label == "sunny")

            #
            # Only include samples with at least 2 objects in their
            # `predictions` field
            #

            view = dataset.match(F("predictions").detections.length() >= 2)

            #
            # Only include samples whose `predictions` field contains at least
            # one object with area smaller than 0.2
            #

            # Bboxes are in [top-left-x, top-left-y, width, height] format
            bbox = F("bounding_box")
            bbox_area = bbox[2] * bbox[3]

            small_boxes = F("predictions.detections").filter(bbox_area < 0.2)
            view = dataset.match(small_boxes.length() > 0)

        Args:
            filter: a :class:`fiftyone.core.expressions.ViewExpression` or
                `MongoDB expression <https://docs.mongodb.com/manual/meta/aggregation-quick-reference/#aggregation-expressions>`_
                that returns a boolean describing the filter to apply

        Returns:
            a :class:`fiftyone.core.view.DatasetView`
        """
        return self._add_view_stage(fos.Match(filter))

    @view_stage
    def match_frames(self, filter, omit_empty=True):
        """Filters the frames in the video collection by the given filter.

        Examples::

            import fiftyone as fo
            import fiftyone.zoo as foz
            from fiftyone import ViewField as F

            dataset = foz.load_zoo_dataset("quickstart-video")

            #
            # Match frames with at least 10 detections
            #

            num_objects = F("detections.detections").length()
            view = dataset.match_frames(num_objects > 10)

            print(dataset.count())
            print(view.count())

            print(dataset.count("frames"))
            print(view.count("frames"))

        Args:
            filter: a :class:`fiftyone.core.expressions.ViewExpression` or
                `MongoDB aggregation expression <https://docs.mongodb.com/manual/meta/aggregation-quick-reference/#aggregation-expressions>`_
                that returns a boolean describing the filter to apply
            omit_empty (True): whether to omit samples with no frame labels
                after filtering

        Returns:
            a :class:`fiftyone.core.view.DatasetView`
        """
        return self._add_view_stage(
            fos.MatchFrames(filter, omit_empty=omit_empty)
        )

    @view_stage
    def match_labels(
        self,
        labels=None,
        ids=None,
        tags=None,
        filter=None,
        fields=None,
        bool=None,
    ):
        """Selects the samples from the collection that contain (or do not
        contain) at least one label that matches the specified criteria.

        Note that, unlike :meth:`select_labels` and :meth:`filter_labels`, this
        stage will not filter the labels themselves; it only selects the
        corresponding samples.

        You can perform a selection via one or more of the following methods:

        -   Provide the ``labels`` argument, which should contain a list of
            dicts in the format returned by
            :attr:`fiftyone.core.session.Session.selected_labels`, to match
            specific labels

        -   Provide the ``ids`` argument to match labels with specific IDs

        -   Provide the ``tags`` argument to match labels with specific tags

        -   Provide the ``filter`` argument to match labels based on a boolean
            :class:`fiftyone.core.expressions.ViewExpression` that is applied
            to each individual :class:`fiftyone.core.labels.Label` element

        -   Pass ``bool=False`` to negate the operation and instead match
            samples that *do not* contain at least one label matching the
            specified criteria

        If multiple criteria are specified, labels must match all of them in
        order to trigger a sample match.

        By default, the selection is applied to all
        :class:`fiftyone.core.labels.Label` fields, but you can provide the
        ``fields`` argument to explicitly define the field(s) in which to
        search.

        Examples::

            import fiftyone as fo
            import fiftyone.zoo as foz
            from fiftyone import ViewField as F

            dataset = foz.load_zoo_dataset("quickstart")

            #
            # Only show samples whose labels are currently selected in the App
            #

            session = fo.launch_app(dataset)

            # Select some labels in the App...

            view = dataset.match_labels(labels=session.selected_labels)

            #
            # Only include samples that contain labels with the specified IDs
            #

            # Grab some label IDs
            ids = [
                dataset.first().ground_truth.detections[0].id,
                dataset.last().predictions.detections[0].id,
            ]

            view = dataset.match_labels(ids=ids)

            print(len(view))
            print(view.count("ground_truth.detections"))
            print(view.count("predictions.detections"))

            #
            # Only include samples that contain labels with the specified tags
            #

            # Grab some label IDs
            ids = [
                dataset.first().ground_truth.detections[0].id,
                dataset.last().predictions.detections[0].id,
            ]

            # Give the labels a "test" tag
            dataset = dataset.clone()  # create copy since we're modifying data
            dataset.select_labels(ids=ids).tag_labels("test")

            print(dataset.count_values("ground_truth.detections.tags"))
            print(dataset.count_values("predictions.detections.tags"))

            # Retrieve the labels via their tag
            view = dataset.match_labels(tags="test")

            print(len(view))
            print(view.count("ground_truth.detections"))
            print(view.count("predictions.detections"))

            #
            # Only include samples that contain labels matching a filter
            #

            filter = F("confidence") > 0.99
            view = dataset.match_labels(filter=filter, fields="predictions")

            print(len(view))
            print(view.count("ground_truth.detections"))
            print(view.count("predictions.detections"))

        Args:
            labels (None): a list of dicts specifying the labels to select in
                the format returned by
                :attr:`fiftyone.core.session.Session.selected_labels`
            ids (None): an ID or iterable of IDs of the labels to select
            tags (None): a tag or iterable of tags of labels to select
            filter (None): a :class:`fiftyone.core.expressions.ViewExpression`
                or `MongoDB aggregation expression <https://docs.mongodb.com/manual/meta/aggregation-quick-reference/#aggregation-expressions>`_
                that returns a boolean describing whether to select a given
                label. In the case of list fields like
                :class:`fiftyone.core.labels.Detections`, the filter is applied
                to the list elements, not the root field
            fields (None): a field or iterable of fields from which to select
            bool (None): whether to match samples that have (None or True) or
                do not have (False) at least one label that matches the
                specified criteria

        Returns:
            a :class:`fiftyone.core.view.DatasetView`
        """
        return self._add_view_stage(
            fos.MatchLabels(
                labels=labels,
                ids=ids,
                tags=tags,
                filter=filter,
                fields=fields,
                bool=bool,
            )
        )

    @view_stage
    def match_tags(self, tags, bool=None, all=False):
        """Returns a view containing the samples in the collection that have
        or don't have any/all of the given tag(s).

        Examples::

            import fiftyone as fo

            dataset = fo.Dataset()
            dataset.add_samples(
                [
                    fo.Sample(filepath="image1.png", tags=["train"]),
                    fo.Sample(filepath="image2.png", tags=["test"]),
                    fo.Sample(filepath="image3.png", tags=["train", "test"]),
                    fo.Sample(filepath="image4.png"),
                ]
            )

            #
            # Only include samples that have the "test" tag
            #

            view = dataset.match_tags("test")

            #
            # Only include samples that do not have the "test" tag
            #

            view = dataset.match_tags("test", bool=False)

            #
            # Only include samples that have the "test" or "train" tags
            #

            view = dataset.match_tags(["test", "train"])

            #
            # Only include samples that have the "test" and "train" tags
            #

            view = dataset.match_tags(["test", "train"], all=True)

            #
            # Only include samples that do not have the "test" or "train" tags
            #

            view = dataset.match_tags(["test", "train"], bool=False)

            #
            # Only include samples that do not have the "test" and "train" tags
            #

            view = dataset.match_tags(["test", "train"], bool=False, all=True)

        Args:
            tags: the tag or iterable of tags to match
            bool (None): whether to match samples that have (None or True) or
                do not have (False) the given tags
            all (False): whether to match samples that have (or don't have) all
                (True) or any (False) of the given tags

        Returns:
            a :class:`fiftyone.core.view.DatasetView`
        """
        return self._add_view_stage(fos.MatchTags(tags, bool=bool, all=all))

    @view_stage
    def mongo(self, pipeline, _needs_frames=None, _group_slices=None):
        """Adds a view stage defined by a raw MongoDB aggregation pipeline.

        See `MongoDB aggregation pipelines <https://docs.mongodb.com/manual/core/aggregation-pipeline/>`_
        for more details.

        Examples::

            import fiftyone as fo

            dataset = fo.Dataset()
            dataset.add_samples(
                [
                    fo.Sample(
                        filepath="/path/to/image1.png",
                        predictions=fo.Detections(
                            detections=[
                                fo.Detection(
                                    label="cat",
                                    bounding_box=[0.1, 0.1, 0.5, 0.5],
                                    confidence=0.9,
                                ),
                                fo.Detection(
                                    label="dog",
                                    bounding_box=[0.2, 0.2, 0.3, 0.3],
                                    confidence=0.8,
                                ),
                            ]
                        ),
                    ),
                    fo.Sample(
                        filepath="/path/to/image2.png",
                        predictions=fo.Detections(
                            detections=[
                                fo.Detection(
                                    label="cat",
                                    bounding_box=[0.5, 0.5, 0.4, 0.4],
                                    confidence=0.95,
                                ),
                                fo.Detection(label="rabbit"),
                            ]
                        ),
                    ),
                    fo.Sample(
                        filepath="/path/to/image3.png",
                        predictions=fo.Detections(
                            detections=[
                                fo.Detection(
                                    label="squirrel",
                                    bounding_box=[0.25, 0.25, 0.5, 0.5],
                                    confidence=0.5,
                                ),
                            ]
                        ),
                    ),
                    fo.Sample(
                        filepath="/path/to/image4.png",
                        predictions=None,
                    ),
                ]
            )

            #
            # Extract a view containing the second and third samples in the
            # dataset
            #

            view = dataset.mongo([{"$skip": 1}, {"$limit": 2}])

            #
            # Sort by the number of objects in the `precictions` field
            #

            view = dataset.mongo([
                {
                    "$addFields": {
                        "_sort_field": {
                            "$size": {"$ifNull": ["$predictions.detections", []]}
                        }
                    }
                },
                {"$sort": {"_sort_field": -1}},
                {"$project": {"_sort_field": False}},
            ])

        Args:
            pipeline: a MongoDB aggregation pipeline (list of dicts)

        Returns:
            a :class:`fiftyone.core.view.DatasetView`
        """
        return self._add_view_stage(
            fos.Mongo(
                pipeline,
                _needs_frames=_needs_frames,
                _group_slices=_group_slices,
            )
        )

    @view_stage
    def select(self, sample_ids, ordered=False):
        """Selects the samples with the given IDs from the collection.

        Examples::

            import fiftyone as fo
            import fiftyone.zoo as foz

            dataset = foz.load_zoo_dataset("quickstart")

            #
            # Create a view containing the currently selected samples in the App
            #

            session = fo.launch_app(dataset)

            # Select samples in the App...

            view = dataset.select(session.selected)

        Args:
            sample_ids: the samples to select. Can be any of the following:

                -   a sample ID
                -   an iterable of sample IDs
                -   an iterable of booleans of same length as the collection
                    encoding which samples to select
                -   a :class:`fiftyone.core.sample.Sample` or
                    :class:`fiftyone.core.sample.SampleView`
                -   an iterable of :class:`fiftyone.core.sample.Sample` or
                    :class:`fiftyone.core.sample.SampleView` instances
                -   a :class:`fiftyone.core.collections.SampleCollection`

        ordered (False): whether to sort the samples in the returned view to
            match the order of the provided IDs

        Returns:
            a :class:`fiftyone.core.view.DatasetView`
        """
        return self._add_view_stage(fos.Select(sample_ids, ordered=ordered))

    @view_stage
    def select_by(self, field, values, ordered=False):
        """Selects the samples with the given field values from the collection.

        This stage is typically used to work with categorical fields (strings,
        ints, and bools). If you want to select samples based on floating point
        fields, use :meth:`match`.

        Examples::

            import fiftyone as fo

            dataset = fo.Dataset()
            dataset.add_samples(
                [
                    fo.Sample(filepath="image%d.jpg" % i, int=i, str=str(i))
                    for i in range(100)
                ]
            )

            #
            # Create a view containing samples whose `int` field have the given
            # values
            #

            view = dataset.select_by("int", [1, 51, 11, 41, 21, 31])
            print(view.head(6))

            #
            # Create a view containing samples whose `str` field have the given
            # values, in order
            #

            view = dataset.select_by(
                "str", ["1", "51", "11", "41", "21", "31"], ordered=True
            )
            print(view.head(6))

        Args:
            field: a field or ``embedded.field.name``
            values: a value or iterable of values to select by
            ordered (False): whether to sort the samples in the returned view
                to match the order of the provided values

        Returns:
            a :class:`fiftyone.core.view.DatasetView`
        """
        return self._add_view_stage(
            fos.SelectBy(field, values, ordered=ordered)
        )

    @view_stage
    def select_fields(
        self, field_names=None, meta_filter=None, _allow_missing=False
    ):
        """Selects only the fields with the given names from the samples in the
        collection. All other fields are excluded.

        Note that default sample fields are always selected.

        Examples::

            import fiftyone as fo

            dataset = fo.Dataset()
            dataset.add_samples(
                [
                    fo.Sample(
                        filepath="/path/to/image1.png",
                        uniqueness=1.0,
                        ground_truth=fo.Detections(
                            detections=[
                                fo.Detection(
                                    label="cat",
                                    bounding_box=[0.1, 0.1, 0.5, 0.5],
                                    mood="surly",
                                    age=51,
                                ),
                                fo.Detection(
                                    label="dog",
                                    bounding_box=[0.2, 0.2, 0.3, 0.3],
                                    mood="happy",
                                    age=52,
                                ),
                            ]
                        )
                    ),
                    fo.Sample(
                        filepath="/path/to/image2.png",
                        uniqueness=0.0,
                    ),
                    fo.Sample(
                        filepath="/path/to/image3.png",
                    ),
                ]
            )

            #
            # Include only the default fields on each sample
            #

            view = dataset.select_fields()

            #
            # Include only the `uniqueness` field (and the default fields) on
            # each sample
            #

            view = dataset.select_fields("uniqueness")

            #
            # Include only the `mood` attribute (and the default attributes) of
            # each `Detection` in the `ground_truth` field
            #

            view = dataset.select_fields("ground_truth.detections.mood")

        Args:
            field_names (None): a field name or iterable of field names to
                select. May contain ``embedded.field.name`` as well
            meta_filter (None): a filter that dynamically selects fields in
                the collection's schema according to the specified rule, which
                can be matched against the field's ``name``, ``type``,
                ``description``, and/or ``info``. For example:

                -   Use ``meta_filter="2023"`` or
                    ``meta_filter={"any": "2023"}`` to select fields that have
                    the string "2023" anywhere in their name, type,
                    description, or info
                -   Use ``meta_filter={"type": "StringField"}`` or
                    ``meta_filter={"type": "Classification"}`` to select all
                    string or classification fields, respectively
                -   Use ``meta_filter={"description": "my description"}`` to
                    select fields whose description contains the string
                    "my description"
                -   Use ``meta_filter={"info": "2023"}`` to select fields that
                    have the string "2023" anywhere in their info
                -   Use ``meta_filter={"info.key": "value"}}`` to select
                    fields that have a specific key/value pair in their info
                -   Include ``meta_filter={"include_nested_fields": True, ...}``
                    in your meta filter to include all nested fields in the
                    filter

        Returns:
            a :class:`fiftyone.core.view.DatasetView`
        """
        return self._add_view_stage(
            fos.SelectFields(
                field_names,
                meta_filter=meta_filter,
                _allow_missing=_allow_missing,
            )
        )

    @view_stage
    def select_frames(self, frame_ids, omit_empty=True):
        """Selects the frames with the given IDs from the video collection.

        Examples::

            import fiftyone as fo
            import fiftyone.zoo as foz

            dataset = foz.load_zoo_dataset("quickstart-video")

            #
            # Select some specific frames
            #

            frame_ids = [
                dataset.first().frames.first().id,
                dataset.last().frames.last().id,
            ]

            view = dataset.select_frames(frame_ids)

            print(dataset.count())
            print(view.count())

            print(dataset.count("frames"))
            print(view.count("frames"))

        Args:
            frame_ids: the frames to select. Can be any of the following:

                -   a frame ID
                -   an iterable of frame IDs
                -   a :class:`fiftyone.core.frame.Frame` or
                    :class:`fiftyone.core.frame.FrameView`
                -   an iterable of :class:`fiftyone.core.frame.Frame` or
                    :class:`fiftyone.core.frame.FrameView` instances
                -   a :class:`fiftyone.core.collections.SampleCollection`
                    whose frames to select

            omit_empty (True): whether to omit samples that have no frames
                after selecting the specified frames

        Returns:
            a :class:`fiftyone.core.view.DatasetView`
        """
        return self._add_view_stage(
            fos.SelectFrames(frame_ids, omit_empty=omit_empty)
        )

    @view_stage
    def select_groups(self, group_ids, ordered=False):
        """Selects the groups with the given IDs from the grouped collection.

        Examples::

            import fiftyone as fo
            import fiftyone.zoo as foz

            dataset = foz.load_zoo_dataset("quickstart-groups")

            #
            # Select some specific groups by ID
            #

            group_ids = dataset.take(10).values("group.id")

            view = dataset.select_groups(group_ids)

            assert set(view.values("group.id")) == set(group_ids)

            view = dataset.select_groups(group_ids, ordered=True)

            assert view.values("group.id") == group_ids

        Args:
            groups_ids: the groups to select. Can be any of the following:

                -   a group ID
                -   an iterable of group IDs
                -   a :class:`fiftyone.core.sample.Sample` or
                    :class:`fiftyone.core.sample.SampleView`
                -   a group dict returned by
                    :meth:`get_group() <fiftyone.core.collections.SampleCollection.get_group>`
                -   an iterable of :class:`fiftyone.core.sample.Sample` or
                    :class:`fiftyone.core.sample.SampleView` instances
                -   an iterable of group dicts returned by
                    :meth:`get_group() <fiftyone.core.collections.SampleCollection.get_group>`
                -   a :class:`fiftyone.core.collections.SampleCollection`

            ordered (False): whether to sort the groups in the returned view to
                match the order of the provided IDs

        Returns:
            a :class:`fiftyone.core.view.DatasetView`
        """
        return self._add_view_stage(
            fos.SelectGroups(group_ids, ordered=ordered)
        )

    @view_stage
    def select_group_slices(
        self,
        slices=None,
        media_type=None,
        flat=True,
        _allow_mixed=False,
        _force_mixed=False,
    ):
        """Selects the specified group slice(s) from the grouped collection.

        When ``flat==True``, the returned view is a flattened non-grouped view
        containing the samples from the slice(s) of interest.

        When ``flat=False``, the returned view is a grouped collection
        containing only the slice(s) of interest.

        .. note::

            When ``flat=True``, this stage performs a ``$lookup`` that pulls
            the requested slice(s) for each sample in the input collection from
            the source dataset. As a result, the stage emits
            *unfiltered samples*.

        Examples::

            import fiftyone as fo

            dataset = fo.Dataset()
            dataset.add_group_field("group", default="ego")

            group1 = fo.Group()
            group2 = fo.Group()

            dataset.add_samples(
                [
                    fo.Sample(
                        filepath="/path/to/left-image1.jpg",
                        group=group1.element("left"),
                    ),
                    fo.Sample(
                        filepath="/path/to/video1.mp4",
                        group=group1.element("ego"),
                    ),
                    fo.Sample(
                        filepath="/path/to/right-image1.jpg",
                        group=group1.element("right"),
                    ),
                    fo.Sample(
                        filepath="/path/to/left-image2.jpg",
                        group=group2.element("left"),
                    ),
                    fo.Sample(
                        filepath="/path/to/video2.mp4",
                        group=group2.element("ego"),
                    ),
                    fo.Sample(
                        filepath="/path/to/right-image2.jpg",
                        group=group2.element("right"),
                    ),
                ]
            )

            #
            # Retrieve the samples from the "ego" group slice
            #

            view = dataset.select_group_slices("ego")

            #
            # Retrieve the samples from the "left" or "right" group slices
            #

            view = dataset.select_group_slices(["left", "right"])

            #
            # Select only the "left" and "right" group slices
            #

            view = dataset.select_group_slices(["left", "right"], flat=False)

            #
            # Retrieve all image samples
            #

            view = dataset.select_group_slices(media_type="image")

        Args:
            slices (None): a group slice or iterable of group slices to select.
                If neither argument is provided, a flattened list of all
                samples is returned
            media_type (None): a media type or iterable of media types whose
                slice(s) to select
            flat (True): whether to return a flattened collection (True) or a
                grouped collection (False)

        Returns:
            a :class:`fiftyone.core.view.DatasetView`
        """
        return self._add_view_stage(
            fos.SelectGroupSlices(
                slices=slices,
                media_type=media_type,
                flat=flat,
                _allow_mixed=_allow_mixed,
                _force_mixed=_force_mixed,
            )
        )

    @view_stage
    def select_labels(
        self, labels=None, ids=None, tags=None, fields=None, omit_empty=True
    ):
        """Selects only the specified labels from the collection.

        The returned view will omit samples, sample fields, and individual
        labels that do not match the specified selection criteria.

        You can perform a selection via one or more of the following methods:

        -   Provide the ``labels`` argument, which should contain a list of
            dicts in the format returned by
            :attr:`fiftyone.core.session.Session.selected_labels`, to select
            specific labels

        -   Provide the ``ids`` argument to select labels with specific IDs

        -   Provide the ``tags`` argument to select labels with specific tags

        If multiple criteria are specified, labels must match all of them in
        order to be selected.

        By default, the selection is applied to all
        :class:`fiftyone.core.labels.Label` fields, but you can provide the
        ``fields`` argument to explicitly define the field(s) in which to
        select.

        Examples::

            import fiftyone as fo
            import fiftyone.zoo as foz

            dataset = foz.load_zoo_dataset("quickstart")

            #
            # Only include the labels currently selected in the App
            #

            session = fo.launch_app(dataset)

            # Select some labels in the App...

            view = dataset.select_labels(labels=session.selected_labels)

            #
            # Only include labels with the specified IDs
            #

            # Grab some label IDs
            ids = [
                dataset.first().ground_truth.detections[0].id,
                dataset.last().predictions.detections[0].id,
            ]

            view = dataset.select_labels(ids=ids)

            print(view.count("ground_truth.detections"))
            print(view.count("predictions.detections"))

            #
            # Only include labels with the specified tags
            #

            # Grab some label IDs
            ids = [
                dataset.first().ground_truth.detections[0].id,
                dataset.last().predictions.detections[0].id,
            ]

            # Give the labels a "test" tag
            dataset = dataset.clone()  # create copy since we're modifying data
            dataset.select_labels(ids=ids).tag_labels("test")

            print(dataset.count_label_tags())

            # Retrieve the labels via their tag
            view = dataset.select_labels(tags="test")

            print(view.count("ground_truth.detections"))
            print(view.count("predictions.detections"))

        Args:
            labels (None): a list of dicts specifying the labels to select in
                the format returned by
                :attr:`fiftyone.core.session.Session.selected_labels`
            ids (None): an ID or iterable of IDs of the labels to select
            tags (None): a tag or iterable of tags of labels to select
            fields (None): a field or iterable of fields from which to select
            omit_empty (True): whether to omit samples that have no labels
                after filtering

        Returns:
            a :class:`fiftyone.core.view.DatasetView`
        """
        return self._add_view_stage(
            fos.SelectLabels(
                labels=labels,
                ids=ids,
                tags=tags,
                fields=fields,
                omit_empty=omit_empty,
            )
        )

    @view_stage
    def shuffle(self, seed=None):
        """Randomly shuffles the samples in the collection.

        Examples::

            import fiftyone as fo

            dataset = fo.Dataset()
            dataset.add_samples(
                [
                    fo.Sample(
                        filepath="/path/to/image1.png",
                        ground_truth=fo.Classification(label="cat"),
                    ),
                    fo.Sample(
                        filepath="/path/to/image2.png",
                        ground_truth=fo.Classification(label="dog"),
                    ),
                    fo.Sample(
                        filepath="/path/to/image3.png",
                        ground_truth=None,
                    ),
                ]
            )

            #
            # Return a view that contains a randomly shuffled version of the
            # samples in the dataset
            #

            view = dataset.shuffle()

            #
            # Shuffle the samples with a fixed random seed
            #

            view = dataset.shuffle(seed=51)

        Args:
            seed (None): an optional random seed to use when shuffling the
                samples

        Returns:
            a :class:`fiftyone.core.view.DatasetView`
        """
        return self._add_view_stage(fos.Shuffle(seed=seed))

    @view_stage
    def skip(self, skip):
        """Omits the given number of samples from the head of the collection.

        Examples::

            import fiftyone as fo

            dataset = fo.Dataset()
            dataset.add_samples(
                [
                    fo.Sample(
                        filepath="/path/to/image1.png",
                        ground_truth=fo.Classification(label="cat"),
                    ),
                    fo.Sample(
                        filepath="/path/to/image2.png",
                        ground_truth=fo.Classification(label="dog"),
                    ),
                    fo.Sample(
                        filepath="/path/to/image3.png",
                        ground_truth=fo.Classification(label="rabbit"),
                    ),
                    fo.Sample(
                        filepath="/path/to/image4.png",
                        ground_truth=None,
                    ),
                ]
            )

            #
            # Omit the first two samples from the dataset
            #

            view = dataset.skip(2)

        Args:
            skip: the number of samples to skip. If a non-positive number is
                provided, no samples are omitted

        Returns:
            a :class:`fiftyone.core.view.DatasetView`
        """
        return self._add_view_stage(fos.Skip(skip))

    @view_stage
    def sort_by(self, field_or_expr, reverse=False, create_index=True):
        """Sorts the samples in the collection by the given field(s) or
        expression(s).

        Examples::

            import fiftyone as fo
            import fiftyone.zoo as foz
            from fiftyone import ViewField as F

            dataset = foz.load_zoo_dataset("quickstart")

            #
            # Sort the samples by their `uniqueness` field in ascending order
            #

            view = dataset.sort_by("uniqueness", reverse=False)

            #
            # Sorts the samples in descending order by the number of detections
            # in their `predictions` field whose bounding box area is less than
            # 0.2
            #

            # Bboxes are in [top-left-x, top-left-y, width, height] format
            bbox = F("bounding_box")
            bbox_area = bbox[2] * bbox[3]

            small_boxes = F("predictions.detections").filter(bbox_area < 0.2)
            view = dataset.sort_by(small_boxes.length(), reverse=True)

            #
            # Performs a compound sort where samples are first sorted in
            # descending or by number of detections and then in ascending order
            # of uniqueness for samples with the same number of predictions
            #

            view = dataset.sort_by(
                [
                    (F("predictions.detections").length(), -1),
                    ("uniqueness", 1),
                ]
            )

            num_objects, uniqueness = view[:5].values(
                [F("predictions.detections").length(), "uniqueness"]
            )
            print(list(zip(num_objects, uniqueness)))

        Args:
            field_or_expr: the field(s) or expression(s) to sort by. This can
                be any of the following:

                -   a field to sort by
                -   an ``embedded.field.name`` to sort by
                -   a :class:`fiftyone.core.expressions.ViewExpression` or a
                    `MongoDB aggregation expression <https://docs.mongodb.com/manual/meta/aggregation-quick-reference/#aggregation-expressions>`_
                    that defines the quantity to sort by
                -   a list of ``(field_or_expr, order)`` tuples defining a
                    compound sort criteria, where ``field_or_expr`` is a field
                    or expression as defined above, and ``order`` can be 1 or
                    any string starting with "a" for ascending order, or -1 or
                    any string starting with "d" for descending order
            reverse (False): whether to return the results in descending order
            create_index (True): whether to create an index, if necessary, to
                optimize the sort. Only applicable when sorting by field(s),
                not expressions

        Returns:
            a :class:`fiftyone.core.view.DatasetView`
        """
        return self._add_view_stage(
            fos.SortBy(
                field_or_expr,
                reverse=reverse,
                create_index=create_index,
            )
        )

    @view_stage
    def sort_by_similarity(
        self, query, k=None, reverse=False, dist_field=None, brain_key=None
    ):
        """Sorts the collection by similarity to a specified query.

        In order to use this stage, you must first use
        :meth:`fiftyone.brain.compute_similarity` to index your dataset by
        similarity.

        Examples::

            import fiftyone as fo
            import fiftyone.brain as fob
            import fiftyone.zoo as foz

            dataset = foz.load_zoo_dataset("quickstart")

            fob.compute_similarity(
                dataset, model="clip-vit-base32-torch", brain_key="clip"
            )

            #
            # Sort samples by their similarity to a sample by its ID
            #

            query_id = dataset.first().id

            view = dataset.sort_by_similarity(query_id, k=5)

            #
            # Sort samples by their similarity to a manually computed vector
            #

            model = foz.load_zoo_model("clip-vit-base32-torch")
            embeddings = dataset.take(2, seed=51).compute_embeddings(model)
            query = embeddings.mean(axis=0)

            view = dataset.sort_by_similarity(query, k=5)

            #
            # Sort samples by their similarity to a text prompt
            #

            query = "kites high in the air"

            view = dataset.sort_by_similarity(query, k=5)

        Args:
            query: the query, which can be any of the following:

                -   an ID or iterable of IDs
                -   a ``num_dims`` vector or ``num_queries x num_dims`` array
                    of vectors
                -   a prompt or iterable of prompts (if supported by the index)

            k (None): the number of matches to return. By default, the entire
                collection is sorted
            reverse (False): whether to sort by least similarity (True) or
                greatest similarity (False). Some backends may not support
                least similarity
            dist_field (None): the name of a float field in which to store the
                distance of each example to the specified query. The field is
                created if necessary
            brain_key (None): the brain key of an existing
                :meth:`fiftyone.brain.compute_similarity` run on the dataset.
                If not specified, the dataset must have an applicable run,
                which will be used by default

        Returns:
            a :class:`fiftyone.core.view.DatasetView`
        """
        return self._add_view_stage(
            fos.SortBySimilarity(
                query,
                k=k,
                reverse=reverse,
                dist_field=dist_field,
                brain_key=brain_key,
            )
        )

    @view_stage
    def take(self, size, seed=None):
        """Randomly samples the given number of samples from the collection.

        Examples::

            import fiftyone as fo

            dataset = fo.Dataset()
            dataset.add_samples(
                [
                    fo.Sample(
                        filepath="/path/to/image1.png",
                        ground_truth=fo.Classification(label="cat"),
                    ),
                    fo.Sample(
                        filepath="/path/to/image2.png",
                        ground_truth=fo.Classification(label="dog"),
                    ),
                    fo.Sample(
                        filepath="/path/to/image3.png",
                        ground_truth=fo.Classification(label="rabbit"),
                    ),
                    fo.Sample(
                        filepath="/path/to/image4.png",
                        ground_truth=None,
                    ),
                ]
            )

            #
            # Take two random samples from the dataset
            #

            view = dataset.take(2)

            #
            # Take two random samples from the dataset with a fixed seed
            #

            view = dataset.take(2, seed=51)

        Args:
            size: the number of samples to return. If a non-positive number is
                provided, an empty view is returned
            seed (None): an optional random seed to use when selecting the
                samples

        Returns:
            a :class:`fiftyone.core.view.DatasetView`
        """
        return self._add_view_stage(fos.Take(size, seed=seed))

    @view_stage
    def to_patches(self, field, **kwargs):
        """Creates a view that contains one sample per object patch in the
        specified field of the collection.

        Fields other than ``field`` and the default sample fields will not be
        included in the returned view. A ``sample_id`` field will be added that
        records the sample ID from which each patch was taken.

        Examples::

            import fiftyone as fo
            import fiftyone.zoo as foz

            dataset = foz.load_zoo_dataset("quickstart")

            session = fo.launch_app(dataset)

            #
            # Create a view containing the ground truth patches
            #

            view = dataset.to_patches("ground_truth")
            print(view)

            session.view = view

        Args:
            field: the patches field, which must be of type
                :class:`fiftyone.core.labels.Detections`,
                :class:`fiftyone.core.labels.Polylines`, or
                :class:`fiftyone.core.labels.Keypoints`
            other_fields (None): controls whether fields other than ``field``
                and the default sample fields are included. Can be any of the
                following:

                -   a field or list of fields to include
                -   ``True`` to include all other fields
                -   ``None``/``False`` to include no other fields
            keep_label_lists (False): whether to store the patches in label
                list fields of the same type as the input collection rather
                than using their single label variants

        Returns:
            a :class:`fiftyone.core.patches.PatchesView`
        """
        return self._add_view_stage(fos.ToPatches(field, **kwargs))

    @view_stage
    def to_evaluation_patches(self, eval_key, **kwargs):
        """Creates a view based on the results of the evaluation with the
        given key that contains one sample for each true positive, false
        positive, and false negative example in the collection, respectively.

        True positive examples will result in samples with both their ground
        truth and predicted fields populated, while false positive/negative
        examples will only have one of their corresponding predicted/ground
        truth fields populated, respectively.

        If multiple predictions are matched to a ground truth object (e.g., if
        the evaluation protocol includes a crowd attribute), then all matched
        predictions will be stored in the single sample along with the ground
        truth object.

        The returned dataset will also have top-level ``type`` and ``iou``
        fields populated based on the evaluation results for that example, as
        well as a ``sample_id`` field recording the sample ID of the example,
        and a ``crowd`` field if the evaluation protocol defines a crowd
        attribute.

        .. note::

            The returned view will contain patches for the contents of this
            collection, which may differ from the view on which the
            ``eval_key`` evaluation was performed. This may exclude some labels
            that were evaluated and/or include labels that were not evaluated.

            If you would like to see patches for the exact view on which an
            evaluation was performed, first call :meth:`load_evaluation_view`
            to load the view and then convert to patches.

        Examples::

            import fiftyone as fo
            import fiftyone.zoo as foz

            dataset = foz.load_zoo_dataset("quickstart")
            dataset.evaluate_detections("predictions", eval_key="eval")

            session = fo.launch_app(dataset)

            #
            # Create a patches view for the evaluation results
            #

            view = dataset.to_evaluation_patches("eval")
            print(view)

            session.view = view

        Args:
            eval_key: an evaluation key that corresponds to the evaluation of
                ground truth/predicted fields that are of type
                :class:`fiftyone.core.labels.Detections`,
                :class:`fiftyone.core.labels.Polylines`, or
                :class:`fiftyone.core.labels.Keypoints`
            other_fields (None): controls whether fields other than the
                ground truth/predicted fields and the default sample fields are
                included. Can be any of the following:

                -   a field or list of fields to include
                -   ``True`` to include all other fields
                -   ``None``/``False`` to include no other fields

        Returns:
            a :class:`fiftyone.core.patches.EvaluationPatchesView`
        """
        return self._add_view_stage(
            fos.ToEvaluationPatches(eval_key, **kwargs)
        )

    @view_stage
    def to_clips(self, field_or_expr, **kwargs):
        """Creates a view that contains one sample per clip defined by the
        given field or expression in the video collection.

        The returned view will contain:

        -   A ``sample_id`` field that records the sample ID from which each
            clip was taken
        -   A ``support`` field that records the ``[first, last]`` frame
            support of each clip
        -   All frame-level information from the underlying dataset of the
            input collection

        Refer to :meth:`fiftyone.core.clips.make_clips_dataset` to see the
        available configuration options for generating clips.

        .. note::

            The clip generation logic will respect any frame-level
            modifications defined in the input collection, but the output clips
            will always contain all frame-level labels.

        Examples::

            import fiftyone as fo
            import fiftyone.zoo as foz
            from fiftyone import ViewField as F

            dataset = foz.load_zoo_dataset("quickstart-video")

            #
            # Create a clips view that contains one clip for each contiguous
            # segment that contains at least one road sign in every frame
            #

            clips = (
                dataset
                .filter_labels("frames.detections", F("label") == "road sign")
                .to_clips("frames.detections")
            )
            print(clips)

            #
            # Create a clips view that contains one clip for each contiguous
            # segment that contains at least two road signs in every frame
            #

            signs = F("detections.detections").filter(F("label") == "road sign")
            clips = dataset.to_clips(signs.length() >= 2)
            print(clips)

        Args:
            field_or_expr: can be any of the following:

                -   a :class:`fiftyone.core.labels.TemporalDetection`,
                    :class:`fiftyone.core.labels.TemporalDetections`,
                    :class:`fiftyone.core.fields.FrameSupportField`, or list of
                    :class:`fiftyone.core.fields.FrameSupportField` field
                -   a frame-level label list field of any of the following
                    types:

                    -   :class:`fiftyone.core.labels.Classifications`
                    -   :class:`fiftyone.core.labels.Detections`
                    -   :class:`fiftyone.core.labels.Polylines`
                    -   :class:`fiftyone.core.labels.Keypoints`
                -   a :class:`fiftyone.core.expressions.ViewExpression` that
                    returns a boolean to apply to each frame of the input
                    collection to determine if the frame should be clipped
                -   a list of ``[(first1, last1), (first2, last2), ...]`` lists
                    defining the frame numbers of the clips to extract from
                    each sample
            other_fields (None): controls whether sample fields other than the
                default sample fields are included. Can be any of the
                following:

                -   a field or list of fields to include
                -   ``True`` to include all other fields
                -   ``None``/``False`` to include no other fields
            tol (0): the maximum number of false frames that can be overlooked
                when generating clips. Only applicable when ``field_or_expr``
                is a frame-level list field or expression
            min_len (0): the minimum allowable length of a clip, in frames.
                Only applicable when ``field_or_expr`` is a frame-level list
                field or an expression
            trajectories (False): whether to create clips for each unique
                object trajectory defined by their ``(label, index)``. Only
                applicable when ``field_or_expr`` is a frame-level field

        Returns:
            a :class:`fiftyone.core.clips.ClipsView`
        """
        return self._add_view_stage(fos.ToClips(field_or_expr, **kwargs))

    @view_stage
    def to_trajectories(self, field, **kwargs):
        """Creates a view that contains one clip for each unique object
        trajectory defined by their ``(label, index)`` in a frame-level field
        of a video collection.

        The returned view will contain:

        -   A ``sample_id`` field that records the sample ID from which each
            clip was taken
        -   A ``support`` field that records the ``[first, last]`` frame
            support of each clip
        -   A sample-level label field that records the ``label`` and ``index``
            of each trajectory

        Examples::

            import fiftyone as fo
            import fiftyone.zoo as foz
            from fiftyone import ViewField as F

            dataset = foz.load_zoo_dataset("quickstart-video")

            #
            # Create a trajectories view for the vehicles in the dataset
            #

            trajectories = (
                dataset
                .filter_labels("frames.detections", F("label") == "vehicle")
                .to_trajectories("frames.detections")
            )

            print(trajectories)

        Args:
            field: a frame-level label list field of any of the following
                types:

                -   :class:`fiftyone.core.labels.Detections`
                -   :class:`fiftyone.core.labels.Polylines`
                -   :class:`fiftyone.core.labels.Keypoints`
            **kwargs: optional keyword arguments for
                :meth:`fiftyone.core.clips.make_clips_dataset` specifying how
                to perform the conversion

        Returns:
            a :class:`fiftyone.core.clips.TrajectoriesView`
        """
        return self._add_view_stage(fos.ToTrajectories(field, **kwargs))

    @view_stage
    def to_frames(self, **kwargs):
        """Creates a view that contains one sample per frame in the video
        collection.

        The returned view will contain all frame-level fields and the ``tags``
        of each video as sample-level fields, as well as a ``sample_id`` field
        that records the IDs of the parent sample for each frame.

        By default, ``sample_frames`` is False and this method assumes that the
        frames of the input collection have ``filepath`` fields populated
        pointing to each frame image. Any frames without a ``filepath``
        populated will be omitted from the returned view.

        When ``sample_frames`` is True, this method samples each video in the
        collection into a directory of per-frame images and stores the
        filepaths in the ``filepath`` frame field of the source dataset. By
        default, each folder of images is written using the same basename as
        the input video. For example, if ``frames_patt = "%%06d.jpg"``, then
        videos with the following paths::

            /path/to/video1.mp4
            /path/to/video2.mp4
            ...

        would be sampled as follows::

            /path/to/video1/
                000001.jpg
                000002.jpg
                ...
            /path/to/video2/
                000001.jpg
                000002.jpg
                ...

        However, you can use the optional ``output_dir`` and ``rel_dir``
        parameters to customize the location and shape of the sampled frame
        folders. For example, if ``output_dir = "/tmp"`` and
        ``rel_dir = "/path/to"``, then videos with the following paths::

            /path/to/folderA/video1.mp4
            /path/to/folderA/video2.mp4
            /path/to/folderB/video3.mp4
            ...

        would be sampled as follows::

            /tmp/folderA/
                video1/
                    000001.jpg
                    000002.jpg
                    ...
                video2/
                    000001.jpg
                    000002.jpg
                    ...
            /tmp/folderB/
                video3/
                    000001.jpg
                    000002.jpg
                    ...

        By default, samples will be generated for every video frame at full
        resolution, but this method provides a variety of parameters that can
        be used to customize the sampling behavior.

        .. note::

            If this method is run multiple times with ``sample_frames`` set to
            True, existing frames will not be resampled unless you set
            ``force_sample`` to True.

        Examples::

            import fiftyone as fo
            import fiftyone.zoo as foz
            from fiftyone import ViewField as F

            dataset = foz.load_zoo_dataset("quickstart-video")

            session = fo.launch_app(dataset)

            #
            # Create a frames view for an entire video dataset
            #

            frames = dataset.to_frames(sample_frames=True)
            print(frames)

            session.view = frames

            #
            # Create a frames view that only contains frames with at least 10
            # objects, sampled at a maximum frame rate of 1fps
            #

            num_objects = F("detections.detections").length()
            view = dataset.match_frames(num_objects > 10)

            frames = view.to_frames(max_fps=1)
            print(frames)

            session.view = frames

        Args:
            sample_frames (False): whether to assume that the frame images have
                already been sampled at locations stored in the ``filepath``
                field of each frame (False), or whether to sample the video
                frames now according to the specified parameters (True)
            fps (None): an optional frame rate at which to sample each video's
                frames
            max_fps (None): an optional maximum frame rate at which to sample.
                Videos with frame rate exceeding this value are downsampled
            size (None): an optional ``(width, height)`` at which to sample
                frames. A dimension can be -1, in which case the aspect ratio
                is preserved. Only applicable when ``sample_frames=True``
            min_size (None): an optional minimum ``(width, height)`` for each
                frame. A dimension can be -1 if no constraint should be
                applied. The frames are resized (aspect-preserving) if
                necessary to meet this constraint. Only applicable when
                ``sample_frames=True``
            max_size (None): an optional maximum ``(width, height)`` for each
                frame. A dimension can be -1 if no constraint should be
                applied. The frames are resized (aspect-preserving) if
                necessary to meet this constraint. Only applicable when
                ``sample_frames=True``
            sparse (False): whether to only sample frame images for frame
                numbers for which :class:`fiftyone.core.frame.Frame` instances
                exist in the input collection. This parameter has no effect
                when ``sample_frames==False`` since frames must always exist in
                order to have ``filepath`` information use
            output_dir (None): an optional output directory in which to write
                the sampled frames. By default, the frames are written in
                folders with the same basename of each video
            rel_dir (None): a relative directory to remove from the filepath of
                each video, if possible. The path is converted to an absolute
                path (if necessary) via
                :func:`fiftyone.core.storage.normalize_path`. This argument can
                be used in conjunction with ``output_dir`` to cause the sampled
                frames to be written in a nested directory structure within
                ``output_dir`` matching the shape of the input video's folder
                structure
            frames_patt (None): a pattern specifying the filename/format to use
                to write or check or existing sampled frames, e.g.,
                ``"%%06d.jpg"``. The default value is
                ``fiftyone.config.default_sequence_idx + fiftyone.config.default_image_ext``
            force_sample (False): whether to resample videos whose sampled
                frames already exist. Only applicable when
                ``sample_frames=True``
            skip_failures (True): whether to gracefully continue without
                raising an error if a video cannot be sampled
            verbose (False): whether to log information about the frames that
                will be sampled, if any

        Returns:
            a :class:`fiftyone.core.video.FramesView`
        """
        return self._add_view_stage(fos.ToFrames(**kwargs))

    @classmethod
    def list_aggregations(cls):
        """Returns a list of all available methods on this collection that
        apply :class:`fiftyone.core.aggregations.Aggregation` operations to
        this collection.

        Returns:
            a list of :class:`SampleCollection` method names
        """
        return list(aggregation.all)

    @aggregation
    def bounds(self, field_or_expr, expr=None, safe=False):
        """Computes the bounds of a numeric field of the collection.

        ``None``-valued fields are ignored.

        This aggregation is typically applied to *numeric* or *date* field
        types (or lists of such types):

        -   :class:`fiftyone.core.fields.IntField`
        -   :class:`fiftyone.core.fields.FloatField`
        -   :class:`fiftyone.core.fields.DateField`
        -   :class:`fiftyone.core.fields.DateTimeField`

        Examples::

            import fiftyone as fo
            from fiftyone import ViewField as F

            dataset = fo.Dataset()
            dataset.add_samples(
                [
                    fo.Sample(
                        filepath="/path/to/image1.png",
                        numeric_field=1.0,
                        numeric_list_field=[1, 2, 3],
                    ),
                    fo.Sample(
                        filepath="/path/to/image2.png",
                        numeric_field=4.0,
                        numeric_list_field=[1, 2],
                    ),
                    fo.Sample(
                        filepath="/path/to/image3.png",
                        numeric_field=None,
                        numeric_list_field=None,
                    ),
                ]
            )

            #
            # Compute the bounds of a numeric field
            #

            bounds = dataset.bounds("numeric_field")
            print(bounds)  # (min, max)

            #
            # Compute the bounds of a numeric list field
            #

            bounds = dataset.bounds("numeric_list_field")
            print(bounds)  # (min, max)

            #
            # Compute the bounds of a transformation of a numeric field
            #

            bounds = dataset.bounds(2 * (F("numeric_field") + 1))
            print(bounds)  # (min, max)

        Args:
            field_or_expr: a field name, ``embedded.field.name``,
                :class:`fiftyone.core.expressions.ViewExpression`, or
                `MongoDB expression <https://docs.mongodb.com/manual/meta/aggregation-quick-reference/#aggregation-expressions>`_
                defining the field or expression to aggregate. This can also
                be a list or tuple of such arguments, in which case a tuple of
                corresponding aggregation results (each receiving the same
                additional keyword arguments, if any) will be returned
            expr (None): a :class:`fiftyone.core.expressions.ViewExpression` or
                `MongoDB expression <https://docs.mongodb.com/manual/meta/aggregation-quick-reference/#aggregation-expressions>`_
                to apply to ``field_or_expr`` (which must be a field) before
                aggregating
            safe (False): whether to ignore nan/inf values when dealing with
                floating point values

        Returns:
            the ``(min, max)`` bounds
        """
        make = lambda field_or_expr: foa.Bounds(
            field_or_expr, expr=expr, safe=safe
        )
        return self._make_and_aggregate(make, field_or_expr)

    @aggregation
    def count(self, field_or_expr=None, expr=None, safe=False):
        """Counts the number of field values in the collection.

        ``None``-valued fields are ignored.

        If no field is provided, the samples themselves are counted.

        Examples::

            import fiftyone as fo
            from fiftyone import ViewField as F

            dataset = fo.Dataset()
            dataset.add_samples(
                [
                    fo.Sample(
                        filepath="/path/to/image1.png",
                        predictions=fo.Detections(
                            detections=[
                                fo.Detection(label="cat"),
                                fo.Detection(label="dog"),
                            ]
                        ),
                    ),
                    fo.Sample(
                        filepath="/path/to/image2.png",
                        predictions=fo.Detections(
                            detections=[
                                fo.Detection(label="cat"),
                                fo.Detection(label="rabbit"),
                                fo.Detection(label="squirrel"),
                            ]
                        ),
                    ),
                    fo.Sample(
                        filepath="/path/to/image3.png",
                        predictions=None,
                    ),
                ]
            )

            #
            # Count the number of samples in the dataset
            #

            count = dataset.count()
            print(count)  # the count

            #
            # Count the number of samples with `predictions`
            #

            count = dataset.count("predictions")
            print(count)  # the count

            #
            # Count the number of objects in the `predictions` field
            #

            count = dataset.count("predictions.detections")
            print(count)  # the count

            #
            # Count the number of objects in samples with > 2 predictions
            #

            count = dataset.count(
                (F("predictions.detections").length() > 2).if_else(
                    F("predictions.detections"), None
                )
            )
            print(count)  # the count

        Args:
            field_or_expr (None): a field name, ``embedded.field.name``,
                :class:`fiftyone.core.expressions.ViewExpression`, or
                `MongoDB expression <https://docs.mongodb.com/manual/meta/aggregation-quick-reference/#aggregation-expressions>`_
                defining the field or expression to aggregate. If neither
                ``field_or_expr`` or ``expr`` is provided, the samples
                themselves are counted. This can also be a list or tuple of
                such arguments, in which case a tuple of corresponding
                aggregation results (each receiving the same additional keyword
                arguments, if any) will be returned
            expr (None): a :class:`fiftyone.core.expressions.ViewExpression` or
                `MongoDB expression <https://docs.mongodb.com/manual/meta/aggregation-quick-reference/#aggregation-expressions>`_
                to apply to ``field_or_expr`` (which must be a field) before
                aggregating
            safe (False): whether to ignore nan/inf values when dealing with
                floating point values

        Returns:
            the count
        """

        # Optimization: use estimated document count when possible
        if self._is_full_collection() and (
            expr is None
            and (
                field_or_expr is None
                or (
                    etau.is_str(field_or_expr)
                    and field_or_expr == "frames"
                    and self._has_frame_fields()
                )
            )
        ):
            frames = field_or_expr == "frames"
            return self._dataset._estimated_count(frames=frames)

        make = lambda field_or_expr: foa.Count(
            field_or_expr, expr=expr, safe=safe
        )
        return self._make_and_aggregate(make, field_or_expr)

    @aggregation
    def count_values(self, field_or_expr, expr=None, safe=False):
        """Counts the occurrences of field values in the collection.

        This aggregation is typically applied to *countable* field types (or
        lists of such types):

        -   :class:`fiftyone.core.fields.BooleanField`
        -   :class:`fiftyone.core.fields.IntField`
        -   :class:`fiftyone.core.fields.StringField`

        Examples::

            import fiftyone as fo
            from fiftyone import ViewField as F

            dataset = fo.Dataset()
            dataset.add_samples(
                [
                    fo.Sample(
                        filepath="/path/to/image1.png",
                        tags=["sunny"],
                        predictions=fo.Detections(
                            detections=[
                                fo.Detection(label="cat"),
                                fo.Detection(label="dog"),
                            ]
                        ),
                    ),
                    fo.Sample(
                        filepath="/path/to/image2.png",
                        tags=["cloudy"],
                        predictions=fo.Detections(
                            detections=[
                                fo.Detection(label="cat"),
                                fo.Detection(label="rabbit"),
                            ]
                        ),
                    ),
                    fo.Sample(
                        filepath="/path/to/image3.png",
                        predictions=None,
                    ),
                ]
            )

            #
            # Compute the tag counts in the dataset
            #

            counts = dataset.count_values("tags")
            print(counts)  # dict mapping values to counts

            #
            # Compute the predicted label counts in the dataset
            #

            counts = dataset.count_values("predictions.detections.label")
            print(counts)  # dict mapping values to counts

            #
            # Compute the predicted label counts after some normalization
            #

            counts = dataset.count_values(
                F("predictions.detections.label").map_values(
                    {"cat": "pet", "dog": "pet"}
                ).upper()
            )
            print(counts)  # dict mapping values to counts

        Args:
            field_or_expr: a field name, ``embedded.field.name``,
                :class:`fiftyone.core.expressions.ViewExpression`, or
                `MongoDB expression <https://docs.mongodb.com/manual/meta/aggregation-quick-reference/#aggregation-expressions>`_
                defining the field or expression to aggregate. This can also
                be a list or tuple of such arguments, in which case a tuple of
                corresponding aggregation results (each receiving the same
                additional keyword arguments, if any) will be returned
            expr (None): a :class:`fiftyone.core.expressions.ViewExpression` or
                `MongoDB expression <https://docs.mongodb.com/manual/meta/aggregation-quick-reference/#aggregation-expressions>`_
                to apply to ``field_or_expr`` (which must be a field) before
                aggregating
            safe (False): whether to treat nan/inf values as None when dealing
                with floating point values

        Returns:
            a dict mapping values to counts
        """
        make = lambda field_or_expr: foa.CountValues(
            field_or_expr, expr=expr, safe=safe
        )
        return self._make_and_aggregate(make, field_or_expr)

    @aggregation
    def distinct(self, field_or_expr, expr=None, safe=False):
        """Computes the distinct values of a field in the collection.

        ``None``-valued fields are ignored.

        This aggregation is typically applied to *countable* field types (or
        lists of such types):

        -   :class:`fiftyone.core.fields.BooleanField`
        -   :class:`fiftyone.core.fields.IntField`
        -   :class:`fiftyone.core.fields.StringField`

        Examples::

            import fiftyone as fo
            from fiftyone import ViewField as F

            dataset = fo.Dataset()
            dataset.add_samples(
                [
                    fo.Sample(
                        filepath="/path/to/image1.png",
                        tags=["sunny"],
                        predictions=fo.Detections(
                            detections=[
                                fo.Detection(label="cat"),
                                fo.Detection(label="dog"),
                            ]
                        ),
                    ),
                    fo.Sample(
                        filepath="/path/to/image2.png",
                        tags=["sunny", "cloudy"],
                        predictions=fo.Detections(
                            detections=[
                                fo.Detection(label="cat"),
                                fo.Detection(label="rabbit"),
                            ]
                        ),
                    ),
                    fo.Sample(
                        filepath="/path/to/image3.png",
                        predictions=None,
                    ),
                ]
            )

            #
            # Get the distinct tags in a dataset
            #

            values = dataset.distinct("tags")
            print(values)  # list of distinct values

            #
            # Get the distinct predicted labels in a dataset
            #

            values = dataset.distinct("predictions.detections.label")
            print(values)  # list of distinct values

            #
            # Get the distinct predicted labels after some normalization
            #

            values = dataset.distinct(
                F("predictions.detections.label").map_values(
                    {"cat": "pet", "dog": "pet"}
                ).upper()
            )
            print(values)  # list of distinct values

        Args:
            field_or_expr: a field name, ``embedded.field.name``,
                :class:`fiftyone.core.expressions.ViewExpression`, or
                `MongoDB expression <https://docs.mongodb.com/manual/meta/aggregation-quick-reference/#aggregation-expressions>`_
                defining the field or expression to aggregate. This can also
                be a list or tuple of such arguments, in which case a tuple of
                corresponding aggregation results (each receiving the same
                additional keyword arguments, if any) will be returned
            expr (None): a :class:`fiftyone.core.expressions.ViewExpression` or
                `MongoDB expression <https://docs.mongodb.com/manual/meta/aggregation-quick-reference/#aggregation-expressions>`_
                to apply to ``field_or_expr`` (which must be a field) before
                aggregating
            safe (False): whether to ignore nan/inf values when dealing with
                floating point values

        Returns:
            a sorted list of distinct values
        """
        make = lambda field_or_expr: foa.Distinct(
            field_or_expr, expr=expr, safe=safe
        )
        return self._make_and_aggregate(make, field_or_expr)

    @aggregation
    def histogram_values(
        self, field_or_expr, expr=None, bins=None, range=None, auto=False
    ):
        """Computes a histogram of the field values in the collection.

        This aggregation is typically applied to *numeric* field types (or
        lists of such types):

        -   :class:`fiftyone.core.fields.IntField`
        -   :class:`fiftyone.core.fields.FloatField`

        Examples::

            import numpy as np
            import matplotlib.pyplot as plt

            import fiftyone as fo
            from fiftyone import ViewField as F

            samples = []
            for idx in range(100):
                samples.append(
                    fo.Sample(
                        filepath="/path/to/image%d.png" % idx,
                        numeric_field=np.random.randn(),
                        numeric_list_field=list(np.random.randn(10)),
                    )
                )

            dataset = fo.Dataset()
            dataset.add_samples(samples)

            def plot_hist(counts, edges):
                counts = np.asarray(counts)
                edges = np.asarray(edges)
                left_edges = edges[:-1]
                widths = edges[1:] - edges[:-1]
                plt.bar(left_edges, counts, width=widths, align="edge")

            #
            # Compute a histogram of a numeric field
            #

            counts, edges, other = dataset.histogram_values(
                "numeric_field", bins=50, range=(-4, 4)
            )

            plot_hist(counts, edges)
            plt.show(block=False)

            #
            # Compute the histogram of a numeric list field
            #

            counts, edges, other = dataset.histogram_values(
                "numeric_list_field", bins=50
            )

            plot_hist(counts, edges)
            plt.show(block=False)

            #
            # Compute the histogram of a transformation of a numeric field
            #

            counts, edges, other = dataset.histogram_values(
                2 * (F("numeric_field") + 1), bins=50
            )

            plot_hist(counts, edges)
            plt.show(block=False)

        Args:
            field_or_expr: a field name, ``embedded.field.name``,
                :class:`fiftyone.core.expressions.ViewExpression`, or
                `MongoDB expression <https://docs.mongodb.com/manual/meta/aggregation-quick-reference/#aggregation-expressions>`_
                defining the field or expression to aggregate. This can also
                be a list or tuple of such arguments, in which case a tuple of
                corresponding aggregation results (each receiving the same
                additional keyword arguments, if any) will be returned
            expr (None): a :class:`fiftyone.core.expressions.ViewExpression` or
                `MongoDB expression <https://docs.mongodb.com/manual/meta/aggregation-quick-reference/#aggregation-expressions>`_
                to apply to ``field_or_expr`` (which must be a field) before
                aggregating
            bins (None): can be either an integer number of bins to generate or
                a monotonically increasing sequence specifying the bin edges to
                use. By default, 10 bins are created. If ``bins`` is an integer
                and no ``range`` is specified, bin edges are automatically
                distributed in an attempt to evenly distribute the counts in
                each bin
            range (None): a ``(lower, upper)`` tuple specifying a range in
                which to generate equal-width bins. Only applicable when
                ``bins`` is an integer
            auto (False): whether to automatically choose bin edges in an
                attempt to evenly distribute the counts in each bin. If this
                option is chosen, ``bins`` will only be used if it is an
                integer, and the ``range`` parameter is ignored

        Returns:
            a tuple of

            -   counts: a list of counts in each bin
            -   edges: an increasing list of bin edges of length
                ``len(counts) + 1``. Note that each bin is treated as having an
                inclusive lower boundary and exclusive upper boundary,
                ``[lower, upper)``, including the rightmost bin
            -   other: the number of items outside the bins
        """
        make = lambda field_or_expr: foa.HistogramValues(
            field_or_expr, expr=expr, bins=bins, range=range, auto=auto
        )
        return self._make_and_aggregate(make, field_or_expr)

    @aggregation
    def min(self, field_or_expr, expr=None, safe=False):
        """Computes the minimum of a numeric field of the collection.

        ``None``-valued fields are ignored.

        This aggregation is typically applied to *numeric* or *date* field
        types (or lists of such types):

        -   :class:`fiftyone.core.fields.IntField`
        -   :class:`fiftyone.core.fields.FloatField`
        -   :class:`fiftyone.core.fields.DateField`
        -   :class:`fiftyone.core.fields.DateTimeField`

        Examples::

            import fiftyone as fo
            from fiftyone import ViewField as F

            dataset = fo.Dataset()
            dataset.add_samples(
                [
                    fo.Sample(
                        filepath="/path/to/image1.png",
                        numeric_field=1.0,
                        numeric_list_field=[1, 2, 3],
                    ),
                    fo.Sample(
                        filepath="/path/to/image2.png",
                        numeric_field=4.0,
                        numeric_list_field=[1, 2],
                    ),
                    fo.Sample(
                        filepath="/path/to/image3.png",
                        numeric_field=None,
                        numeric_list_field=None,
                    ),
                ]
            )

            #
            # Compute the minimum of a numeric field
            #

            min = dataset.min("numeric_field")
            print(min)  # the min

            #
            # Compute the minimum of a numeric list field
            #

            min = dataset.min("numeric_list_field")
            print(min)  # the min

            #
            # Compute the minimum of a transformation of a numeric field
            #

            min = dataset.min(2 * (F("numeric_field") + 1))
            print(min)  # the min

        Args:
            field_or_expr: a field name, ``embedded.field.name``,
                :class:`fiftyone.core.expressions.ViewExpression`, or
                `MongoDB expression <https://docs.mongodb.com/manual/meta/aggregation-quick-reference/#aggregation-expressions>`_
                defining the field or expression to aggregate. This can also
                be a list or tuple of such arguments, in which case a tuple of
                corresponding aggregation results (each receiving the same
                additional keyword arguments, if any) will be returned
            expr (None): a :class:`fiftyone.core.expressions.ViewExpression` or
                `MongoDB expression <https://docs.mongodb.com/manual/meta/aggregation-quick-reference/#aggregation-expressions>`_
                to apply to ``field_or_expr`` (which must be a field) before
                aggregating
            safe (False): whether to ignore nan/inf values when dealing with
                floating point values

        Returns:
            the minimum value
        """
        make = lambda field_or_expr: foa.Min(
            field_or_expr, expr=expr, safe=safe
        )
        return self._make_and_aggregate(make, field_or_expr)

    @aggregation
    def max(self, field_or_expr, expr=None, safe=False):
        """Computes the maximum of a numeric field of the collection.

        ``None``-valued fields are ignored.

        This aggregation is typically applied to *numeric* or *date* field
        types (or lists of such types):

        -   :class:`fiftyone.core.fields.IntField`
        -   :class:`fiftyone.core.fields.FloatField`
        -   :class:`fiftyone.core.fields.DateField`
        -   :class:`fiftyone.core.fields.DateTimeField`

        Examples::

            import fiftyone as fo
            from fiftyone import ViewField as F

            dataset = fo.Dataset()
            dataset.add_samples(
                [
                    fo.Sample(
                        filepath="/path/to/image1.png",
                        numeric_field=1.0,
                        numeric_list_field=[1, 2, 3],
                    ),
                    fo.Sample(
                        filepath="/path/to/image2.png",
                        numeric_field=4.0,
                        numeric_list_field=[1, 2],
                    ),
                    fo.Sample(
                        filepath="/path/to/image3.png",
                        numeric_field=None,
                        numeric_list_field=None,
                    ),
                ]
            )

            #
            # Compute the maximum of a numeric field
            #

            max = dataset.max("numeric_field")
            print(max)  # the max

            #
            # Compute the maximum of a numeric list field
            #

            max = dataset.max("numeric_list_field")
            print(max)  # the max

            #
            # Compute the maximum of a transformation of a numeric field
            #

            max = dataset.max(2 * (F("numeric_field") + 1))
            print(max)  # the max

        Args:
            field_or_expr: a field name, ``embedded.field.name``,
                :class:`fiftyone.core.expressions.ViewExpression`, or
                `MongoDB expression <https://docs.mongodb.com/manual/meta/aggregation-quick-reference/#aggregation-expressions>`_
                defining the field or expression to aggregate. This can also
                be a list or tuple of such arguments, in which case a tuple of
                corresponding aggregation results (each receiving the same
                additional keyword arguments, if any) will be returned
            expr (None): a :class:`fiftyone.core.expressions.ViewExpression` or
                `MongoDB expression <https://docs.mongodb.com/manual/meta/aggregation-quick-reference/#aggregation-expressions>`_
                to apply to ``field_or_expr`` (which must be a field) before
                aggregating
            safe (False): whether to ignore nan/inf values when dealing with
                floating point values

        Returns:
            the maximum value
        """
        make = lambda field_or_expr: foa.Max(
            field_or_expr, expr=expr, safe=safe
        )
        return self._make_and_aggregate(make, field_or_expr)

    @aggregation
    def mean(self, field_or_expr, expr=None, safe=False):
        """Computes the arithmetic mean of the field values of the collection.

        ``None``-valued fields are ignored.

        This aggregation is typically applied to *numeric* field types (or
        lists of such types):

        -   :class:`fiftyone.core.fields.IntField`
        -   :class:`fiftyone.core.fields.FloatField`

        Examples::

            import fiftyone as fo
            from fiftyone import ViewField as F

            dataset = fo.Dataset()
            dataset.add_samples(
                [
                    fo.Sample(
                        filepath="/path/to/image1.png",
                        numeric_field=1.0,
                        numeric_list_field=[1, 2, 3],
                    ),
                    fo.Sample(
                        filepath="/path/to/image2.png",
                        numeric_field=4.0,
                        numeric_list_field=[1, 2],
                    ),
                    fo.Sample(
                        filepath="/path/to/image3.png",
                        numeric_field=None,
                        numeric_list_field=None,
                    ),
                ]
            )

            #
            # Compute the mean of a numeric field
            #

            mean = dataset.mean("numeric_field")
            print(mean)  # the mean

            #
            # Compute the mean of a numeric list field
            #

            mean = dataset.mean("numeric_list_field")
            print(mean)  # the mean

            #
            # Compute the mean of a transformation of a numeric field
            #

            mean = dataset.mean(2 * (F("numeric_field") + 1))
            print(mean)  # the mean

        Args:
            field_or_expr: a field name, ``embedded.field.name``,
                :class:`fiftyone.core.expressions.ViewExpression`, or
                `MongoDB expression <https://docs.mongodb.com/manual/meta/aggregation-quick-reference/#aggregation-expressions>`_
                defining the field or expression to aggregate. This can also
                be a list or tuple of such arguments, in which case a tuple of
                corresponding aggregation results (each receiving the same
                additional keyword arguments, if any) will be returned
            expr (None): a :class:`fiftyone.core.expressions.ViewExpression` or
                `MongoDB expression <https://docs.mongodb.com/manual/meta/aggregation-quick-reference/#aggregation-expressions>`_
                to apply to ``field_or_expr`` (which must be a field) before
                aggregating
            safe (False): whether to ignore nan/inf values when dealing with
                floating point values

        Returns:
            the mean
        """
        make = lambda field_or_expr: foa.Mean(
            field_or_expr, expr=expr, safe=safe
        )
        return self._make_and_aggregate(make, field_or_expr)

    @aggregation
    def quantiles(self, field_or_expr, quantiles, expr=None, safe=False):
        """Computes the quantile(s) of the field values of a collection.

        ``None``-valued fields are ignored.

        This aggregation is typically applied to *numeric* field types (or
        lists of such types):

        -   :class:`fiftyone.core.fields.IntField`
        -   :class:`fiftyone.core.fields.FloatField`

        Examples::

            import fiftyone as fo
            from fiftyone import ViewField as F

            dataset = fo.Dataset()
            dataset.add_samples(
                [
                    fo.Sample(
                        filepath="/path/to/image1.png",
                        numeric_field=1.0,
                        numeric_list_field=[1, 2, 3],
                    ),
                    fo.Sample(
                        filepath="/path/to/image2.png",
                        numeric_field=4.0,
                        numeric_list_field=[1, 2],
                    ),
                    fo.Sample(
                        filepath="/path/to/image3.png",
                        numeric_field=None,
                        numeric_list_field=None,
                    ),
                ]
            )

            #
            # Compute the quantiles of a numeric field
            #

            quantiles = dataset.quantiles("numeric_field", [0.1, 0.5, 0.9])
            print(quantiles)  # the quantiles

            #
            # Compute the quantiles of a numeric list field
            #

            quantiles = dataset.quantiles("numeric_list_field", [0.1, 0.5, 0.9])
            print(quantiles)  # the quantiles

            #
            # Compute the mean of a transformation of a numeric field
            #

            quantiles = dataset.quantiles(2 * (F("numeric_field") + 1), [0.1, 0.5, 0.9])
            print(quantiles)  # the quantiles

        Args:
            field_or_expr: a field name, ``embedded.field.name``,
                :class:`fiftyone.core.expressions.ViewExpression`, or
                `MongoDB expression <https://docs.mongodb.com/manual/meta/aggregation-quick-reference/#aggregation-expressions>`_
                defining the field or expression to aggregate
            quantiles: the quantile or iterable of quantiles to compute. Each
                quantile must be a numeric value in ``[0, 1]``
            expr (None): a :class:`fiftyone.core.expressions.ViewExpression` or
                `MongoDB expression <https://docs.mongodb.com/manual/meta/aggregation-quick-reference/#aggregation-expressions>`_
                to apply to ``field_or_expr`` (which must be a field) before
                aggregating
            safe (False): whether to ignore nan/inf values when dealing with
                floating point values

        Returns:
            the quantile or list of quantiles
        """
        make = lambda field_or_expr: foa.Quantiles(
            field_or_expr, quantiles, expr=expr, safe=safe
        )
        return self._make_and_aggregate(make, field_or_expr)

    @aggregation
    def schema(
        self,
        field_or_expr,
        expr=None,
        dynamic_only=False,
        _doc_type=None,
        _include_private=False,
    ):
        """Extracts the names and types of the attributes of a specified
        embedded document field across all samples in the collection.

        Schema aggregations are useful for detecting the presence and types of
        dynamic attributes of :class:`fiftyone.core.labels.Label` fields
        across a collection.

        Examples::

            import fiftyone as fo

            dataset = fo.Dataset()

            sample1 = fo.Sample(
                filepath="image1.png",
                ground_truth=fo.Detections(
                    detections=[
                        fo.Detection(
                            label="cat",
                            bounding_box=[0.1, 0.1, 0.4, 0.4],
                            foo="bar",
                            hello=True,
                        ),
                        fo.Detection(
                            label="dog",
                            bounding_box=[0.5, 0.5, 0.4, 0.4],
                            hello=None,
                        )
                    ]
                )
            )

            sample2 = fo.Sample(
                filepath="image2.png",
                ground_truth=fo.Detections(
                    detections=[
                        fo.Detection(
                            label="rabbit",
                            bounding_box=[0.1, 0.1, 0.4, 0.4],
                            foo=None,
                        ),
                        fo.Detection(
                            label="squirrel",
                            bounding_box=[0.5, 0.5, 0.4, 0.4],
                            hello="there",
                        ),
                    ]
                )
            )

            dataset.add_samples([sample1, sample2])

            #
            # Get schema of all dynamic attributes on the detections in a
            # `Detections` field
            #

            print(dataset.schema("ground_truth.detections", dynamic_only=True))
            # {'foo': StringField, 'hello': [BooleanField, StringField]}

        Args:
            field_or_expr: a field name, ``embedded.field.name``,
                :class:`fiftyone.core.expressions.ViewExpression`, or
                `MongoDB expression <https://docs.mongodb.com/manual/meta/aggregation-quick-reference/#aggregation-expressions>`_
                defining the field or expression to aggregate
            expr (None): a :class:`fiftyone.core.expressions.ViewExpression` or
                `MongoDB expression <https://docs.mongodb.com/manual/meta/aggregation-quick-reference/#aggregation-expressions>`_
                to apply to ``field_or_expr`` (which must be a field) before
                aggregating
            dynamic_only (False): whether to only include dynamically added
                attributes

        Returns:
            a dict mapping field names to :class:`fiftyone.core.fields.Field`
            instances. If a field's values takes multiple non-None types, the
            list of observed types will be returned
        """
        make = lambda field_or_expr: foa.Schema(
            field_or_expr,
            expr=expr,
            dynamic_only=dynamic_only,
            _doc_type=_doc_type,
            _include_private=_include_private,
        )
        return self._make_and_aggregate(make, field_or_expr)

    @aggregation
    def list_schema(self, field_or_expr, expr=None):
        """Extracts the value type(s) in a specified list field across all
        samples in the collection.

        Examples::

            from datetime import datetime
            import fiftyone as fo

            dataset = fo.Dataset()

            sample1 = fo.Sample(
                filepath="image1.png",
                ground_truth=fo.Classification(
                    label="cat",
                    info=[
                        fo.DynamicEmbeddedDocument(
                            task="initial_annotation",
                            author="Alice",
                            timestamp=datetime(1970, 1, 1),
                            notes=["foo", "bar"],
                        ),
                        fo.DynamicEmbeddedDocument(
                            task="editing_pass",
                            author="Bob",
                            timestamp=datetime.utcnow(),
                        ),
                    ],
                ),
            )

            sample2 = fo.Sample(
                filepath="image2.png",
                ground_truth=fo.Classification(
                    label="dog",
                    info=[
                        fo.DynamicEmbeddedDocument(
                            task="initial_annotation",
                            author="Bob",
                            timestamp=datetime(2018, 10, 18),
                            notes=["spam", "eggs"],
                        ),
                    ],
                ),
            )

            dataset.add_samples([sample1, sample2])

            # Determine that `ground_truth.info` contains embedded documents
            print(dataset.list_schema("ground_truth.info"))
            # fo.EmbeddedDocumentField

            # Determine the fields of the embedded documents in the list
            print(dataset.schema("ground_truth.info[]"))
            # {'task': StringField, ..., 'notes': ListField}

            # Determine the type of the values in the nested `notes` list field
            # Since `ground_truth.info` is not yet declared on the dataset's
            # schema, we must manually include `[]` to unwind the info lists
            print(dataset.list_schema("ground_truth.info[].notes"))
            # fo.StringField

            # Declare the `ground_truth.info` field
            dataset.add_sample_field(
                "ground_truth.info",
                fo.ListField,
                subfield=fo.EmbeddedDocumentField,
                embedded_doc_type=fo.DynamicEmbeddedDocument,
            )

            # Now we can inspect the nested `notes` field without unwinding
            print(dataset.list_schema("ground_truth.info.notes"))
            # fo.StringField

        Args:
            field_or_expr: a field name, ``embedded.field.name``,
                :class:`fiftyone.core.expressions.ViewExpression`, or
                `MongoDB expression <https://docs.mongodb.com/manual/meta/aggregation-quick-reference/#aggregation-expressions>`_
                defining the field or expression to aggregate
            expr (None): a :class:`fiftyone.core.expressions.ViewExpression` or
                `MongoDB expression <https://docs.mongodb.com/manual/meta/aggregation-quick-reference/#aggregation-expressions>`_
                to apply to ``field_or_expr`` (which must be a field) before
                aggregating

        Returns:
            a :class:`fiftyone.core.fields.Field` or list of
            :class:`fiftyone.core.fields.Field` instances describing the value
            type(s) in the list
        """
        make = lambda field_or_expr: foa.ListSchema(field_or_expr, expr=expr)
        return self._make_and_aggregate(make, field_or_expr)

    @aggregation
    def std(self, field_or_expr, expr=None, safe=False, sample=False):
        """Computes the standard deviation of the field values of the
        collection.

        ``None``-valued fields are ignored.

        This aggregation is typically applied to *numeric* field types (or
        lists of such types):

        -   :class:`fiftyone.core.fields.IntField`
        -   :class:`fiftyone.core.fields.FloatField`

        Examples::

            import fiftyone as fo
            from fiftyone import ViewField as F

            dataset = fo.Dataset()
            dataset.add_samples(
                [
                    fo.Sample(
                        filepath="/path/to/image1.png",
                        numeric_field=1.0,
                        numeric_list_field=[1, 2, 3],
                    ),
                    fo.Sample(
                        filepath="/path/to/image2.png",
                        numeric_field=4.0,
                        numeric_list_field=[1, 2],
                    ),
                    fo.Sample(
                        filepath="/path/to/image3.png",
                        numeric_field=None,
                        numeric_list_field=None,
                    ),
                ]
            )

            #
            # Compute the standard deviation of a numeric field
            #

            std = dataset.std("numeric_field")
            print(std)  # the standard deviation

            #
            # Compute the standard deviation of a numeric list field
            #

            std = dataset.std("numeric_list_field")
            print(std)  # the standard deviation

            #
            # Compute the standard deviation of a transformation of a numeric field
            #

            std = dataset.std(2 * (F("numeric_field") + 1))
            print(std)  # the standard deviation

        Args:
            field_or_expr: a field name, ``embedded.field.name``,
                :class:`fiftyone.core.expressions.ViewExpression`, or
                `MongoDB expression <https://docs.mongodb.com/manual/meta/aggregation-quick-reference/#aggregation-expressions>`_
                defining the field or expression to aggregate. This can also
                be a list or tuple of such arguments, in which case a tuple of
                corresponding aggregation results (each receiving the same
                additional keyword arguments, if any) will be returned
            expr (None): a :class:`fiftyone.core.expressions.ViewExpression` or
                `MongoDB expression <https://docs.mongodb.com/manual/meta/aggregation-quick-reference/#aggregation-expressions>`_
                to apply to ``field_or_expr`` (which must be a field) before
                aggregating
            safe (False): whether to ignore nan/inf values when dealing with
                floating point values
            sample (False): whether to compute the sample standard deviation rather
                than the population standard deviation

        Returns:
            the standard deviation
        """
        make = lambda field_or_expr: foa.Std(
            field_or_expr, expr=expr, safe=safe, sample=sample
        )
        return self._make_and_aggregate(make, field_or_expr)

    @aggregation
    def sum(self, field_or_expr, expr=None, safe=False):
        """Computes the sum of the field values of the collection.

        ``None``-valued fields are ignored.

        This aggregation is typically applied to *numeric* field types (or
        lists of such types):

        -   :class:`fiftyone.core.fields.IntField`
        -   :class:`fiftyone.core.fields.FloatField`

        Examples::

            import fiftyone as fo
            from fiftyone import ViewField as F

            dataset = fo.Dataset()
            dataset.add_samples(
                [
                    fo.Sample(
                        filepath="/path/to/image1.png",
                        numeric_field=1.0,
                        numeric_list_field=[1, 2, 3],
                    ),
                    fo.Sample(
                        filepath="/path/to/image2.png",
                        numeric_field=4.0,
                        numeric_list_field=[1, 2],
                    ),
                    fo.Sample(
                        filepath="/path/to/image3.png",
                        numeric_field=None,
                        numeric_list_field=None,
                    ),
                ]
            )

            #
            # Compute the sum of a numeric field
            #

            total = dataset.sum("numeric_field")
            print(total)  # the sum

            #
            # Compute the sum of a numeric list field
            #

            total = dataset.sum("numeric_list_field")
            print(total)  # the sum

            #
            # Compute the sum of a transformation of a numeric field
            #

            total = dataset.sum(2 * (F("numeric_field") + 1))
            print(total)  # the sum

        Args:
            field_or_expr: a field name, ``embedded.field.name``,
                :class:`fiftyone.core.expressions.ViewExpression`, or
                `MongoDB expression <https://docs.mongodb.com/manual/meta/aggregation-quick-reference/#aggregation-expressions>`_
                defining the field or expression to aggregate. This can also
                be a list or tuple of such arguments, in which case a tuple of
                corresponding aggregation results (each receiving the same
                additional keyword arguments, if any) will be returned
            expr (None): a :class:`fiftyone.core.expressions.ViewExpression` or
                `MongoDB expression <https://docs.mongodb.com/manual/meta/aggregation-quick-reference/#aggregation-expressions>`_
                to apply to ``field_or_expr`` (which must be a field) before
                aggregating
            safe (False): whether to ignore nan/inf values when dealing with
                floating point values

        Returns:
            the sum
        """
        make = lambda field_or_expr: foa.Sum(
            field_or_expr, expr=expr, safe=safe
        )
        return self._make_and_aggregate(make, field_or_expr)

    @aggregation
    def values(
        self,
        field_or_expr,
        expr=None,
        missing_value=None,
        unwind=False,
        _allow_missing=False,
        _big_result=True,
        _raw=False,
        _field=None,
        _enforce_natural_order=True,
    ):
        """Extracts the values of a field from all samples in the collection.

        Values aggregations are useful for efficiently extracting a slice of
        field or embedded field values across all samples in a collection. See
        the examples below for more details.

        The dual function of :meth:`values` is :meth:`set_values`, which can be
        used to efficiently set a field or embedded field of all samples in a
        collection by providing lists of values of same structure returned by
        this aggregation.

        .. note::

            Unlike other aggregations, :meth:`values` does not automatically
            unwind list fields, which ensures that the returned values match
            the potentially-nested structure of the documents.

            You can opt-in to unwinding specific list fields using the ``[]``
            syntax, or you can pass the optional ``unwind=True`` parameter to
            unwind all supported list fields. See
            :ref:`aggregations-list-fields` for more information.

        Examples::

            import fiftyone as fo
            import fiftyone.zoo as foz
            from fiftyone import ViewField as F

            dataset = fo.Dataset()
            dataset.add_samples(
                [
                    fo.Sample(
                        filepath="/path/to/image1.png",
                        numeric_field=1.0,
                        numeric_list_field=[1, 2, 3],
                    ),
                    fo.Sample(
                        filepath="/path/to/image2.png",
                        numeric_field=4.0,
                        numeric_list_field=[1, 2],
                    ),
                    fo.Sample(
                        filepath="/path/to/image3.png",
                        numeric_field=None,
                        numeric_list_field=None,
                    ),
                ]
            )

            #
            # Get all values of a field
            #

            values = dataset.values("numeric_field")
            print(values)  # [1.0, 4.0, None]

            #
            # Get all values of a list field
            #

            values = dataset.values("numeric_list_field")
            print(values)  # [[1, 2, 3], [1, 2], None]

            #
            # Get all values of transformed field
            #

            values = dataset.values(2 * (F("numeric_field") + 1))
            print(values)  # [4.0, 10.0, None]

            #
            # Get values from a label list field
            #

            dataset = foz.load_zoo_dataset("quickstart")

            # list of `Detections`
            detections = dataset.values("ground_truth")

            # list of lists of `Detection` instances
            detections = dataset.values("ground_truth.detections")

            # list of lists of detection labels
            labels = dataset.values("ground_truth.detections.label")

        Args:
            field_or_expr: a field name, ``embedded.field.name``,
                :class:`fiftyone.core.expressions.ViewExpression`, or
                `MongoDB expression <https://docs.mongodb.com/manual/meta/aggregation-quick-reference/#aggregation-expressions>`_
                defining the field or expression to aggregate. This can also
                be a list or tuple of such arguments, in which case a tuple of
                corresponding aggregation results (each receiving the same
                additional keyword arguments, if any) will be returned
            expr (None): a :class:`fiftyone.core.expressions.ViewExpression` or
                `MongoDB expression <https://docs.mongodb.com/manual/meta/aggregation-quick-reference/#aggregation-expressions>`_
                to apply to ``field_or_expr`` (which must be a field) before
                aggregating
            missing_value (None): a value to insert for missing or
                ``None``-valued fields
            unwind (False): whether to automatically unwind all recognized list
                fields (True) or unwind all list fields except the top-level
                sample field (-1)

        Returns:
            the list of values
        """

        # Optimization: if we do not need to follow insertion order, we can
<<<<<<< HEAD
        # potentially use a covered index query to get the values directly from
        # the index and avoid a COLLSCAN
=======
        # potentially use a covered index query to get the values directly
        # from the index and avoid a COLLSCAN
>>>>>>> 775f1777
        if (
            field := self._field_for_covered_index_query_or_none(
                field_or_expr,
                expr=expr,
                _enforce_natural_order=_enforce_natural_order,
            )
        ) and (
            result := self._indexed_values_or_none(field, _stream=False)
        ) is not None:
            return result

        make = lambda field_or_expr: foa.Values(
            field_or_expr,
            expr=expr,
            missing_value=missing_value,
            unwind=unwind,
            _allow_missing=_allow_missing,
            _big_result=_big_result,
            _raw=_raw,
            _field=_field,
            _lazy=False,
        )
        return self._make_and_aggregate(make, field_or_expr)

<<<<<<< HEAD
    def iter_values(
=======
    def _iter_values(
>>>>>>> 775f1777
        self,
        field_or_expr,
        expr=None,
        missing_value=None,
        unwind=False,
        _allow_missing=False,
        _big_result=True,
        _raw=False,
        _field=None,
        _enforce_natural_order=True,
    ):
<<<<<<< HEAD
        """Lazily extracts the values from all samples in the collection.

        This method is a generator-based version of :meth:`values` that
        yields each sample's value or tuple of values as it is received.
        This is useful for iterating over large collections as it
        does not require loading all values into memory at once.


         .. note::

            Unlike other aggregations, :meth:`iter_values` does not automatically
            unwind list fields, which ensures that the returned values match the
            potentially-nested structure of the documents.

            Unlike :meth:`values`, using ``[]`` to unwind specific list fields
            is not supported and will be ignored. You can pass the optional
            ``unwind=True`` parameter to unwind all supported list fields. See
            :ref:`aggregations-list-fields` for more information.

         .. warning::

             This method yields one value (or tuple of values) per sample.
             As a result, calling ``list(dataset.iter_values(...))`` will
             result in a list of tuples where each entry is the values tuple
             for a sample, **not** a tuple of lists of values per field like
             :meth:`values`. If you want to get a list of values per field,
             use :meth:`values` instead.

         Examples::

            # Iterate over field values lazily
            for val in dataset.iter_values("numeric_field"):
                print(val)  # 51

            # Iterate over multiple field values lazily
            for val in dataset.iter_values(['id', 'frames.frame_number']):
                print(val)  # ('video-sample-id', [1, 2, 3])

        Args:
            field_or_expr: a field name, ``embedded.field.name``,
                :class:`fiftyone.core.expressions.ViewExpression`, or
                `MongoDB expression <https://docs.mongodb.com/manual/meta/aggregation-quick-reference/#aggregation-expressions>`_
                defining the field or expression to aggregate. This can also be a
                list or tuple of such arguments, in which case tuples of
                corresponding aggregation results (each receiving the same
                additional keyword arguments, if any) will be yielded
            expr (None): a :class:`fiftyone.core.expressions.ViewExpression` or
                `MongoDB expression` to apply to ``field_or_expr`` before
                aggregating
            missing_value (None): a value to insert for missing or
                ``None``-valued fields
            unwind (False): whether to automatically unwind all recognized list
                fields (True)

        Yields:
            each aggregated field value (or tuple of values, if a list of fields was provided)
        """
=======
>>>>>>> 775f1777

        if (
            field := self._field_for_covered_index_query_or_none(
                field_or_expr,
                expr=expr,
                _enforce_natural_order=_enforce_natural_order,
            )
        ) and (
            result := self._indexed_values_or_none(field, _stream=True)
        ) is not None:
            id_to_str = field_or_expr == "id"
            if not id_to_str:
                for doc in result:
                    yield doc[field]
            else:
                for doc in result:
                    yield str(doc["_id"])
            return

        make = lambda field_or_expr: foa.Values(
            field_or_expr,
            expr=expr,
            missing_value=missing_value,
            unwind=unwind,
            _allow_missing=_allow_missing,
            _big_result=_big_result,
            _raw=_raw,
            _field=_field,
            _lazy=True,
        )

        if isinstance(field_or_expr, (list, tuple)):
            _field_or_expr = []
            for field in field_or_expr:
                if "[]" in field:
                    field = field.replace("[]", "")
                    logging.warning(
                        'Single field unwinding "[]" is not '
                        "supported when using iter_values "
                        "and will be ignored."
                    )
                _field_or_expr.append(field)
        else:
            _field_or_expr = field_or_expr

        for doc_values in self._make_and_aggregate(
            make, _field_or_expr, _generator=True
        ):
            yield doc_values

    def _field_for_covered_index_query_or_none(
        self, field_or_expr, expr=None, _enforce_natural_order=True
    ):

        if expr is not None or _enforce_natural_order:
            return None

        field = None
        if isinstance(field_or_expr, str):
            field = field_or_expr
        elif etau.is_container(field_or_expr) and len(field_or_expr) == 1:
            field = field_or_expr[0]

        # @todo consider supporting non-default fields that are indexed
        # @todo can we support some non-full collections?
        if field in ("id", "_id", "filepath") and self._is_full_collection():
            return field
        return None

    def _indexed_values_or_none(self, field, _stream):
        try:
            return foo.get_indexed_values(
                self._dataset._sample_collection,
                field,
                values_only=True,
                _stream=_stream,
            )
        except ValueError as e:
            logger.debug(e)

        return None

    def draw_labels(
        self,
        output_dir,
        rel_dir=None,
        label_fields=None,
        overwrite=False,
        config=None,
        progress=None,
        **kwargs,
    ):
        """Renders annotated versions of the media in the collection with the
        specified label data overlaid to the given directory.

        The filenames of the sample media are maintained, unless a name
        conflict would occur in ``output_dir``, in which case an index of the
        form ``"-%d" % count`` is appended to the base filename.

        Images are written in format ``fo.config.default_image_ext``, and
        videos are written in format ``fo.config.default_video_ext``.

        Args:
            output_dir: the directory to write the annotated media
            rel_dir (None): an optional relative directory to strip from each
                input filepath to generate a unique identifier that is joined
                with ``output_dir`` to generate an output path for each
                annotated media. This argument allows for populating nested
                subdirectories in ``output_dir`` that match the shape of the
                input paths. The path is converted to an absolute path (if
                necessary) via :func:`fiftyone.core.storage.normalize_path`
            label_fields (None): a label field or list of label fields to
                render. By default, all :class:`fiftyone.core.labels.Label`
                fields are drawn
            overwrite (False): whether to delete ``output_dir`` if it exists
                before rendering
            config (None): an optional
                :class:`fiftyone.utils.annotations.DrawConfig` configuring how
                to draw the labels
            progress (None): whether to render a progress bar (True/False), use
                the default value ``fiftyone.config.show_progress_bars``
                (None), or a progress callback function to invoke instead
            **kwargs: optional keyword arguments specifying parameters of the
                default :class:`fiftyone.utils.annotations.DrawConfig` to
                override

        Returns:
            the list of paths to the rendered media
        """
        if os.path.isdir(output_dir):
            if overwrite:
                etau.delete_dir(output_dir)
            else:
                logger.warning(
                    "Directory '%s' already exists; outputs will be merged "
                    "with existing files",
                    output_dir,
                )

        if label_fields is None:
            label_fields = self._get_label_fields()

        if self.media_type == fom.IMAGE:
            return foua.draw_labeled_images(
                self,
                output_dir,
                rel_dir=rel_dir,
                label_fields=label_fields,
                config=config,
                progress=progress,
                **kwargs,
            )

        if self.media_type == fom.VIDEO:
            return foua.draw_labeled_videos(
                self,
                output_dir,
                rel_dir=rel_dir,
                label_fields=label_fields,
                config=config,
                progress=progress,
                **kwargs,
            )

        if self.media_type == fom.GROUP:
            raise fom.SelectGroupSlicesError((fom.IMAGE, fom.VIDEO))

        raise fom.MediaTypeError(
            "Unsupported media type '%s'" % self.media_type
        )

    def export(
        self,
        export_dir=None,
        dataset_type=None,
        data_path=None,
        labels_path=None,
        export_media=None,
        rel_dir=None,
        dataset_exporter=None,
        label_field=None,
        frame_labels_field=None,
        overwrite=False,
        progress=None,
        **kwargs,
    ):
        """Exports the samples in the collection to disk.

        You can perform exports with this method via the following basic
        patterns:

        (a) Provide ``export_dir`` and ``dataset_type`` to export the content
            to a directory in the default layout for the specified format, as
            documented in :ref:`this page <exporting-datasets>`

        (b) Provide ``dataset_type`` along with ``data_path``, ``labels_path``,
            and/or ``export_media`` to directly specify where to export the
            source media and/or labels (if applicable) in your desired format.
            This syntax provides the flexibility to, for example, perform
            workflows like labels-only exports

        (c) Provide a ``dataset_exporter`` to which to feed samples to perform
            a fully-customized export

        In all workflows, the remaining parameters of this method can be
        provided to further configure the export.

        See :ref:`this page <exporting-datasets>` for more information about
        the available export formats and examples of using this method.

        See :ref:`this guide <custom-dataset-exporter>` for more details about
        exporting datasets in custom formats by defining your own
        :class:`fiftyone.utils.data.exporters.DatasetExporter`.

        This method will automatically coerce the data to match the requested
        export in the following cases:

        -   When exporting in either an unlabeled image or image classification
            format, if a spatial label field is provided
            (:class:`fiftyone.core.labels.Detection`,
            :class:`fiftyone.core.labels.Detections`,
            :class:`fiftyone.core.labels.Polyline`, or
            :class:`fiftyone.core.labels.Polylines`), then the
            **image patches** of the provided samples will be exported

        -   When exporting in labeled image dataset formats that expect
            list-type labels (:class:`fiftyone.core.labels.Classifications`,
            :class:`fiftyone.core.labels.Detections`,
            :class:`fiftyone.core.labels.Keypoints`, or
            :class:`fiftyone.core.labels.Polylines`), if a label field contains
            labels in non-list format
            (e.g., :class:`fiftyone.core.labels.Classification`), the labels
            will be automatically upgraded to single-label lists

        -   When exporting in labeled image dataset formats that expect
            :class:`fiftyone.core.labels.Detections` labels, if a
            :class:`fiftyone.core.labels.Classification` field is provided, the
            labels will be automatically upgraded to detections that span the
            entire images

        Args:
            export_dir (None): the directory to which to export the samples in
                format ``dataset_type``. This parameter may be omitted if you
                have provided appropriate values for the ``data_path`` and/or
                ``labels_path`` parameters. Alternatively, this can also be an
                archive path with one of the following extensions::

                    .zip, .tar, .tar.gz, .tgz, .tar.bz, .tbz

                If an archive path is specified, the export is performed in a
                directory of same name (minus extension) and then automatically
                archived and the directory then deleted
            dataset_type (None): the :class:`fiftyone.types.Dataset` type to
                write. If not specified, the default type for ``label_field``
                is used
            data_path (None): an optional parameter that enables explicit
                control over the location of the exported media for certain
                export formats. Can be any of the following:

                -   a folder name like ``"data"`` or ``"data/"`` specifying a
                    subfolder of ``export_dir`` in which to export the media
                -   an absolute directory path in which to export the media. In
                    this case, the ``export_dir`` has no effect on the location
                    of the data
                -   a filename like ``"data.json"`` specifying the filename of
                    a JSON manifest file in ``export_dir`` generated when
                    ``export_media`` is ``"manifest"``
                -   an absolute filepath specifying the location to write the
                    JSON manifest file when ``export_media`` is ``"manifest"``.
                    In this case, ``export_dir`` has no effect on the location
                    of the data

                If None, a default value of this parameter will be chosen based
                on the value of the ``export_media`` parameter. Note that this
                parameter is not applicable to certain export formats such as
                binary types like TF records
            labels_path (None): an optional parameter that enables explicit
                control over the location of the exported labels. Only
                applicable when exporting in certain labeled dataset formats.
                Can be any of the following:

                -   a type-specific folder name like ``"labels"`` or
                    ``"labels/"`` or a filename like ``"labels.json"`` or
                    ``"labels.xml"`` specifying the location in ``export_dir``
                    in which to export the labels
                -   an absolute directory or filepath in which to export the
                    labels. In this case, the ``export_dir`` has no effect on
                    the location of the labels

                For labeled datasets, the default value of this parameter will
                be chosen based on the export format so that the labels will be
                exported into ``export_dir``
            export_media (None): controls how to export the raw media. The
                supported values are:

                -   ``True``: copy all media files into the output directory
                -   ``False``: don't export media. This option is only useful
                    when exporting labeled datasets whose label format stores
                    sufficient information to locate the associated media
                -   ``"move"``: move all media files into the output directory
                -   ``"symlink"``: create symlinks to the media files in the
                    output directory
                -   ``"manifest"``: create a ``data.json`` in the output
                    directory that maps UUIDs used in the labels files to the
                    filepaths of the source media, rather than exporting the
                    actual media

                If None, an appropriate default value of this parameter will be
                chosen based on the value of the ``data_path`` parameter. Note
                that some dataset formats may not support certain values for
                this parameter (e.g., when exporting in binary formats such as
                TF records, "symlink" is not an option)
            rel_dir (None): an optional relative directory to strip from each
                input filepath to generate a unique identifier for each media.
                When exporting media, this identifier is joined with
                ``data_path`` to generate an output path for each exported
                media. This argument allows for populating nested
                subdirectories that match the shape of the input paths. The
                path is converted to an absolute path (if necessary) via
                :func:`fiftyone.core.storage.normalize_path`
            dataset_exporter (None): a
                :class:`fiftyone.utils.data.exporters.DatasetExporter` to use
                to export the samples. When provided, parameters such as
                ``export_dir``, ``dataset_type``, ``data_path``, and
                ``labels_path`` have no effect
            label_field (None): controls the label field(s) to export. Only
                applicable to labeled datasets. Can be any of the following:

                -   the name of a label field to export
                -   a glob pattern of label field(s) to export
                -   a list or tuple of label field(s) to export
                -   a dictionary mapping label field names to keys to use when
                    constructing the label dictionaries to pass to the exporter

                Note that multiple fields can only be specified when the
                exporter used can handle dictionaries of labels. By default,
                the first field of compatible type for the exporter is used.
                When exporting labeled video datasets, this argument may
                contain frame fields prefixed by ``"frames."``
            frame_labels_field (None): controls the frame label field(s) to
                export. The ``"frames."`` prefix is optional. Only applicable
                to labeled video datasets. Can be any of the following:

                -   the name of a frame label field to export
                -   a glob pattern of frame label field(s) to export
                -   a list or tuple of frame label field(s) to export
                -   a dictionary mapping frame label field names to keys to use
                    when constructing the frame label dictionaries to pass to
                    the exporter

                Note that multiple fields can only be specified when the
                exporter used can handle dictionaries of frame labels. By
                default, the first field of compatible type for the exporter is
                used
            overwrite (False): whether to delete existing directories before
                performing the export (True) or to merge the export with
                existing files and directories (False)
            progress (None): whether to render a progress bar (True/False), use
                the default value ``fiftyone.config.show_progress_bars``
                (None), or a progress callback function to invoke instead
            **kwargs: optional keyword arguments to pass to the dataset
                exporter's constructor. If you are exporting image patches,
                this can also contain keyword arguments for
                :class:`fiftyone.utils.patches.ImagePatchesExtractor`
        """
        archive_path = None

        # If the user requested an archive, first populate a directory
        if export_dir is not None and etau.is_archive(export_dir):
            archive_path = export_dir
            export_dir, _ = etau.split_archive(archive_path)

        # Perform the export
        _export(
            self,
            export_dir=export_dir,
            dataset_type=dataset_type,
            data_path=data_path,
            labels_path=labels_path,
            export_media=export_media,
            rel_dir=rel_dir,
            dataset_exporter=dataset_exporter,
            label_field=label_field,
            frame_labels_field=frame_labels_field,
            overwrite=overwrite,
            progress=progress,
            **kwargs,
        )

        # Make archive, if requested
        if archive_path is not None:
            etau.make_archive(export_dir, archive_path, cleanup=True)

    def to_torch(
        self,
        get_item,
        vectorize=False,
        skip_failures=False,
        local_process_group=None,
    ):
        """Constructs a :class:`torch:torch.utils.data.Dataset` that loads data
        from this collection via the provided
        :class:`fiftyone.utils.torch.GetItem` instance.

        Args:
            get_item: a :class:`fiftyone.utils.torch.GetItem`
            vectorize (False): whether to load and cache the required fields
                from the sample collection upfront (True) or lazily load the
                values from each sample when items are retrieved (False).
                Vectorizing gives faster data loading times, but you must have
                enough memory to store the required field values for the entire
                sample collection. When ``vectorize=True``, all field values
                must be serializable; ie ``pickle.dumps(field_value)`` must not
                raise an error
            skip_failures (False): whether to skip failures that occur when
                calling ``get_item``. If True, the exception will be returned
                rather than the intended field values
            local_process_group (None): the local process group. Only used
                during distributed training

        Returns:
            a :class:`torch:torch.utils.data.Dataset`
        """
        from fiftyone.utils.torch import FiftyOneTorchDataset

        return FiftyOneTorchDataset(
            self,
            get_item,
            vectorize=vectorize,
            skip_failures=skip_failures,
            local_process_group=local_process_group,
        )

    def annotate(
        self,
        anno_key,
        label_schema=None,
        label_field=None,
        label_type=None,
        classes=None,
        attributes=True,
        mask_targets=None,
        allow_additions=True,
        allow_deletions=True,
        allow_label_edits=True,
        allow_index_edits=True,
        allow_spatial_edits=True,
        media_field="filepath",
        backend=None,
        launch_editor=False,
        **kwargs,
    ):
        """Exports the samples and optional label field(s) in this collection
        to the given annotation backend.

        The ``backend`` parameter controls which annotation backend to use.
        Depending on the backend you use, you may want/need to provide extra
        keyword arguments to this function for the constructor of the backend's
        :class:`fiftyone.utils.annotations.AnnotationBackendConfig` class.

        The natively provided backends and their associated config classes are:

        -   ``"cvat"``: :class:`fiftyone.utils.cvat.CVATBackendConfig`
        -   ``"labelstudio"``: :class:`fiftyone.utils.labelstudio.LabelStudioBackendConfig`
        -   ``"labelbox"``: :class:`fiftyone.utils.labelbox.LabelboxBackendConfig`

        See :ref:`this page <requesting-annotations>` for more information
        about using this method, including how to define label schemas and how
        to configure login credentials for your annotation provider.

        Args:
            anno_key: a string key to use to refer to this annotation run
            label_schema (None): a dictionary defining the label schema to use.
                If this argument is provided, it takes precedence over the
                other schema-related arguments
            label_field (None): a string indicating a new or existing label
                field to annotate
            label_type (None): a string indicating the type of labels to
                annotate. The possible values are:

                -   ``"classification"``: a single classification stored in
                    :class:`fiftyone.core.labels.Classification` fields
                -   ``"classifications"``: multilabel classifications stored in
                    :class:`fiftyone.core.labels.Classifications` fields
                -   ``"detections"``: object detections stored in
                    :class:`fiftyone.core.labels.Detections` fields
                -   ``"instances"``: instance segmentations stored in
                    :class:`fiftyone.core.labels.Detections` fields with their
                    :attr:`mask <fiftyone.core.labels.Detection.mask>`
                    attributes populated
                -   ``"polylines"``: polylines stored in
                    :class:`fiftyone.core.labels.Polylines` fields with their
                    :attr:`filled <fiftyone.core.labels.Polyline.filled>`
                    attributes set to ``False``
                -   ``"polygons"``: polygons stored in
                    :class:`fiftyone.core.labels.Polylines` fields with their
                    :attr:`filled <fiftyone.core.labels.Polyline.filled>`
                    attributes set to ``True``
                -   ``"keypoints"``: keypoints stored in
                    :class:`fiftyone.core.labels.Keypoints` fields
                -   ``"segmentation"``: semantic segmentations stored in
                    :class:`fiftyone.core.labels.Segmentation` fields
                -   ``"scalar"``: scalar labels stored in
                    :class:`fiftyone.core.fields.IntField`,
                    :class:`fiftyone.core.fields.FloatField`,
                    :class:`fiftyone.core.fields.StringField`, or
                    :class:`fiftyone.core.fields.BooleanField` fields

                All new label fields must have their type specified via this
                argument or in ``label_schema``. Note that annotation backends
                may not support all label types
            classes (None): a list of strings indicating the class options for
                ``label_field`` or all fields in ``label_schema`` without
                classes specified. All new label fields must have a class list
                provided via one of the supported methods. For existing label
                fields, if classes are not provided by this argument nor
                ``label_schema``, they are retrieved from :meth:`get_classes`
                if possible, or else the observed labels on your dataset are
                used
            attributes (True): specifies the label attributes of each label
                field to include (other than their ``label``, which is always
                included) in the annotation export. Can be any of the
                following:

                -   ``True``: export all label attributes
                -   ``False``: don't export any custom label attributes
                -   a list of label attributes to export
                -   a dict mapping attribute names to dicts specifying the
                    ``type``, ``values``, and ``default`` for each attribute

                If a ``label_schema`` is also provided, this parameter
                determines which attributes are included for all fields that do
                not explicitly define their per-field attributes (in addition
                to any per-class attributes)
            mask_targets (None): a dict mapping pixel values to semantic label
                strings. Only applicable when annotating semantic segmentations
            allow_additions (True): whether to allow new labels to be added.
                Only applicable when editing existing label fields
            allow_deletions (True): whether to allow labels to be deleted. Only
                applicable when editing existing label fields
            allow_label_edits (True): whether to allow the ``label`` attribute
                of existing labels to be modified. Only applicable when editing
                existing fields with ``label`` attributes
            allow_index_edits (True): whether to allow the ``index`` attribute
                of existing video tracks to be modified. Only applicable when
                editing existing frame fields with ``index`` attributes
            allow_spatial_edits (True): whether to allow edits to the spatial
                properties (bounding boxes, vertices, keypoints, masks, etc) of
                labels. Only applicable when editing existing spatial label
                fields
            media_field ("filepath"): the field containing the paths to the
                media files to upload
            backend (None): the annotation backend to use. The supported values
                are ``fiftyone.annotation_config.backends.keys()`` and the
                default is ``fiftyone.annotation_config.default_backend``
            launch_editor (False): whether to launch the annotation backend's
                editor after uploading the samples
            **kwargs: keyword arguments for the
                :class:`fiftyone.utils.annotations.AnnotationBackendConfig`

        Returns:
            an :class:`fiftyone.utils.annotations.AnnnotationResults`
        """
        return foua.annotate(
            self,
            anno_key,
            label_schema=label_schema,
            label_field=label_field,
            label_type=label_type,
            classes=classes,
            attributes=attributes,
            mask_targets=mask_targets,
            allow_additions=allow_additions,
            allow_deletions=allow_deletions,
            allow_label_edits=allow_label_edits,
            allow_index_edits=allow_index_edits,
            allow_spatial_edits=allow_spatial_edits,
            media_field=media_field,
            backend=backend,
            launch_editor=launch_editor,
            **kwargs,
        )

    @property
    def has_annotation_runs(self):
        """Whether this collection has any annotation runs."""
        return bool(self.list_annotation_runs())

    def has_annotation_run(self, anno_key):
        """Whether this collection has an annotation run with the given key.

        Args:
            anno_key: an annotation key

        Returns:
            True/False
        """
        return anno_key in self.list_annotation_runs()

    def list_annotation_runs(self, type=None, method=None, **kwargs):
        """Returns a list of annotation keys on this collection.

        Args:
            type (None): a specific annotation run type to match, which can be:

                -   a string
                    :attr:`fiftyone.core.annotations.AnnotationMethodConfig.type`
                -   a :class:`fiftyone.core.annotations.AnnotationMethod` class
                    or its fully-qualified class name string

            method (None): a specific
                :attr:`fiftyone.core.annotations.AnnotationMethodConfig.method`
                string to match
            **kwargs: optional config parameters to match

        Returns:
            a list of annotation keys
        """
        return foan.AnnotationMethod.list_runs(
            self, type=type, method=method, **kwargs
        )

    def rename_annotation_run(self, anno_key, new_anno_key):
        """Replaces the key for the given annotation run with a new key.

        Args:
            anno_key: an annotation key
            new_anno_key: a new annotation key
        """
        return foan.AnnotationMethod.update_run_key(
            self, anno_key, new_anno_key
        )

    def get_annotation_info(self, anno_key):
        """Returns information about the annotation run with the given key on
        this collection.

        Args:
            anno_key: an annotation key

        Returns:
            a :class:`fiftyone.core.annotation.AnnotationInfo`
        """
        return foan.AnnotationMethod.get_run_info(self, anno_key)

    def load_annotation_results(self, anno_key, cache=True, **kwargs):
        """Loads the results for the annotation run with the given key on this
        collection.

        The :class:`fiftyone.utils.annotations.AnnotationResults` object
        returned by this method will provide a variety of backend-specific
        methods allowing you to perform actions such as checking the status and
        deleting this run from the annotation backend.

        Use :meth:`load_annotations` to load the labels from an annotation
        run onto your FiftyOne dataset.

        Args:
            anno_key: an annotation key
            cache (True): whether to cache the results on the collection
            **kwargs: keyword arguments for run's
                :meth:`fiftyone.core.annotation.AnnotationMethodConfig.load_credentials`
                method

        Returns:
            a :class:`fiftyone.utils.annotations.AnnotationResults`
        """
        return foan.AnnotationMethod.load_run_results(
            self, anno_key, cache=cache, load_view=False, **kwargs
        )

    def load_annotation_view(self, anno_key, select_fields=False):
        """Loads the :class:`fiftyone.core.view.DatasetView` on which the
        specified annotation run was performed on this collection.

        Args:
            anno_key: an annotation key
            select_fields (False): whether to exclude fields involved in other
                annotation runs

        Returns:
            a :class:`fiftyone.core.view.DatasetView`
        """
        return foan.AnnotationMethod.load_run_view(
            self, anno_key, select_fields=select_fields
        )

    def load_annotations(
        self,
        anno_key,
        dest_field=None,
        unexpected="prompt",
        cleanup=False,
        progress=None,
        **kwargs,
    ):
        """Downloads the labels from the given annotation run from the
        annotation backend and merges them into this collection.

        See :ref:`this page <loading-annotations>` for more information
        about using this method to import annotations that you have scheduled
        by calling :meth:`annotate`.

        Args:
            anno_key: an annotation key
            dest_field (None): an optional name of a new destination field
                into which to load the annotations, or a dict mapping field names
                in the run's label schema to new destination field names
            unexpected ("prompt"): how to deal with any unexpected labels that
                don't match the run's label schema when importing. The
                supported values are:

                -   ``"prompt"``: present an interactive prompt to
                    direct/discard unexpected labels
                -   ``"ignore"``: automatically ignore any unexpected labels
                -   ``"keep"``: automatically keep all unexpected labels in a
                    field whose name matches the the label type
                -   ``"return"``: return a dict containing all unexpected
                    labels, or ``None`` if there aren't any
            cleanup (False): whether to delete any informtation regarding this
                run from the annotation backend after loading the annotations
            progress (None): whether to render a progress bar (True/False), use
                the default value ``fiftyone.config.show_progress_bars``
                (None), or a progress callback function to invoke instead
            **kwargs: keyword arguments for the run's
                :meth:`fiftyone.core.annotation.AnnotationMethodConfig.load_credentials`
                method

        Returns:
            ``None``, unless ``unexpected=="return"`` and unexpected labels are
            found, in which case a dict containing the extra labels is returned
        """
        return foua.load_annotations(
            self,
            anno_key,
            dest_field=dest_field,
            unexpected=unexpected,
            cleanup=cleanup,
            progress=progress,
            **kwargs,
        )

    def delete_annotation_run(self, anno_key):
        """Deletes the annotation run with the given key from this collection.

        Calling this method only deletes the **record** of the annotation run
        from the collection; it will not delete any annotations loaded onto
        your dataset via :meth:`load_annotations`, nor will it delete any
        associated information from the annotation backend.

        Use :meth:`load_annotation_results` to programmatically manage/delete
        a run from the annotation backend.

        Args:
            anno_key: an annotation key
        """
        foan.AnnotationMethod.delete_run(self, anno_key)

    def delete_annotation_runs(self):
        """Deletes all annotation runs from this collection.

        Calling this method only deletes the **records** of the annotation runs
        from this collection; it will not delete any annotations loaded onto
        your dataset via :meth:`load_annotations`, nor will it delete any
        associated information from the annotation backend.

        Use :meth:`load_annotation_results` to programmatically manage/delete
        runs in the annotation backend.
        """
        foan.AnnotationMethod.delete_runs(self)

    def list_indexes(self):
        """Returns the list of index names on this collection.

        Single-field indexes are referenced by their field name, while compound
        indexes are referenced by more complicated strings. See
        :meth:`pymongo:pymongo.collection.Collection.index_information` for
        details on the compound format.

        Returns:
            the list of index names
        """
        return list(self.get_index_information().keys())

    def get_index_information(
        self, include_stats=False, _keep_index_names=False
    ):
        """Returns a dictionary of information about the indexes on this
        collection.

        See :meth:`pymongo:pymongo.collection.Collection.index_information` for
        details on the structure of this dictionary.

        Args:
            include_stats (False): whether to include the size, usage, and
                build status of each index

        Returns:
            a dict mapping index names to info dicts
        """
        index_info = {}

        # Sample-level indexes
        fields_map = self._get_db_fields_map(reverse=True)
        sample_info = self._dataset._sample_collection.index_information()

        if include_stats:
            cs = self._dataset._sample_collstats()
            for key, size in cs["indexSizes"].items():
                if key in sample_info:
                    sample_info[key]["size"] = size

            for key in cs.get("indexBuilds", []):
                if key in sample_info:
                    sample_info[key]["in_progress"] = True

            for d in self._dataset._sample_collection.aggregate(
                [{"$indexStats": {}}]
            ):
                key = d["name"]
                if key in sample_info:
                    sample_info[key]["accesses"] = d["accesses"]

        for key, info in sample_info.items():
            if len(info["key"]) == 1 and not _keep_index_names:
                field = info["key"][0][0]
                key = fields_map.get(field, field)

            index_info[key] = info

        if self._has_frame_fields():
            # Frame-level indexes
            fields_map = self._get_db_fields_map(frames=True, reverse=True)
            frame_info = self._dataset._frame_collection.index_information()

            if include_stats:
                cs = self._dataset._frame_collstats()
                for key, size in cs["indexSizes"].items():
                    if key in frame_info:
                        frame_info[key]["size"] = size

                for key in cs.get("indexBuilds", []):
                    if key in frame_info:
                        frame_info[key]["in_progress"] = True

                for d in self._dataset._frame_collection.aggregate(
                    [{"$indexStats": {}}]
                ):
                    key = d["name"]
                    if key in frame_info:
                        frame_info[key]["accesses"] = d["accesses"]

            for key, info in frame_info.items():
                if len(info["key"]) == 1 and not _keep_index_names:
                    field = info["key"][0][0]
                    key = fields_map.get(field, field)

                index_info[self._FRAMES_PREFIX + key] = info

        return index_info

    def create_index(self, field_or_spec, unique=False, wait=True, **kwargs):
        """Creates an index on the given field or with the given specification,
        if necessary.

        Indexes enable efficient sorting, merging, and other such operations.

        Frame-level fields can be indexed by prepending ``"frames."`` to the
        field name.

        .. note::

            If an index with the same field(s) but different order(s) already
            exists, no new index will be created.

            Use :meth:`drop_index` to drop an existing index first if you wish
            to replace an existing index with new properties.

        .. note::

            If you are indexing a single field and it already has a unique
            constraint, it will be retained regardless of the ``unique`` value
            you specify. Conversely, if the given field already has a
            non-unique index but you requested a unique index, the existing
            index will be replaced with a unique index.

            Use :meth:`drop_index` to drop an existing index first if you wish
            to replace an existing index with new properties.

        Args:
            field_or_spec: the field name, ``embedded.field.name``, or index
                specification list. See
                :meth:`pymongo:pymongo.collection.Collection.create_index` for
                supported values
            unique (False): whether to add a uniqueness constraint to the index
            wait (True): whether to wait for index creation to finish
            **kwargs: optional keyword arguments for
                :meth:`pymongo:pymongo.collection.Collection.create_index`

        Returns:
            the name of the index
        """
        if etau.is_str(field_or_spec):
            input_spec = [(field_or_spec, 1)]
        else:
            input_spec = list(field_or_spec)

        single_field_index = len(input_spec) == 1
        index_info = self.get_index_information()

        # For single field indexes, provide special handling based on `unique`
        # constraint
        if single_field_index:
            field = input_spec[0][0]

            if field in index_info:
                _unique = index_info[field].get("unique", False)
                if _unique or (unique == _unique):
                    # Satisfactory index already exists
                    return field

                _field, is_frame_field = self._handle_frame_field(field)

                if _field == "id":
                    # For some reason ID indexes are not reported by
                    # `get_index_information()` as being unique like other
                    # manually created indexes, but they are, so nothing needs
                    # to be done here
                    return field

                if _field in self._get_default_indexes(frames=is_frame_field):
                    raise ValueError(
                        "Cannot modify default index '%s'" % field
                    )

                # We need to drop existing index and replace with a unique one
                self.drop_index(field)

        is_frame_fields = []
        index_spec = []
        for field, option in input_spec:
            has_frames = self._has_frame_fields()
            if field != "$**" and (
                not has_frames or field != "frames.$**"
            ):  # global wildcard indexes
                self._validate_root_field(field, include_private=True)

            _field, _, _ = self._handle_id_fields(field)
            _field, is_frame_field = self._handle_frame_field(_field)
            is_frame_fields.append(is_frame_field)
            index_spec.append((_field, option))

        if len(set(is_frame_fields)) > 1:
            raise ValueError(
                "Fields in a compound index must be either all sample-level "
                "or all frame-level fields"
            )

        is_frame_index = all(is_frame_fields)

        if single_field_index:
            index_name = input_spec[0][0]
        else:
            index_name = "_".join("%s_%s" % (f, o) for f, o in index_spec)

        if is_frame_index:
            index_name = self._FRAMES_PREFIX + index_name

        normalize = lambda name: name.replace("-1", "1")
        _index_name = normalize(index_name)
        if any(_index_name == normalize(name) for name in index_info.keys()):
            # Satisfactory index already exists
            return index_name

        # Setting `w=0` sets `acknowledged=False` in pymongo
        write_concern = None if wait else WriteConcern(w=0)

        if is_frame_index:
            coll = self._dataset._get_frame_collection(
                write_concern=write_concern
            )
        else:
            coll = self._dataset._get_sample_collection(
                write_concern=write_concern
            )

        name = coll.create_index(index_spec, unique=unique, **kwargs)

        if single_field_index:
            name = input_spec[0][0]
        elif is_frame_index:
            name = self._FRAMES_PREFIX + name

        return name

    def drop_index(self, field_or_name):
        """Drops the index for the given field or name, if necessary.

        Args:
            field_or_name: a field name, ``embedded.field.name``, or compound
                index name. Use :meth:`list_indexes` to see the available
                indexes
        """
        name, is_frame_index = self._handle_frame_field(field_or_name)

        if is_frame_index:
            if name in self._get_default_indexes(frames=True):
                raise ValueError("Cannot drop default frame index '%s'" % name)

            coll = self._dataset._frame_collection
        else:
            if name in self._get_default_indexes():
                raise ValueError("Cannot drop default index '%s'" % name)

            coll = self._dataset._sample_collection

        index_map = {}
        fields_map = self._get_db_fields_map(
            frames=is_frame_index, reverse=True
        )
        for key, info in coll.index_information().items():
            if len(info["key"]) == 1:
                # We use field name, not pymongo name, for single field indexes
                field = info["key"][0][0]
                index_map[fields_map.get(field, field)] = key
            else:
                index_map[key] = key

        if name in index_map:
            coll.drop_index(index_map[name])

    def _get_default_indexes(self, frames=False):
        if frames:
            if self._has_frame_fields():
                return [
                    "id",
                    "created_at",
                    "last_modified_at",
                    "_sample_id_1_frame_number_1",
                ]

            return []

        if self._is_patches:
            names = [
                "id",
                "filepath",
                "created_at",
                "last_modified_at",
                "sample_id",
            ]
            if self._is_frames:
                names.extend(["frame_id", "_sample_id_1_frame_number_1"])

            return names

        if self._is_frames:
            return [
                "id",
                "filepath",
                "created_at",
                "last_modified_at",
                "sample_id",
                "_sample_id_1_frame_number_1",
            ]

        if self._is_clips:
            return [
                "id",
                "filepath",
                "created_at",
                "last_modified_at",
                "sample_id",
            ]

        if self.media_type == fom.GROUP:
            gf = self.group_field
            return [
                "id",
                "filepath",
                "created_at",
                "last_modified_at",
                gf + ".id",
                gf + ".name",
            ]

        return [
            "id",
            "filepath",
            "created_at",
            "last_modified_at",
        ]

    def reload(self):
        """Reloads the collection from the database."""
        raise NotImplementedError("Subclass must implement reload()")

    def to_dict(
        self,
        rel_dir=None,
        include_private=False,
        include_frames=False,
        frame_labels_dir=None,
        pretty_print=False,
        progress=None,
    ):
        """Returns a JSON dictionary representation of the collection.

        Args:
            rel_dir (None): a relative directory to remove from the
                ``filepath`` of each sample, if possible. The path is converted
                to an absolute path (if necessary) via
                :func:`fiftyone.core.storage.normalize_path`. The typical use
                case for this argument is that your source data lives in a
                single directory and you wish to serialize relative, rather
                than absolute, paths to the data within that directory
            include_private (False): whether to include private fields
            include_frames (False): whether to include the frame labels for
                video samples
            frame_labels_dir (None): a directory in which to write per-sample
                JSON files containing the frame labels for video samples. If
                omitted, frame labels will be included directly in the returned
                JSON dict (which can be quite quite large for video datasets
                containing many frames). Only applicable to datasets that
                contain videos when ``include_frames`` is True
            pretty_print (False): whether to render frame labels JSON in human
                readable format with newlines and indentations. Only applicable
                to datasets that contain videos when a ``frame_labels_dir`` is
                provided
            progress (None): whether to render a progress bar (True/False), use
                the default value ``fiftyone.config.show_progress_bars``
                (None), or a progress callback function to invoke instead

        Returns:
            a JSON dict
        """
        if rel_dir is not None:
            rel_dir = fost.normalize_path(rel_dir) + os.path.sep

        contains_videos = self._contains_videos(any_slice=True)
        write_frame_labels = (
            contains_videos and include_frames and frame_labels_dir is not None
        )

        d = {
            "name": self._dataset.name,
            "version": self._dataset.version,
            "media_type": self.media_type,
        }

        if self.media_type == fom.GROUP:
            d["group_field"] = self.group_field
            d["group_media_types"] = self.group_media_types
            d["default_group_slice"] = self.default_group_slice

        d["sample_fields"] = self._serialize_field_schema()

        if contains_videos:
            d["frame_fields"] = self._serialize_frame_field_schema()

        d["info"] = self.info

        if self.classes:
            d["classes"] = self.classes

        if self.default_classes:
            d["default_classes"] = self.default_classes

        if self.mask_targets:
            d["mask_targets"] = self._serialize_mask_targets()

        if self.default_mask_targets:
            d["default_mask_targets"] = self._serialize_default_mask_targets()

        if self.skeletons:
            d["skeletons"] = self._serialize_skeletons()

        if self.default_skeleton:
            d["default_skeleton"] = self._serialize_default_skeleton()

        if self.media_type == fom.GROUP:
            view = self.select_group_slices(_allow_mixed=True)
        else:
            view = self

        # Serialize samples
        samples = []
        for sample in view.iter_samples(progress=progress):
            sd = sample.to_dict(
                include_frames=include_frames,
                include_private=include_private,
            )

            if write_frame_labels and sample.media_type == fom.VIDEO:
                frames = {"frames": sd.pop("frames", {})}
                filename = sample.id + ".json"
                sd["frames"] = filename
                frames_path = os.path.join(frame_labels_dir, filename)
                etas.write_json(frames, frames_path, pretty_print=pretty_print)

            if rel_dir and sd["filepath"].startswith(rel_dir):
                sd["filepath"] = sd["filepath"][len(rel_dir) :]

            samples.append(sd)

        d["samples"] = samples

        return d

    def to_json(
        self,
        rel_dir=None,
        include_private=False,
        include_frames=False,
        frame_labels_dir=None,
        pretty_print=False,
    ):
        """Returns a JSON string representation of the collection.

        The samples will be written as a list in a top-level ``samples`` field
        of the returned dictionary.

        Args:
            rel_dir (None): a relative directory to remove from the
                ``filepath`` of each sample, if possible. The path is converted
                to an absolute path (if necessary) via
                :func:`fiftyone.core.storage.normalize_path`. The typical use
                case for this argument is that your source data lives in a
                single directory and you wish to serialize relative, rather
                than absolute, paths to the data within that directory
            include_private (False): whether to include private fields
            include_frames (False): whether to include the frame labels for
                video samples
            frame_labels_dir (None): a directory in which to write per-sample
                JSON files containing the frame labels for video samples. If
                omitted, frame labels will be included directly in the returned
                JSON dict (which can be quite quite large for video datasets
                containing many frames). Only applicable to datasets that
                contain videos when ``include_frames`` is True
            pretty_print (False): whether to render the JSON in human readable
                format with newlines and indentations

        Returns:
            a JSON string
        """
        d = self.to_dict(
            rel_dir=rel_dir,
            include_private=include_private,
            include_frames=include_frames,
            frame_labels_dir=frame_labels_dir,
            pretty_print=pretty_print,
        )
        return etas.json_to_str(d, pretty_print=pretty_print)

    def write_json(
        self,
        json_path,
        rel_dir=None,
        include_private=False,
        include_frames=False,
        frame_labels_dir=None,
        pretty_print=False,
    ):
        """Writes the colllection to disk in JSON format.

        Args:
            json_path: the path to write the JSON
            rel_dir (None): a relative directory to remove from the
                ``filepath`` of each sample, if possible. The path is converted
                to an absolute path (if necessary) via
                :func:`fiftyone.core.storage.normalize_path`. The typical use
                case for this argument is that your source data lives in a
                single directory and you wish to serialize relative, rather
                than absolute, paths to the data within that directory
            include_private (False): whether to include private fields
            include_frames (False): whether to include the frame labels for
                video samples
            frame_labels_dir (None): a directory in which to write per-sample
                JSON files containing the frame labels for video samples. If
                omitted, frame labels will be included directly in the returned
                JSON dict (which can be quite quite large for video datasets
                containing many frames). Only applicable to datasets that
                contain videos when ``include_frames`` is True
            pretty_print (False): whether to render the JSON in human readable
                format with newlines and indentations
        """
        d = self.to_dict(
            rel_dir=rel_dir,
            include_private=include_private,
            include_frames=include_frames,
            frame_labels_dir=frame_labels_dir,
            pretty_print=pretty_print,
        )
        etas.write_json(d, json_path, pretty_print=pretty_print)

    def _add_view_stage(self, stage):
        """Returns a :class:`fiftyone.core.view.DatasetView` containing the
        contents of the collection with the given
        :class:fiftyone.core.stages.ViewStage` appended to its aggregation
        pipeline.

        Subclasses are responsible for performing any validation on the view
        stage to ensure that it is a valid stage to add to this collection.

        Args:
            stage: a :class:fiftyone.core.stages.ViewStage`

        Returns:
            a :class:`fiftyone.core.view.DatasetView`
        """
        raise NotImplementedError("Subclass must implement _add_view_stage()")

    def aggregate(self, aggregations, _mongo=False):
        """Aggregates one or more
        :class:`fiftyone.core.aggregations.Aggregation` instances.

        Note that it is best practice to group aggregations into a single call
        to :meth:`aggregate`, as this will be more efficient than performing
        multiple aggregations in series.

        Args:
            aggregations: an :class:`fiftyone.core.aggregations.Aggregation` or
                iterable of :class:`fiftyone.core.aggregations.Aggregation`
                instances

        Returns:
            Aggregation result(s) corresponding to the input aggregation(s).
            Returns a single result for a single aggregation, a list of results
            for multiple aggregations, or a generator for lazy aggregations
        """
        if not aggregations:
            return []

        scalar_result = isinstance(aggregations, foa.Aggregation)

        if scalar_result:
            aggregations = [aggregations]

        # Partition aggregations by type
        big_aggs, batch_aggs, facet_aggs, stream = self._parse_aggregations(
            aggregations, allow_big=True
        )

        # Placeholder to store results
        results = [None] * len(aggregations)

        idx_map = {}
        pipelines = []

        # Build batch pipeline
        if batch_aggs:
            pipeline = self._build_batch_pipeline(batch_aggs)
            pipelines.append(pipeline)

        # Build big pipelines
        for idx, aggregation in big_aggs.items():
            pipeline = self._build_big_pipeline(aggregation)
            idx_map[idx] = len(pipelines)
            pipelines.append(pipeline)

        # Build facet-able pipelines
        compiled_facet_aggs, facet_pipelines, _ = self._build_facets(
            facet_aggs
        )
        for idx, pipeline in facet_pipelines.items():
            idx_map[idx] = len(pipelines)
            pipelines.append(pipeline)

        if _mongo:
            return pipelines[0] if scalar_result else pipelines

        # Run all aggregations
        _results = foo.aggregate(
            self._dataset._sample_collection, pipelines, _stream=stream
        )

        # Parse batch results
        if batch_aggs:
            if stream:
                return self._iter_and_parse_agg_results(batch_aggs, _results)
            result = list(_results[0])
            for idx, aggregation in batch_aggs.items():
                results[idx] = self._parse_big_result(aggregation, result)

        # Parse big results
        if big_aggs and stream:
            return self._iter_and_parse_agg_results(big_aggs, _results)
        for idx, aggregation in big_aggs.items():
            result = list(_results[idx_map[idx]])
            results[idx] = self._parse_big_result(aggregation, result)

        # Parse facet-able results
        for idx, aggregation in compiled_facet_aggs.items():

            result = list(_results[idx_map[idx]])
            data = self._parse_faceted_result(aggregation, result)
            if (
                isinstance(aggregation, foa.FacetAggregations)
                and aggregation._compiled
            ):
                for idx, d in data.items():
                    results[idx] = d
            else:
                results[idx] = data
        return results[0] if scalar_result else results

    def _iter_and_parse_agg_results(self, parsed_aggs, cursor):
<<<<<<< HEAD
        result_fields = [agg._big_field for agg in parsed_aggs.values()]

        # Unwind is only supported through explicitly passing unwind=True to
        # iter_values()
        unwind = all(agg._unwind for agg in parsed_aggs.values())
=======

        result_fields = [agg._big_field for agg in parsed_aggs.values()]

        # Non-batchable big aggregations will result a cursor per aggregation
        handle_multiple_cursors = isinstance(cursor, list)
>>>>>>> 775f1777

        # Determine if extra parsing is needed for the Aggregation result
        has_extra_parsing = any(
            agg._field is not None and not agg._raw
            for agg in parsed_aggs.values()
        )

        if has_extra_parsing:
            transformers = [
                agg.parse_result(None) for agg in parsed_aggs.values()
            ]

            # single field + extra parsing
            if len(result_fields) == 1:
                field = result_fields[0]
                f = transformers[0]
                return (f(doc[field]) for doc in cursor)

        # Handle case: no extra parsing
        if not has_extra_parsing:
<<<<<<< HEAD
            if unwind:
                # Unwinding with multiple fields may lead to results of
=======
            if handle_multiple_cursors:
                # Unwinding fields independently may lead to results of
>>>>>>> 775f1777
                # different length. To enable returning all data,
                # exhausted cursors will continue to emit None until the longest
                # cursor is exhausted.
                return (
                    tuple(
                        doc[f] if doc else None
                        for f, doc in zip(result_fields, docs)
                    )
                    for docs in itertools.zip_longest(*cursor, fillvalue=None)
                )
            return (itemgetter(*result_fields)(doc) for doc in cursor)

        # Handle case: multiple fields with parsing
        get_values = itemgetter(*result_fields)

        def _process_doc(doc):
            # Extract values from a single document specified by agg._big_field
            values = get_values(doc)
            if not isinstance(values, tuple):
                values = (values,)
            # Apply transformers to each value
            return tuple(f(v) for f, v in zip(transformers, values))

<<<<<<< HEAD
        if isinstance(cursor, list):
=======
        if handle_multiple_cursors:
>>>>>>> 775f1777
            # unwind with fields that need additional parsing
            return (
                tuple(_process_doc(doc) if doc else None for doc in docs)
                for docs in itertools.zip_longest(*cursor, fillvalue=None)
            )

        return (_process_doc(doc) for doc in cursor)

    async def _async_aggregate(self, aggregations):
        if not aggregations:
            return []

        scalar_result = isinstance(aggregations, foa.Aggregation)

        if scalar_result:
            aggregations = [aggregations]

        _, _, facet_aggs, _ = self._parse_aggregations(
            aggregations, allow_big=False
        )

        # Placeholder to store results
        results = [None] * len(aggregations)

        idx_map = {}
        pipelines = []

        if facet_aggs:
            # Build facet-able pipelines
            compiled_facet_aggs, facet_pipelines, hints = self._build_facets(
                facet_aggs
            )
            for idx, pipeline in facet_pipelines.items():
                idx_map[idx] = len(pipelines)
                pipelines.append(pipeline)

            # Run all aggregations
            coll_name = self._dataset._sample_collection_name
            collection = foo.get_async_db_conn()[coll_name]
            _results = await foo.aggregate(collection, pipelines, hints)

            # Parse facet-able results
            for idx, aggregation in compiled_facet_aggs.items():
                result = list(_results[idx_map[idx]])
                data = self._parse_faceted_result(aggregation, result)
                if (
                    isinstance(aggregation, foa.FacetAggregations)
                    and aggregation._compiled
                ):
                    for idx, d in data.items():
                        results[idx] = d
                else:
                    results[idx] = data

        return results[0] if scalar_result else results

    def _parse_aggregations(self, aggregations, allow_big=True):
        big_aggs = {}
        batch_aggs = {}
        facet_aggs = {}
        stream = None

        for idx, aggregation in enumerate(aggregations):
            # stream is True if all aggregations are lazy
            if lazy := getattr(aggregation, "_lazy", False):
                if stream is None:
                    stream = lazy
                elif stream != lazy:
                    stream = False
            if aggregation._is_big_batchable:
                batch_aggs[idx] = aggregation
            elif aggregation._has_big_result:
                big_aggs[idx] = aggregation
            else:
                facet_aggs[idx] = aggregation

        if not allow_big and (big_aggs or batch_aggs):
            raise ValueError(
                "This method does not support aggregations that return big "
                "results"
            )

        return big_aggs, batch_aggs, facet_aggs, stream

    def _build_batch_pipeline(self, aggs_map):
        project = {}
        attach_frames = False
        group_slices = set()
        for idx, aggregation in aggs_map.items():
            big_field = "value%d" % idx

            _pipeline = aggregation.to_mongo(self, big_field=big_field)
            attach_frames |= aggregation._needs_frames(self)
            _group_slices = aggregation._needs_group_slices(self)
            if _group_slices:
                group_slices.update(_group_slices)

            try:
                assert len(_pipeline) == 1
                project[big_field] = _pipeline[0]["$project"][big_field]
            except:
                raise ValueError(
                    "Batchable aggregations must have pipelines with a single "
                    "$project stage; found %s" % _pipeline
                )

        return self._pipeline(
            pipeline=[{"$project": project}],
            attach_frames=attach_frames,
            group_slices=group_slices,
        )

    def _build_big_pipeline(self, aggregation):
        return self._pipeline(
            pipeline=aggregation.to_mongo(self, big_field="values"),
            attach_frames=aggregation._needs_frames(self),
            group_slices=aggregation._needs_group_slices(self),
        )

    def _build_facets(self, aggs_map):
        compiled = {}
        facetable = defaultdict(dict)
        for idx, aggregation in aggs_map.items():
            if aggregation.field_name is None or isinstance(
                aggregation, foa.FacetAggregations
            ):
                compiled[idx] = aggregation
            else:
                # @todo optimize this
                if "[]" in aggregation.field_name:
                    root = aggregation.field_name
                    leaf = ""
                else:
                    keys = aggregation.field_name.split(".")
                    root = ""
                    leaf = keys[-1]
                    for num in range(len(keys), 0, -1):
                        root = ".".join(keys[:num])
                        leaf = ".".join(keys[num:])
                        field = self.get_field(root)
                        if isinstance(field, fof.ListField) and isinstance(
                            field.field, fof.EmbeddedDocumentField
                        ):
                            break

                facetable[root][idx] = (leaf, aggregation)

        for field_name, aggregations in facetable.items():
            if len(aggregations) > 1:
                _aggregations = {}
                for idx, (leaf, aggregation) in aggregations.items():
                    aggregation = copy(aggregation)
                    aggregation._field_name = leaf
                    _aggregations[idx] = aggregation

                compiled[field_name] = foa.FacetAggregations(
                    field_name, _aggregations, _compiled=True
                )
            else:
                idx, (_, aggregation) = next(iter(aggregations.items()))
                compiled[idx] = aggregation

        pipelines = {}
        hints = []
        for idx, aggregation in compiled.items():
            pipelines[idx] = self._pipeline(
                pipeline=aggregation.to_mongo(self),
                attach_frames=aggregation._needs_frames(self),
                group_slices=aggregation._needs_group_slices(self),
            )
            hints.append(getattr(aggregation, "_hint", None))

        return compiled, pipelines, hints

    def _parse_big_result(self, aggregation, result):
        if result:
            return aggregation.parse_result(result)

        return aggregation.default_result()

    def _parse_faceted_result(self, aggregation, result):
        if result:
            return aggregation.parse_result(result[0])

        return aggregation.default_result()

    def _pipeline(
        self,
        pipeline=None,
        media_type=None,
        attach_frames=False,
        detach_frames=False,
        frames_only=False,
        support=None,
        group_slice=None,
        group_slices=None,
        detach_groups=False,
        groups_only=False,
        manual_group_select=False,
        post_pipeline=None,
    ):
        """Returns the MongoDB aggregation pipeline for the collection.

        Args:
            pipeline (None): a MongoDB aggregation pipeline (list of dicts) to
                append to the current pipeline
            media_type (None): the media type of the collection, if different
                than the source dataset's media type
            attach_frames (False): whether to attach the frame documents
                immediately prior to executing ``pipeline``. Only applicable to
                datasets that contain videos
            detach_frames (False): whether to detach the frame documents at the
                end of the pipeline. Only applicable to datasets that contain
                videos
            frames_only (False): whether to generate a pipeline that contains
                *only* the frames in the collection
            support (None): an optional ``[first, last]`` range of frames to
                attach. Only applicable when attaching frames
            group_slice (None): the current group slice of the collection, if
                different than the source dataset's group slice. Only
                applicable for grouped collections
            group_slices (None): an optional list of group slices to attach
                when ``groups_only`` is True
            detach_groups (False): whether to detach the group documents at the
                end of the pipeline. Only applicable to grouped collections
            groups_only (False): whether to generate a pipeline that contains
                *only* the flattened group documents for the collection
            manual_group_select (False): whether the pipeline has manually
                handled the initial group selection. Only applicable to grouped
                collections
            post_pipeline (None): a MongoDB aggregation pipeline (list of
                dicts) to append to the very end of the pipeline, after all
                other arguments are applied

        Returns:
            the aggregation pipeline
        """
        raise NotImplementedError("Subclass must implement _pipeline()")

    def _aggregate(
        self,
        pipeline=None,
        media_type=None,
        attach_frames=False,
        detach_frames=False,
        frames_only=False,
        support=None,
        group_slice=None,
        group_slices=None,
        detach_groups=False,
        groups_only=False,
        manual_group_select=False,
        post_pipeline=None,
    ):
        """Runs the MongoDB aggregation pipeline on the collection and returns
        the result.

        Args:
            pipeline (None): a MongoDB aggregation pipeline (list of dicts) to
                append to the current pipeline
            media_type (None): the media type of the collection, if different
                than the source dataset's media type
            attach_frames (False): whether to attach the frame documents
                immediately prior to executing ``pipeline``. Only applicable to
                datasets that contain videos
            detach_frames (False): whether to detach the frame documents at the
                end of the pipeline. Only applicable to datasets that contain
                videos
            frames_only (False): whether to generate a pipeline that contains
                *only* the frames in the collection
            support (None): an optional ``[first, last]`` range of frames to
                attach. Only applicable when attaching frames
            group_slice (None): the current group slice of the collection, if
                different than the source dataset's group slice. Only
                applicable for grouped collections
            group_slices (None): an optional list of group slices to attach
                when ``groups_only`` is True
            detach_groups (False): whether to detach the group documents at the
                end of the pipeline. Only applicable to grouped collections
            groups_only (False): whether to generate a pipeline that contains
                *only* the flattened group documents for the collection
            manual_group_select (False): whether the pipeline has manually
                handled the initial group selection. Only applicable to grouped
                collections
            post_pipeline (None): a MongoDB aggregation pipeline (list of
                dicts) to append to the very end of the pipeline, after all
                other arguments are applied

        Returns:
            the aggregation result dict
        """
        raise NotImplementedError("Subclass must implement _aggregate()")

    def _make_and_aggregate(self, make, args, _generator=False):
        if isinstance(args, (list, tuple)):
            agg = self.aggregate(
                [make(arg) for arg in args],
            )
            if _generator:
                return agg
            # when not using a generator, we exhaust the cursor and load all
            # the results into memory at once here
            return tuple(agg)
        return self.aggregate(
            make(args),
        )

    def _build_aggregation(self, aggregations):
        scalar_result = isinstance(aggregations, foa.Aggregation)
        if scalar_result:
            aggregations = [aggregations]
        elif not aggregations:
            return False, [], None

        pipelines = {}
        for idx, agg in enumerate(aggregations):
            if not isinstance(agg, foa.Aggregation):
                raise TypeError(
                    "'%s' is not an %s" % (agg.__class__, foa.Aggregation)
                )

            pipelines[str(idx)] = agg.to_mongo(self)

        return scalar_result, aggregations, [{"$facet": pipelines}]

    def _process_aggregations(self, aggregations, result, scalar_result):
        results = []
        for idx, agg in enumerate(aggregations):
            _result = result[str(idx)]
            if _result:
                results.append(agg.parse_result(_result[0]))
            else:
                results.append(agg.default_result())

        return results[0] if scalar_result else results

    def _serialize(self):
        # pylint: disable=no-member
        return self._doc.to_dict(extended=True)

    def _serialize_field_schema(self):
        return self._serialize_schema(self.get_field_schema())

    def _serialize_frame_field_schema(self):
        return self._serialize_schema(self.get_frame_field_schema())

    def _serialize_schema(self, schema):
        return {field_name: str(field) for field_name, field in schema.items()}

    def _serialize_mask_targets(self):
        return self._root_dataset._doc.field_to_mongo("mask_targets")

    def _serialize_default_mask_targets(self):
        return self._root_dataset._doc.field_to_mongo("default_mask_targets")

    def _parse_mask_targets(self, mask_targets):
        if not mask_targets:
            return mask_targets

        return self._root_dataset._doc.field_to_python(
            "mask_targets", mask_targets
        )

    def _parse_default_mask_targets(self, default_mask_targets):
        if not default_mask_targets:
            return default_mask_targets

        return self._root_dataset._doc.field_to_python(
            "default_mask_targets", default_mask_targets
        )

    def _serialize_skeletons(self):
        return self._root_dataset._doc.field_to_mongo("skeletons")

    def _serialize_default_skeleton(self):
        return self._root_dataset._doc.field_to_mongo("default_skeleton")

    def _parse_skeletons(self, skeletons):
        if not skeletons:
            return skeletons

        return self._root_dataset._doc.field_to_python("skeletons", skeletons)

    def _parse_default_skeleton(self, default_skeleton):
        if not default_skeleton:
            return default_skeleton

        return self._root_dataset._doc.field_to_python(
            "default_skeleton", default_skeleton
        )

    def _to_fields_str(self, field_schema):
        max_len = max([len(field_name) for field_name in field_schema]) + 1
        return "\n".join(
            "    %s %s" % ((field_name + ":").ljust(max_len), str(field))
            for field_name, field in field_schema.items()
        )

    def _split_frame_fields(self, fields):
        if etau.is_str(fields):
            fields = [fields]

        if self._has_frame_fields():
            return fou.split_frame_fields(fields)

        return fields, []

    def _parse_field_name(
        self,
        field_name,
        auto_unwind=True,
        omit_terminal_lists=False,
        allow_missing=False,
        new_field=None,
    ):
        return _parse_field_name(
            self,
            field_name,
            auto_unwind,
            omit_terminal_lists,
            allow_missing,
            new_field=new_field,
        )

    def _has_field(self, field_path):
        return self.get_field(field_path) is not None

    def _handle_frame_field(self, field_name):
        is_frame_field = self._is_frame_field(field_name)
        if is_frame_field:
            field_name = field_name[len(self._FRAMES_PREFIX) :]

        return field_name, is_frame_field

    def _is_frame_field(self, field_name):
        return self._has_frame_fields() and (
            field_name.startswith(self._FRAMES_PREFIX)
            or field_name == self._FRAMES_PREFIX[:-1]
        )

    def _handle_group_field(self, field_name):
        is_group_field = self._is_group_field(field_name)
        if is_group_field:
            try:
                field_name = field_name.split(".", 2)[2]
            except IndexError:
                field_name = ""

        return field_name, is_group_field

    def _is_group_field(self, field_name):
        return (self.media_type == fom.GROUP) and (
            field_name.startswith(self._GROUPS_PREFIX)
            or field_name == self._GROUPS_PREFIX[:-1]
        )

    def _get_group_slices(self, field_names):
        if etau.is_str(field_names):
            field_names = [field_names]

        group_slices = set()
        for field_name in field_names:
            if field_name.startswith(self._GROUPS_PREFIX):
                group_slice = field_name.split(".", 2)[1]
                group_slices.add(group_slice)

        return list(group_slices)

    def _get_group_media_types(self):
        return self._dataset._doc.group_media_types

    def _contains_media_type(self, media_type, any_slice=False):
        if self.media_type == media_type:
            return True

        if self.media_type == fom.GROUP:
            group_media_types = self.group_media_types
            if group_media_types is None:
                return self._dataset.media_type == media_type

            if any_slice:
                return any(
                    slice_media_type == media_type
                    for slice_media_type in group_media_types.values()
                )

            return group_media_types.get(self.group_slice, None) == media_type

        if self.media_type == fom.MIXED:
            group_media_types = self._get_group_media_types()
            return any(
                slice_media_type == media_type
                for slice_media_type in group_media_types.values()
            )

        return False

    def _contains_videos(self, any_slice=False):
        return self._contains_media_type(fom.VIDEO, any_slice=any_slice)

    def _has_frame_fields(self):
        return self._contains_videos(any_slice=True)

    def _handle_id_fields(self, field_name):
        return _handle_id_fields(self, field_name)

    def _is_full_collection(self):
        if isinstance(self, fod.Dataset) and self.media_type != fom.GROUP:
            return True

        # pylint:disable=no-member
        if (
            isinstance(self, fov.DatasetView)
            and self._dataset.media_type == fom.GROUP
            and len(self._stages) == 1
            and isinstance(self._stages[0], fos.SelectGroupSlices)
            and self._pipeline() == []
        ):
            return True

        return False

    def _is_label_field(self, field_name, label_type_or_types):
        try:
            label_type = self._get_label_field_type(field_name)
        except:
            return False

        if etau.is_container(label_type_or_types):
            label_type_or_types = tuple(label_type_or_types)

        return issubclass(label_type, label_type_or_types)

    def _parse_label_field(
        self,
        label_field,
        dataset_exporter=None,
        allow_coercion=False,
        force_dict=False,
        required=False,
    ):
        return _parse_label_field(
            self,
            label_field,
            dataset_exporter=dataset_exporter,
            allow_coercion=allow_coercion,
            force_dict=force_dict,
            required=required,
        )

    def _parse_frame_labels_field(
        self,
        frame_labels_field,
        dataset_exporter=None,
        allow_coercion=False,
        force_dict=False,
        required=False,
    ):
        return _parse_frame_labels_field(
            self,
            frame_labels_field,
            dataset_exporter=dataset_exporter,
            allow_coercion=allow_coercion,
            force_dict=force_dict,
            required=required,
        )

    def _get_db_fields_map(
        self, include_private=False, frames=False, reverse=False
    ):
        if frames:
            schema = self.get_frame_field_schema(
                include_private=include_private, flat=True
            )
        else:
            schema = self.get_field_schema(
                include_private=include_private, flat=True
            )

        if schema is None:
            return None

        fields_map = {}
        for path, field in schema.items():
            chunks = path.rsplit(".", 1)
            field_name = chunks[-1]
            db_field_name = field.db_field

            if db_field_name not in (None, field_name):
                if len(chunks) > 1:
                    _path = chunks[0] + "." + db_field_name
                else:
                    _path = db_field_name

                if reverse:
                    fields_map[_path] = path
                else:
                    fields_map[path] = _path

        return fields_map

    def _handle_db_field(self, path, frames=False):
        # @todo handle "groups.<slice>.field.name", if it becomes necessary
        db_fields_map = self._get_db_fields_map(frames=frames)
        return db_fields_map.get(path, path)

    def _handle_db_fields(self, paths, frames=False):
        # @todo handle "groups.<slice>.field.name", if it becomes necessary
        db_fields_map = self._get_db_fields_map(frames=frames)
        return [db_fields_map.get(p, p) for p in paths]

    def _get_media_fields(self, whitelist=None, blacklist=None, frames=False):
        media_fields = {}

        if frames:
            schema = self.get_frame_field_schema(flat=True)
            app_media_fields = set()
        else:
            schema = self.get_field_schema(flat=True)
            app_media_fields = set(self._dataset.app_config.media_fields)

            # 'filepath' should already be in set, but add it just in case
            app_media_fields.add("filepath")

        for field_name, field in schema.items():
            while isinstance(field, fof.ListField):
                field = field.field

            if field_name in app_media_fields:
                media_fields[field_name] = None
            elif isinstance(field, fof.EmbeddedDocumentField) and issubclass(
                field.document_type, fol._HasMedia
            ):
                media_fields[field_name] = field.document_type._MEDIA_FIELD

        if whitelist is not None:
            if etau.is_container(whitelist):
                whitelist = set(whitelist)
            else:
                whitelist = {whitelist}

            media_fields = {
                k: v
                for k, v in media_fields.items()
                if any(w == k or k.startswith(w + ".") for w in whitelist)
            }

        if blacklist is not None:
            if etau.is_container(blacklist):
                blacklist = set(blacklist)
            else:
                blacklist = {blacklist}

            media_fields = {
                k: v
                for k, v in media_fields.items()
                if not any(w == k or k.startswith(w + ".") for w in blacklist)
            }

        return media_fields

    def _parse_media_field(self, media_field):
        if media_field in self._dataset.app_config.media_fields:
            return media_field, None

        _media_field, is_frame_field = self._handle_frame_field(media_field)

        media_fields = self._get_media_fields(frames=is_frame_field)
        for root, leaf in media_fields.items():
            if leaf is not None:
                leaf = root + "." + leaf

            if _media_field in (root, leaf) or root.startswith(
                _media_field + "."
            ):
                _resolved_field = leaf if leaf is not None else root
                if is_frame_field:
                    _resolved_field = self._FRAMES_PREFIX + _resolved_field

                _list_fields = self._parse_field_name(
                    _resolved_field, auto_unwind=False
                )[-2]
                if _list_fields:
                    return _resolved_field, _list_fields[0]

                return _resolved_field, None

        raise ValueError("'%s' is not a valid media field" % media_field)

    def _get_label_fields(self):
        return [path for path, _ in _iter_label_fields(self)]

    def _get_label_field_schema(self):
        schema = self.get_field_schema()
        return dict(_iter_schema_label_fields(schema))

    def _get_frame_label_field_schema(self):
        if not self._has_frame_fields():
            return None

        schema = self.get_frame_field_schema()
        return dict(_iter_schema_label_fields(schema))

    def _get_root_fields(self, fields):
        root_fields = set()
        for field in fields:
            if self._has_frame_fields() and field.startswith(
                self._FRAMES_PREFIX
            ):
                # Converts `frames.root[.x.y]` to `frames.root`
                root = ".".join(field.split(".", 2)[:2])
            else:
                # Converts `root[.x.y]` to `root`
                root = field.split(".", 1)[0]

            root_fields.add(root)

        return list(root_fields)

    def _validate_root_field(self, field_name, include_private=False):
        _ = self._get_root_field_type(
            field_name, include_private=include_private
        )

    def _get_root_field_type(self, field_name, include_private=False):
        field_name, _ = self._handle_group_field(field_name)
        field_name, is_frame_field = self._handle_frame_field(field_name)

        if is_frame_field:
            schema = self.get_frame_field_schema(
                include_private=include_private
            )
        else:
            schema = self.get_field_schema(include_private=include_private)

        root = field_name.split(".", 1)[0]

        if root not in schema:
            ftype = "frame field" if is_frame_field else "field"
            raise ValueError(
                "%s has no %s '%s'" % (self.__class__.__name__, ftype, root)
            )

        return schema[root]

    def _get_label_field_type(self, field_name):
        field_name, _ = self._handle_group_field(field_name)
        field_name, is_frame_field = self._handle_frame_field(field_name)

        # for fiftyone.server.view hidden results
        if field_name.startswith("___"):
            field_name = field_name[3:]

        # for fiftyone.core.stages hidden results
        if field_name.startswith("__"):
            field_name = field_name[2:]

        if is_frame_field:
            schema = self.get_frame_field_schema(flat=True)
        else:
            schema = self.get_field_schema(flat=True)

        if field_name not in schema:
            ftype = "frame field" if is_frame_field else "field"
            raise ValueError(
                "%s has no %s '%s'"
                % (self.__class__.__name__, ftype, field_name)
            )

        field = schema[field_name]

        if isinstance(field, fof.ListField):
            field = field.field

        if not isinstance(field, fof.EmbeddedDocumentField) or not issubclass(
            field.document_type, fol.Label
        ):
            raise ValueError(
                "Field '%s' is not a Label type; found %s"
                % (field_name, field)
            )

        return field.document_type

    def _get_label_field_root(self, field_name):
        label_type = self._get_label_field_type(field_name)

        if issubclass(label_type, fol._HasLabelList):
            root = field_name + "." + label_type._LABEL_LIST_FIELD
            is_list_field = True
        else:
            root = field_name
            is_list_field = isinstance(self.get_field(root), fof.ListField)

        return root, is_list_field

    def _get_label_field_path(self, field_name, subfield=None):
        label_type = self._get_label_field_type(field_name)

        if issubclass(label_type, fol._HasLabelList):
            field_name += "." + label_type._LABEL_LIST_FIELD

        if subfield:
            field_path = field_name + "." + subfield
        else:
            field_path = field_name

        return label_type, field_path

    def _get_geo_location_field(self):
        geo_schema = self.get_field_schema(
            ftype=fof.EmbeddedDocumentField, embedded_doc_type=fol.GeoLocation
        )
        if not geo_schema:
            raise ValueError("No %s field found to use" % fol.GeoLocation)

        if len(geo_schema) > 1:
            raise ValueError(
                "Multiple %s fields found; you must specify which to use"
                % fol.GeoLocation
            )

        return next(iter(geo_schema.keys()))

    def _get_label_attributes_schema(self, label_field):
        label_type, attrs_path = self._get_label_field_path(
            label_field, "attributes"
        )
        dynamic_path = attrs_path.rsplit(".", 1)[0]

        # We're implicitly dealing with nested list fields where possible
        label_type = fol._LABEL_LIST_TO_SINGLE_MAP.get(label_type, label_type)

        if not issubclass(label_type, fol._HasAttributesDict):
            return self.schema(dynamic_path, dynamic_only=True)

        #
        # Handle legacy attributes
        #

        dynamic = foa.Schema(dynamic_path, dynamic_only=True)
        attrs = foa.Schema(attrs_path)

        schema, attrs_map = self.aggregate([dynamic, attrs])

        names = []
        aggs = []
        for name in attrs_map.keys():
            names.append("attributes." + name + ".value")
            aggs.append(foa.Schema(attrs_path + "." + name))

        if not aggs:
            return schema

        for name, attr_schema in zip(names, self.aggregate(aggs)):
            schema[name] = attr_schema.get("value", None)

        return schema

    def _unwind_values(self, field_name, values, keep_top_level=False):
        if values is None:
            return None

        list_fields = self._parse_field_name(field_name, auto_unwind=False)[-2]
        level = len(list_fields)

        if keep_top_level:
            return [_unwind_values(v, level=level - 1) for v in values]

        return _unwind_values(values, level=level)

    def _make_set_field_pipeline(
        self,
        field,
        expr,
        embedded_root=False,
        allow_missing=False,
        new_field=None,
        context=None,
    ):
        return _make_set_field_pipeline(
            self,
            field,
            expr,
            embedded_root=embedded_root,
            allow_missing=allow_missing,
            new_field=new_field,
            context=context,
        )

    def _get_values_by_id(self, path_or_expr, ids, link_field=None):
        is_list_field = False
        if link_field == "frames":
            if self._is_frames:
                id_path = "id"
            else:
                id_path = "frames.id"
        elif link_field is not None:
            root, is_list_field = self._get_label_field_root(link_field)
            id_path = root + ".id"
        elif self._is_patches:
            id_path = "sample_id"
        else:
            id_path = "id"

        ref_ids, values = self.values([id_path, path_or_expr])
        values_map = {}

        if is_list_field:
            for _ids, _values in zip(ref_ids, values):
                if not _ids:
                    continue

                for _id, _val in zip(_ids, _values):
                    values_map[_id] = _val
        else:
            for _id, _val in zip(ref_ids, values):
                values_map[_id] = _val

        return [values_map.get(i, None) for i in ids]

    def _has_stores(self):
        dataset_id = self._root_dataset._doc.id
        svc = foos.ExecutionStoreService(dataset_id=dataset_id)
        return svc.count_stores() > 0

    def _list_stores(self):
        dataset_id = self._root_dataset._doc.id
        svc = foos.ExecutionStoreService(dataset_id=dataset_id)
        return svc.list_stores()

    def _get_store(self, store_name):
        dataset_id = self._root_dataset._doc.id
        svc = foos.ExecutionStoreService(dataset_id=dataset_id)
        if not svc.has_store(store_name):
            raise ValueError(f"Dataset has no store '{store_name}'")

        return foos.ExecutionStore(store_name, svc)


def _iter_label_fields(sample_collection):
    schema = sample_collection.get_field_schema()
    for path, field in _iter_schema_label_fields(schema):
        yield path, field

    if not sample_collection._has_frame_fields():
        return

    prefix = sample_collection._FRAMES_PREFIX
    schema = sample_collection.get_frame_field_schema()
    for path, field in _iter_schema_label_fields(schema):
        yield prefix + path, field


def _iter_schema_label_fields(schema):
    for path, field in schema.items():
        if isinstance(field, fof.EmbeddedDocumentField):
            if issubclass(field.document_type, fol.Label):
                yield path, field
            else:
                for _path, _field in field.get_field_schema().items():
                    if isinstance(_field, fof.EmbeddedDocumentField):
                        if issubclass(_field.document_type, fol.Label):
                            yield path + "." + _path, _field


def _serialize_value(field_name, field, value, validate=True):
    if value is None:
        return None

    if validate:
        try:
            field.validate(value)
        except Exception as e:
            raise ValueError(
                "Invalid value for field '%s'. Reason: %s"
                % (field_name, str(e))
            )

    return field.to_mongo(value)


def _unwind_values(values, level=0):
    if not values:
        return values

    while level > 0:
        values = list(itertools.chain.from_iterable(v for v in values if v))
        level -= 1

    return values


def _parse_label_field(
    sample_collection,
    label_field,
    dataset_exporter=None,
    allow_coercion=False,
    force_dict=False,
    required=False,
):
    if isinstance(label_field, dict):
        return label_field

    if _is_glob_pattern(label_field):
        label_field = _get_matching_label_fields(
            sample_collection, label_field
        )

    if etau.is_container(label_field):
        return {f: f for f in label_field}

    if label_field is None and dataset_exporter is not None:
        label_field = _get_default_label_fields_for_exporter(
            sample_collection,
            dataset_exporter,
            allow_coercion=allow_coercion,
            required=required,
        )

    if label_field is None and required:
        raise ValueError(
            "Unable to find any label fields matching the provided arguments"
        )

    if (
        force_dict
        and label_field is not None
        and not isinstance(label_field, dict)
    ):
        return {label_field: label_field}

    return label_field


def _parse_frame_labels_field(
    sample_collection,
    frame_labels_field,
    dataset_exporter=None,
    allow_coercion=False,
    force_dict=False,
    required=False,
):
    if isinstance(frame_labels_field, dict):
        return frame_labels_field

    if _is_glob_pattern(frame_labels_field):
        frame_labels_field = _get_matching_label_fields(
            sample_collection, frame_labels_field, frames=True
        )

    if etau.is_container(frame_labels_field):
        return {f: f for f in frame_labels_field}

    if frame_labels_field is None and dataset_exporter is not None:
        frame_labels_field = _get_default_frame_label_fields_for_exporter(
            sample_collection,
            dataset_exporter,
            allow_coercion=allow_coercion,
            required=required,
        )

    if frame_labels_field is None and required:
        raise ValueError(
            "Unable to find any frame label fields matching the provided "
            "arguments"
        )

    if (
        force_dict
        and frame_labels_field is not None
        and not isinstance(frame_labels_field, dict)
    ):
        return {frame_labels_field: frame_labels_field}

    return frame_labels_field


def _is_glob_pattern(s):
    if not etau.is_str(s):
        return False

    return "*" in s or "?" in s or "[" in s


def _get_matching_label_fields(sample_collection, patt, frames=False):
    if frames:
        label_schema = sample_collection._get_frame_label_field_schema()
    else:
        label_schema = sample_collection._get_label_field_schema()

    if label_schema is None:
        return label_schema

    return fnmatch.filter(list(label_schema.keys()), patt)


def _get_default_label_fields_for_exporter(
    sample_collection, dataset_exporter, allow_coercion=True, required=True
):
    label_cls = dataset_exporter.label_cls

    if label_cls is None:
        if required:
            raise ValueError(
                "Unable to automatically select an appropriate label field to "
                "export because the %s does not provide a `label_cls`"
                % type(dataset_exporter)
            )

        return None

    media_type = sample_collection.media_type
    label_schema = sample_collection._get_label_field_schema()

    label_field_or_dict = _get_fields_with_types(
        media_type,
        label_schema,
        label_cls,
        frames=False,
        allow_coercion=allow_coercion,
    )

    if label_field_or_dict is not None:
        return label_field_or_dict

    if required:
        # Strange formatting is because `label_cls` may be a tuple
        raise ValueError(
            "No compatible field(s) of type %s found" % (label_cls,)
        )

    return None


def _get_default_frame_label_fields_for_exporter(
    sample_collection, dataset_exporter, allow_coercion=True, required=True
):
    frame_labels_cls = dataset_exporter.frame_labels_cls

    if frame_labels_cls is None:
        if required:
            raise ValueError(
                "Cannot select a default frame field when exporter does not "
                "provide a `frame_labels_cls`"
            )

        return None

    media_type = sample_collection.media_type
    frame_label_schema = sample_collection._get_frame_label_field_schema()

    frame_labels_field_or_dict = _get_fields_with_types(
        media_type,
        frame_label_schema,
        frame_labels_cls,
        frames=True,
        allow_coercion=allow_coercion,
    )

    if frame_labels_field_or_dict is not None:
        return frame_labels_field_or_dict

    if required:
        # Strange formatting is because `frame_labels_cls` may be a tuple
        raise ValueError(
            "No compatible frame field(s) of type %s found"
            % (frame_labels_cls,)
        )

    return None


def _get_fields_with_types(
    media_type, label_schema, label_cls, frames=False, allow_coercion=False
):
    if not isinstance(label_cls, dict):
        return _get_field_with_type(
            media_type,
            label_schema,
            label_cls,
            frames=frames,
            allow_coercion=allow_coercion,
        )

    labels_dict = {}
    for name, _label_cls in label_cls.items():
        field = _get_field_with_type(
            media_type,
            label_schema,
            _label_cls,
            frames=frames,
            allow_coercion=allow_coercion,
        )
        if field is not None:
            labels_dict[field] = name

    return labels_dict if labels_dict else None


def _get_field_with_type(
    media_type, label_schema, label_cls, frames=False, allow_coercion=False
):
    field = _get_matching_label_field(label_schema, label_cls)
    if field is not None:
        return field

    if not allow_coercion:
        return None

    # Allow for extraction of image patches when exporting image classification
    # datasets
    if media_type == fom.IMAGE and label_cls is fol.Classification:
        field = _get_matching_label_field(label_schema, fol._PATCHES_FIELDS)
        if field is not None:
            return field

    # Allow for extraction of video clips when exporting temporal detection
    # datasets
    if (
        media_type == fom.VIDEO
        and not frames
        and label_cls is fol.Classification
    ):
        field = _get_matching_label_field(
            label_schema, (fol.TemporalDetection, fol.TemporalDetections)
        )
        if field is not None:
            return field

    # Wrap single label fields as list fields
    _label_cls = fol._LABEL_LIST_TO_SINGLE_MAP.get(label_cls, None)
    if _label_cls is not None:
        field = _get_fields_with_types(
            media_type,
            label_schema,
            _label_cls,
            frames=frames,
            allow_coercion=False,
        )
        if field is not None:
            return field

    # Allow for conversion of `Classification` labels to `Detections` format
    if label_cls is fol.Detections:
        field = _get_matching_label_field(label_schema, fol.Classification)
        if field is not None:
            return field

    return None


def _get_matching_label_field(label_schema, label_type_or_types):
    if etau.is_container(label_type_or_types):
        label_type_or_types = tuple(label_type_or_types)

    valid_fields = []
    for field, field_type in label_schema.items():
        if issubclass(field_type.document_type, label_type_or_types):
            valid_fields.append(field)

    if not valid_fields:
        return None

    if len(valid_fields) > 1:
        logger.info(
            "Found multiple fields %s with compatible type %s; exporting '%s'",
            valid_fields,
            label_type_or_types,
            valid_fields[0],
        )

    return valid_fields[0]


def _parse_values_dict(sample_collection, key_field, values):
    if not values:
        return [], []

    if key_field == "id":
        return zip(*values.items())

    if key_field == "_id":
        sample_ids, values = zip(*values.items())
        return [str(_id) for _id in sample_ids], values

    _key_field = key_field
    (
        key_field,
        is_frame_field,
        list_fields,
        other_list_fields,
        id_to_str,
    ) = sample_collection._parse_field_name(key_field)

    if is_frame_field:
        raise ValueError(
            "Invalid key field '%s'; keys cannot be frame fields" % _key_field
        )

    if list_fields or other_list_fields:
        raise ValueError(
            "Invalid key field '%s'; keys cannot be list fields" % _key_field
        )

    keys = list(values.keys())

    if id_to_str:
        keys = [ObjectId(k) for k in keys]

    view = sample_collection.mongo([{"$match": {key_field: {"$in": keys}}}])
    id_map = {k: v for k, v in zip(*view.values([key_field, "id"]))}

    sample_ids = []
    bad_keys = []
    for key in keys:
        sample_id = id_map.get(key, None)
        if sample_id is not None:
            sample_ids.append(sample_id)
        else:
            bad_keys.append(key)

    if bad_keys:
        raise ValueError(
            "Found %d keys (eg: %s) that do not match the '%s' field of any "
            "samples" % (len(bad_keys), bad_keys[0], key_field)
        )

    values = list(values.values())

    return sample_ids, values


def _parse_frame_values_dicts(sample_collection, sample_ids, values):
    now = datetime.utcnow()

    value = _get_non_none_value(values)
    if not isinstance(value, dict):
        return None, values

    if sample_ids is not None:
        view = sample_collection.select(sample_ids, ordered=True)
        frame_ids, frame_numbers = view.values(
            ["frames._id", "frames.frame_number"]
        )
    else:
        sample_ids, frame_ids, frame_numbers = sample_collection.values(
            ["id", "frames._id", "frames.frame_number"]
        )

    id_map = {}
    dicts = []
    for _id, _fids, _fns, _vals in zip(
        sample_ids, frame_ids, frame_numbers, values
    ):
        for _fid, fn in zip(_fids, _fns):
            id_map[(_id, fn)] = _fid

        for fn in set(_vals.keys()) - set(_fns):
            dicts.append(
                {
                    "_sample_id": ObjectId(_id),
                    "frame_number": fn,
                    "last_modified_at": now,
                }
            )

    # Insert frame documents for new frame numbers
    if dicts:
        # adds `_id` to each dict
        ops = [InsertOne(d) for d in dicts]
        sample_collection._dataset._bulk_write(ops, ids=[], frames=True)

        for d in dicts:
            id_map[(str(d["_sample_id"]), d["frame_number"])] = d["_id"]

    _frame_ids = []
    _values = []
    for _id, _frame_values in zip(sample_ids, values):
        _fns, _vals = zip(*_frame_values.items())
        _fids = [id_map[(_id, fn)] for fn in _fns]

        _frame_ids.append(_fids)
        _values.append(_vals)

    return _frame_ids, _values


def _parse_field_name(
    sample_collection,
    field_name,
    auto_unwind,
    omit_terminal_lists,
    allow_missing,
    new_field=None,
):
    unwind_list_fields = []
    other_list_fields = []

    # Parse explicit array references
    # Note: `field[][]` is valid syntax for list-of-list fields
    chunks = field_name.split("[]")
    for idx in range(len(chunks) - 1):
        unwind_list_fields.append("".join(chunks[: (idx + 1)]))

    # Array references [] have been stripped
    field_name = "".join(chunks)

    # Handle public (string) vs private (ObjectId) ID fields
    field_name, is_id_field, id_to_str = _handle_id_fields(
        sample_collection, field_name
    )

    field_name, is_frame_field = sample_collection._handle_frame_field(
        field_name
    )

    if is_frame_field:
        if field_name == "":
            return "frames", True, [], [], False

        prefix = sample_collection._FRAMES_PREFIX
        unwind_list_fields = [f[len(prefix) :] for f in unwind_list_fields]

        if new_field:
            new_field = new_field[len(prefix) :]
    else:
        prefix = ""

    if not allow_missing and not is_id_field:
        root_field_name = field_name.split(".", 1)[0]

        if sample_collection.get_field(prefix + root_field_name) is None:
            ftype = "frame field" if is_frame_field else "field"
            raise ValueError(
                "%s has no %s '%s'"
                % (
                    sample_collection.__class__.__name__,
                    ftype,
                    root_field_name,
                )
            )

    # Detect list fields in schema
    path = None
    for part in field_name.split("."):
        if path is None:
            path = part
        else:
            path += "." + part

        field_type = sample_collection.get_field(prefix + path)

        if field_type is None:
            break

        if isinstance(field_type, fof.ListField):
            if omit_terminal_lists and path == field_name:
                break

            list_count = 1
            while isinstance(field_type.field, fof.ListField):
                list_count += 1
                field_type = field_type.field

            if auto_unwind:
                if path not in unwind_list_fields:
                    unwind_list_fields.extend([path] * list_count)
            elif path not in unwind_list_fields:
                if path not in other_list_fields:
                    other_list_fields.extend([path] * list_count)

    if is_frame_field:
        if auto_unwind:
            unwind_list_fields = [f for f in unwind_list_fields if f != ""]
        else:
            field_name = prefix + field_name
            unwind_list_fields = [
                prefix + f if f else "frames" for f in unwind_list_fields
            ]
            other_list_fields = [
                prefix + f if f else "frames" for f in other_list_fields
            ]
            if "frames" not in unwind_list_fields:
                if "frames" not in other_list_fields:
                    other_list_fields.append("frames")

    # Sorting is important here because one must unwind field `x` before
    # embedded field `x.y`
    unwind_list_fields = sorted(unwind_list_fields)
    other_list_fields = sorted(other_list_fields)

    def _replace(path):
        n = new_field.count(".") + 1
        chunks = path.split(".", n)
        return new_field + "." + chunks[-1] if len(chunks) > n else new_field

    if new_field:
        field_name = _replace(field_name)
        unwind_list_fields = [_replace(p) for p in unwind_list_fields]
        other_list_fields = [_replace(p) for p in other_list_fields]

    return (
        field_name,
        is_frame_field,
        unwind_list_fields,
        other_list_fields,
        id_to_str,
    )


def _handle_id_field(schema, field_name, include_private=False):
    if not include_private and field_name.startswith("_"):
        return None

    if field_name in schema:
        return field_name

    if field_name.startswith("_"):
        _field_name = field_name[1:]
    else:
        _field_name = "_" + field_name

    field = schema.get(_field_name, None)

    if isinstance(field, fof.ObjectIdField):
        return _field_name

    return field_name


def _handle_id_fields(sample_collection, field_name):
    if not field_name:
        return field_name, False, False

    if "." not in field_name:
        root = None
        leaf = field_name
    else:
        root, leaf = field_name.rsplit(".", 1)

    is_private = leaf.startswith("_")

    if is_private:
        private_field = field_name
        public_field = leaf[1:]
        if root is not None:
            public_field = root + "." + public_field
    else:
        public_field = field_name
        private_field = "_" + leaf
        if root is not None:
            private_field = root + "." + private_field

    public_type = sample_collection.get_field(
        public_field, include_private=True
    )
    private_type = sample_collection.get_field(
        private_field, include_private=True
    )

    if isinstance(public_type, fof.ObjectIdField):
        id_to_str = not is_private
        return private_field, True, id_to_str

    if isinstance(private_type, fof.ObjectIdField):
        id_to_str = not is_private
        return private_field, True, id_to_str

    return field_name, False, False


def _transform_values(values, fcn, level=1):
    if level < 1:
        return fcn(values)

    if values is None:
        return None

    return [_transform_values(v, fcn, level=level - 1) for v in values]


def _make_set_field_pipeline(
    sample_collection,
    field,
    expr,
    embedded_root=False,
    allow_missing=False,
    new_field=None,
    context=None,
):
    (
        path,
        is_frame_field,
        list_fields,
        _,
        _,
    ) = sample_collection._parse_field_name(
        field,
        auto_unwind=True,
        omit_terminal_lists=True,
        allow_missing=allow_missing,
        new_field=new_field,
    )

    if context:
        if is_frame_field:
            context = ".".join(context.split(".")[1:])

        list_fields = [f for f in list_fields if not context.startswith(f)]

    if is_frame_field and path != "frames":
        path = sample_collection._FRAMES_PREFIX + path
        list_fields = ["frames"] + [
            sample_collection._FRAMES_PREFIX + lf for lf in list_fields
        ]

    # Case 1: no list fields
    if not list_fields:
        expr_dict = _render_expr(expr, path, embedded_root)
        pipeline = [{"$addFields": {path: expr_dict}}]
        return pipeline, expr_dict

    # Case 2: one list field
    if len(list_fields) == 1:
        list_field = list_fields[0]
        subfield = path[len(list_field) + 1 :]
        expr, expr_dict = _set_terminal_list_field(
            list_field, subfield, expr, embedded_root
        )
        pipeline = [{"$addFields": {list_field: expr.to_mongo()}}]
        return pipeline, expr_dict

    # Case 3: multiple list fields

    last_list_field = list_fields[-1]
    terminal_prefix = last_list_field[len(list_fields[-2]) + 1 :]
    subfield = path[len(last_list_field) + 1 :]
    expr, expr_dict = _set_terminal_list_field(
        terminal_prefix, subfield, expr, embedded_root
    )

    for list_field1, list_field2 in zip(
        reversed(list_fields[:-1]), reversed(list_fields[1:])
    ):
        inner_list_field = list_field2[len(list_field1) + 1 :]
        expr = F().map(F().set_field(inner_list_field, expr))

    expr = expr.to_mongo(prefix="$" + list_fields[0])

    pipeline = [{"$addFields": {list_fields[0]: expr}}]

    return pipeline, expr_dict


def _set_terminal_list_field(list_field, subfield, expr, embedded_root):
    map_path = "$this"
    if subfield:
        map_path += "." + subfield

    expr_dict = _render_expr(expr, map_path, embedded_root)

    if subfield:
        map_expr = F().set_field(subfield, expr_dict)
    else:
        map_expr = foe.ViewExpression(expr_dict)

    set_expr = F(list_field).map(map_expr)

    return set_expr, expr_dict


def _render_expr(expr, path, embedded_root):
    if not embedded_root:
        prefix = path
    elif "." in path:
        prefix = path.rsplit(".", 1)[0]
    else:
        prefix = None

    if prefix:
        prefix = "$" + prefix

    return foe.to_mongo(expr, prefix=prefix)


def _get_random_characters(n):
    return "".join(
        random.choice(string.ascii_lowercase + string.digits) for _ in range(n)
    )


def _get_non_none_value(values, level=0):
    for value in values:
        if value is None:
            continue
        elif level > 0:
            result = _get_non_none_value(value, level=level - 1)
            if result is not None:
                return result
        else:
            return value

    return None


def _export(
    sample_collection,
    export_dir=None,
    dataset_type=None,
    data_path=None,
    labels_path=None,
    export_media=None,
    rel_dir=None,
    dataset_exporter=None,
    label_field=None,
    frame_labels_field=None,
    overwrite=False,
    progress=None,
    **kwargs,
):
    if dataset_type is None and dataset_exporter is None:
        raise ValueError(
            "Either `dataset_type` or `dataset_exporter` must be provided"
        )

    # Overwrite existing directories or warn if files will be merged
    _handle_existing_dirs(
        dataset_exporter=dataset_exporter,
        export_dir=export_dir,
        data_path=data_path,
        labels_path=labels_path,
        export_media=export_media,
        overwrite=overwrite,
    )

    # If no dataset exporter was provided, construct one
    if dataset_exporter is None:
        dataset_exporter, kwargs = foud.build_dataset_exporter(
            dataset_type,
            warn_unused=False,  # don't warn yet, might be patches kwargs
            export_dir=export_dir,
            data_path=data_path,
            labels_path=labels_path,
            export_media=export_media,
            rel_dir=rel_dir,
            **kwargs,
        )

    # Get label field(s) to export
    if isinstance(dataset_exporter, foud.LabeledImageDatasetExporter):
        # Labeled images
        label_field = sample_collection._parse_label_field(
            label_field,
            dataset_exporter=dataset_exporter,
            allow_coercion=True,
            required=True,
        )
        frame_labels_field = None
    elif isinstance(dataset_exporter, foud.LabeledVideoDatasetExporter):
        # Labeled videos
        label_field, frame_labels_field = _parse_frame_label_fields(
            sample_collection, label_field, frame_labels_field
        )

        label_field = sample_collection._parse_label_field(
            label_field,
            dataset_exporter=dataset_exporter,
            allow_coercion=True,
            required=False,
        )
        frame_labels_field = sample_collection._parse_frame_labels_field(
            frame_labels_field,
            dataset_exporter=dataset_exporter,
            allow_coercion=True,
            required=False,
        )

        if label_field is None and frame_labels_field is None:
            raise ValueError(
                "Unable to locate compatible sample or frame-level "
                "field(s) to export"
            )

    # Perform the export
    foud.export_samples(
        sample_collection,
        dataset_exporter=dataset_exporter,
        label_field=label_field,
        frame_labels_field=frame_labels_field,
        progress=progress,
        **kwargs,
    )


def _parse_frame_label_fields(samples, label_field, frame_labels_field):
    if not samples._has_frame_fields():
        return label_field, frame_labels_field

    force_dict, label_fields_dict = _to_label_fields_dict(label_field)
    _force_dict, frame_labels_field_dict = _to_label_fields_dict(
        frame_labels_field
    )
    force_dict &= _force_dict

    updated = False

    # Move frame fields to `frame_labels_field`
    for k, v in list(label_fields_dict.items()):
        _v, is_frame_field = samples._handle_frame_field(v)
        if is_frame_field:
            updated = True
            frame_labels_field_dict[k] = _v
            del label_fields_dict[k]

    # Remove "frames." prefix from frame fields
    for k, v in list(frame_labels_field_dict.items()):
        _v, is_frame_field = samples._handle_frame_field(v)
        if is_frame_field:
            updated = True
            frame_labels_field_dict[k] = _v
            del frame_labels_field_dict[k]

    if not updated:
        return label_field, frame_labels_field

    label_field = _finalize_label_fields(label_fields_dict, force_dict)
    frame_labels_field = _finalize_label_fields(
        frame_labels_field_dict, force_dict
    )

    return label_field, frame_labels_field


def _to_label_fields_dict(label_field):
    force_dict = isinstance(label_field, dict)

    if label_field is None:
        label_field = {}

    if not isinstance(label_field, dict):
        label_field = {label_field: label_field}

    return force_dict, label_field


def _finalize_label_fields(label_fields_dict, force_dict):
    if not label_fields_dict:
        return None

    if len(label_fields_dict) == 1 and not force_dict:
        return next(iter(label_fields_dict.values()))

    return label_fields_dict


def _handle_existing_dirs(
    dataset_exporter=None,
    export_dir=None,
    data_path=None,
    labels_path=None,
    export_media=False,
    overwrite=False,
):
    if dataset_exporter is not None:
        try:
            export_dir = dataset_exporter.export_dir
        except:
            pass

        try:
            data_path = dataset_exporter.data_path
        except:
            pass

        try:
            labels_path = dataset_exporter.labels_path
        except:
            pass

        try:
            export_media = dataset_exporter.export_media
        except:
            pass

    if export_dir is not None and os.path.isdir(export_dir):
        if overwrite:
            etau.delete_dir(export_dir)
        else:
            logger.warning(
                "Directory '%s' already exists; export will be merged with "
                "existing files",
                export_dir,
            )

    # When `export_media=False`, `data_path` is used as a relative directory
    # for filename purposes, not a sink for writing data
    if data_path is not None and export_media != False:
        if os.path.isabs(data_path) or export_dir is None:
            _data_path = data_path
        else:
            _data_path = os.path.join(export_dir, data_path)

        if os.path.isdir(_data_path):
            if overwrite:
                etau.delete_dir(_data_path)
            else:
                logger.warning(
                    "Directory '%s' already exists; export will be merged "
                    "with existing files",
                    _data_path,
                )
        elif os.path.isfile(_data_path):
            if overwrite:
                etau.delete_file(_data_path)

    if labels_path is not None:
        if os.path.isabs(labels_path) or export_dir is None:
            _labels_path = labels_path
        else:
            _labels_path = os.path.join(export_dir, labels_path)

        if os.path.isdir(_labels_path):
            if overwrite:
                etau.delete_dir(_labels_path)
            else:
                logger.warning(
                    "Directory '%s' already exists; export will be merged "
                    "with existing files",
                    _labels_path,
                )
        elif os.path.isfile(_labels_path):
            if overwrite:
                etau.delete_file(_labels_path)


def _add_db_fields_to_schema(schema):
    additions = {}
    for field in schema.values():
        if field.db_field != field.name:
            additions[field.db_field] = field

    schema.update(additions)<|MERGE_RESOLUTION|>--- conflicted
+++ resolved
@@ -9234,13 +9234,8 @@
         """
 
         # Optimization: if we do not need to follow insertion order, we can
-<<<<<<< HEAD
-        # potentially use a covered index query to get the values directly from
-        # the index and avoid a COLLSCAN
-=======
         # potentially use a covered index query to get the values directly
         # from the index and avoid a COLLSCAN
->>>>>>> 775f1777
         if (
             field := self._field_for_covered_index_query_or_none(
                 field_or_expr,
@@ -9265,11 +9260,7 @@
         )
         return self._make_and_aggregate(make, field_or_expr)
 
-<<<<<<< HEAD
     def iter_values(
-=======
-    def _iter_values(
->>>>>>> 775f1777
         self,
         field_or_expr,
         expr=None,
@@ -9281,7 +9272,6 @@
         _field=None,
         _enforce_natural_order=True,
     ):
-<<<<<<< HEAD
         """Lazily extracts the values from all samples in the collection.
 
         This method is a generator-based version of :meth:`values` that
@@ -9339,8 +9329,21 @@
         Yields:
             each aggregated field value (or tuple of values, if a list of fields was provided)
         """
-=======
->>>>>>> 775f1777
+
+        ## TODO
+
+    def _iter_values(
+        self,
+        field_or_expr,
+        expr=None,
+        missing_value=None,
+        unwind=False,
+        _allow_missing=False,
+        _big_result=True,
+        _raw=False,
+        _field=None,
+        _enforce_natural_order=True,
+    ):
 
         if (
             field := self._field_for_covered_index_query_or_none(
@@ -10748,19 +10751,11 @@
         return results[0] if scalar_result else results
 
     def _iter_and_parse_agg_results(self, parsed_aggs, cursor):
-<<<<<<< HEAD
-        result_fields = [agg._big_field for agg in parsed_aggs.values()]
-
-        # Unwind is only supported through explicitly passing unwind=True to
-        # iter_values()
-        unwind = all(agg._unwind for agg in parsed_aggs.values())
-=======
 
         result_fields = [agg._big_field for agg in parsed_aggs.values()]
 
         # Non-batchable big aggregations will result a cursor per aggregation
         handle_multiple_cursors = isinstance(cursor, list)
->>>>>>> 775f1777
 
         # Determine if extra parsing is needed for the Aggregation result
         has_extra_parsing = any(
@@ -10781,13 +10776,8 @@
 
         # Handle case: no extra parsing
         if not has_extra_parsing:
-<<<<<<< HEAD
-            if unwind:
-                # Unwinding with multiple fields may lead to results of
-=======
             if handle_multiple_cursors:
                 # Unwinding fields independently may lead to results of
->>>>>>> 775f1777
                 # different length. To enable returning all data,
                 # exhausted cursors will continue to emit None until the longest
                 # cursor is exhausted.
@@ -10811,11 +10801,7 @@
             # Apply transformers to each value
             return tuple(f(v) for f, v in zip(transformers, values))
 
-<<<<<<< HEAD
-        if isinstance(cursor, list):
-=======
         if handle_multiple_cursors:
->>>>>>> 775f1777
             # unwind with fields that need additional parsing
             return (
                 tuple(_process_doc(doc) if doc else None for doc in docs)
