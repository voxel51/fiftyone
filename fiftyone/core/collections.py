"""
Base classes for collections of samples.

| Copyright 2017-2021, Voxel51, Inc.
| `voxel51.com <https://voxel51.com/>`_
|
"""
import inspect
import logging
import os
import random
import string

from deprecated import deprecated

import eta.core.serial as etas
import eta.core.utils as etau

import fiftyone.core.aggregations as foa
import fiftyone.core.fields as fof
import fiftyone.core.labels as fol
import fiftyone.core.media as fom
import fiftyone.core.models as fomo
from fiftyone.core.odm.frame import DatasetFrameSampleDocument
from fiftyone.core.odm.sample import (
    DatasetSampleDocument,
    default_sample_fields,
)
import fiftyone.core.stages as fos
import fiftyone.core.utils as fou

foua = fou.lazy_import("fiftyone.utils.annotations")
foud = fou.lazy_import("fiftyone.utils.data")
foum = fou.lazy_import("fiftyone.utils.metadata")


logger = logging.getLogger(__name__)


def _make_registrar():
    """Makes a decorator that keeps a registry of all functions decorated by
    it.

    Usage::

        my_decorator = _make_registrar()
        my_decorator.all  # dictionary mapping names to functions
    """
    registry = {}

    def registrar(func):
        registry[func.__name__] = func
        # Normally a decorator returns a wrapped function, but here we return
        # `func` unmodified, after registering it
        return func

    registrar.all = registry
    return registrar


# Keeps track of all `ViewStage` methods
view_stage = _make_registrar()

# Keeps track of all `Aggregation` methods
aggregation = _make_registrar()


class SampleCollection(object):
    """Abstract class representing an ordered collection of
    :class:`fiftyone.core.sample.Sample` instances in a
    :class:`fiftyone.core.dataset.Dataset`.
    """

    def __str__(self):
        return repr(self)

    def __repr__(self):
        return self.summary()

    def __bool__(self):
        return len(self) > 0

    def __len__(self):
        raise NotImplementedError("Subclass must implement __len__()")

    def __contains__(self, sample_id):
        try:
            self[sample_id]
        except KeyError:
            return False

        return True

    def __getitem__(self, sample_id_or_slice):
        raise NotImplementedError("Subclass must implement __getitem__()")

    def __iter__(self):
        return self.iter_samples()

    @property
    def name(self):
        """The name of the collection."""
        raise NotImplementedError("Subclass must implement name")

    @property
    def media_type(self):
        """The media type of the collection."""
        raise NotImplementedError("Subclass must implement media_type")

    @property
    def info(self):
        """The :meth:`fiftyone.core.dataset.Dataset.info` dict of the dataset
        underlying the collection.
        """
        raise NotImplementedError("Subclass must implement info")

    def summary(self):
        """Returns a string summary of the collection.

        Returns:
            a string summary
        """
        raise NotImplementedError("Subclass must implement summary()")

    def first(self):
        """Returns the first sample in the collection.

        Returns:
            a :class:`fiftyone.core.sample.Sample` or
            :class:`fiftyone.core.sample.SampleView`

        Raises:
            ValueError: if the collection is empty
        """
        try:
            return next(iter(self))
        except StopIteration:
            raise ValueError("%s is empty" % self.__class__.__name__)

    def last(self):
        """Returns the last sample in the collection.

        Returns:
            a :class:`fiftyone.core.sample.Sample` or
            :class:`fiftyone.core.sample.SampleView`

        Raises:
            ValueError: if the collection is empty
        """
        return self[-1:].first()

    def head(self, num_samples=3):
        """Returns a list of the first few samples in the collection.

        If fewer than ``num_samples`` samples are in the collection, only
        the available samples are returned.

        Args:
            num_samples (3): the number of samples

        Returns:
            a list of :class:`fiftyone.core.sample.Sample` objects
        """
        return [s for s in self[:num_samples]]

    def tail(self, num_samples=3):
        """Returns a list of the last few samples in the collection.

        If fewer than ``num_samples`` samples are in the collection, only
        the available samples are returned.

        Args:
            num_samples (3): the number of samples

        Returns:
            a list of :class:`fiftyone.core.sample.Sample` objects
        """
        return [s for s in self[-num_samples:]]

    def iter_samples(self):
        """Returns an iterator over the samples in the collection.

        Returns:
            an iterator over :class:`fiftyone.core.sample.Sample` or
            :class:`fiftyone.core.sample.SampleView` instances
        """
        raise NotImplementedError("Subclass must implement iter_samples()")

    def get_field_schema(
        self, ftype=None, embedded_doc_type=None, include_private=False
    ):
        """Returns a schema dictionary describing the fields of the samples in
        the collection.

        Args:
            ftype (None): an optional field type to which to restrict the
                returned schema. Must be a subclass of
                :class:`fiftyone.core.fields.Field`
            embedded_doc_type (None): an optional embedded document type to
                which to restrict the returned schema. Must be a subclass of
                :class:`fiftyone.core.odm.BaseEmbeddedDocument`
            include_private (False): whether to include fields that start with
                `_` in the returned schema

        Returns:
             a dictionary mapping field names to field types
        """
        raise NotImplementedError("Subclass must implement get_field_schema()")

    def get_frame_field_schema(
        self, ftype=None, embedded_doc_type=None, include_private=False
    ):
        """Returns a schema dictionary describing the fields of the frames of
        the samples in the collection.

        Only applicable for video collections.

        Args:
            ftype (None): an optional field type to which to restrict the
                returned schema. Must be a subclass of
                :class:`fiftyone.core.fields.Field`
            embedded_doc_type (None): an optional embedded document type to
                which to restrict the returned schema. Must be a subclass of
                :class:`fiftyone.core.odm.BaseEmbeddedDocument`
            include_private (False): whether to include fields that start with
                `_` in the returned schema

        Returns:
            a dictionary mapping field names to field types, or ``None`` if
            the collection is not a video collection
        """
        raise NotImplementedError(
            "Subclass must implement get_frame_field_schema()"
        )

    def make_unique_field_name(self, root=""):
        """Makes a unique field name with the given root name for the
        collection.

        Args:
            root (""): an optional root for the output field name

        Returns:
            the field name
        """
        if not root:
            root = _get_random_characters(6)

        fields = self.get_field_schema()

        field_name = root
        if field_name in fields:
            field_name += "_" + _get_random_characters(6)

        while field_name in fields:
            field_name += _get_random_characters(1)

        return field_name

    def validate_fields_exist(self, field_or_fields):
        """Validates that the collection has fields with the given names.

        If ``field_or_fields`` contains an embedded field name such as
        ``field_name.document.field``, only the root ``field_name`` is checked
        for existence.

        Args:
            field_or_fields: a field name or iterable of field names

        Raises:
            ValueError: if one or more of the fields do not exist
        """
        if etau.is_str(field_or_fields):
            field_or_fields = [field_or_fields]

        if self.media_type == fom.VIDEO:
            frame_fields = list(
                filter(lambda n: n.startswith("frames."), field_or_fields)
            )
            field_or_fields = list(
                filter(lambda n: not n.startswith("frames."), field_or_fields)
            )
        else:
            frame_fields = []

        schema = self.get_field_schema(include_private=True)
        default_fields = set(
            default_sample_fields(
                DatasetSampleDocument, include_private=True, include_id=True
            )
        )
        for field in field_or_fields:
            # We only validate that the root field exists
            field_name = field.split(".", 1)[0]
            if field_name not in schema and field_name not in default_fields:
                raise ValueError("Field '%s' does not exist" % field_name)

        if self.media_type != fom.VIDEO:
            return

        frame_schema = self.get_frame_field_schema(include_private=True)
        default_frame_fields = set(
            default_sample_fields(
                DatasetFrameSampleDocument,
                include_private=True,
                include_id=True,
            )
        )
        for field in frame_fields:
            # We only validate that the root field exists
            field_name = field.split(".", 2)[1]
            if (
                field_name not in frame_schema
                and field_name not in default_frame_fields
            ):
                raise ValueError("Field '%s' does not exist" % field_name)

    def validate_field_type(
        self, field_name, ftype, embedded_doc_type=None, subfield=None
    ):
        """Validates that the collection has a field of the given type.

        Args:
            field_name: the field name
            ftype: the expected field type. Must be a subclass of
                :class:`fiftyone.core.fields.Field`
            embedded_doc_type (None): the
                :class:`fiftyone.core.odm.BaseEmbeddedDocument` type of the
                field. Used only when ``ftype`` is an embedded
                :class:`fiftyone.core.fields.EmbeddedDocumentField`
            subfield (None): the type of the contained field. Used only when
                ``ftype`` is a :class:`fiftyone.core.fields.ListField` or
                :class:`fiftyone.core.fields.DictField`

        Raises:
            ValueError: if the field does not exist or does not have the
                expected type
        """
        schema = self.get_field_schema()
        frames = self.media_type == fom.VIDEO and field_name.startswith(
            "frames."
        )
        if frames:
            field_name = field_name[len("frames.") :]

        if frames:
            frame_schema = self.get_frame_field_schema()
            if field_name not in frame_schema:
                raise ValueError("Field '%s' does not exist" % field_name)
            field = frame_schema[field_name]
        else:
            field = schema[field_name]

        if embedded_doc_type is not None:
            if not isinstance(field, fof.EmbeddedDocumentField) or (
                field.document_type is not embedded_doc_type
            ):
                raise ValueError(
                    "Field '%s' must be an instance of %s; found %s"
                    % (field_name, ftype(embedded_doc_type), field)
                )
        elif subfield is not None:
            if not isinstance(field, (fof.ListField, fof.DictField)):
                raise ValueError(
                    "Field type %s must be an instance of %s when a subfield "
                    "is provided" % (ftype, (fof.ListField, fof.DictField))
                )

            if not isinstance(field, ftype) or not isinstance(
                field.field, subfield
            ):
                raise ValueError(
                    "Field '%s' must be an instance of %s; found %s"
                    % (field_name, ftype(field=subfield()), field)
                )
        else:
            if not isinstance(field, ftype):
                raise ValueError(
                    "Field '%s' must be an instance of %s; found %s"
                    % (field_name, ftype, field)
                )

    def compute_metadata(self, overwrite=False, num_workers=None):
        """Populates the ``metadata`` field of all samples in the collection.

        Any samples with existing metadata are skipped, unless
        ``overwrite == True``.

        Args:
            overwrite (False): whether to overwrite existing metadata
            num_workers (None): the number of processes to use. By default,
                ``multiprocessing.cpu_count()`` is used
        """
        foum.compute_metadata(
            self, overwrite=overwrite, num_workers=num_workers
        )

    def apply_model(
        self,
        model,
        label_field="predictions",
        confidence_thresh=None,
        batch_size=None,
    ):
        """Applies the :class:`fiftyone.core.models.Model` to the samples in
        the collection.

        Args:
            model: a :class:`fiftyone.core.models.Model`
            label_field ("predictions"): the name (or prefix) of the field in
                which to store the model predictions
            confidence_thresh (None): an optional confidence threshold to apply
                to any applicable labels generated by the model
            batch_size (None): an optional batch size to use. Only applicable
                for image samples
        """
        fomo.apply_model(
            self,
            model,
            label_field=label_field,
            confidence_thresh=confidence_thresh,
            batch_size=batch_size,
        )

    def compute_embeddings(
        self, model, embeddings_field=None, batch_size=None
    ):
        """Computes embeddings for the samples in the collection using the
        given :class:`fiftyone.core.models.Model`.

        The ``model`` must expose embeddings, i.e.,
        :meth:`fiftyone.core.models.Model.has_embeddings` must return ``True``.

        If an ``embeddings_field`` is provided, the embeddings are saved to the
        samples; otherwise, the embeddings are returned in-memory.

        Args:
            model: a :class:`fiftyone.core.models.Model`
            embeddings_field (None): the name of a field in which to store the
                embeddings
            batch_size (None): an optional batch size to use. Only applicable
                for image samples

        Returns:
            ``None``, if an ``embeddings_field`` is provided; otherwise, a
            numpy array whose first dimension is ``len(samples)`` containing
            the embeddings
        """
        return fomo.compute_embeddings(
            self,
            model,
            embeddings_field=embeddings_field,
            batch_size=batch_size,
        )

    def compute_patch_embeddings(
        self,
        model,
        patches_field,
        embeddings_field=None,
        batch_size=None,
        force_square=False,
        alpha=None,
    ):
        """Computes embeddings for the image patches defined by
        ``patches_field`` of the samples in the collection using the given
        :class:`fiftyone.core.models.Model`.

        The ``model`` must expose embeddings, i.e.,
        :meth:`fiftyone.core.models.Model.has_embeddings` must return ``True``.

        If an ``embeddings_field`` is provided, the embeddings are saved to the
        samples; otherwise, the embeddings are returned in-memory.

        Args:
            model: a :class:`fiftyone.core.models.Model`
            patches_field: a :class:`fiftyone.core.labels.Detection`,
                :class:`fiftyone.core.labels.Detections`,
                :class:`fiftyone.core.labels.Polyline`, or
                :class:`fiftyone.core.labels.Polylines` field defining the
                image patches in each sample to embed
            embeddings_field (None): the name of a field in which to store the
                embeddings
            batch_size (None): an optional batch size to use
            force_square (False): whether to minimally manipulate the patch
                bounding boxes into squares prior to extraction
            alpha (None): an optional expansion/contraction to apply to the
                patches before extracting them, in ``[-1, \infty)``. If
                provided, the length and width of the box are expanded (or
                contracted, when ``alpha < 0``) by ``(100 * alpha)%``. For
                example, set ``alpha = 1.1`` to expand the boxes by 10%, and
                set ``alpha = 0.9`` to contract the boxes by 10%

        Returns:
            ``None``, if an ``embeddings_field`` is provided; otherwise, a dict
            mapping sample IDs to arrays of patch embeddings
        """
        return fomo.compute_patch_embeddings(
            self,
            model,
            patches_field,
            embeddings_field=embeddings_field,
            batch_size=batch_size,
            force_square=force_square,
            alpha=alpha,
        )

    @classmethod
    def list_view_stages(cls):
        """Returns a list of all available methods on this collection that
        apply :class:`fiftyone.core.stages.ViewStage` operations that return
        :class:`fiftyone.core.view.DatasetView` instances.

        Returns:
            a list of :class:`SampleCollection` method names
        """
        return list(view_stage.all)

    def add_stage(self, stage):
        """Applies the given :class:`fiftyone.core.stages.ViewStage` to the
        collection.

        Args:
            stage: a :class:`fiftyone.core.stages.ViewStage`

        Returns:
            a :class:`fiftyone.core.view.DatasetView`

        Raises:
            :class:`fiftyone.core.stages.ViewStageError`: if the stage was not
                a valid stage for this collection
        """
        return self._add_view_stage(stage)

    @view_stage
    def exclude(self, sample_ids):
        """Excludes the samples with the given IDs from the collection.

        Examples::

            import fiftyone as fo

            dataset = fo.load_dataset(...)

            #
            # Exclude a single sample from a dataset
            #

            view = dataset.exclude("5f3c298768fd4d3baf422d2f")

            #
            # Exclude a list of samples from a dataset
            #

            view = dataset.exclude([
                "5f3c298768fd4d3baf422d2f",
                "5f3c298768fd4d3baf422d30"
            ])

        Args:
            sample_ids: a sample ID or iterable of sample IDs

        Returns:
            a :class:`fiftyone.core.view.DatasetView`
        """
        return self._add_view_stage(fos.Exclude(sample_ids))

    @view_stage
    def exclude_fields(self, field_names):
        """Excludes the fields with the given names from the returned
        :class:`fiftyone.core.sample.SampleView` instances.

        Note that default fields cannot be excluded.

        Examples::

            import fiftyone as fo

            dataset = fo.load_dataset(...)

            #
            # Exclude a field from all samples in a dataset
            #

            view = dataset.exclude_fields("predictions")

            #
            # Exclude a list of fields from all samples in a dataset
            #

            view = dataset.exclude_fields(["ground_truth", "predictions"])

        Args:
            field_names: a field name or iterable of field names to exclude

        Returns:
            a :class:`fiftyone.core.view.DatasetView`
        """
        return self._add_view_stage(fos.ExcludeFields(field_names))

    @view_stage
    def exclude_objects(self, objects):
        """Excludes the specified objects from the view.

        The returned view will omit the objects specified in the provided
        ``objects`` argument, which should have the following format::

            [
                {
                    "sample_id": "5f8d254a27ad06815ab89df4",
                    "field": "ground_truth",
                    "object_id": "5f8d254a27ad06815ab89df3",
                },
                {
                    "sample_id": "5f8d255e27ad06815ab93bf8",
                    "field": "ground_truth",
                    "object_id": "5f8d255e27ad06815ab93bf6",
                },
                ...
            ]

        Examples::

            import fiftyone as fo

            dataset = fo.load_dataset(...)

            #
            # Exclude the objects currently selected in the App
            #

            session = fo.launch_app(dataset)

            # Select some objects in the App...

            view = dataset.exclude_objects(session.selected_objects)

        Args:
            objects: a list of dicts specifying the objects to exclude

        Returns:
            a :class:`fiftyone.core.view.DatasetView`
        """
        return self._add_view_stage(fos.ExcludeObjects(objects))

    @view_stage
    def exists(self, field, bool=True):
        """Returns a view containing the samples that have (or do not have) a
        non-``None`` value for the given field.

        Examples::

            import fiftyone as fo

            dataset = fo.load_dataset(...)

            #
            # Only include samples that have a value in their `predictions`
            # field
            #

            view = dataset.exists("predictions")

            #
            # Only include samples that do NOT have a value in their
            # `predictions` field
            #

            view = dataset.exists("predictions", False)

        Args:
            field: the field
            bool (True): whether to check if the field exists (True) or does
                not exist (False)

        Returns:
            a :class:`fiftyone.core.view.DatasetView`
        """
        return self._add_view_stage(fos.Exists(field, bool=bool))

    @view_stage
    def filter_field(self, field, filter, only_matches=False):
        """Filters the values of a given sample (or embedded document) field.

        Values of ``field`` for which ``filter`` returns ``False`` are
        replaced with ``None``.

        Examples::

            import fiftyone as fo
            from fiftyone import ViewField as F

            dataset = fo.load_dataset(...)

            #
            # Only include classifications in the `predictions` field (assume
            # it is a `Classification` field) whose `label` is "cat"
            #

            view = dataset.filter_field("predictions", F("label") == "cat")

            #
            # Only include classifications in the `predictions` field (assume
            # it is a `Classification` field) whose `confidence` is greater
            # than 0.8
            #

            view = dataset.filter_field("predictions", F("confidence") > 0.8)

        Args:
            field: the field to filter
            filter: a :class:`fiftyone.core.expressions.ViewExpression` or
                `MongoDB expression <https://docs.mongodb.com/manual/meta/aggregation-quick-reference/#aggregation-expressions>`_
                that returns a boolean describing the filter to apply
            only_matches (False): whether to only include samples that match
                the filter

        Returns:
            a :class:`fiftyone.core.view.DatasetView`
        """
        return self._add_view_stage(
            fos.FilterField(field, filter, only_matches=only_matches)
        )

    @view_stage
    def filter_labels(self, field, filter, only_matches=False):
        """Filters the :class:`fiftyone.core.labels.Label` field of each
        sample.

        If the specified ``field`` is a single
        :class:`fiftyone.core.labels.Label` type, fields for which ``filter``
        returns ``False`` are replaced with ``None``:

        -   :class:`fiftyone.core.labels.Classification`
        -   :class:`fiftyone.core.labels.Detection`
        -   :class:`fiftyone.core.labels.Polyline`
        -   :class:`fiftyone.core.labels.Keypoint`

        If the specified ``field`` is a :class:`fiftyone.core.labels.Label`
        list type, the label elements for which ``filter`` returns ``False``
        are omitted from the view:

        -   :class:`fiftyone.core.labels.Classifications`
        -   :class:`fiftyone.core.labels.Detections`
        -   :class:`fiftyone.core.labels.Polylines`
        -   :class:`fiftyone.core.labels.Keypoints`

        Classifications Examples::

            import fiftyone as fo
            from fiftyone import ViewField as F

            dataset = fo.load_dataset(...)

            #
            # Only include classifications in the `predictions` field whose
            # `confidence` greater than 0.8
            #

            view = dataset.filter_labels("predictions", F("confidence") > 0.8)

            #
            # Only include classifications in the `predictions` field whose
            # `label` is "cat" or "dog", and only show samples with at least
            # one classification after filtering
            #

            view = dataset.filter_labels(
                "predictions",
                F("label").is_in(["cat", "dog"]),
                only_matches=True,
            )

        Detections Examples::

            import fiftyone as fo
            from fiftyone import ViewField as F

            dataset = fo.load_dataset(...)

            #
            # Only include detections in the `predictions` field whose
            # `confidence` is greater than 0.8
            #

            stage = filter_labels("predictions", F("confidence") > 0.8)
            view = dataset.add_stage(stage)

            #
            # Only include detections in the `predictions` field whose `label`
            # is "cat" or "dog", and only show samples with at least one
            # detection after filtering
            #

            view = dataset.filter_labels(
                "predictions",
                F("label").is_in(["cat", "dog"]),
                only_matches=True,
            )

            #
            # Only include detections in the `predictions` field whose bounding
            # box area is smaller than 0.2
            #

            # bbox is in [top-left-x, top-left-y, width, height] format
            bbox_area = F("bounding_box")[2] * F("bounding_box")[3]

            view = dataset.filter_labels("predictions", bbox_area < 0.2)

        Polylines Examples::

            import fiftyone as fo
            from fiftyone import ViewField as F

            dataset = fo.load_dataset(...)

            #
            # Only include polylines in the `predictions` field that are filled
            #

            view = dataset.filter_labels("predictions", F("filled"))

            #
            # Only include polylines in the `predictions` field whose `label`
            # is "lane", and only show samples with at least one polyline after
            # filtering
            #

            view = dataset.filter_labels(
                "predictions", F("label") == "lane", only_matches=True
            )

            #
            # Only include polylines in the `predictions` field with at least
            # 10 vertices
            #

            num_vertices = F("points").map(F().length()).sum()
            view = dataset.filter_labels("predictions", num_vertices >= 10)

        Keypoints Examples::

            import fiftyone as fo
            from fiftyone import ViewField as F

            dataset = fo.load_dataset(...)

            #
            # Only include keypoints in the `predictions` field whose `label`
            # is "face", and only show samples with at least one keypoint after
            # filtering
            #

            view = dataset.filter_labels(
                "predictions", F("label") == "face", only_matches=True
            )

            #
            # Only include keypoints in the `predictions` field with at least
            # 10 points
            #

            view = dataset.filter_labels(
                "predictions", F("points").length() >= 10
            )

        Args:
            field: the labels list field to filter
            filter: a :class:`fiftyone.core.expressions.ViewExpression` or
                `MongoDB expression <https://docs.mongodb.com/manual/meta/aggregation-quick-reference/#aggregation-expressions>`_
                that returns a boolean describing the filter to apply
            only_matches (False): whether to only include samples with at least
                one label after filtering

        Returns:
            a :class:`fiftyone.core.view.DatasetView`
        """
        return self._add_view_stage(
            fos.FilterLabels(field, filter, only_matches=only_matches)
        )

<<<<<<< HEAD
    # @todo remove; deprecated by filter_labels()
=======
    @deprecated(reason="Use filter_labels() instead")
>>>>>>> 30d83911
    @view_stage
    def filter_classifications(self, field, filter, only_matches=False):
        """

        .. warning::

            This method is deprecated and will be removed in a future release.
            Use the drop-in replacement :meth:`filter_labels` instead.

        Filters the classifications of the given
        :class:`fiftyone.core.labels.Classifications` field.

        Elements of ``<field>.classifications`` for which ``filter`` returns
        ``False`` are omitted from the field.

        Examples::

            import fiftyone as fo
            from fiftyone import ViewField as F

            dataset = fo.load_dataset(...)

            #
            # Only include classifications in the `predictions` field whose
            # `confidence` greater than 0.8
            #

            view = dataset.filter_classifications(
                "predictions", F("confidence") > 0.8
            )

            #
            # Only include classifications in the `predictions` field whose
            # `label` is "cat" or "dog", and only show samples with at least
            # one classification after filtering
            #

            view = dataset.filter_classifications(
                "predictions", F("label").is_in(["cat", "dog"]), only_matches=True
            )

        Args:
            field: the :class:`fiftyone.core.labels.Classifications` field
            filter: a :class:`fiftyone.core.expressions.ViewExpression` or
                `MongoDB expression <https://docs.mongodb.com/manual/meta/aggregation-quick-reference/#aggregation-expressions>`_
                that returns a boolean describing the filter to apply
            only_matches (False): whether to only include samples with at least
                one classification after filtering

        Returns:
            a :class:`fiftyone.core.view.DatasetView`
        """
        return self._add_view_stage(
            fos.FilterClassifications(field, filter, only_matches=only_matches)
        )

<<<<<<< HEAD
    # @todo remove; deprecated by filter_labels()
=======
    @deprecated(reason="Use filter_labels() instead")
>>>>>>> 30d83911
    @view_stage
    def filter_detections(self, field, filter, only_matches=False):
        """

        .. warning::

            This method is deprecated and will be removed in a future release.
            Use the drop-in replacement :meth:`filter_labels` instead.

        Filters the detections of the given
        :class:`fiftyone.core.labels.Detections` field.

        Elements of ``<field>.detections`` for which ``filter`` returns
        ``False`` are omitted from the field.

        Examples::

            import fiftyone as fo
            from fiftyone import ViewField as F

            dataset = fo.load_dataset(...)

            #
            # Only include detections in the `predictions` field whose
            # `confidence` is greater than 0.8
            #

            view = dataset.filter_detections(
                "predictions", F("confidence") > 0.8
            )

            #
            # Only include detections in the `predictions` field whose `label`
            # is "cat" or "dog", and only show samples with at least one
            # detection after filtering
            #

            view = dataset.filter_detections(
                "predictions", F("label").is_in(["cat", "dog"]), only_matches=True
            )

            #
            # Only include detections in the `predictions` field whose bounding
            # box area is smaller than 0.2
            #

            # bbox is in [top-left-x, top-left-y, width, height] format
            bbox_area = F("bounding_box")[2] * F("bounding_box")[3]

            view = dataset.filter_detections("predictions", bbox_area < 0.2)

        Args:
            field: the :class:`fiftyone.core.labels.Detections` field
            filter: a :class:`fiftyone.core.expressions.ViewExpression` or
                `MongoDB expression <https://docs.mongodb.com/manual/meta/aggregation-quick-reference/#aggregation-expressions>`_
                that returns a boolean describing the filter to apply
            only_matches (False): whether to only include samples with at least
                one detection after filtering

        Returns:
            a :class:`fiftyone.core.view.DatasetView`
        """
        return self._add_view_stage(
            fos.FilterDetections(field, filter, only_matches=only_matches)
        )

<<<<<<< HEAD
    # @todo remove; deprecated by filter_labels()
=======
    @deprecated(reason="Use filter_labels() instead")
>>>>>>> 30d83911
    @view_stage
    def filter_polylines(self, field, filter, only_matches=False):
        """

        .. warning::

            This method is deprecated and will be removed in a future release.
            Use the drop-in replacement :meth:`filter_labels` instead.

        Filters the polylines of the given
        :class:`fiftyone.core.labels.Polylines` field.

        Elements of ``<field>.polylines`` for which ``filter`` returns
        ``False`` are omitted from the field.

        Examples::

            import fiftyone as fo
            from fiftyone import ViewField as F
            from fiftyone.core.stages import FilterPolylines

            dataset = fo.load_dataset(...)

            #
            # Only include polylines in the `predictions` field that are filled
            #

            stage = FilterPolylines("predictions", F("filled"))
            view = dataset.add_stage(stage)

            #
            # Only include polylines in the `predictions` field whose `label`
            # is "lane", and only show samples with at least one polyline after
            # filtering
            #

            stage = FilterPolylines(
                "predictions", F("label") == "lane", only_matches=True
            )
            view = dataset.add_stage(stage)

            #
            # Only include polylines in the `predictions` field with at least
            # 10 vertices
            #

            num_vertices = F("points").map(F().length()).sum()
            stage = FilterPolylines("predictions", num_vertices >= 10)
            view = dataset.add_stage(stage)

        Args:
            field: the :class:`fiftyone.core.labels.Polylines` field
            filter: a :class:`fiftyone.core.expressions.ViewExpression` or
                `MongoDB expression <https://docs.mongodb.com/manual/meta/aggregation-quick-reference/#aggregation-expressions>`_
                that returns a boolean describing the filter to apply
            only_matches (False): whether to only include samples with at least
                one polyline after filtering

        Returns:
            a :class:`fiftyone.core.view.DatasetView`
        """
        return self._add_view_stage(
            fos.FilterPolylines(field, filter, only_matches=only_matches)
        )

<<<<<<< HEAD
    # @todo remove; deprecated by filter_labels()
=======
    @deprecated(reason="Use filter_labels() instead")
>>>>>>> 30d83911
    @view_stage
    def filter_keypoints(self, field, filter, only_matches=False):
        """

        .. warning::

            This method is deprecated and will be removed in a future release.
            Use the drop-in replacement :meth:`filter_labels` instead.

        Filters the keypoints of the given
        :class:`fiftyone.core.labels.Keypoints` field.

        Elements of ``<field>.keypoints`` for which ``filter`` returns
        ``False`` are omitted from the field.

        Examples::

            import fiftyone as fo
            from fiftyone import ViewField as F
            from fiftyone.core.stages import FilterKeypoints

            dataset = fo.load_dataset(...)

            #
            # Only include keypoints in the `predictions` field whose `label`
            # is "face", and only show samples with at least one keypoint after
            # filtering
            #

            stage = FilterKeypoints(
                "predictions", F("label") == "face", only_matches=True
            )
            view = dataset.add_stage(stage)

            #
            # Only include keypoints in the `predictions` field with at least
            # 10 points
            #

            stage = FilterKeypoints("predictions", F("points").length() >= 10)
            view = dataset.add_stage(stage)

        Args:
            field: the :class:`fiftyone.core.labels.Keypoints` field
            filter: a :class:`fiftyone.core.expressions.ViewExpression` or
                `MongoDB expression <https://docs.mongodb.com/manual/meta/aggregation-quick-reference/#aggregation-expressions>`_
                that returns a boolean describing the filter to apply
            only_matches (False): whether to only include samples with at least
                one keypoint after filtering

        Returns:
            a :class:`fiftyone.core.view.DatasetView`
        """
        return self._add_view_stage(
            fos.FilterKeypoints(field, filter, only_matches=only_matches)
        )

    @view_stage
    def limit(self, limit):
        """Returns a view with at most the given number of samples.

        Examples::

            import fiftyone as fo

            dataset = fo.load_dataset(...)

            #
            # Only include the first 10 samples in the view
            #

            view = dataset.limit(10)

        Args:
            limit: the maximum number of samples to return. If a non-positive
                number is provided, an empty view is returned

        Returns:
            a :class:`fiftyone.core.view.DatasetView`
        """
        return self._add_view_stage(fos.Limit(limit))

    @view_stage
    def limit_labels(self, field, limit):
        """Limits the number of :class:`fiftyone.core.labels.Label` instances
        in the specified labels list field of each sample.

        The specified ``field`` must be one of the following types:

        -   :class:`fiftyone.core.labels.Classifications`
        -   :class:`fiftyone.core.labels.Detections`
        -   :class:`fiftyone.core.labels.Polylines`
        -   :class:`fiftyone.core.labels.Keypoints`

        Examples::

            import fiftyone as fo

            dataset = fo.load_dataset(...)

            #
            # Only include the first 5 detections in the `ground_truth` field of
            # the view
            #

            view = dataset.limit_labels("ground_truth", 5)

        Args:
            field: the labels list field to filter
            limit: the maximum number of labels to include in each labels list.
                If a non-positive number is provided, all lists will be empty

        Returns:
            a :class:`fiftyone.core.view.DatasetView`
        """
        return self._add_view_stage(fos.LimitLabels(field, limit))

    @view_stage
    def map_labels(self, field, map):
        """Maps the ``label`` values of :class:`fiftyone.core.labels.Label`
        fields to new values.

        Examples::

            import fiftyone as fo

            dataset = fo.load_dataset(...)

            #
            # Map "cat" and "dog" label values to "pet"
            #

            mapping = {"cat": "pet", "dog": "pet"}
            view = dataset.map_labels("ground_truth", mapping)

        Args:
            field: the labels field to map
            map: a ``dict`` mapping label values to new label values

        Returns:
            a :class:`fiftyone.core.view.DatasetView`
        """
        return self._add_view_stage(fos.MapLabels(field, map))

    @view_stage
    def match(self, filter):
        """Filters the samples in the collection by the given filter.

        Samples for which ``filter`` returns ``False`` are omitted.

        Examples::

            import fiftyone as fo
            from fiftyone import ViewField as F

            dataset = fo.load_dataset(...)

            #
            # Only include samples whose `filepath` ends with ".jpg"
            #

            view = dataset.match(F("filepath").ends_with(".jpg"))

            #
            # Only include samples whose `predictions` field (assume it is a
            # `Classification` field) has `label` of "cat"
            #

            view = dataset.match(F("predictions").label == "cat"))

            #
            # Only include samples whose `predictions` field (assume it is a
            # `Detections` field) has at least 5 detections
            #

            view = dataset.match(F("predictions").detections.length() >= 5)

            #
            # Only include samples whose `predictions` field (assume it is a
            # `Detections` field) has at least one detection with area smaller
            # than 0.2
            #

            # bbox is in [top-left-x, top-left-y, width, height] format
            pred_bbox = F("predictions.detections.bounding_box")
            pred_bbox_area = pred_bbox[2] * pred_bbox[3]

            view = dataset.match((pred_bbox_area < 0.2).length() > 0)

        Args:
            filter: a :class:`fiftyone.core.expressions.ViewExpression` or
                `MongoDB expression <https://docs.mongodb.com/manual/meta/aggregation-quick-reference/#aggregation-expressions>`_
                that returns a boolean describing the filter to apply

        Returns:
            a :class:`fiftyone.core.view.DatasetView`
        """
        return self._add_view_stage(fos.Match(filter))

    @view_stage
    def match_tag(self, tag):
        """Returns a view containing the samples that have the given tag.

        Examples::

            import fiftyone as fo

            dataset = fo.load_dataset(...)

            #
            # Only include samples that have the "test" tag
            #

            view = dataset.match_tag("test")

        Args:
            tag: a tag

        Returns:
            a :class:`fiftyone.core.view.DatasetView`
        """
        return self._add_view_stage(fos.MatchTag(tag))

    @view_stage
    def match_tags(self, tags):
        """Returns a view containing the samples that have any of the given
        tags.

        To match samples that must contain multiple tags, chain multiple
        :meth:`match_tag` or :meth:`match_tags` calls together.

        Examples::

            import fiftyone as fo

            dataset = fo.load_dataset(...)

            #
            # Only include samples that have either the "test" or "validation"
            # tag
            #

            view = dataset.match_tags(["test", "validation"])

        Args:
            tags: an iterable of tags

        Returns:
            a :class:`fiftyone.core.view.DatasetView`
        """
        return self._add_view_stage(fos.MatchTags(tags))

    @view_stage
    def mongo(self, pipeline):
        """Adds a view stage defined by a raw MongoDB aggregation pipeline.

        See `MongoDB aggregation pipelines <https://docs.mongodb.com/manual/core/aggregation-pipeline/>`_
        for more details.

        Examples::

            import fiftyone as fo

            dataset = fo.load_dataset(...)

            #
            # Extract a view containing the 6th through 15th samples in the
            # dataset
            #

            view = dataset.mongo([{"$skip": 5}, {"$limit": 10}])

            #
            # Sort by the number of detections in the `precictions` field of
            # the samples (assume it is a `Detections` field)
            #

            view = dataset.mongo([
                {
                    "$addFields": {
                        "_sort_field": {
                            "$size": {
                                "$ifNull": ["$predictions.detections", []]
                            }
                        }
                    }
                },
                {"$sort": {"_sort_field": -1}},
                {"$unset": "_sort_field"}
            ])

        Args:
            pipeline: a MongoDB aggregation pipeline (list of dicts)

        Returns:
            a :class:`fiftyone.core.view.DatasetView`
        """
        return self._add_view_stage(fos.Mongo(pipeline))

    @view_stage
    def select(self, sample_ids):
        """Returns a view containing only the samples with the given IDs.

        Examples::

            import fiftyone as fo

            dataset = fo.load_dataset(...)

            #
            # Select the samples with the given IDs from the dataset
            #

            view = dataset.select([
                "5f3c298768fd4d3baf422d34",
                "5f3c298768fd4d3baf422d35",
                "5f3c298768fd4d3baf422d36",
            ])

            #
            # Create a view containing the currently selected samples in the
            # App
            #

            session = fo.launch_app(dataset=dataset)

            # Select samples in the App...

            view = dataset.select(session.selected)

        Args:
            sample_ids: a sample ID or iterable of sample IDs

        Returns:
            a :class:`fiftyone.core.view.DatasetView`
        """
        return self._add_view_stage(fos.Select(sample_ids))

    @view_stage
    def select_fields(self, field_names=None):
        """Selects the fields with the given names as the *only* fields
        present in the returned :class:`fiftyone.core.sample.SampleView`
        instances. All other fields are excluded.

        Note that default sample fields are always selected and will be added
        if not included in ``field_names``.

        Examples::

            import fiftyone as fo

            dataset = fo.load_dataset(...)

            #
            # Include only the default fields on each sample
            #

            view = dataset.select_fields()

            #
            # Include only the `ground_truth` field (and the default fields) on
            # each sample
            #

            view = dataset.select_fields("ground_truth")

        Args:
            field_names (None): a field name or iterable of field names to
                select. If not specified, just the default fields will be
                selected

        Returns:
            a :class:`DatasetView`
        """
        return self._add_view_stage(fos.SelectFields(field_names))

    @view_stage
    def select_objects(self, objects):
        """Selects only the specified objects from the view.

        The returned view will omit samples, sample fields, and individual
        objects that do not appear in the provided ``objects`` argument, which
        should have the following format::

            [
                {
                    "sample_id": "5f8d254a27ad06815ab89df4",
                    "field": "ground_truth",
                    "object_id": "5f8d254a27ad06815ab89df3",
                },
                {
                    "sample_id": "5f8d255e27ad06815ab93bf8",
                    "field": "ground_truth",
                    "object_id": "5f8d255e27ad06815ab93bf6",
                },
                ...
            ]

        Examples::

            import fiftyone as fo

            dataset = fo.load_dataset(...)

            #
            # Only include the objects currently selected in the App
            #

            session = fo.launch_app(dataset)

            # Select some objects in the App...

            view = dataset.select_objects(session.selected_objects)

        Args:
            objects: a list of dicts specifying the objects to select

        Returns:
            a :class:`fiftyone.core.view.DatasetView`
        """
        return self._add_view_stage(fos.SelectObjects(objects))

    @view_stage
    def shuffle(self, seed=None):
        """Randomly shuffles the samples in the collection.

        Examples::

            import fiftyone as fo

            dataset = fo.load_dataset(...)

            #
            # Return a view that contains a randomly shuffled version of the
            # samples in the dataset
            #

            view = dataset.shuffle()

            #
            # Shuffle the samples with a set random seed
            #

            view = dataset.shuffle(seed=51)

        Args:
            seed (None): an optional random seed to use when shuffling the
                samples

        Returns:
            a :class:`fiftyone.core.view.DatasetView`
        """
        return self._add_view_stage(fos.Shuffle(seed=seed))

    @view_stage
    def skip(self, skip):
        """Omits the given number of samples from the head of the collection.

        Examples::

            import fiftyone as fo

            dataset = fo.load_dataset(...)

            #
            # Omit the first 10 samples from the dataset
            #

            view = dataset.skip(10)

        Args:
            skip: the number of samples to skip. If a non-positive number is
                provided, no samples are omitted

        Returns:
            a :class:`fiftyone.core.view.DatasetView`
        """
        return self._add_view_stage(fos.Skip(skip))

    @view_stage
    def sort_by(self, field_or_expr, reverse=False):
        """Sorts the samples in the collection by the given field or
        expression.

        When sorting by an expression, ``field_or_expr`` can either be a
        :class:`fiftyone.core.expressions.ViewExpression` or a
        `MongoDB expression <https://docs.mongodb.com/manual/meta/aggregation-quick-reference/#aggregation-expressions>`_
        that defines the quantity to sort by.

        Examples::

            import fiftyone as fo
            from fiftyone import ViewField as F

            dataset = fo.load_dataset(...)

            #
            # Sorts the samples in descending order by the `confidence` of
            # their `predictions` field (assume it is a `Classification` field)
            #

            view = dataset.sort_by("predictions.confidence", reverse=True)

            #
            # Sorts the samples in ascending order by the number of detections
            # in their `predictions` field (assume it is a `Detections` field)
            # whose bounding box area is at most 0.2
            #

            # bbox is in [top-left-x, top-left-y, width, height] format
            pred_bbox = F("predictions.detections.bounding_box")
            pred_bbox_area = pred_bbox[2] * pred_bbox[3]

            view = dataset.sort_by((pred_bbox_area < 0.2).length())

        Args:
            field_or_expr: the field or expression to sort by
            reverse (False): whether to return the results in descending order

        Returns:
            a :class:`fiftyone.core.view.DatasetView`
        """
        return self._add_view_stage(fos.SortBy(field_or_expr, reverse=reverse))

    @view_stage
    def take(self, size, seed=None):
        """Randomly samples the given number of samples from the collection.

        Examples::

            import fiftyone as fo

            dataset = fo.load_dataset(...)

            #
            # Take 10 random samples from the dataset
            #

            view = dataset.take(10)

            #
            # Take 10 random samples from the dataset with a set seed
            #

            view = dataset.take(10, seed=51)

        Args:
            size: the number of samples to return. If a non-positive number is
                provided, an empty view is returned
            seed (None): an optional random seed to use when selecting the
                samples

        Returns:
            a :class:`fiftyone.core.view.DatasetView`
        """
        return self._add_view_stage(fos.Take(size, seed=seed))

    @aggregation
    def bounds(self, field_name):
        """Computes the bounds of a numeric field or numeric list field of a
        collection.

        Examples::

            import fiftyone as fo

            dataset = fo.Dataset()
            dataset.add_samples(
                [
                    fo.Sample(
                        filepath="/path/to/image1.png",
                        numeric_field=1.0,
                        numeric_list_field=[1.0, 2.0, 3.0],
                    ),
                    fo.Sample(
                        filepath="/path/to/image2.png",
                        numeric_field=4.0,
                        numeric_list_field=[1.5, 2.5],
                    ),
                ]
            )

            # Add a generic list field
            dataset.add_sample_field("list_field", fo.ListField)

            #
            # Compute the bounds of a numeric field
            #

            r = dataset.bounds("numeric_field")
            r.bounds  # (min, max)

            #
            # Compute the a bounds of a numeric list field
            #

            r = dataset.bounds("numeric_list_field")
            r.bounds  # (min, max)

            #
            # Cannot compute bounds of a generic list field
            #

            dataset.bounds("list_field")  # error

        Args:
            field_name: the name of the field to compute bounds for

        Returns:
            :class:`fiftyone.core.aggregations.BoundsResult`
        """
        return self.aggregate(foa.Bounds(field_name))

    @aggregation
    def count(self, field_name=None):
        """Counts the number of samples or number of items with respect to a
        field of a collection.

        If a ``field`` is provided, it can be a
        :class:`fiftyone.core.fields.ListField` or a
        :class:`fiftyone.core.labels.Label` list field.

        Examples::

            import fiftyone as fo

            dataset = fo.load_dataset(...)

            #
            # Compute the number of samples in a dataset
            #

            r = dataset.count()
            r.count

            #
            # Compute the number of objects in a `Detections` field
            #

            r = dataset.count("detections")
            r.count

        Args:
            field_name (None): the field whose items to count. If no field name
                is provided, the samples themselves are counted

        Returns:
            :class:`fiftyone.core.aggregations.CountResult`
        """
        return self.aggregate(foa.Count(field_name=field_name))

    @aggregation
    def count_values(self, field_name):
        """Counts the occurrences of values in a countable field or list of
        countable fields of a collection.

        Countable fields are:

        -   :class:`fiftyone.core.fields.BooleanField`
        -   :class:`fiftyone.core.fields.IntField`
        -   :class:`fiftyone.core.fields.StringField`

        Examples::

            import fiftyone as fo

            dataset = fo.load_dataset(...)

            #
            # Compute the tag counts in the dataset
            #

            r = dataset.count_values("tags")
            r.values  # dict mapping tags to counts

        Args:
            field_name: the name of the countable field

        Returns:
            :class:`fiftyone.core.aggregations.CountValuesResult`
        """
        return self.aggregate(foa.CountValues(field_name))

    @aggregation
    def distinct(self, field_name):
        """Computes the distinct values of a countable field or a list of
        countable fields of a collection.

        Countable fields are:

        -   :class:`fiftyone.core.fields.BooleanField`
        -   :class:`fiftyone.core.fields.IntField`
        -   :class:`fiftyone.core.fields.StringField`

        Examples::

            import fiftyone as fo

            dataset = fo.load_dataset(...)

            #
            # Compute the distinct values of a StringField named `kind`
            #

            r = dataset.distinct("kind")
            r.values  # list of distinct values

            #
            # Compute the a bounds of the `tags field
            #

            r = dataset.distinct("tags")
            r.values  # list of distinct values

        Args:
            field_name: the name of the field to compute distinct values for

        Returns:
            :class:`fiftyone.core.aggregations.DistinctResult`
        """
        return self.aggregate(foa.Distinct(field_name))

    @aggregation
    def histogram_values(self, field_name, bins=None, range=None):
        """Computes a histogram of the numeric values in a field or list field
        of a collection.

        Examples::

            import fiftyone as fo

            dataset = fo.load_dataset(...)

            #
            # Compute a histogram of values in the float field "uniqueness"
            #

            r = dataset.histogram_values("uniqueness", bins=50, range=(0, 1))
            r.counts  # list of counts
            r.edges  # list of bin edges

        Args:
            field_name: the name of the field to histogram
            bins (None): can be either an integer number of bins to generate or
                a monotonically increasing sequence specifying the bin edges to
                use. By default, 10 bins are created. If ``bins`` is an integer
                and no ``range`` is specified, bin edges are automatically
                distributed in an attempt to evenly distribute the counts in
                each bin
            range (None): a ``(lower, upper)`` tuple specifying a range in
                which to generate equal-width bins. Only applicable when
                ``bins`` is an integer
        """
        return self.aggregate(
            foa.HistogramValues(field_name, bins=bins, range=range)
        )

    def draw_labels(
        self,
        anno_dir,
        label_fields=None,
        overwrite=False,
        annotation_config=None,
    ):
        """Renders annotated versions of the samples in the collection with
        label field(s) overlaid to the given directory.

        The filenames of the sample data are maintained, unless a name conflict
        would occur in ``anno_dir``, in which case an index of the form
        ``"-%d" % count`` is appended to the base filename.

        Images are written in format ``fo.config.default_image_ext``.

        Args:
            anno_dir: the directory to write the annotated files
            label_fields (None): a list of :class:`fiftyone.core.labels.Label`
                fields to render. By default, all
                :class:`fiftyone.core.labels.Label` fields are drawn
            overwrite (False): whether to delete ``anno_dir`` if it exists
                before rendering the labels
            annotation_config (None): an
                :class:`fiftyone.utils.annotations.AnnotationConfig` specifying
                how to render the annotations

        Returns:
            the list of paths to the labeled images
        """
        if os.path.isdir(anno_dir):
            if overwrite:
                etau.delete_dir(anno_dir)
            else:
                logger.warning(
                    "Directory '%s' already exists; outputs will be merged "
                    "with existing files",
                    anno_dir,
                )

        if self.media_type == fom.VIDEO:
            if label_fields is None:
                label_fields = _get_frame_label_fields(self)

                return foua.draw_labeled_videos(
                    self,
                    anno_dir,
                    label_fields=label_fields,
                    annotation_config=annotation_config,
                )

        if label_fields is None:
            label_fields = _get_image_label_fields(self)

        return foua.draw_labeled_images(
            self,
            anno_dir,
            label_fields=label_fields,
            annotation_config=annotation_config,
        )

    def export(
        self,
        export_dir=None,
        dataset_type=None,
        dataset_exporter=None,
        label_field=None,
        label_prefix=None,
        labels_dict=None,
        frame_labels_field=None,
        frame_labels_prefix=None,
        frame_labels_dict=None,
        overwrite=False,
        **kwargs
    ):
        """Exports the samples in the collection to disk.

        Provide either ``export_dir`` and ``dataset_type`` or
        ``dataset_exporter`` to perform an export.

        See :ref:`this guide <custom-dataset-exporter>` for more details about
        exporting datasets in custom formats by defining your own
        :class:`DatasetExporter <fiftyone.utils.data.exporters.DatasetExporter>`.

        Args:
            export_dir (None): the directory to which to export the samples in
                format ``dataset_type``
            dataset_type (None): the
                :class:`fiftyone.types.dataset_types.Dataset` type to write. If
                not specified, the default type for ``label_field`` is used
            dataset_exporter (None): a
                :class:`fiftyone.utils.data.exporters.DatasetExporter` to use
                to export the samples
            label_field (None): the name of the label field to export. Only
                applicable to labeled image datasets or labeled video datasets
                with sample-level labels. If none of ``label_field``,
                ``label_prefix``, and ``labels_dict`` are specified and the
                requested output type is a labeled image dataset or labeled
                video dataset with sample-level labels, the first field of
                compatible type for the output format is used
            label_prefix (None): a label field prefix; all fields whose name
                starts with the given prefix will be exported (with the prefix
                removed when constructing the label dicts). Only applicable to
                labeled image datasets or labeled video datasets with
                sample-level labels. This parameter can only be used when the
                exporter can handle dictionaries of labels
            labels_dict (None): a dictionary mapping label field names to keys
                to use when constructing the label dict to pass to the
                exporter. Only applicable to labeled image datasets or labeled
                video datasets with sample-level labels. This parameter can
                only be used when the exporter can handle dictionaries of
                labels
            frame_labels_field (None): the name of the frame labels field to
                export. Only applicable for labeled video datasets. If none of
                ``frame_labels_field``, ``frame_labels_prefix``, and
                ``frame_labels_dict`` are specified and the requested output
                type is a labeled video dataset with frame-level labels, the
                first frame-level field of compatible type for the output
                format is used
            frame_labels_prefix (None): a frame labels field prefix; all
                frame-level fields whose name starts with the given prefix will
                be exported (with the prefix removed when constructing the
                frame label dicts). Only applicable for labeled video datasets.
                This parameter can only be used when the exporter can handle
                dictionaries of frame-level labels
            frame_labels_dict (None): a dictionary mapping frame-level label
                field names to keys to use when constructing the frame labels
                dicts to pass to the exporter. Only applicable for labeled
                video datasets. This parameter can only be used when the
                exporter can handle dictionaries of frame-level labels
            overwrite (False): when an ``export_dir`` is provided, whether to
                delete the existing directory before performing the export
            **kwargs: optional keyword arguments to pass to
                ``dataset_type.get_dataset_exporter_cls(export_dir, **kwargs)``
        """
        if dataset_type is None and dataset_exporter is None:
            raise ValueError(
                "Either `dataset_type` or `dataset_exporter` must be provided"
            )

        if dataset_type is not None and inspect.isclass(dataset_type):
            dataset_type = dataset_type()

        # If no dataset exporter was provided, construct one based on the
        # dataset type
        if dataset_exporter is None:
            if os.path.isdir(export_dir):
                if overwrite:
                    etau.delete_dir(export_dir)
                else:
                    logger.warning(
                        "Directory '%s' already exists; export will be merged "
                        "with existing files",
                        export_dir,
                    )

            dataset_exporter_cls = dataset_type.get_dataset_exporter_cls()

            try:
                dataset_exporter = dataset_exporter_cls(export_dir, **kwargs)
            except Exception as e:
                exporter_name = dataset_exporter_cls.__name__
                raise ValueError(
                    "Failed to construct exporter using syntax "
                    "%s(export_dir, **kwargs); you may need to supply "
                    "mandatory arguments to the constructor via `kwargs`. "
                    "Please consult the documentation of `%s` to learn more"
                    % (
                        exporter_name,
                        etau.get_class_name(dataset_exporter_cls),
                    )
                ) from e

        # Get label field(s) to export
        if isinstance(dataset_exporter, foud.LabeledImageDatasetExporter):
            # Labeled images
            label_field_or_dict = get_label_fields(
                self,
                label_field=label_field,
                label_prefix=label_prefix,
                labels_dict=labels_dict,
                dataset_exporter=dataset_exporter,
                required=True,
            )
            frame_labels_field_or_dict = None
        elif isinstance(dataset_exporter, foud.LabeledVideoDatasetExporter):
            # Labeled videos
            label_field_or_dict = get_label_fields(
                self,
                label_field=label_field,
                label_prefix=label_prefix,
                labels_dict=labels_dict,
                dataset_exporter=dataset_exporter,
                required=False,
            )
            frame_labels_field_or_dict = get_frame_labels_fields(
                self,
                frame_labels_field=frame_labels_field,
                frame_labels_prefix=frame_labels_prefix,
                frame_labels_dict=frame_labels_dict,
                dataset_exporter=dataset_exporter,
                required=False,
            )

            if (
                label_field_or_dict is None
                and frame_labels_field_or_dict is None
            ):
                raise ValueError(
                    "Unable to locate compatible sample or frame-level "
                    "field(s) to export"
                )
        else:
            # Other (unlabeled, entire samples, etc)
            label_field_or_dict = None
            frame_labels_field_or_dict = None

        # Export the dataset
        foud.export_samples(
            self,
            dataset_exporter=dataset_exporter,
            label_field_or_dict=label_field_or_dict,
            frame_labels_field_or_dict=frame_labels_field_or_dict,
        )

    def list_indexes(self):
        """Returns the fields of the dataset that are indexed.

        Returns:
            a list of field names
        """
        raise NotImplementedError("Subclass must implement list_indexes()")

    def create_index(self, field, unique=False):
        """Creates an index on the given field.

        If the given field already has a unique index, it will be retained
        regardless of the ``unique`` value you specify.

        If the given field already has a non-unique index but you requested a
        unique index, the existing index will be dropped.

        Indexes enable efficient sorting, merging, and other such operations.

        Args:
            field: the field name or ``embedded.field.name``
            unique (False): whether to add a uniqueness constraint to the index
        """
        raise NotImplementedError("Subclass must implement create_index()")

    def drop_index(self, field):
        """Drops the index on the given field.

        Args:
            field: the field name or ``embedded.field.name``
        """
        raise NotImplementedError("Subclass must implement drop_index()")

    def to_dict(self, rel_dir=None, frame_labels_dir=None, pretty_print=False):
        """Returns a JSON dictionary representation of the collection.

        Args:
            rel_dir (None): a relative directory to remove from the
                ``filepath`` of each sample, if possible. The path is converted
                to an absolute path (if necessary) via
                ``os.path.abspath(os.path.expanduser(rel_dir))``. The typical
                use case for this argument is that your source data lives in
                a single directory and you wish to serialize relative, rather
                than absolute, paths to the data within that directory
            frame_labels_dir (None): a directory in which to write per-sample
                JSON files containing the frame labels for video samples. If
                omitted, frame labels will be included directly in the returned
                JSON dict (which can be quite quite large for video datasets
                containing many frames). Only applicable to video datasets
            pretty_print (False): whether to render frame labels JSON in human
                readable format with newlines and indentations. Only applicable
                to video datasets when a ``frame_labels_dir`` is provided

        Returns:
            a JSON dict
        """
        if rel_dir is not None:
            rel_dir = (
                os.path.abspath(os.path.expanduser(rel_dir)) + os.path.sep
            )
            len_rel_dir = len(rel_dir)

        is_video = self.media_type == fom.VIDEO
        write_frame_labels = is_video and frame_labels_dir is not None

        d = {
            "name": self.name,
            "media_type": self.media_type,
            "num_samples": len(self),
            "sample_fields": self._serialize_field_schema(),
        }

        if is_video:
            d["frame_fields"] = self._serialize_frame_field_schema()

        d["info"] = self.info

        # Serialize samples
        samples = []
        with fou.ProgressBar() as pb:
            for sample in pb(self):
                sd = sample.to_dict(include_frames=True)

                if write_frame_labels:
                    frames = {"frames": sd.pop("frames", {})}
                    filename = sample.id + ".json"
                    sd["frames"] = filename
                    frames_path = os.path.join(frame_labels_dir, filename)
                    etas.write_json(
                        frames, frames_path, pretty_print=pretty_print
                    )

                if rel_dir and sd["filepath"].startswith(rel_dir):
                    sd["filepath"] = sd["filepath"][len_rel_dir:]

                samples.append(sd)

        d["samples"] = samples

        return d

    def to_json(self, rel_dir=None, frame_labels_dir=None, pretty_print=False):
        """Returns a JSON string representation of the collection.

        The samples will be written as a list in a top-level ``samples`` field
        of the returned dictionary.

        Args:
            rel_dir (None): a relative directory to remove from the
                ``filepath`` of each sample, if possible. The path is converted
                to an absolute path (if necessary) via
                ``os.path.abspath(os.path.expanduser(rel_dir))``. The typical
                use case for this argument is that your source data lives in
                a single directory and you wish to serialize relative, rather
                than absolute, paths to the data within that directory
            frame_labels_dir (None): a directory in which to write per-sample
                JSON files containing the frame labels for video samples. If
                omitted, frame labels will be included directly in the returned
                JSON dict (which can be quite quite large for video datasets
                containing many frames). Only applicable to video datasets
            pretty_print (False): whether to render the JSON in human readable
                format with newlines and indentations

        Returns:
            a JSON string
        """
        d = self.to_dict(
            rel_dir=rel_dir,
            frame_labels_dir=frame_labels_dir,
            pretty_print=pretty_print,
        )
        return etas.json_to_str(d, pretty_print=pretty_print)

    def write_json(
        self,
        json_path,
        rel_dir=None,
        frame_labels_dir=None,
        pretty_print=False,
    ):
        """Writes the colllection to disk in JSON format.

        Args:
            json_path: the path to write the JSON
            rel_dir (None): a relative directory to remove from the
                ``filepath`` of each sample, if possible. The path is converted
                to an absolute path (if necessary) via
                ``os.path.abspath(os.path.expanduser(rel_dir))``. The typical
                use case for this argument is that your source data lives in
                a single directory and you wish to serialize relative, rather
                than absolute, paths to the data within that directory
            frame_labels_dir (None): a directory in which to write per-sample
                JSON files containing the frame labels for video samples. If
                omitted, frame labels will be included directly in the returned
                JSON dict (which can be quite quite large for video datasets
                containing many frames). Only applicable to video datasets
            pretty_print (False): whether to render the JSON in human readable
                format with newlines and indentations
        """
        d = self.to_dict(
            rel_dir=rel_dir,
            frame_labels_dir=frame_labels_dir,
            pretty_print=pretty_print,
        )
        etas.write_json(d, json_path, pretty_print=pretty_print)

    def _add_view_stage(self, stage):
        """Returns a :class:`fiftyone.core.view.DatasetView` containing the
        contents of the collection with the given
        :class:fiftyone.core.stages.ViewStage` appended to its aggregation
        pipeline.

        Subclasses are responsible for performing any validation on the view
        stage to ensure that it is a valid stage to add to this collection.

        Args:
            stage: a :class:fiftyone.core.stages.ViewStage`

        Returns:
            a :class:`fiftyone.core.view.DatasetView`

        Raises:
            :class:`fiftyone.core.stages.ViewStageError`: if the stage was not
                a valid stage for this collection
        """
        raise NotImplementedError("Subclass must implement _add_view_stage()")

    def aggregate(self, aggregations, _attach_frames=True):
        """Aggregates one or more
        :class:`fiftyone.core.aggregations.Aggregation` instances.

        Note that it is best practice to group aggregations into a single call
        to :meth:`aggregate() <aggregate>`, as this will be more efficient than
        performing multiple aggregations in series.

        Args:
            aggregations: an :class:`fiftyone.core.aggregations.Aggregation` or
                iterable of :class:`<fiftyone.core.aggregations.Aggregation>`
                instances

        Returns:
            an :class:`fiftyone.core.aggregations.AggregationResult` or list of
            :class:`fiftyone.core.aggregations.AggregationResult` instances
            corresponding to the input aggregations
        """
        scalar_result, aggregations, facets = self._build_aggregation(
            aggregations
        )
        if len(aggregations) == 0:
            return []

        # pylint: disable=no-member
        pipeline = self._pipeline(
            pipeline=facets, attach_frames=_attach_frames
        )
        try:
            # pylint: disable=no-member
            result = next(self._dataset._sample_collection.aggregate(pipeline))
        except StopIteration:
            pass

        return self._process_aggregations(aggregations, result, scalar_result)

    def _pipeline(
        self,
        pipeline=None,
        attach_frames=True,
        hide_frames=False,
        squash_frames=False,
    ):
        """Returns the MongoDB aggregation pipeline for the collection.

        Args:
            pipeline (None): a MongoDB aggregation pipeline (list of dicts) to
                append to the current pipeline
            attach_frames (True): whether to attach the frame documents to the
                result. Only applicable to video datasets
            hide_frames (False): whether to hide frames in the result. Only
                applicable to video datasets
            squash_frames (False): whether to squash frames in the result. Only
                applicable to video datasets

        Returns:
            the aggregation pipeline
        """
        raise NotImplementedError("Subclass must implement _pipeline()")

    def _aggregate(
        self,
        pipeline=None,
        attach_frames=True,
        hide_frames=False,
        squash_frames=False,
    ):
        """Runs the MongoDB aggregation pipeline on the collection and returns
        the result.

        Args:
            pipeline (None): a MongoDB aggregation pipeline (list of dicts) to
                append to the current pipeline
            attach_frames (True): whether to attach the frame documents to the
                result. Only applicable to video datasets
            hide_frames (False): whether to hide frames in the result. Only
                applicable to video datasets
            squash_frames (False): whether to squash frames in the result. Only
                applicable to video datasets

        Returns:
            the aggregation result dict
        """
        raise NotImplementedError("Subclass must implement _aggregate()")

    def _attach_frames(self, hide_frames=False):
        key = "_frames" if hide_frames else "frames"

        # pylint: disable=no-member
        return [
            {
                "$lookup": {
                    "from": self._frame_collection_name,
                    "localField": "_id",
                    "foreignField": "_sample_id",
                    "as": key,
                }
            }
        ]

    async def _async_aggregate(self, sample_collection, aggregations):
        scalar_result, aggregations, facets = self._build_aggregation(
            aggregations
        )
        if not aggregations:
            return []

        # pylint: disable=no-member
        pipeline = self._pipeline(pipeline=facets)
        try:
            # pylint: disable=no-member
            result = await sample_collection.aggregate(pipeline).to_list(1)
            result = result[0]
        except StopIteration:
            pass

        return self._process_aggregations(aggregations, result, scalar_result)

    def _build_aggregation(self, aggregations):
        scalar_result = isinstance(aggregations, foa.Aggregation)
        if scalar_result:
            aggregations = [aggregations]
        elif not aggregations:
            return False, [], None

        # pylint: disable=no-member
        schema = self.get_field_schema()
        if self.media_type == fom.VIDEO:
            frame_schema = self.get_frame_field_schema()
        else:
            frame_schema = None

        pipelines = {}
        for agg in aggregations:
            if not isinstance(agg, foa.Aggregation):
                raise TypeError("'%s' is not an Aggregation" % agg.__class__)

            field = agg._get_output_field(self)
            pipelines[field] = agg._to_mongo(
                self._dataset, schema, frame_schema
            )

        result_d = {}

        return scalar_result, aggregations, [{"$facet": pipelines}]

    def _process_aggregations(self, aggregations, result, scalar_result):
        results = []
        for agg in aggregations:
            try:
                results.append(
                    agg._get_result(result[agg._get_output_field(self)][0])
                )
            except:
                results.append(agg._get_default_result())

        return results[0] if scalar_result else results

    def _serialize(self):
        # pylint: disable=no-member
        return self._doc.to_dict(extended=True)

    def _serialize_field_schema(self):
        return self._serialize_schema(self.get_field_schema())

    def _serialize_frame_field_schema(self):
        return self._serialize_schema(self.get_frame_field_schema())

    def _serialize_schema(self, schema):
        return {field_name: str(field) for field_name, field in schema.items()}


def _get_random_characters(n):
    return "".join(
        random.choice(string.ascii_lowercase + string.digits) for _ in range(n)
    )


def get_label_fields(
    sample_collection,
    label_field=None,
    label_prefix=None,
    labels_dict=None,
    dataset_exporter=None,
    required=False,
    force_dict=False,
):
    """Gets the label field(s) of the sample collection matching the specified
    arguments.

    Provide one of ``label_field``, ``label_prefix``, ``labels_dict``, or
    ``dataset_exporter``.

    Args:
        sample_collection: a :class:`SampleCollection`
        label_field (None): the name of the label field to export
        label_prefix (None): a label field prefix; the returned labels dict
            will contain all fields whose name starts with the given prefix
        labels_dict (None): a dictionary mapping label field names to keys
        dataset_exporter (None): a
            :class:`fiftyone.utils.data.exporters.DatasetExporter` to use to
            choose appropriate label field(s)
        required (False): whether at least one matching field must be found
        force_dict (False): whether to always return a labels dict rather than
            an individual label field

    Returns:
        a label field or dict mapping label fields to keys
    """
    if label_prefix is not None:
        labels_dict = _get_labels_dict_for_prefix(
            sample_collection, label_prefix
        )

    if labels_dict is not None:
        return labels_dict

    if label_field is None and dataset_exporter is not None:
        label_field = _get_default_label_fields_for_exporter(
            sample_collection, dataset_exporter, required=required
        )

    if label_field is None and required:
        raise ValueError(
            "Unable to find any label fields matching the provided arguments"
        )

    if (
        force_dict
        and label_field is not None
        and not isinstance(label_field, dict)
    ):
        return {label_field: label_field}

    return label_field


def get_frame_labels_fields(
    sample_collection,
    frame_labels_field=None,
    frame_labels_prefix=None,
    frame_labels_dict=None,
    dataset_exporter=None,
    required=False,
    force_dict=False,
):
    """Gets the frame label field(s) of the sample collection matching the
    specified arguments.

    Provide one of ``frame_labels_field``, ``frame_labels_prefix``,
    ``frame_labels_dict``, or ``dataset_exporter``.

    Args:
        sample_collection: a :class:`SampleCollection`
        frame_labels_field (None): the name of the frame labels field to
            export
        frame_labels_prefix (None): a frame labels field prefix; the returned
            labels dict will contain all frame-level fields whose name starts
            with the given prefix
        frame_labels_dict (None): a dictionary mapping frame-level label field
            names to keys
        dataset_exporter (None): a
            :class:`fiftyone.utils.data.exporters.DatasetExporter` to use to
            choose appropriate frame label field(s)
        required (False): whether at least one matching frame field must be
            found
        force_dict (False): whether to always return a labels dict rather than
            an individual label field

    Returns:
        a frame label field or dict mapping frame label fields to keys
    """
    if frame_labels_prefix is not None:
        frame_labels_dict = _get_frame_labels_dict_for_prefix(
            sample_collection, frame_labels_prefix
        )

    if frame_labels_dict is not None:
        return frame_labels_dict

    if frame_labels_field is None and dataset_exporter is not None:
        frame_labels_field = _get_default_frame_label_fields_for_exporter(
            sample_collection, dataset_exporter, required=required
        )

    if frame_labels_field is None and required:
        raise ValueError(
            "Unable to find any frame label fields matching the provided "
            "arguments"
        )

    if (
        force_dict
        and frame_labels_field is not None
        and not isinstance(frame_labels_field, dict)
    ):
        return {frame_labels_field: frame_labels_field}

    return frame_labels_field


def _get_image_label_fields(sample_collection):
    label_fields = sample_collection.get_field_schema(
        ftype=fof.EmbeddedDocumentField, embedded_doc_type=fol.ImageLabel
    )
    return list(label_fields.keys())


def _get_frame_label_fields(sample_collection):
    label_fields = sample_collection.get_frame_field_schema(
        ftype=fof.EmbeddedDocumentField, embedded_doc_type=fol.ImageLabel
    )
    return list(label_fields.keys())


def _get_labels_dict_for_prefix(sample_collection, label_prefix):
    label_fields = sample_collection.get_field_schema(
        ftype=fof.EmbeddedDocumentField, embedded_doc_type=fol.Label
    )

    return _make_labels_dict_for_prefix(label_fields, label_prefix)


def _get_frame_labels_dict_for_prefix(sample_collection, frame_labels_prefix):
    label_fields = sample_collection.get_frame_field_schema(
        ftype=fof.EmbeddedDocumentField, embedded_doc_type=fol.Label
    )

    return _make_labels_dict_for_prefix(label_fields, frame_labels_prefix)


def _make_labels_dict_for_prefix(label_fields, label_prefix):
    labels_dict = {}
    for field_name in label_fields:
        if field_name.startswith(label_prefix):
            labels_dict[field_name] = field_name[len(label_prefix) :]

    return labels_dict


def _get_default_label_fields_for_exporter(
    sample_collection, dataset_exporter, required=True
):
    label_cls = dataset_exporter.label_cls

    if label_cls is None:
        if required:
            raise ValueError(
                "Cannot select a default field when exporter does not provide "
                "a `label_cls`"
            )

        return None

    label_fields = sample_collection.get_field_schema(
        ftype=fof.EmbeddedDocumentField, embedded_doc_type=fol.Label
    )

    label_field_or_dict = _get_fields_with_types(label_fields, label_cls)

    if label_field_or_dict is not None:
        return label_field_or_dict

    #
    # SPECIAL CASE
    #
    # The export routine can convert `Classification` labels to Detections`
    # format just-in-time, if necessary. So, allow a `Classification` field
    # to be returned here
    #

    if label_cls is fol.Detections:
        for field, field_type in label_fields.items():
            if issubclass(field_type.document_type, fol.Classification):
                return field

    if required:
        raise ValueError("No compatible field(s) of type %s found" % label_cls)

    return None


def _get_default_frame_label_fields_for_exporter(
    sample_collection, dataset_exporter, required=True
):
    frame_labels_cls = dataset_exporter.frame_labels_cls

    if frame_labels_cls is None:
        if required:
            raise ValueError(
                "Cannot select a default frame field when exporter does not "
                "provide a `frame_labels_cls`"
            )

        return None

    frame_labels_fields = sample_collection.get_frame_field_schema(
        ftype=fof.EmbeddedDocumentField, embedded_doc_type=fol.Label
    )

    frame_labels_field_or_dict = _get_fields_with_types(
        frame_labels_fields, frame_labels_cls
    )

    if frame_labels_field_or_dict is not None:
        return frame_labels_field_or_dict

    if required:
        raise ValueError(
            "No compatible frame field(s) of type %s found" % frame_labels_cls
        )

    return None


def _get_fields_with_types(label_fields, label_cls):
    if isinstance(label_cls, dict):
        # Return first matching field for all dict keys
        labels_dict = {}
        for name, _label_cls in label_cls.items():
            field = _get_field_with_type(label_fields, _label_cls)
            if field is not None:
                labels_dict[field] = name

        return labels_dict if labels_dict else None

    # Return first matching field, if any
    return _get_field_with_type(label_fields, label_cls)


def _get_field_with_type(label_fields, label_cls):
    for field, field_type in label_fields.items():
        if issubclass(field_type.document_type, label_cls):
            return field

    return None<|MERGE_RESOLUTION|>--- conflicted
+++ resolved
@@ -880,11 +880,7 @@
             fos.FilterLabels(field, filter, only_matches=only_matches)
         )
 
-<<<<<<< HEAD
-    # @todo remove; deprecated by filter_labels()
-=======
     @deprecated(reason="Use filter_labels() instead")
->>>>>>> 30d83911
     @view_stage
     def filter_classifications(self, field, filter, only_matches=False):
         """
@@ -941,11 +937,7 @@
             fos.FilterClassifications(field, filter, only_matches=only_matches)
         )
 
-<<<<<<< HEAD
-    # @todo remove; deprecated by filter_labels()
-=======
     @deprecated(reason="Use filter_labels() instead")
->>>>>>> 30d83911
     @view_stage
     def filter_detections(self, field, filter, only_matches=False):
         """
@@ -1012,11 +1004,7 @@
             fos.FilterDetections(field, filter, only_matches=only_matches)
         )
 
-<<<<<<< HEAD
-    # @todo remove; deprecated by filter_labels()
-=======
     @deprecated(reason="Use filter_labels() instead")
->>>>>>> 30d83911
     @view_stage
     def filter_polylines(self, field, filter, only_matches=False):
         """
@@ -1082,11 +1070,7 @@
             fos.FilterPolylines(field, filter, only_matches=only_matches)
         )
 
-<<<<<<< HEAD
-    # @todo remove; deprecated by filter_labels()
-=======
     @deprecated(reason="Use filter_labels() instead")
->>>>>>> 30d83911
     @view_stage
     def filter_keypoints(self, field, filter, only_matches=False):
         """
