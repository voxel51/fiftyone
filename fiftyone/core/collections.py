"""
Interface for sample collections.

| Copyright 2017-2022, Voxel51, Inc.
| `voxel51.com <https://voxel51.com/>`_
|
"""
from collections import defaultdict
from dataclasses import field
import fnmatch
import itertools
import logging
import os
import random
import string
import warnings

from bson import ObjectId
from deprecated import deprecated
from fiftyone.core.odm import document
from pymongo import InsertOne, UpdateOne

import eta.core.serial as etas
import eta.core.utils as etau

import fiftyone.core.aggregations as foa
import fiftyone.core.annotation as foan
import fiftyone.core.brain as fob
import fiftyone.core.cache as foc
import fiftyone.core.expressions as foe
from fiftyone.core.expressions import ViewField as F
import fiftyone.core.evaluation as foev
import fiftyone.core.fields as fof
import fiftyone.core.frame as fofr
import fiftyone.core.labels as fol
import fiftyone.core.media as fom
import fiftyone.core.metadata as fomt
import fiftyone.core.models as fomo
import fiftyone.core.odm as foo
import fiftyone.core.sample as fosa
import fiftyone.core.storage as fost
import fiftyone.core.utils as fou

fod = fou.lazy_import("fiftyone.core.dataset")
fos = fou.lazy_import("fiftyone.core.stages")
fov = fou.lazy_import("fiftyone.core.view")
foua = fou.lazy_import("fiftyone.utils.annotations")
foud = fou.lazy_import("fiftyone.utils.data")
foue = fou.lazy_import("fiftyone.utils.eval")


logger = logging.getLogger(__name__)


def _make_registrar():
    registry = {}

    def registrar(func):
        registry[func.__name__] = func
        # Normally a decorator returns a wrapped function, but here we return
        # `func` unmodified, after registering it
        return func

    registrar.all = registry
    return registrar


# Keeps track of all `ViewStage` methods
view_stage = _make_registrar()

# Keeps track of all `Aggregation` methods
aggregation = _make_registrar()


class SampleCollection(object):
    """Abstract class representing an ordered collection of
    :class:`fiftyone.core.sample.Sample` instances in a
    :class:`fiftyone.core.dataset.Dataset`.
    """

    _FRAMES_PREFIX = "frames."

    def __str__(self):
        return repr(self)

    def __repr__(self):
        return self.summary()

    def __bool__(self):
        return len(self) > 0

    def __len__(self):
        raise NotImplementedError("Subclass must implement __len__()")

    def __contains__(self, sample_id):
        try:
            self[sample_id]
        except KeyError:
            return False

        return True

    def __getitem__(self, id_filepath_slice):
        raise NotImplementedError("Subclass must implement __getitem__()")

    def __iter__(self):
        return self.iter_samples()

    @property
    def _dataset(self):
        """The :class:`fiftyone.core.dataset.Dataset` that serves the samples
        in this collection.
        """
        raise NotImplementedError("Subclass must implement _dataset")

    @property
    def _root_dataset(self):
        """The root :class:`fiftyone.core.dataset.Dataset` from which this
        collection is derived.

        This is typically the same as :meth:`_dataset` but may differ in cases
        such as patches views.
        """
        raise NotImplementedError("Subclass must implement _root_dataset")

    @property
    def _is_patches(self):
        """Whether this collection contains patches."""
        raise NotImplementedError("Subclass must implement _is_patches")

    @property
    def _is_frames(self):
        """Whether this collection contains frames of a video dataset."""
        raise NotImplementedError("Subclass must implement _is_frames")

    @property
    def _element_str(self):
        return "sample"

    @property
    def _elements_str(self):
        return "samples"

    @property
    def name(self):
        """The name of the collection."""
        raise NotImplementedError("Subclass must implement name")

    @property
    def media_type(self):
        """The media type of the collection."""
        raise NotImplementedError("Subclass must implement media_type")

    @property
    def info(self):
        """The info dict of the underlying dataset.

        See :meth:`fiftyone.core.dataset.Dataset.info` for more information.
        """
        raise NotImplementedError("Subclass must implement info")

    @info.setter
    def info(self, info):
        raise NotImplementedError("Subclass must implement info")

    @property
    def classes(self):
        """The classes of the underlying dataset.

        See :meth:`fiftyone.core.dataset.Dataset.classes` for more information.
        """
        raise NotImplementedError("Subclass must implement classes")

    @classes.setter
    def classes(self, classes):
        raise NotImplementedError("Subclass must implement classes")

    @property
    def default_classes(self):
        """The default classes of the underlying dataset.

        See :meth:`fiftyone.core.dataset.Dataset.default_classes` for more
        information.
        """
        raise NotImplementedError("Subclass must implement default_classes")

    @default_classes.setter
    def default_classes(self, classes):
        raise NotImplementedError("Subclass must implement default_classes")

    def has_classes(self, field):
        """Determines whether this collection has a classes list for the given
        field.

        Classes may be defined either in :meth:`classes` or
        :meth:`default_classes`.

        Args:
            field: a field name

        Returns:
            True/False
        """
        return field in self.classes or bool(self.default_classes)

    def get_classes(self, field):
        """Gets the classes list for the given field, or None if no classes
        are available.

        Classes are first retrieved from :meth:`classes` if they exist,
        otherwise from :meth:`default_classes`.

        Args:
            field: a field name

        Returns:
            a list of classes, or None
        """
        if field in self.classes:
            return self.classes[field]

        if self.default_classes:
            return self.default_classes

        return None

    @property
    def mask_targets(self):
        """The mask targets of the underlying dataset.

        See :meth:`fiftyone.core.dataset.Dataset.mask_targets` for more
        information.
        """
        raise NotImplementedError("Subclass must implement mask_targets")

    @mask_targets.setter
    def mask_targets(self, targets):
        raise NotImplementedError("Subclass must implement mask_targets")

    @property
    def default_mask_targets(self):
        """The default mask targets of the underlying dataset.

        See :meth:`fiftyone.core.dataset.Dataset.default_mask_targets` for more
        information.
        """
        raise NotImplementedError(
            "Subclass must implement default_mask_targets"
        )

    @default_mask_targets.setter
    def default_mask_targets(self, targets):
        raise NotImplementedError(
            "Subclass must implement default_mask_targets"
        )

    def has_mask_targets(self, field):
        """Determines whether this collection has mask targets for the given
        field.

        Mask targets may be defined either in :meth:`mask_targets` or
        :meth:`default_mask_targets`.

        Args:
            field: a field name

        Returns:
            True/False
        """
        return field in self.mask_targets or bool(self.default_mask_targets)

    def get_mask_targets(self, field):
        """Gets the mask targets for the given field, or None if no mask
        targets are available.

        Mask targets are first retrieved from :meth:`mask_targets` if they
        exist, otherwise from :meth:`default_mask_targets`.

        Args:
            field: a field name

        Returns:
            a list of classes, or None
        """
        if field in self.mask_targets:
            return self.mask_targets[field]

        if self.default_mask_targets:
            return self.default_mask_targets

        return None

    def summary(self):
        """Returns a string summary of the collection.

        Returns:
            a string summary
        """
        raise NotImplementedError("Subclass must implement summary()")

    def first(self):
        """Returns the first sample in the collection.

        Returns:
            a :class:`fiftyone.core.sample.Sample` or
            :class:`fiftyone.core.sample.SampleView`
        """
        try:
            return next(iter(self))
        except StopIteration:
            raise ValueError("%s is empty" % self.__class__.__name__)

    def last(self):
        """Returns the last sample in the collection.

        Returns:
            a :class:`fiftyone.core.sample.Sample` or
            :class:`fiftyone.core.sample.SampleView`
        """
        return self[-1:].first()

    def head(self, num_samples=3):
        """Returns a list of the first few samples in the collection.

        If fewer than ``num_samples`` samples are in the collection, only
        the available samples are returned.

        Args:
            num_samples (3): the number of samples

        Returns:
            a list of :class:`fiftyone.core.sample.Sample` objects
        """
        return [s for s in self[:num_samples]]

    def tail(self, num_samples=3):
        """Returns a list of the last few samples in the collection.

        If fewer than ``num_samples`` samples are in the collection, only
        the available samples are returned.

        Args:
            num_samples (3): the number of samples

        Returns:
            a list of :class:`fiftyone.core.sample.Sample` objects
        """
        return [s for s in self[-num_samples:]]

    def one(self, expr, exact=False):
        """Returns a single sample in this collection matching the expression.

        Examples::

            import fiftyone as fo
            import fiftyone.zoo as foz
            from fiftyone import ViewField as F

            dataset = foz.load_zoo_dataset("quickstart")

            #
            # Get a sample by filepath
            #

            # A random filepath in the dataset
            filepath = dataset.take(1).first().filepath

            # Get sample by filepath
            sample = dataset.one(F("filepath") == filepath)

            #
            # Dealing with multiple matches
            #

            # Get a sample whose image is JPEG
            sample = dataset.one(F("filepath").ends_with(".jpg"))

            # Raises an error since there are multiple JPEGs
            dataset.one(F("filepath").ends_with(".jpg"), exact=True)

        Args:
            expr: a :class:`fiftyone.core.expressions.ViewExpression` or
                `MongoDB expression <https://docs.mongodb.com/manual/meta/aggregation-quick-reference/#aggregation-expressions>`_
                that evaluates to ``True`` for the sample to match
            exact (False): whether to raise an error if multiple samples match
                the expression

        Returns:
            a :class:`fiftyone.core.sample.SampleView`
        """
        view = self.match(expr)
        matches = iter(view)

        try:
            sample = next(matches)
        except StopIteration:
            raise ValueError("No samples match the given expression")

        if exact:
            try:
                next(matches)
                raise ValueError(
                    "Expected one matching sample, but found %d matches"
                    % len(view)
                )
            except StopIteration:
                pass

        return sample

    def view(self):
        """Returns a :class:`fiftyone.core.view.DatasetView` containing the
        collection.

        Returns:
            a :class:`fiftyone.core.view.DatasetView`
        """
        raise NotImplementedError("Subclass must implement view()")

    def iter_samples(self, progress=False):
        """Returns an iterator over the samples in the collection.

        Args:
            progress (False): whether to render a progress bar tracking the
                iterator's progress

        Returns:
            an iterator over :class:`fiftyone.core.sample.Sample` or
            :class:`fiftyone.core.sample.SampleView` instances
        """
        raise NotImplementedError("Subclass must implement iter_samples()")

    def _get_default_sample_fields(
        self, include_private=False, use_db_fields=False
    ):
        return fosa.get_default_sample_fields(
            include_private=include_private, use_db_fields=use_db_fields
        )

    def _get_default_frame_fields(
        self, include_private=False, use_db_fields=False
    ):
        return fofr.get_default_frame_fields(
            include_private=include_private, use_db_fields=use_db_fields
        )

    def get_field(self, path):
        """Returns the field instance of the provided path, or ``None`` if one
        does not exist.

        Args:
            path: a field path

        Returns:
            a :class:`fiftyone.core.fields.Field` instance or ``None``
        """
        keys = path.split(".")

        if not keys:
            return None

        if self.media_type == fom.VIDEO and keys[0] == "frames":
            schema = self.get_frame_field_schema()
            keys = keys[1:]
            field = fofr.Frames
        else:
            schema = self.get_field_schema()
            field = None

        last = len(keys) - 1
        _add_mapped_fields_as_private_fields(schema)
        for idx, field_name in enumerate(keys):
            field = schema.get(field_name, None)
            if field is None:
                return field

            if idx != last and isinstance(field, (fof.ListField)):
                field = field.field

            if isinstance(field, fof.EmbeddedDocumentField):
                schema = field.get_field_schema()
                _add_mapped_fields_as_private_fields(schema)

        return field

    def _resolve_field(self, path):
        keys = path.split(".")

        if not keys:
            return None

        resolved_keys = []
        if self.media_type == fom.VIDEO and keys[0] == "frames":
            schema = self.get_frame_field_schema()
            keys = keys[1:]
            resolved_keys.append("frames")
        else:
            schema = self.get_field_schema()

        last = len(keys) - 1
        _add_mapped_fields_as_private_fields(schema)
        for idx, field_name in enumerate(keys):
            field = schema.get(field_name, None)
            if field is None:
                return None

            resolved_keys.append(field.db_field or field_name)
            if idx != last and isinstance(field, (fof.ListField)):
                field = field.field

            if isinstance(field, fof.EmbeddedDocumentField):
                schema = field.get_field_schema()
                _add_mapped_fields_as_private_fields(schema)

        return ".".join(resolved_keys)

    def get_field_schema(
        self, ftype=None, embedded_doc_type=None, include_private=False
    ):
        """Returns a schema dictionary describing the fields of the samples in
        the collection.

        Args:
            ftype (None): an optional field type to which to restrict the
                returned schema. Must be a subclass of
                :class:`fiftyone.core.fields.Field`
            embedded_doc_type (None): an optional embedded document type to
                which to restrict the returned schema. Must be a subclass of
                :class:`fiftyone.core.odm.BaseEmbeddedDocument`
            include_private (False): whether to include fields that start with
                ``_`` in the returned schema

        Returns:
             a dictionary mapping field names to field types
        """
        raise NotImplementedError("Subclass must implement get_field_schema()")

    def get_frame_field_schema(
        self, ftype=None, embedded_doc_type=None, include_private=False
    ):
        """Returns a schema dictionary describing the fields of the frames of
        the samples in the collection.

        Only applicable for video collections.

        Args:
            ftype (None): an optional field type to which to restrict the
                returned schema. Must be a subclass of
                :class:`fiftyone.core.fields.Field`
            embedded_doc_type (None): an optional embedded document type to
                which to restrict the returned schema. Must be a subclass of
                :class:`fiftyone.core.odm.BaseEmbeddedDocument`
            include_private (False): whether to include fields that start with
                ``_`` in the returned schema

        Returns:
            a dictionary mapping field names to field types, or ``None`` if
            the collection is not a video collection
        """
        raise NotImplementedError(
            "Subclass must implement get_frame_field_schema()"
        )

    def make_unique_field_name(self, root=""):
        """Makes a unique field name with the given root name for the
        collection.

        Args:
            root (""): an optional root for the output field name

        Returns:
            the field name
        """
        if not root:
            root = _get_random_characters(6)

        fields = self.get_field_schema()

        field_name = root
        if field_name in fields:
            field_name += "_" + _get_random_characters(6)

        while field_name in fields:
            field_name += _get_random_characters(1)

        return field_name

    def has_sample_field(self, field_name):
        """Determines whether the collection has a sample field with the given
        name.

        Args:
            field_name: the field name

        Returns:
            True/False
        """
        return field_name in self.get_field_schema()

    def has_frame_field(self, field_name):
        """Determines whether the collection has a frame-level field with the
        given name.

        Args:
            field_name: the field name

        Returns:
            True/False
        """
        if self.media_type != fom.VIDEO:
            return False

        return field_name in self.get_frame_field_schema()

    def validate_fields_exist(self, fields, include_private=False):
        """Validates that the collection has field(s) with the given name(s).

        If embedded field names are provided, only the root field is checked.

        Args:
            fields: a field name or iterable of field names
            include_private (False): whether to include private fields when
                checking for existence

        Raises:
            ValueError: if one or more of the fields do not exist
        """
        fields, frame_fields = self._split_frame_fields(fields)

        if fields:
            existing_fields = set(
                self.get_field_schema(include_private=include_private).keys()
            )
            if self.media_type == fom.VIDEO:
                existing_fields.add("frames")

            for field in fields:
                # We only validate that the root field exists
                field_name = field.split(".", 1)[0]
                if field_name not in existing_fields:
                    raise ValueError("Field '%s' does not exist" % field_name)

        if frame_fields:
            existing_frame_fields = set(
                self.get_frame_field_schema(
                    include_private=include_private
                ).keys()
            )

            for field in frame_fields:
                # We only validate that the root field exists
                field_name = field.split(".", 1)[0]
                if field_name not in existing_frame_fields:
                    raise ValueError(
                        "Frame field '%s' does not exist" % field_name
                    )

    def validate_field_type(
        self, field_name, ftype, embedded_doc_type=None, subfield=None
    ):
        """Validates that the collection has a field of the given type.

        Args:
            field_name: the field name
            ftype: the expected field type. Must be a subclass of
                :class:`fiftyone.core.fields.Field`
            embedded_doc_type (None): the
                :class:`fiftyone.core.odm.BaseEmbeddedDocument` type of the
                field. Used only when ``ftype`` is an embedded
                :class:`fiftyone.core.fields.EmbeddedDocumentField`
            subfield (None): the type of the contained field. Used only when
                ``ftype`` is a :class:`fiftyone.core.fields.ListField` or
                :class:`fiftyone.core.fields.DictField`

        Raises:
            ValueError: if the field does not exist or does not have the
                expected type
        """
        field_name, is_frame_field = self._handle_frame_field(field_name)
        if is_frame_field:
            schema = self.get_frame_field_schema()
        else:
            schema = self.get_field_schema()

        if field_name not in schema:
            ftype = "Frame field" if is_frame_field else "Field"
            raise ValueError(
                "%s '%s' does not exist on collection '%s'"
                % (ftype, field_name, self.name)
            )

        field = schema[field_name]

        if embedded_doc_type is not None:
            if not isinstance(field, fof.EmbeddedDocumentField) or (
                field.document_type is not embedded_doc_type
            ):
                raise ValueError(
                    "Field '%s' must be an instance of %s; found %s"
                    % (field_name, ftype(embedded_doc_type), field)
                )
        elif subfield is not None:
            if not isinstance(field, (fof.ListField, fof.DictField)):
                raise ValueError(
                    "Field type %s must be an instance of %s when a subfield "
                    "is provided" % (ftype, (fof.ListField, fof.DictField))
                )

            if not isinstance(field, ftype) or not isinstance(
                field.field, subfield
            ):
                raise ValueError(
                    "Field '%s' must be an instance of %s; found %s"
                    % (field_name, ftype(field=subfield()), field)
                )
        else:
            if not isinstance(field, ftype):
                raise ValueError(
                    "Field '%s' must be an instance of %s; found %s"
                    % (field_name, ftype, field)
                )

    def tag_samples(self, tags):
        """Adds the tag(s) to all samples in this collection, if necessary.

        Args:
            tags: a tag or iterable of tags
        """
        if etau.is_str(tags):
            tags = [tags]
        else:
            tags = list(tags)

        def _add_tags(_tags):
            if not _tags:
                return tags

            for tag in tags:
                if tag not in _tags:
                    _tags.append(tag)

            return _tags

        self._edit_sample_tags(_add_tags)

    def untag_samples(self, tags):
        """Removes the tag(s) from all samples in this collection, if
        necessary.

        Args:
            tags: a tag or iterable of tags
        """
        if etau.is_str(tags):
            tags = [tags]
        else:
            tags = list(tags)

        def _remove_tags(_tags):
            if not _tags:
                return _tags

            return [t for t in _tags if t not in tags]

        self._edit_sample_tags(_remove_tags)

    def _edit_sample_tags(self, edit_fcn):
        tags = self.values("tags")
        tags = _transform_values(tags, edit_fcn, level=1)
        self.set_values("tags", tags)

    def count_sample_tags(self):
        """Counts the occurrences of sample tags in this collection.

        Returns:
            a dict mapping tags to counts
        """
        return self.count_values("tags")

    def tag_labels(self, tags, label_fields=None):
        """Adds the tag(s) to all labels in the specified label field(s) of
        this collection, if necessary.

        Args:
            tags: a tag or iterable of tags
            label_fields (None): an optional name or iterable of names of
                :class:`fiftyone.core.labels.Label` fields. By default, all
                label fields are used
        """
        if etau.is_str(tags):
            tags = [tags]
        else:
            tags = list(tags)

        def _add_tags(_tags):
            if not _tags:
                return tags

            for tag in tags:
                if tag not in _tags:
                    _tags.append(tag)

            return _tags

        self._edit_label_tags(_add_tags, label_fields=label_fields)

    def untag_labels(self, tags, label_fields=None):
        """Removes the tag from all labels in the specified label field(s) of
        this collection, if necessary.

        Args:
            tags: a tag or iterable of tags
            label_fields (None): an optional name or iterable of names of
                :class:`fiftyone.core.labels.Label` fields. By default, all
                label fields are used
        """
        if etau.is_str(tags):
            tags = [tags]
        else:
            tags = list(tags)

        def _remove_tags(_tags):
            if not _tags:
                return _tags

            return [t for t in _tags if t not in tags]

        self._edit_label_tags(_remove_tags, label_fields=label_fields)

    def _edit_label_tags(self, edit_fcn, label_fields=None):
        if label_fields is None:
            label_fields = self._get_label_fields()
        elif etau.is_str(label_fields):
            label_fields = [label_fields]

        for label_field in label_fields:
            label_type, tags_path = self._get_label_field_path(
                label_field, "tags"
            )

            level = 1
            level += issubclass(label_type, fol._LABEL_LIST_FIELDS)
            level += self._is_frame_field(tags_path)

            # Omit samples/frames with no labels
            view = self.exists(label_field)

            tags = view.values(tags_path)
            tags = _transform_values(tags, edit_fcn, level=level)
            view.set_values(tags_path, tags)

    def _get_selected_labels(self, ids=None, tags=None, fields=None):
        if ids is not None or tags is not None:
            view = self.select_labels(ids=ids, tags=tags, fields=fields)
        else:
            view = self

        if fields is None:
            label_fields = view._get_label_fields()
        elif etau.is_str(fields):
            label_fields = [fields]
        else:
            label_fields = fields

        if not label_fields:
            return []

        paths = ["id"]
        is_list_fields = []
        is_frame_fields = []
        for label_field in label_fields:
            label_type, id_path = view._get_label_field_path(label_field, "id")
            is_list_field = issubclass(label_type, fol._LABEL_LIST_FIELDS)
            is_frame_field = view._is_frame_field(label_field)

            paths.append(id_path)
            is_list_fields.append(is_list_field)
            is_frame_fields.append(is_frame_field)

        has_frame_fields = any(is_frame_fields)

        if has_frame_fields:
            paths.insert(0, "frames.frame_number")

        results = list(view.values(paths))

        if has_frame_fields:
            frame_numbers = results.pop(0)

        sample_ids = results[0]
        all_label_ids = results[1:]

        labels = []

        for label_field, label_ids, is_list_field, is_frame_field in zip(
            label_fields, all_label_ids, is_list_fields, is_frame_fields
        ):
            if is_frame_field:
                for sample_id, sample_frame_numbers, sample_label_ids in zip(
                    sample_ids, frame_numbers, label_ids
                ):
                    for frame_number, frame_label_ids in zip(
                        sample_frame_numbers, sample_label_ids
                    ):
                        if not frame_label_ids:
                            continue

                        if not is_list_field:
                            frame_label_ids = [frame_label_ids]

                        for label_id in frame_label_ids:
                            labels.append(
                                {
                                    "sample_id": sample_id,
                                    "frame_number": frame_number,
                                    "field": label_field,
                                    "label_id": label_id,
                                }
                            )
            else:
                for sample_id, sample_label_ids in zip(sample_ids, label_ids):
                    if not sample_label_ids:
                        continue

                    if not is_list_field:
                        sample_label_ids = [sample_label_ids]

                    for label_id in sample_label_ids:
                        labels.append(
                            {
                                "sample_id": sample_id,
                                "field": label_field,
                                "label_id": label_id,
                            }
                        )

        return labels

    def _get_label_ids(self, tags=None, fields=None):
        labels = self._get_selected_labels(tags=tags, fields=fields)
        return [l["label_id"] for l in labels]

    def count_label_tags(self, label_fields=None):
        """Counts the occurrences of all label tags in the specified label
        field(s) of this collection.

        Args:
            label_fields (None): an optional name or iterable of names of
                :class:`fiftyone.core.labels.Label` fields. By default, all
                label fields are used

        Returns:
            a dict mapping tags to counts
        """
        if label_fields is None:
            label_fields = self._get_label_fields()
        elif etau.is_str(label_fields):
            label_fields = [label_fields]

        aggregations = []
        for label_field in label_fields:
            _, tags_path = self._get_label_field_path(label_field, "tags")
            aggregations.append(foa.CountValues(tags_path))

        counts = defaultdict(int)
        for result in self.aggregate(aggregations):
            for tag, count in result.items():
                counts[tag] += count

        return dict(counts)

    def split_labels(self, in_field, out_field, filter=None):
        """Splits the labels from the given input field into the given output
        field of the collection.

        This method is typically invoked on a view that has filtered the
        contents of the specified input field, so that the labels in the view
        are moved to the output field and the remaining labels are left
        in-place.

        Alternatively, you can provide a ``filter`` expression that selects the
        labels of interest to move in this collection.

        Args:
            in_field: the name of the input label field
            out_field: the name of the output label field, which will be
                created if necessary
            filter (None): a boolean
                :class:`fiftyone.core.expressions.ViewExpression` to apply to
                each label in the input field to determine whether to move it
                (True) or leave it (False)
        """
        if filter is not None:
            move_view = self.filter_labels(in_field, filter)
        else:
            move_view = self

        move_view.merge_labels(in_field, out_field)

    def merge_labels(self, in_field, out_field):
        """Merges the labels from the given input field into the given output
        field of the collection.

        If this collection is a dataset, the input field is deleted after the
        merge.

        If this collection is a view, the input field will still exist on the
        underlying dataset but will only contain the labels not present in this
        view.

        Args:
            in_field: the name of the input label field
            out_field: the name of the output label field, which will be
                created if necessary
        """
        if not isinstance(self, fod.Dataset):
            # The label IDs that we'll need to delete from `in_field`
            _, id_path = self._get_label_field_path(in_field, "id")
            del_ids = self.values(id_path, unwind=True)

        dataset = self._dataset
        dataset.merge_samples(
            self,
            key_field="id",
            skip_existing=False,
            insert_new=False,
            fields={in_field: out_field},
            merge_lists=True,
            overwrite=True,
            expand_schema=True,
            include_info=False,
        )

        if isinstance(self, fod.Dataset):
            dataset.delete_sample_field(in_field)
        else:
            dataset.delete_labels(ids=del_ids, fields=in_field)

    def set_values(
        self,
        field_name,
        values,
        key_field=None,
        skip_none=False,
        expand_schema=True,
        _allow_missing=False,
        _sample_ids=None,
        _frame_ids=None,
    ):
        """Sets the field or embedded field on each sample or frame in the
        collection to the given values.

        When setting a sample field ``embedded.field.name``, this function is
        an efficient implementation of the following loop::

            for sample, value in zip(sample_collection, values):
                sample.embedded.field.name = value
                sample.save()

        When setting an embedded field that contains an array, say
        ``embedded.array.field.name``, this function is an efficient
        implementation of the following loop::

            for sample, array_values in zip(sample_collection, values):
                for doc, value in zip(sample.embedded.array, array_values):
                    doc.field.name = value

                sample.save()

        When setting a frame field ``frames.embedded.field.name``, this
        function is an efficient implementation of the following loop::

            for sample, frame_values in zip(sample_collection, values):
                for frame, value in zip(sample.frames.values(), frame_values):
                    frame.embedded.field.name = value

                sample.save()

        When setting an embedded frame field that contains an array, say
        ``frames.embedded.array.field.name``, this function is an efficient
        implementation of the following loop::

            for sample, frame_values in zip(sample_collection, values):
                for frame, array_values in zip(sample.frames.values(), frame_values):
                    for doc, value in zip(frame.embedded.array, array_values):
                        doc.field.name = value

                sample.save()

        When ``values`` is a dict mapping keys in ``key_field`` to values, then
        this function is an efficient implementation of the following loop::

            for key, value in values.items():
                sample = sample_collection.one(F(key_field) == key)
                sample.embedded.field.name = value
                sample.save()

        When setting frame fields using the dict ``values`` syntax, each value
        in ``values`` may either be a list corresponding to the frames of the
        sample matching the given key, or each value may itself be a dict
        mapping frame numbers to values. In the latter case, this function
        is an efficient implementation of the following loop::

            for key, frame_values in values.items():
                sample = sample_collection.one(F(key_field) == key)
                for frame_number, value in frame_values.items():
                    frame = sample[frame_number]
                    frame.embedded.field.name = value

                sample.save()

        You can also update list fields using the dict ``values`` syntax, in
        which case this method is an efficient implementation of the natural
        nested list modifications of the above sample/frame loops.

        The dual function of :meth:`set_values` is :meth:`values`, which can be
        used to efficiently extract the values of a field or embedded field of
        all samples in a collection as lists of values in the same structure
        expected by this method.

        .. note::

            If the values you are setting can be described by a
            :class:`fiftyone.core.expressions.ViewExpression` applied to the
            existing dataset contents, then consider using :meth:`set_field` +
            :meth:`save` for an even more efficient alternative to explicitly
            iterating over the dataset or calling :meth:`values` +
            :meth:`set_values` to perform the update in-memory.

        Examples::

            import random

            import fiftyone as fo
            import fiftyone.zoo as foz
            from fiftyone import ViewField as F

            dataset = foz.load_zoo_dataset("quickstart")

            #
            # Create a new sample field
            #

            values = [random.random() for _ in range(len(dataset))]
            dataset.set_values("random", values)

            print(dataset.bounds("random"))

            #
            # Add a tag to all low confidence labels
            #

            view = dataset.filter_labels("predictions", F("confidence") < 0.06)

            detections = view.values("predictions.detections")
            for sample_detections in detections:
                for detection in sample_detections:
                    detection.tags.append("low_confidence")

            view.set_values("predictions.detections", detections)

            print(dataset.count_label_tags())

        Args:
            field_name: a field or ``embedded.field.name``
            values: an iterable of values, one for each sample in the
                collection. When setting frame fields, each element can either
                be an iterable of values (one for each existing frame of the
                sample) or a dict mapping frame numbers to values. If
                ``field_name`` contains array fields, the corresponding
                elements of ``values`` must be arrays of the same lengths. This
                argument can also be a dict mapping keys to values (each value
                as described previously), in which case the keys are used to
                match samples by their ``key_field``
            key_field (None): a key field to use when choosing which samples to
                update when ``values`` is a dict
            skip_none (False): whether to treat None data in ``values`` as
                missing data that should not be set
            expand_schema (True): whether to dynamically add new sample/frame
                fields encountered to the dataset schema. If False, an error is
                raised if the root ``field_name`` does not exist
        """
        if isinstance(values, dict):
            if key_field is None:
                raise ValueError(
                    "You must provide a `key_field` when `values` is a dict"
                )

            _sample_ids, values = _parse_values_dict(self, key_field, values)

        is_frame_field = self._is_frame_field(field_name)

        if is_frame_field:
            _frame_ids, values = _parse_frame_values_dicts(
                self, _sample_ids, values
            )

        if expand_schema:
            self._expand_schema_from_values(field_name, values)

        field_name, _, list_fields, _, id_to_str = self._parse_field_name(
            field_name, omit_terminal_lists=True, allow_missing=_allow_missing
        )

        to_mongo = None
        if id_to_str:
            to_mongo = lambda _id: ObjectId(_id)
        else:
            field_type = self.get_field(field_name)
            if field_type is not None:
                to_mongo = field_type.to_mongo

        # Setting an entire label list document whose label elements have been
        # filtered is not allowed because this would delete the filtered labels
        if (
            isinstance(field_type, fof.EmbeddedDocumentField)
            and issubclass(field_type.document_type, fol._LABEL_LIST_FIELDS)
            and isinstance(self, fov.DatasetView)
        ):
            label_type = field_type.document_type
            list_field = label_type._LABEL_LIST_FIELD
            path = field_name + "." + list_field
            if is_frame_field:
                path = self._FRAMES_PREFIX + path

            # pylint: disable=no-member
            if path in self._get_filtered_fields():
                msg = (
                    "Detected a label list field '%s' with filtered elements; "
                    "only the list elements will be updated"
                ) % path
                warnings.warn(msg)

                fcn = lambda l: l[list_field]
                level = 1 + is_frame_field
                list_values = _transform_values(values, fcn, level=level)

                return self.set_values(
                    path,
                    list_values,
                    key_field=key_field,
                    skip_none=skip_none,
                    expand_schema=expand_schema,
                    _allow_missing=_allow_missing,
                    _sample_ids=_sample_ids,
                    _frame_ids=_frame_ids,
                )

        # If we're directly updating a document list field of a dataset view,
        # then update list elements by ID in case the field has been filtered
        if (
            isinstance(field_type, fof.ListField)
            and isinstance(field_type.field, fof.EmbeddedDocumentField)
            and isinstance(self, fov.DatasetView)
        ):
            list_fields = sorted(set(list_fields + [field_name]))

        if is_frame_field:
            self._set_frame_values(
                field_name,
                values,
                list_fields,
                sample_ids=_sample_ids,
                frame_ids=_frame_ids,
                to_mongo=to_mongo,
                skip_none=skip_none,
            )
        else:
            self._set_sample_values(
                field_name,
                values,
                list_fields,
                sample_ids=_sample_ids,
                to_mongo=to_mongo,
                skip_none=skip_none,
            )

    def _expand_schema_from_values(self, field_name, values):
        field_name, is_frame_field = self._handle_frame_field(field_name)
        root = field_name.split(".", 1)[0]

        if is_frame_field:
            schema = self._dataset.get_frame_field_schema(include_private=True)

            if root in schema:
                return

            if root != field_name:
                raise ValueError(
                    "Cannot infer an appropriate type for new frame "
                    "field '%s' when setting embedded field '%s'"
                    % (root, field_name)
                )

            value = _get_non_none_value(itertools.chain.from_iterable(values))

            if value is None:
                if list(values):
                    raise ValueError(
                        "Cannot infer an appropriate type for new frame "
                        "field '%s' because all provided values are None"
                        % field_name
                    )
                else:
                    raise ValueError(
                        "Cannot infer an appropriate type for new frame "
                        "field '%s' from empty values" % field_name
                    )

            self._dataset._add_implied_frame_field(field_name, value)
        else:
            schema = self._dataset.get_field_schema(include_private=True)

            if root in schema:
                return

            if root != field_name:
                raise ValueError(
                    "Cannot infer an appropriate type for new sample "
                    "field '%s' when setting embedded field '%s'"
                    % (root, field_name)
                )

            value = _get_non_none_value(values)

            if value is None:
                if list(values):
                    raise ValueError(
                        "Cannot infer an appropriate type for new sample "
                        "field '%s' because all provided values are None"
                        % field_name
                    )
                else:
                    raise ValueError(
                        "Cannot infer an appropriate type for new sample "
                        "field '%s' from empty values" % field_name
                    )

            self._dataset._add_implied_sample_field(field_name, value)

    def _set_sample_values(
        self,
        field_name,
        values,
        list_fields,
        sample_ids=None,
        to_mongo=None,
        skip_none=False,
    ):
        if len(list_fields) > 1:
            raise ValueError(
                "At most one array field can be unwound when setting values"
            )

        if list_fields:
            list_field = list_fields[0]
            elem_id_field = list_field + "._id"

            if sample_ids is not None:
                view = self.select(sample_ids, ordered=True)
                sample_ids = [ObjectId(_id) for _id in sample_ids]
                elem_ids = view.values(elem_id_field)
            else:
                sample_ids, elem_ids = self.values(["_id", elem_id_field])

            self._set_list_values_by_id(
                field_name,
                sample_ids,
                elem_ids,
                values,
                list_field,
                to_mongo=to_mongo,
                skip_none=skip_none,
            )
        else:
            if sample_ids is not None:
                sample_ids = [ObjectId(_id) for _id in sample_ids]
            else:
                sample_ids = self.values("_id")

            self._set_doc_values(
                field_name,
                sample_ids,
                values,
                to_mongo=to_mongo,
                skip_none=skip_none,
            )

    def _set_frame_values(
        self,
        field_name,
        values,
        list_fields,
        sample_ids=None,
        frame_ids=None,
        to_mongo=None,
        skip_none=False,
    ):
        if len(list_fields) > 1:
            raise ValueError(
                "At most one array field can be unwound when setting values"
            )

        if sample_ids is not None:
            view = self.select(sample_ids, ordered=True)
        else:
            view = self

        if list_fields:
            list_field = list_fields[0]
            elem_id_field = "frames." + list_field + "._id"

            if frame_ids is None:
                frame_ids, elem_ids = view.values(
                    ["frames._id", elem_id_field]
                )
            else:
                elem_ids = view.values(elem_id_field)

            frame_ids = itertools.chain.from_iterable(frame_ids)
            elem_ids = itertools.chain.from_iterable(elem_ids)
            values = itertools.chain.from_iterable(values)

            self._set_list_values_by_id(
                field_name,
                frame_ids,
                elem_ids,
                values,
                list_field,
                to_mongo=to_mongo,
                skip_none=skip_none,
                frames=True,
            )
        else:
            if frame_ids is None:
                frame_ids = view.values("frames._id")

            frame_ids = itertools.chain.from_iterable(frame_ids)
            values = itertools.chain.from_iterable(values)

            self._set_doc_values(
                field_name,
                frame_ids,
                values,
                to_mongo=to_mongo,
                skip_none=skip_none,
                frames=True,
            )

    def _set_doc_values(
        self,
        field_name,
        ids,
        values,
        to_mongo=None,
        skip_none=False,
        frames=False,
    ):
        ops = []
        for _id, value in zip(ids, values):
            if value is None and skip_none:
                continue

            if etau.is_str(_id):
                _id = ObjectId(_id)

            if to_mongo is not None:
                value = to_mongo(value)

            ops.append(UpdateOne({"_id": _id}, {"$set": {field_name: value}}))

        self._dataset._bulk_write(ops, frames=frames)

    def _set_list_values_by_id(
        self,
        field_name,
        ids,
        elem_ids,
        values,
        list_field,
        to_mongo=None,
        skip_none=False,
        frames=False,
    ):
        root = list_field
        leaf = field_name[len(root) + 1 :]
        elem_id = root + "._id"
        if leaf:
            elem = root + ".$." + leaf
        else:
            elem = root + ".$"

        ops = []
        for _id, _elem_ids, _values in zip(ids, elem_ids, values):
            if not _elem_ids:
                continue

            if etau.is_str(_id):
                _id = ObjectId(_id)

            for _elem_id, value in zip(_elem_ids, _values):
                if value is None and skip_none:
                    continue

                if to_mongo is not None:
                    value = to_mongo(value)

                if _elem_id is None:
                    raise ValueError(
                        "Can only set values of array documents with IDs"
                    )

                if etau.is_str(_elem_id):
                    _elem_id = ObjectId(_elem_id)

                ops.append(
                    UpdateOne(
                        {"_id": _id, elem_id: _elem_id},
                        {"$set": {elem: value}},
                    )
                )

        self._dataset._bulk_write(ops, frames=frames)

    def _set_labels(self, field_name, sample_ids, label_docs):
        label_type = self._get_label_field_type(field_name)
        field_name, is_frame_field = self._handle_frame_field(field_name)

        ops = []
        if issubclass(label_type, fol._LABEL_LIST_FIELDS):
            root = field_name + "." + label_type._LABEL_LIST_FIELD
            elem_id = root + "._id"
            set_path = root + ".$"

            for _id, _docs in zip(sample_ids, label_docs):
                if not _docs:
                    continue

                if etau.is_str(_id):
                    _id = ObjectId(_id)

                if not isinstance(_docs, (list, tuple)):
                    _docs = [_docs]

                for doc in _docs:
                    ops.append(
                        UpdateOne(
                            {"_id": _id, elem_id: doc["_id"]},
                            {"$set": {set_path: doc}},
                        )
                    )
        else:
            elem_id = field_name + "._id"

            for _id, doc in zip(sample_ids, label_docs):
                if etau.is_str(_id):
                    _id = ObjectId(_id)

                ops.append(
                    UpdateOne(
                        {"_id": _id, elem_id: doc["_id"]},
                        {"$set": {field_name: doc}},
                    )
                )

        self._dataset._bulk_write(ops, frames=is_frame_field)

    def _delete_labels(self, ids, fields=None):
        self._dataset.delete_labels(ids=ids, fields=fields)

    def compute_metadata(
        self, overwrite=False, num_workers=None, skip_failures=True
    ):
        """Populates the ``metadata`` field of all samples in the collection.

        Any samples with existing metadata are skipped, unless
        ``overwrite == True``.

        Args:
            overwrite (False): whether to overwrite existing metadata
            num_workers (None): the number of processes to use. By default,
                ``multiprocessing.cpu_count()`` is used
            skip_failures (True): whether to gracefully continue without
                raising an error if metadata cannot be computed for a sample
        """
        fomt.compute_metadata(
            self,
            overwrite=overwrite,
            num_workers=num_workers,
            skip_failures=skip_failures,
        )

    def download_media(self, update=False, skip_failures=True):
        """Downloads the source media files for all samples in the collection.

        This method is only useful for collections that contain at least one
        remote media file.

        Any existing files are not re-downloaded, unless ``update == True`` and
        their checksums no longer match.

        Args:
            update (False): whether to re-download media whose checksums no
                longer match
            skip_failures (True): whether to gracefully continue without
                raising an error if a remote file cannot be downloaded
        """
        filepaths = self.values("filepath")
        if update:
            foc.media_cache.update(
                filepaths=filepaths, skip_failures=skip_failures
            )
        else:
            foc.media_cache.get_local_paths(
                filepaths, download=True, skip_failures=skip_failures
            )

    def get_local_paths(self, download=True, skip_failures=True):
        """Returns a list of local paths to the media files in this collection.

        This method is only useful for collections that contain at least one
        remote media file.

        Args:
            download (True): whether to download any non-cached media files
            skip_failures (True): whether to gracefully continue without
                raising an error if a remote file cannot be downloaded

        Returns:
            a list of local filepaths
        """
        filepaths = self.values("filepath")
        return foc.media_cache.get_local_paths(
            filepaths, download=download, skip_failures=skip_failures
        )

    def clear_media(self):
        """Deletes any local copies of media files in this collection from the
        media cache.

        This method is only useful for collections that contain at least one
        remote media file.
        """
        filepaths = self.values("filepath")
        foc.media_cache.clear(filepaths=filepaths)

    def cache_stats(self):
        """Returns a dictionary of stats about the cached media files in this
        collection.

        This method is only useful for collections that contain at least one
        remote media file.

        Returns:
            a stats dict
        """
        filepaths = self.values("filepath")
        return foc.media_cache.stats(filepaths=filepaths)

    def apply_model(
        self,
        model,
        label_field="predictions",
        confidence_thresh=None,
        store_logits=False,
        batch_size=None,
        num_workers=None,
        skip_failures=True,
        **trainer_kwargs,
    ):
        """Applies the :class:`FiftyOne model <fiftyone.core.models.Model>` or
        :class:`Lightning Flash model <flash:flash.core.model.Task>` to the
        samples in the collection.

        This method supports all of the following cases:

        -   Applying an image :class:`fiftyone.core.models.Model` to an image
            collection
        -   Applying an image :class:`fiftyone.core.models.Model` to the frames
            of a video collection
        -   Applying a video :class:`fiftyone.core.models.Model` to a video
            collection
        -   Applying a :class:`flash:flash.core.model.Task` to an image or
            video collection

        Args:
            model: a :class:`fiftyone.core.models.Model` or
                :class:`flash:flash.core.model.Task`
            label_field ("predictions"): the name of the field in which to
                store the model predictions. When performing inference on video
                frames, the "frames." prefix is optional
            confidence_thresh (None): an optional confidence threshold to apply
                to any applicable labels generated by the model
            store_logits (False): whether to store logits for the model
                predictions. This is only supported when the provided ``model``
                has logits, ``model.has_logits == True``
            batch_size (None): an optional batch size to use, if the model
                supports batching
            num_workers (None): the number of workers for the
                :class:`torch:torch.utils.data.DataLoader` to use. Only
                applicable for Torch-based models
            skip_failures (True): whether to gracefully continue without
                raising an error if predictions cannot be generated for a
                sample. Only applicable to :class:`fiftyone.core.models.Model`
                instances
            **trainer_kwargs: optional keyword arguments used to initialize the
                :mod:`Trainer <flash:flash.core.trainer>` when using Flash
                models. These can be used to, for example, configure the number
                of GPUs to use and other distributed inference parameters
        """
        fomo.apply_model(
            self,
            model,
            label_field=label_field,
            confidence_thresh=confidence_thresh,
            store_logits=store_logits,
            batch_size=batch_size,
            num_workers=num_workers,
            skip_failures=skip_failures,
            **trainer_kwargs,
        )

    def compute_embeddings(
        self,
        model,
        embeddings_field=None,
        batch_size=None,
        num_workers=None,
        skip_failures=True,
        **trainer_kwargs,
    ):
        """Computes embeddings for the samples in the collection using the
        given :class:`FiftyOne model <fiftyone.core.models.Model>` or
        :class:`Lightning Flash model <flash:flash.core.model.Task>`.

        This method supports all the following cases:

        -   Using an image :class:`fiftyone.core.models.Model` to compute
            embeddings for an image collection
        -   Using an image :class:`fiftyone.core.models.Model` to compute frame
            embeddings for a video collection
        -   Using a video :class:`fiftyone.core.models.Model` to compute
            embeddings for a video collection
        -   Using an :ref:`ImageEmbedder <flash:image_embedder>` to compute
            embeddings for an image collection

        When using a :class:`FiftyOne model <fiftyone.core.models.Model>`, the
        model must expose embeddings, i.e.,
        :meth:`fiftyone.core.models.Model.has_embeddings` must return ``True``.

        If an ``embeddings_field`` is provided, the embeddings are saved to the
        samples; otherwise, the embeddings are returned in-memory.

        Args:
            model: a :class:`fiftyone.core.models.Model` or
                :class:`flash:flash.core.model.Task`
            embeddings_field (None): the name of a field in which to store the
                embeddings. When computing video frame embeddings, the
                "frames." prefix is optional
            batch_size (None): an optional batch size to use, if the model
                supports batching
            num_workers (None): the number of workers for the
                :class:`torch:torch.utils.data.DataLoader` to use. Only
                applicable for Torch-based models
            skip_failures (True): whether to gracefully continue without
                raising an error if embeddings cannot be generated for a
                sample. Only applicable to :class:`fiftyone.core.models.Model`
                instances
            **trainer_kwargs: optional keyword arguments used to initialize the
                :mod:`Trainer <flash:flash.core.trainer>` when using Flash
                models. These can be used to, for example, configure the number
                of GPUs to use and other distributed inference parameters

        Returns:
            one of the following:

            -   ``None``, if an ``embeddings_field`` is provided
            -   a ``num_samples x num_dim`` array of embeddings, when computing
                embeddings for image/video collections with image/video models,
                respectively, and no ``embeddings_field`` is provided. If
                ``skip_failures`` is ``True`` and any errors are detected, a
                list of length ``num_samples`` is returned instead containing
                all successfully computed embedding vectors along with ``None``
                entries for samples for which embeddings could not be computed
            -   a dictionary mapping sample IDs to ``num_frames x num_dim``
                arrays of embeddings, when computing frame embeddings for video
                collections using an image model. If ``skip_failures`` is
                ``True`` and any errors are detected, the values of this
                dictionary will contain arrays of embeddings for all frames
                1, 2, ... until the error occurred, or ``None`` if no
                embeddings were computed at all
        """
        return fomo.compute_embeddings(
            self,
            model,
            embeddings_field=embeddings_field,
            batch_size=batch_size,
            num_workers=num_workers,
            skip_failures=skip_failures,
            **trainer_kwargs,
        )

    def compute_patch_embeddings(
        self,
        model,
        patches_field,
        embeddings_field=None,
        force_square=False,
        alpha=None,
        handle_missing="skip",
        batch_size=None,
        num_workers=None,
        skip_failures=True,
    ):
        """Computes embeddings for the image patches defined by
        ``patches_field`` of the samples in the collection using the given
        :class:`fiftyone.core.models.Model`.

        This method supports all the following cases:

        -   Using an image model to compute patch embeddings for an image
            collection
        -   Using an image model to compute frame patch embeddings for a video
            collection

        The ``model`` must expose embeddings, i.e.,
        :meth:`fiftyone.core.models.Model.has_embeddings` must return ``True``.

        If an ``embeddings_field`` is provided, the embeddings are saved to the
        samples; otherwise, the embeddings are returned in-memory.

        Args:
            model: a :class:`fiftyone.core.models.Model`
            patches_field: the name of the field defining the image patches in
                each sample to embed. Must be of type
                :class:`fiftyone.core.labels.Detection`,
                :class:`fiftyone.core.labels.Detections`,
                :class:`fiftyone.core.labels.Polyline`, or
                :class:`fiftyone.core.labels.Polylines`. When computing video
                frame embeddings, the "frames." prefix is optional
            embeddings_field (None): the name of a field in which to store the
                embeddings. When computing video frame embeddings, the
                "frames." prefix is optional
            force_square (False): whether to minimally manipulate the patch
                bounding boxes into squares prior to extraction
            alpha (None): an optional expansion/contraction to apply to the
                patches before extracting them, in ``[-1, inf)``. If provided,
                the length and width of the box are expanded (or contracted,
                when ``alpha < 0``) by ``(100 * alpha)%``. For example, set
                ``alpha = 1.1`` to expand the boxes by 10%, and set
                ``alpha = 0.9`` to contract the boxes by 10%
            handle_missing ("skip"): how to handle images with no patches.
                Supported values are:

                -   "skip": skip the image and assign its embedding as ``None``
                -   "image": use the whole image as a single patch
                -   "error": raise an error

            batch_size (None): an optional batch size to use, if the model
                supports batching
            num_workers (None): the number of workers for the
                :class:`torch:torch.utils.data.DataLoader` to use. Only
                applicable for Torch-based models
            skip_failures (True): whether to gracefully continue without
                raising an error if embeddings cannot be generated for a sample

        Returns:
            one of the following:

            -   ``None``, if an ``embeddings_field`` is provided
            -   a dict mapping sample IDs to ``num_patches x num_dim`` arrays
                of patch embeddings, when computing patch embeddings for image
                collections and no ``embeddings_field`` is provided. If
                ``skip_failures`` is ``True`` and any errors are detected, this
                dictionary will contain ``None`` values for any samples for
                which embeddings could not be computed
            -   a dict of dicts mapping sample IDs to frame numbers to
                ``num_patches x num_dim`` arrays of patch embeddings, when
                computing patch embeddings for the frames of video collections
                and no ``embeddings_field`` is provided. If ``skip_failures``
                is ``True`` and any errors are detected, this nested dict will
                contain missing or ``None`` values to indicate uncomputable
                embeddings
        """
        return fomo.compute_patch_embeddings(
            self,
            model,
            patches_field,
            embeddings_field=embeddings_field,
            batch_size=batch_size,
            num_workers=num_workers,
            force_square=force_square,
            alpha=alpha,
            handle_missing=handle_missing,
            skip_failures=skip_failures,
        )

    def evaluate_regressions(
        self,
        pred_field,
        gt_field="ground_truth",
        eval_key=None,
        missing=None,
        method="simple",
        **kwargs,
    ):
        """Evaluates the regression predictions in this collection with respect
        to the specified ground truth values.

        You can customize the evaluation method by passing additional
        parameters for the method's config class as ``kwargs``.

        The supported ``method`` values and their associated configs are:

        -   ``"simple"``: :class:`fiftyone.utils.eval.regression.SimpleEvaluationConfig`

        If an ``eval_key`` is specified, then this method will record some
        statistics on each sample:

        -   When evaluating sample-level fields, an ``eval_key`` field will be
            populated on each sample recording the error of that sample's
            prediction.

        -   When evaluating frame-level fields, an ``eval_key`` field will be
            populated on each frame recording the error of that frame's
            prediction. In addition, an ``eval_key`` field will be populated on
            each sample that records the average error of the frame predictions
            of the sample.

        Args:
            pred_field: the name of the field containing the predicted
                :class:`fiftyone.core.labels.Regression` instances
            gt_field ("ground_truth"): the name of the field containing the
                ground truth :class:`fiftyone.core.labels.Regression` instances
            eval_key (None): a string key to use to refer to this evaluation
            missing (None): a missing value. Any None-valued regressions are
                given this value for results purposes
            method ("simple"): a string specifying the evaluation method to use.
                Supported values are ``("simple")``
            **kwargs: optional keyword arguments for the constructor of the
                :class:`fiftyone.utils.eval.regression.RegressionEvaluationConfig`
                being used

        Returns:
            a :class:`fiftyone.utils.eval.regression.RegressionResults`
        """
        return foue.evaluate_regressions(
            self,
            pred_field,
            gt_field=gt_field,
            eval_key=eval_key,
            missing=missing,
            method=method,
            **kwargs,
        )

    def evaluate_classifications(
        self,
        pred_field,
        gt_field="ground_truth",
        eval_key=None,
        classes=None,
        missing=None,
        method="simple",
        **kwargs,
    ):
        """Evaluates the classification predictions in this collection with
        respect to the specified ground truth labels.

        By default, this method simply compares the ground truth and prediction
        for each sample, but other strategies such as binary evaluation and
        top-k matching can be configured via the ``method`` parameter.

        You can customize the evaluation method by passing additional
        parameters for the method's config class as ``kwargs``.

        The supported ``method`` values and their associated configs are:

        -   ``"simple"``: :class:`fiftyone.utils.eval.classification.SimpleEvaluationConfig`
        -   ``"top-k"``: :class:`fiftyone.utils.eval.classification.TopKEvaluationConfig`
        -   ``"binary"``: :class:`fiftyone.utils.eval.classification.BinaryEvaluationConfig`

        If an ``eval_key`` is specified, then this method will record some
        statistics on each sample:

        -   When evaluating sample-level fields, an ``eval_key`` field will be
            populated on each sample recording whether that sample's prediction
            is correct.

        -   When evaluating frame-level fields, an ``eval_key`` field will be
            populated on each frame recording whether that frame's prediction
            is correct. In addition, an ``eval_key`` field will be populated on
            each sample that records the average accuracy of the frame
            predictions of the sample.

        Args:
            pred_field: the name of the field containing the predicted
                :class:`fiftyone.core.labels.Classification` instances
            gt_field ("ground_truth"): the name of the field containing the
                ground truth :class:`fiftyone.core.labels.Classification`
                instances
            eval_key (None): a string key to use to refer to this evaluation
            classes (None): the list of possible classes. If not provided,
                classes are loaded from
                :meth:`fiftyone.core.dataset.Dataset.classes` or
                :meth:`fiftyone.core.dataset.Dataset.default_classes` if
                possible, or else the observed ground truth/predicted labels
                are used
            missing (None): a missing label string. Any None-valued labels
                are given this label for results purposes
            method ("simple"): a string specifying the evaluation method to use.
                Supported values are ``("simple", "binary", "top-k")``
            **kwargs: optional keyword arguments for the constructor of the
                :class:`fiftyone.utils.eval.classification.ClassificationEvaluationConfig`
                being used

        Returns:
            a :class:`fiftyone.utils.eval.classification.ClassificationResults`
        """
        return foue.evaluate_classifications(
            self,
            pred_field,
            gt_field=gt_field,
            eval_key=eval_key,
            classes=classes,
            missing=missing,
            method=method,
            **kwargs,
        )

    def evaluate_detections(
        self,
        pred_field,
        gt_field="ground_truth",
        eval_key=None,
        classes=None,
        missing=None,
        method=None,
        iou=0.50,
        use_masks=False,
        use_boxes=False,
        classwise=True,
        **kwargs,
    ):
        """Evaluates the specified predicted detections in this collection with
        respect to the specified ground truth detections.

        This method supports evaluating the following spatial data types:

        -   Object detections in :class:`fiftyone.core.labels.Detections` format
        -   Instance segmentations in :class:`fiftyone.core.labels.Detections`
            format with their ``mask`` attributes populated
        -   Polygons in :class:`fiftyone.core.labels.Polylines` format
        -   Temporal detections in
            :class:`fiftyone.core.labels.TemporalDetections` format

        For spatial object detection evaluation, this method uses COCO-style
        evaluation by default.

        For temporal segment detection, this method uses ActivityNet-style
        evaluation by default.

        You can use the ``method`` parameter to select a different method, and
        you can optionally customize the method by passing additional
        parameters for the method's config class as ``kwargs``.

        The supported ``method`` values and their associated configs are:

        -   ``"coco"``: :class:`fiftyone.utils.eval.coco.COCOEvaluationConfig`
        -   ``"open-images"``: :class:`fiftyone.utils.eval.openimages.OpenImagesEvaluationConfig`
        -   ``"activitynet"``: :class:`fiftyone.utils.eval.activitynet.ActivityNetEvaluationConfig`

        If an ``eval_key`` is provided, a number of fields are populated at the
        object- and sample-level recording the results of the evaluation:

        -   True positive (TP), false positive (FP), and false negative (FN)
            counts for the each sample are saved in top-level fields of each
            sample::

                TP: sample.<eval_key>_tp
                FP: sample.<eval_key>_fp
                FN: sample.<eval_key>_fn

            In addition, when evaluating frame-level objects, TP/FP/FN counts
            are recorded for each frame::

                TP: frame.<eval_key>_tp
                FP: frame.<eval_key>_fp
                FN: frame.<eval_key>_fn

        -   The fields listed below are populated on each individual object;
            these fields tabulate the TP/FP/FN status of the object, the ID of
            the matching object (if any), and the matching IoU::

                TP/FP/FN: object.<eval_key>
                      ID: object.<eval_key>_id
                     IoU: object.<eval_key>_iou

        Args:
            pred_field: the name of the field containing the predicted
                :class:`fiftyone.core.labels.Detections`,
                :class:`fiftyone.core.labels.Polylines`,
                or :class:`fiftyone.core.labels.TemporalDetections`
            gt_field ("ground_truth"): the name of the field containing the
                ground truth :class:`fiftyone.core.labels.Detections`,
                :class:`fiftyone.core.labels.Polylines`,
                or :class:`fiftyone.core.labels.TemporalDetections`
            eval_key (None): a string key to use to refer to this evaluation
            classes (None): the list of possible classes. If not provided,
                classes are loaded from
                :meth:`fiftyone.core.dataset.Dataset.classes` or
                :meth:`fiftyone.core.dataset.Dataset.default_classes` if
                possible, or else the observed ground truth/predicted labels
                are used
            missing (None): a missing label string. Any unmatched objects are
                given this label for results purposes
            method (None): a string specifying the evaluation method to use.
                For spatial object detection, the supported values are
                ``("coco", "open-images")`` and the default is ``"coco"``. For
                temporal detection, the supported values are
                ``("activitynet")`` and the default is ``"activitynet"``
            iou (0.50): the IoU threshold to use to determine matches
            use_masks (False): whether to compute IoUs using the instances
                masks in the ``mask`` attribute of the provided objects, which
                must be :class:`fiftyone.core.labels.Detection` instances
            use_boxes (False): whether to compute IoUs using the bounding boxes
                of the provided :class:`fiftyone.core.labels.Polyline`
                instances rather than using their actual geometries
            classwise (True): whether to only match objects with the same class
                label (True) or allow matches between classes (False)
            **kwargs: optional keyword arguments for the constructor of the
                :class:`fiftyone.utils.eval.detection.DetectionEvaluationConfig`
                being used

        Returns:
            a :class:`fiftyone.utils.eval.detection.DetectionResults`
        """
        return foue.evaluate_detections(
            self,
            pred_field,
            gt_field=gt_field,
            eval_key=eval_key,
            classes=classes,
            missing=missing,
            method=method,
            iou=iou,
            use_masks=use_masks,
            use_boxes=use_boxes,
            classwise=classwise,
            **kwargs,
        )

    def evaluate_segmentations(
        self,
        pred_field,
        gt_field="ground_truth",
        eval_key=None,
        mask_targets=None,
        method="simple",
        **kwargs,
    ):
        """Evaluates the specified semantic segmentation masks in this
        collection with respect to the specified ground truth masks.

        If the size of a predicted mask does not match the ground truth mask,
        it is resized to match the ground truth.

        By default, this method simply performs pixelwise evaluation of the
        full masks, but other strategies such as boundary-only evaluation can
        be configured by passing additional parameters for the method's
        config class as ``kwargs``.

        The supported ``method`` values and their associated configs are:

        -   ``"simple"``: :class:`fiftyone.utils.eval.segmentation.SimpleEvaluationConfig`

        If an ``eval_key`` is provided, the accuracy, precision, and recall of
        each sample is recorded in top-level fields of each sample::

             Accuracy: sample.<eval_key>_accuracy
            Precision: sample.<eval_key>_precision
               Recall: sample.<eval_key>_recall

        In addition, when evaluating frame-level masks, the accuracy,
        precision, and recall of each frame if recorded in the following
        frame-level fields::

             Accuracy: frame.<eval_key>_accuracy
            Precision: frame.<eval_key>_precision
               Recall: frame.<eval_key>_recall

        .. note::

            The mask value ``0`` is treated as a background class for the
            purposes of computing evaluation metrics like precision and recall.

        Args:
            pred_field: the name of the field containing the predicted
                :class:`fiftyone.core.labels.Segmentation` instances
            gt_field ("ground_truth"): the name of the field containing the
                ground truth :class:`fiftyone.core.labels.Segmentation`
                instances
            eval_key (None): a string key to use to refer to this evaluation
            mask_targets (None): a dict mapping mask values to labels. If not
                provided, mask targets are loaded from
                :meth:`fiftyone.core.dataset.Dataset.mask_targets` or
                :meth:`fiftyone.core.dataset.Dataset.default_mask_targets` if
                possible, or else the observed pixel values are used
            method ("simple"): a string specifying the evaluation method to
                use. Supported values are ``("simple")``
            **kwargs: optional keyword arguments for the constructor of the
                :class:`fiftyone.utils.eval.segmentation.SegmentationEvaluationConfig`
                being used

        Returns:
            a :class:`fiftyone.utils.eval.segmentation.SegmentationResults`
        """
        return foue.evaluate_segmentations(
            self,
            pred_field,
            gt_field=gt_field,
            eval_key=eval_key,
            mask_targets=mask_targets,
            method=method,
            **kwargs,
        )

    @property
    def has_evaluations(self):
        """Whether this colection has any evaluation results."""
        return bool(self.list_evaluations())

    def has_evaluation(self, eval_key):
        """Whether this collection has an evaluation with the given key.

        Args:
            eval_key: an evaluation key

        Returns:
            True/False
        """
        return eval_key in self.list_evaluations()

    def list_evaluations(self):
        """Returns a list of all evaluation keys on this collection.

        Returns:
            a list of evaluation keys
        """
        return foev.EvaluationMethod.list_runs(self)

    def get_evaluation_info(self, eval_key):
        """Returns information about the evaluation with the given key on this
        collection.

        Args:
            eval_key: an evaluation key

        Returns:
            an :class:`fiftyone.core.evaluation.EvaluationInfo`
        """
        return foev.EvaluationMethod.get_run_info(self, eval_key)

    def load_evaluation_results(self, eval_key):
        """Loads the results for the evaluation with the given key on this
        collection.

        Args:
            eval_key: an evaluation key

        Returns:
            a :class:`fiftyone.core.evaluation.EvaluationResults`
        """
        return foev.EvaluationMethod.load_run_results(self, eval_key)

    def load_evaluation_view(self, eval_key, select_fields=False):
        """Loads the :class:`fiftyone.core.view.DatasetView` on which the
        specified evaluation was performed on this collection.

        Args:
            eval_key: an evaluation key
            select_fields (False): whether to select only the fields involved
                in the evaluation

        Returns:
            a :class:`fiftyone.core.view.DatasetView`
        """
        return foev.EvaluationMethod.load_run_view(
            self, eval_key, select_fields=select_fields
        )

    def delete_evaluation(self, eval_key):
        """Deletes the evaluation results associated with the given evaluation
        key from this collection.

        Args:
            eval_key: an evaluation key
        """
        foev.EvaluationMethod.delete_run(self, eval_key)

    def delete_evaluations(self):
        """Deletes all evaluation results from this collection."""
        foev.EvaluationMethod.delete_runs(self)

    @property
    def has_brain_runs(self):
        """Whether this colection has any brain runs."""
        return bool(self.list_brain_runs())

    def has_brain_run(self, brain_key):
        """Whether this collection has a brain method run with the given key.

        Args:
            brain_key: a brain key

        Returns:
            True/False
        """
        return brain_key in self.list_brain_runs()

    def list_brain_runs(self):
        """Returns a list of all brain keys on this collection.

        Returns:
            a list of brain keys
        """
        return fob.BrainMethod.list_runs(self)

    def get_brain_info(self, brain_key):
        """Returns information about the brain method run with the given key on
        this collection.

        Args:
            brain_key: a brain key

        Returns:
            a :class:`fiftyone.core.brain.BrainInfo`
        """
        return fob.BrainMethod.get_run_info(self, brain_key)

    def load_brain_results(self, brain_key):
        """Loads the results for the brain method run with the given key on
        this collection.

        Args:
            brain_key: a brain key

        Returns:
            a :class:`fiftyone.core.brain.BrainResults`
        """
        return fob.BrainMethod.load_run_results(self, brain_key)

    def load_brain_view(self, brain_key, select_fields=False):
        """Loads the :class:`fiftyone.core.view.DatasetView` on which the
        specified brain method run was performed on this collection.

        Args:
            brain_key: a brain key
            select_fields (False): whether to select only the fields involved
                in the brain method run

        Returns:
            a :class:`fiftyone.core.view.DatasetView`
        """
        return fob.BrainMethod.load_run_view(
            self, brain_key, select_fields=select_fields
        )

    def delete_brain_run(self, brain_key):
        """Deletes the brain method run with the given key from this
        collection.

        Args:
            brain_key: a brain key
        """
        fob.BrainMethod.delete_run(self, brain_key)

    def delete_brain_runs(self):
        """Deletes all brain method runs from this collection."""
        fob.BrainMethod.delete_runs(self)

    def _get_similarity_keys(self, **kwargs):
        from fiftyone.brain import SimilarityConfig

        return self._get_brain_runs_with_type(SimilarityConfig, **kwargs)

    def _get_visualization_keys(self, **kwargs):
        from fiftyone.brain import VisualizationConfig

        return self._get_brain_runs_with_type(VisualizationConfig, **kwargs)

    def _get_brain_runs_with_type(self, run_type, **kwargs):
        brain_keys = []
        for brain_key in self.list_brain_runs():
            try:
                brain_info = self.get_brain_info(brain_key)
            except:
                logger.warning(
                    "Failed to load info for brain method run '%s'", brain_key
                )
                continue

            run_cls = etau.get_class(brain_info.config.cls)
            if not issubclass(run_cls, run_type):
                continue

            if any(
                getattr(brain_info.config, key, None) != value
                for key, value in kwargs.items()
            ):
                continue

            brain_keys.append(brain_key)

        return brain_keys

    @classmethod
    def list_view_stages(cls):
        """Returns a list of all available methods on this collection that
        apply :class:`fiftyone.core.stages.ViewStage` operations to this
        collection.

        Returns:
            a list of :class:`SampleCollection` method names
        """
        return list(view_stage.all)

    def add_stage(self, stage):
        """Applies the given :class:`fiftyone.core.stages.ViewStage` to the
        collection.

        Args:
            stage: a :class:`fiftyone.core.stages.ViewStage`

        Returns:
            a :class:`fiftyone.core.view.DatasetView`
        """
        return self._add_view_stage(stage)

    @view_stage
    def exclude(self, sample_ids):
        """Excludes the samples with the given IDs from the collection.

        Examples::

            import fiftyone as fo

            dataset = fo.Dataset()
            dataset.add_samples(
                [
                    fo.Sample(filepath="/path/to/image1.png"),
                    fo.Sample(filepath="/path/to/image2.png"),
                    fo.Sample(filepath="/path/to/image3.png"),
                ]
            )

            #
            # Exclude the first sample from the dataset
            #

            sample_id = dataset.first().id
            view = dataset.exclude(sample_id)

            #
            # Exclude the first and last samples from the dataset
            #

            sample_ids = [dataset.first().id, dataset.last().id]
            view = dataset.exclude(sample_ids)

        Args:
            sample_ids: the samples to exclude. Can be any of the following:

                -   a sample ID
                -   an iterable of sample IDs
                -   a :class:`fiftyone.core.sample.Sample` or
                    :class:`fiftyone.core.sample.SampleView`
                -   an iterable of sample IDs
                -   a :class:`fiftyone.core.collections.SampleCollection`
                -   an iterable of :class:`fiftyone.core.sample.Sample` or
                    :class:`fiftyone.core.sample.SampleView` instances

        Returns:
            a :class:`fiftyone.core.view.DatasetView`
        """
        return self._add_view_stage(fos.Exclude(sample_ids))

    @view_stage
    def exclude_by(self, field, values):
        """Excludes the samples with the given field values from the
        collection.

        This stage is typically used to work with categorical fields (strings,
        ints, and bools). If you want to exclude samples based on floating
        point fields, use :meth:`match`.

        Examples::

            import fiftyone as fo

            dataset = fo.Dataset()
            dataset.add_samples(
                [
                    fo.Sample(filepath="image%d.jpg" % i, int=i, str=str(i))
                    for i in range(10)
                ]
            )

            #
            # Create a view excluding samples whose `int` field have the given
            # values
            #

            view = dataset.exclude_by("int", [1, 9, 3, 7, 5])
            print(view.head(5))

            #
            # Create a view excluding samples whose `str` field have the given
            # values
            #

            view = dataset.exclude_by("str", ["1", "9", "3", "7", "5"])
            print(view.head(5))

        Args:
            field: a field or ``embedded.field.name``
            values: a value or iterable of values to exclude by

        Returns:
            a :class:`fiftyone.core.view.DatasetView`
        """
        return self._add_view_stage(fos.ExcludeBy(field, values))

    @view_stage
    def exclude_fields(self, field_names, _allow_missing=False):
        """Excludes the fields with the given names from the samples in the
        collection.

        Note that default fields cannot be excluded.

        Examples::

            import fiftyone as fo

            dataset = fo.Dataset()
            dataset.add_samples(
                [
                    fo.Sample(
                        filepath="/path/to/image1.png",
                        ground_truth=fo.Classification(label="cat"),
                        predictions=fo.Classification(label="cat", confidence=0.9),
                    ),
                    fo.Sample(
                        filepath="/path/to/image2.png",
                        ground_truth=fo.Classification(label="dog"),
                        predictions=fo.Classification(label="dog", confidence=0.8),
                    ),
                    fo.Sample(
                        filepath="/path/to/image3.png",
                        ground_truth=None,
                        predictions=None,
                    ),
                ]
            )

            #
            # Exclude the `predictions` field from all samples
            #

            view = dataset.exclude_fields("predictions")

        Args:
            field_names: a field name or iterable of field names to exclude

        Returns:
            a :class:`fiftyone.core.view.DatasetView`
        """
        return self._add_view_stage(
            fos.ExcludeFields(field_names, _allow_missing=_allow_missing)
        )

    @view_stage
    def exclude_frames(self, frame_ids, omit_empty=True):
        """Excludes the frames with the given IDs from the video collection.

        Examples::

            import fiftyone as fo
            import fiftyone.zoo as foz

            dataset = foz.load_zoo_dataset("quickstart-video")

            #
            # Exclude some specific frames
            #

            frame_ids = [
                dataset.first().frames.first().id,
                dataset.last().frames.last().id,
            ]

            view = dataset.exclude_frames(frame_ids)

            print(dataset.count("frames"))
            print(view.count("frames"))

        Args:
            frame_ids: the frames to exclude. Can be any of the following:

                -   a frame ID
                -   an iterable of frame IDs
                -   a :class:`fiftyone.core.frame.Frame` or
                    :class:`fiftyone.core.frame.FrameView`
                -   an iterable of :class:`fiftyone.core.frame.Frame` or
                    :class:`fiftyone.core.frame.FrameView` instances
                -   a :class:`fiftyone.core.collections.SampleCollection`, in
                    which case the frame IDs in the collection are used

            omit_empty (True): whether to omit samples that have no frames
                after excluding the specified frames

        Returns:
            a :class:`fiftyone.core.view.DatasetView`
        """
        return self._add_view_stage(
            fos.ExcludeFrames(frame_ids, omit_empty=omit_empty)
        )

    @view_stage
    def exclude_labels(
        self, labels=None, ids=None, tags=None, fields=None, omit_empty=True
    ):
        """Excludes the specified labels from the collection.

        The returned view will omit samples, sample fields, and individual
        labels that do not match the specified selection criteria.

        You can perform an exclusion via one or more of the following methods:

        -   Provide the ``labels`` argument, which should contain a list of
            dicts in the format returned by
            :meth:`fiftyone.core.session.Session.selected_labels`, to exclude
            specific labels

        -   Provide the ``ids`` argument to exclude labels with specific IDs

        -   Provide the ``tags`` argument to exclude labels with specific tags

        If multiple criteria are specified, labels must match all of them in
        order to be excluded.

        By default, the exclusion is applied to all
        :class:`fiftyone.core.labels.Label` fields, but you can provide the
        ``fields`` argument to explicitly define the field(s) in which to
        exclude.

        Examples::

            import fiftyone as fo
            import fiftyone.zoo as foz

            dataset = foz.load_zoo_dataset("quickstart")

            #
            # Exclude the labels currently selected in the App
            #

            session = fo.launch_app(dataset)

            # Select some labels in the App...

            view = dataset.exclude_labels(labels=session.selected_labels)

            #
            # Exclude labels with the specified IDs
            #

            # Grab some label IDs
            ids = [
                dataset.first().ground_truth.detections[0].id,
                dataset.last().predictions.detections[0].id,
            ]

            view = dataset.exclude_labels(ids=ids)

            print(dataset.count("ground_truth.detections"))
            print(view.count("ground_truth.detections"))

            print(dataset.count("predictions.detections"))
            print(view.count("predictions.detections"))

            #
            # Exclude labels with the specified tags
            #

            # Grab some label IDs
            ids = [
                dataset.first().ground_truth.detections[0].id,
                dataset.last().predictions.detections[0].id,
            ]

            # Give the labels a "test" tag
            dataset = dataset.clone()  # create copy since we're modifying data
            dataset.select_labels(ids=ids).tag_labels("test")

            print(dataset.count_values("ground_truth.detections.tags"))
            print(dataset.count_values("predictions.detections.tags"))

            # Exclude the labels via their tag
            view = dataset.exclude_labels(tags="test")

            print(dataset.count("ground_truth.detections"))
            print(view.count("ground_truth.detections"))

            print(dataset.count("predictions.detections"))
            print(view.count("predictions.detections"))

        Args:
            labels (None): a list of dicts specifying the labels to exclude in
                the format returned by
                :meth:`fiftyone.core.session.Session.selected_labels`
            ids (None): an ID or iterable of IDs of the labels to exclude
            tags (None): a tag or iterable of tags of labels to exclude
            fields (None): a field or iterable of fields from which to exclude
            omit_empty (True): whether to omit samples that have no labels
                after filtering

        Returns:
            a :class:`fiftyone.core.view.DatasetView`
        """
        return self._add_view_stage(
            fos.ExcludeLabels(
                labels=labels,
                ids=ids,
                tags=tags,
                fields=fields,
                omit_empty=omit_empty,
            )
        )

    @view_stage
    def exists(self, field, bool=None):
        """Returns a view containing the samples in the collection that have
        (or do not have) a non-``None`` value for the given field or embedded
        field.

        Examples::

            import fiftyone as fo

            dataset = fo.Dataset()
            dataset.add_samples(
                [
                    fo.Sample(
                        filepath="/path/to/image1.png",
                        ground_truth=fo.Classification(label="cat"),
                        predictions=fo.Classification(label="cat", confidence=0.9),
                    ),
                    fo.Sample(
                        filepath="/path/to/image2.png",
                        ground_truth=fo.Classification(label="dog"),
                        predictions=fo.Classification(label="dog", confidence=0.8),
                    ),
                    fo.Sample(
                        filepath="/path/to/image3.png",
                        ground_truth=fo.Classification(label="dog"),
                        predictions=fo.Classification(label="dog"),
                    ),
                    fo.Sample(
                        filepath="/path/to/image4.png",
                        ground_truth=None,
                        predictions=None,
                    ),
                    fo.Sample(filepath="/path/to/image5.png"),
                ]
            )

            #
            # Only include samples that have a value in their `predictions`
            # field
            #

            view = dataset.exists("predictions")

            #
            # Only include samples that do NOT have a value in their
            # `predictions` field
            #

            view = dataset.exists("predictions", False)

            #
            # Only include samples that have prediction confidences
            #

            view = dataset.exists("predictions.confidence")

        Args:
            field: the field name or ``embedded.field.name``
            bool (None): whether to check if the field exists (None or True) or
                does not exist (False)

        Returns:
            a :class:`fiftyone.core.view.DatasetView`
        """
        return self._add_view_stage(fos.Exists(field, bool=bool))

    @view_stage
    def filter_field(self, field, filter, only_matches=True):
        """Filters the values of a field or embedded field of each sample in
        the collection.

        Values of ``field`` for which ``filter`` returns ``False`` are
        replaced with ``None``.

        Examples::

            import fiftyone as fo
            from fiftyone import ViewField as F

            dataset = fo.Dataset()
            dataset.add_samples(
                [
                    fo.Sample(
                        filepath="/path/to/image1.png",
                        ground_truth=fo.Classification(label="cat"),
                        predictions=fo.Classification(label="cat", confidence=0.9),
                        numeric_field=1.0,
                    ),
                    fo.Sample(
                        filepath="/path/to/image2.png",
                        ground_truth=fo.Classification(label="dog"),
                        predictions=fo.Classification(label="dog", confidence=0.8),
                        numeric_field=-1.0,
                    ),
                    fo.Sample(
                        filepath="/path/to/image3.png",
                        ground_truth=None,
                        predictions=None,
                        numeric_field=None,
                    ),
                ]
            )

            #
            # Only include classifications in the `predictions` field
            # whose `label` is "cat"
            #

            view = dataset.filter_field("predictions", F("label") == "cat")

            #
            # Only include samples whose `numeric_field` value is positive
            #

            view = dataset.filter_field("numeric_field", F() > 0)

        Args:
            field: the field name or ``embedded.field.name``
            filter: a :class:`fiftyone.core.expressions.ViewExpression` or
                `MongoDB expression <https://docs.mongodb.com/manual/meta/aggregation-quick-reference/#aggregation-expressions>`_
                that returns a boolean describing the filter to apply
            only_matches (True): whether to only include samples that match
                the filter (True) or include all samples (False)

        Returns:
            a :class:`fiftyone.core.view.DatasetView`
        """
        return self._add_view_stage(
            fos.FilterField(field, filter, only_matches=only_matches)
        )

    @view_stage
    def filter_labels(
        self, field, filter, only_matches=True, trajectories=False
    ):
        """Filters the :class:`fiftyone.core.labels.Label` field of each
        sample in the collection.

        If the specified ``field`` is a single
        :class:`fiftyone.core.labels.Label` type, fields for which ``filter``
        returns ``False`` are replaced with ``None``:

        -   :class:`fiftyone.core.labels.Classification`
        -   :class:`fiftyone.core.labels.Detection`
        -   :class:`fiftyone.core.labels.Polyline`
        -   :class:`fiftyone.core.labels.Keypoint`

        If the specified ``field`` is a :class:`fiftyone.core.labels.Label`
        list type, the label elements for which ``filter`` returns ``False``
        are omitted from the view:

        -   :class:`fiftyone.core.labels.Classifications`
        -   :class:`fiftyone.core.labels.Detections`
        -   :class:`fiftyone.core.labels.Polylines`
        -   :class:`fiftyone.core.labels.Keypoints`

        Classifications Examples::

            import fiftyone as fo
            from fiftyone import ViewField as F

            dataset = fo.Dataset()
            dataset.add_samples(
                [
                    fo.Sample(
                        filepath="/path/to/image1.png",
                        predictions=fo.Classification(label="cat", confidence=0.9),
                    ),
                    fo.Sample(
                        filepath="/path/to/image2.png",
                        predictions=fo.Classification(label="dog", confidence=0.8),
                    ),
                    fo.Sample(
                        filepath="/path/to/image3.png",
                        predictions=fo.Classification(label="rabbit"),
                    ),
                    fo.Sample(
                        filepath="/path/to/image4.png",
                        predictions=None,
                    ),
                ]
            )

            #
            # Only include classifications in the `predictions` field whose
            # `confidence` is greater than 0.8
            #

            view = dataset.filter_labels("predictions", F("confidence") > 0.8)

            #
            # Only include classifications in the `predictions` field whose
            # `label` is "cat" or "dog"
            #

            view = dataset.filter_labels(
                "predictions", F("label").is_in(["cat", "dog"])
            )

        Detections Examples::

            import fiftyone as fo
            from fiftyone import ViewField as F

            dataset = fo.Dataset()
            dataset.add_samples(
                [
                    fo.Sample(
                        filepath="/path/to/image1.png",
                        predictions=fo.Detections(
                            detections=[
                                fo.Detection(
                                    label="cat",
                                    bounding_box=[0.1, 0.1, 0.5, 0.5],
                                    confidence=0.9,
                                ),
                                fo.Detection(
                                    label="dog",
                                    bounding_box=[0.2, 0.2, 0.3, 0.3],
                                    confidence=0.8,
                                ),
                            ]
                        ),
                    ),
                    fo.Sample(
                        filepath="/path/to/image2.png",
                        predictions=fo.Detections(
                            detections=[
                                fo.Detection(
                                    label="cat",
                                    bounding_box=[0.5, 0.5, 0.4, 0.4],
                                    confidence=0.95,
                                ),
                                fo.Detection(label="rabbit"),
                            ]
                        ),
                    ),
                    fo.Sample(
                        filepath="/path/to/image3.png",
                        predictions=fo.Detections(
                            detections=[
                                fo.Detection(
                                    label="squirrel",
                                    bounding_box=[0.25, 0.25, 0.5, 0.5],
                                    confidence=0.5,
                                ),
                            ]
                        ),
                    ),
                    fo.Sample(
                        filepath="/path/to/image4.png",
                        predictions=None,
                    ),
                ]
            )

            #
            # Only include detections in the `predictions` field whose
            # `confidence` is greater than 0.8
            #

            view = dataset.filter_labels("predictions", F("confidence") > 0.8)

            #
            # Only include detections in the `predictions` field whose `label`
            # is "cat" or "dog"
            #

            view = dataset.filter_labels(
                "predictions", F("label").is_in(["cat", "dog"])
            )

            #
            # Only include detections in the `predictions` field whose bounding
            # box area is smaller than 0.2
            #

            # Bboxes are in [top-left-x, top-left-y, width, height] format
            bbox_area = F("bounding_box")[2] * F("bounding_box")[3]

            view = dataset.filter_labels("predictions", bbox_area < 0.2)

        Polylines Examples::

            import fiftyone as fo
            from fiftyone import ViewField as F

            dataset = fo.Dataset()
            dataset.add_samples(
                [
                    fo.Sample(
                        filepath="/path/to/image1.png",
                        predictions=fo.Polylines(
                            polylines=[
                                fo.Polyline(
                                    label="lane",
                                    points=[[(0.1, 0.1), (0.1, 0.6)]],
                                    filled=False,
                                ),
                                fo.Polyline(
                                    label="road",
                                    points=[[(0.2, 0.2), (0.5, 0.5), (0.2, 0.5)]],
                                    filled=True,
                                ),
                            ]
                        ),
                    ),
                    fo.Sample(
                        filepath="/path/to/image2.png",
                        predictions=fo.Polylines(
                            polylines=[
                                fo.Polyline(
                                    label="lane",
                                    points=[[(0.4, 0.4), (0.9, 0.4)]],
                                    filled=False,
                                ),
                                fo.Polyline(
                                    label="road",
                                    points=[[(0.6, 0.6), (0.9, 0.9), (0.6, 0.9)]],
                                    filled=True,
                                ),
                            ]
                        ),
                    ),
                    fo.Sample(
                        filepath="/path/to/image3.png",
                        predictions=None,
                    ),
                ]
            )

            #
            # Only include polylines in the `predictions` field that are filled
            #

            view = dataset.filter_labels("predictions", F("filled") == True)

            #
            # Only include polylines in the `predictions` field whose `label`
            # is "lane"
            #

            view = dataset.filter_labels("predictions", F("label") == "lane")

            #
            # Only include polylines in the `predictions` field with at least
            # 3 vertices
            #

            num_vertices = F("points").map(F().length()).sum()
            view = dataset.filter_labels("predictions", num_vertices >= 3)

        Keypoints Examples::

            import fiftyone as fo
            from fiftyone import ViewField as F

            dataset = fo.Dataset()
            dataset.add_samples(
                [
                    fo.Sample(
                        filepath="/path/to/image1.png",
                        predictions=fo.Keypoint(
                            label="house",
                            points=[(0.1, 0.1), (0.1, 0.9), (0.9, 0.9), (0.9, 0.1)],
                        ),
                    ),
                    fo.Sample(
                        filepath="/path/to/image2.png",
                        predictions=fo.Keypoint(
                            label="window",
                            points=[(0.4, 0.4), (0.5, 0.5), (0.6, 0.6)],
                        ),
                    ),
                    fo.Sample(
                        filepath="/path/to/image3.png",
                        predictions=None,
                    ),
                ]
            )

            #
            # Only include keypoints in the `predictions` field whose `label`
            # is "house"
            #

            view = dataset.filter_labels("predictions", F("label") == "house")

            #
            # Only include keypoints in the `predictions` field with less than
            # four points
            #

            view = dataset.filter_labels("predictions", F("points").length() < 4)

        Args:
            field: the label field to filter
            filter: a :class:`fiftyone.core.expressions.ViewExpression` or
                `MongoDB expression <https://docs.mongodb.com/manual/meta/aggregation-quick-reference/#aggregation-expressions>`_
                that returns a boolean describing the filter to apply
            only_matches (True): whether to only include samples with at least
                one label after filtering (True) or include all samples (False)
            trajectories (False): whether to match entire object trajectories
                for which the object matches the given filter on at least one
                frame. Only applicable to video datasets and frame-level label
                fields whose objects have their ``index`` attributes populated

        Returns:
            a :class:`fiftyone.core.view.DatasetView`
        """
        return self._add_view_stage(
            fos.FilterLabels(
                field,
                filter,
                only_matches=only_matches,
                trajectories=trajectories,
            )
        )

    @deprecated(reason="Use filter_labels() instead")
    @view_stage
    def filter_classifications(self, field, filter, only_matches=True):
        """Filters the :class:`fiftyone.core.labels.Classification` elements in
        the specified :class:`fiftyone.core.labels.Classifications` field of
        each sample in the collection.

        .. warning::

            This method is deprecated and will be removed in a future release.
            Use the drop-in replacement :meth:`filter_labels` instead.

        Args:
            field: the field to filter, which must be a
                :class:`fiftyone.core.labels.Classifications`
            filter: a :class:`fiftyone.core.expressions.ViewExpression` or
                `MongoDB expression <https://docs.mongodb.com/manual/meta/aggregation-quick-reference/#aggregation-expressions>`_
                that returns a boolean describing the filter to apply
            only_matches (True): whether to only include samples with at least
                one classification after filtering (True) or include all
                samples (False)

        Returns:
            a :class:`fiftyone.core.view.DatasetView`
        """
        return self._add_view_stage(
            fos.FilterClassifications(field, filter, only_matches=only_matches)
        )

    @deprecated(reason="Use filter_labels() instead")
    @view_stage
    def filter_detections(self, field, filter, only_matches=True):
        """Filters the :class:`fiftyone.core.labels.Detection` elements in the
        specified :class:`fiftyone.core.labels.Detections` field of each sample
        in the collection.

        .. warning::

            This method is deprecated and will be removed in a future release.
            Use the drop-in replacement :meth:`filter_labels` instead.

        Args:
            field: the :class:`fiftyone.core.labels.Detections` field
            filter: a :class:`fiftyone.core.expressions.ViewExpression` or
                `MongoDB expression <https://docs.mongodb.com/manual/meta/aggregation-quick-reference/#aggregation-expressions>`_
                that returns a boolean describing the filter to apply
            only_matches (True): whether to only include samples with at least
                one detection after filtering (True) or include all samples
                (False)

        Returns:
            a :class:`fiftyone.core.view.DatasetView`
        """
        return self._add_view_stage(
            fos.FilterDetections(field, filter, only_matches=only_matches)
        )

    @deprecated(reason="Use filter_labels() instead")
    @view_stage
    def filter_polylines(self, field, filter, only_matches=True):
        """Filters the :class:`fiftyone.core.labels.Polyline` elements in the
        specified :class:`fiftyone.core.labels.Polylines` field of each sample
        in the collection.

        .. warning::

            This method is deprecated and will be removed in a future release.
            Use the drop-in replacement :meth:`filter_labels` instead.

        Args:
            field: the :class:`fiftyone.core.labels.Polylines` field
            filter: a :class:`fiftyone.core.expressions.ViewExpression` or
                `MongoDB expression <https://docs.mongodb.com/manual/meta/aggregation-quick-reference/#aggregation-expressions>`_
                that returns a boolean describing the filter to apply
            only_matches (True): whether to only include samples with at least
                one polyline after filtering (True) or include all samples
                (False)

        Returns:
            a :class:`fiftyone.core.view.DatasetView`
        """
        return self._add_view_stage(
            fos.FilterPolylines(field, filter, only_matches=only_matches)
        )

    @deprecated(reason="Use filter_labels() instead")
    @view_stage
    def filter_keypoints(self, field, filter, only_matches=True):
        """Filters the :class:`fiftyone.core.labels.Keypoint` elements in the
        specified :class:`fiftyone.core.labels.Keypoints` field of each sample
        in the collection.

        .. warning::

            This method is deprecated and will be removed in a future release.
            Use the drop-in replacement :meth:`filter_labels` instead.

        Args:
            field: the :class:`fiftyone.core.labels.Keypoints` field
            filter: a :class:`fiftyone.core.expressions.ViewExpression` or
                `MongoDB expression <https://docs.mongodb.com/manual/meta/aggregation-quick-reference/#aggregation-expressions>`_
                that returns a boolean describing the filter to apply
            only_matches (True): whether to only include samples with at least
                one keypoint after filtering (True) or include all samples
                (False)

        Returns:
            a :class:`fiftyone.core.view.DatasetView`
        """
        return self._add_view_stage(
            fos.FilterKeypoints(field, filter, only_matches=only_matches)
        )

    @view_stage
    def geo_near(
        self,
        point,
        location_field=None,
        min_distance=None,
        max_distance=None,
        query=None,
    ):
        """Sorts the samples in the collection by their proximity to a
        specified geolocation.

        .. note::

            This stage must be the **first stage** in any
            :class:`fiftyone.core.view.DatasetView` in which it appears.

        Examples::

            import fiftyone as fo
            import fiftyone.zoo as foz

            TIMES_SQUARE = [-73.9855, 40.7580]

            dataset = foz.load_zoo_dataset("quickstart-geo")

            #
            # Sort the samples by their proximity to Times Square
            #

            view = dataset.geo_near(TIMES_SQUARE)

            #
            # Sort the samples by their proximity to Times Square, and only
            # include samples within 5km
            #

            view = dataset.geo_near(TIMES_SQUARE, max_distance=5000)

            #
            # Sort the samples by their proximity to Times Square, and only
            # include samples that are in Manhattan
            #

            import fiftyone.utils.geojson as foug

            in_manhattan = foug.geo_within(
                "location.point",
                [
                    [
                        [-73.949701, 40.834487],
                        [-73.896611, 40.815076],
                        [-73.998083, 40.696534],
                        [-74.031751, 40.715273],
                        [-73.949701, 40.834487],
                    ]
                ]
            )

            view = dataset.geo_near(
                TIMES_SQUARE, location_field="location", query=in_manhattan
            )

        Args:
            point: the reference point to compute distances to. Can be any of
                the following:

                -   A ``[longitude, latitude]`` list
                -   A GeoJSON dict with ``Point`` type
                -   A :class:`fiftyone.core.labels.GeoLocation` instance whose
                    ``point`` attribute contains the point

            location_field (None): the location data of each sample to use. Can
                be any of the following:

                -   The name of a :class:`fiftyone.core.fields.GeoLocation`
                    field whose ``point`` attribute to use as location data
                -   An ``embedded.field.name`` containing GeoJSON data to use
                    as location data
                -   ``None``, in which case there must be a single
                    :class:`fiftyone.core.fields.GeoLocation` field on the
                    samples, which is used by default

            min_distance (None): filter samples that are less than this
                distance (in meters) from ``point``
            max_distance (None): filter samples that are greater than this
                distance (in meters) from ``point``
            query (None): an optional dict defining a
                `MongoDB read query <https://docs.mongodb.com/manual/tutorial/query-documents/#read-operations-query-argument>`_
                that samples must match in order to be included in this view

        Returns:
            a :class:`fiftyone.core.view.DatasetView`
        """
        return self._add_view_stage(
            fos.GeoNear(
                point,
                location_field=location_field,
                min_distance=min_distance,
                max_distance=max_distance,
                query=query,
            )
        )

    @view_stage
    def geo_within(self, boundary, location_field=None, strict=True):
        """Filters the samples in this collection to only include samples whose
        geolocation is within a specified boundary.

        Examples::

            import fiftyone as fo
            import fiftyone.zoo as foz

            MANHATTAN = [
                [
                    [-73.949701, 40.834487],
                    [-73.896611, 40.815076],
                    [-73.998083, 40.696534],
                    [-74.031751, 40.715273],
                    [-73.949701, 40.834487],
                ]
            ]

            dataset = foz.load_zoo_dataset("quickstart-geo")

            #
            # Create a view that only contains samples in Manhattan
            #

            view = dataset.geo_within(MANHATTAN)

        Args:
            boundary: a :class:`fiftyone.core.labels.GeoLocation`,
                :class:`fiftyone.core.labels.GeoLocations`, GeoJSON dict, or
                list of coordinates that define a ``Polygon`` or
                ``MultiPolygon`` to search within
            location_field (None): the location data of each sample to use. Can
                be any of the following:

                -   The name of a :class:`fiftyone.core.fields.GeoLocation`
                    field whose ``point`` attribute to use as location data
                -   An ``embedded.field.name`` that directly contains the
                    GeoJSON location data to use
                -   ``None``, in which case there must be a single
                    :class:`fiftyone.core.fields.GeoLocation` field on the
                    samples, which is used by default

            strict (True): whether a sample's location data must strictly fall
                within boundary (True) in order to match, or whether any
                intersection suffices (False)

        Returns:
            a :class:`fiftyone.core.view.DatasetView`
        """
        return self._add_view_stage(
            fos.GeoWithin(
                boundary, location_field=location_field, strict=strict
            )
        )

    @view_stage
    def group_by(self, field_or_expr, sort_expr=None, reverse=False):
        """Creates a view that reorganizes the samples in the collection so
        that they are grouped by a specified field or expression.

        Examples::

            import fiftyone as fo
            import fiftyone.zoo as foz
            from fiftyone import ViewField as F

            dataset = foz.load_zoo_dataset("cifar10", split="test")

            # Take a random sample of 1000 samples and organize them by ground
            # truth label with groups arranged in decreasing order of size
            view = dataset.take(1000).group_by(
                "ground_truth.label",
                sort_expr=F().length(),
                reverse=True,
            )

            print(view.values("ground_truth.label"))
            print(
                sorted(
                    view.count_values("ground_truth.label").items(),
                    key=lambda kv: kv[1],
                    reverse=True,
                )
            )

        Args:
            field_or_expr: the field or ``embedded.field.name`` to group by, or
                a :class:`fiftyone.core.expressions.ViewExpression` or
                `MongoDB aggregation expression <https://docs.mongodb.com/manual/meta/aggregation-quick-reference/#aggregation-expressions>`_
                that defines the value to group by
            sort_expr (None): an optional
                :class:`fiftyone.core.expressions.ViewExpression` or
                `MongoDB aggregation expression <https://docs.mongodb.com/manual/meta/aggregation-quick-reference/#aggregation-expressions>`_
                that defines how to sort the groups in the output view. If
                provided, this expression will be evaluated on the list of
                samples in each group
            reverse (False): whether to return the results in descending order

        Returns:
            a :class:`fiftyone.core.view.DatasetView`
        """
        return self._add_view_stage(
            fos.GroupBy(field_or_expr, sort_expr=sort_expr, reverse=reverse)
        )

    @view_stage
    def limit(self, limit):
        """Returns a view with at most the given number of samples.

        Examples::

            import fiftyone as fo

            dataset = fo.Dataset()
            dataset.add_samples(
                [
                    fo.Sample(
                        filepath="/path/to/image1.png",
                        ground_truth=fo.Classification(label="cat"),
                    ),
                    fo.Sample(
                        filepath="/path/to/image2.png",
                        ground_truth=fo.Classification(label="dog"),
                    ),
                    fo.Sample(
                        filepath="/path/to/image3.png",
                        ground_truth=None,
                    ),
                ]
            )

            #
            # Only include the first 2 samples in the view
            #

            view = dataset.limit(2)

        Args:
            limit: the maximum number of samples to return. If a non-positive
                number is provided, an empty view is returned

        Returns:
            a :class:`fiftyone.core.view.DatasetView`
        """
        return self._add_view_stage(fos.Limit(limit))

    @view_stage
    def limit_labels(self, field, limit):
        """Limits the number of :class:`fiftyone.core.labels.Label` instances
        in the specified labels list field of each sample in the collection.

        The specified ``field`` must be one of the following types:

        -   :class:`fiftyone.core.labels.Classifications`
        -   :class:`fiftyone.core.labels.Detections`
        -   :class:`fiftyone.core.labels.Keypoints`
        -   :class:`fiftyone.core.labels.Polylines`

        Examples::

            import fiftyone as fo
            from fiftyone import ViewField as F

            dataset = fo.Dataset()
            dataset.add_samples(
                [
                    fo.Sample(
                        filepath="/path/to/image1.png",
                        predictions=fo.Detections(
                            detections=[
                                fo.Detection(
                                    label="cat",
                                    bounding_box=[0.1, 0.1, 0.5, 0.5],
                                    confidence=0.9,
                                ),
                                fo.Detection(
                                    label="dog",
                                    bounding_box=[0.2, 0.2, 0.3, 0.3],
                                    confidence=0.8,
                                ),
                            ]
                        ),
                    ),
                    fo.Sample(
                        filepath="/path/to/image2.png",
                        predictions=fo.Detections(
                            detections=[
                                fo.Detection(
                                    label="cat",
                                    bounding_box=[0.5, 0.5, 0.4, 0.4],
                                    confidence=0.95,
                                ),
                                fo.Detection(label="rabbit"),
                            ]
                        ),
                    ),
                    fo.Sample(
                        filepath="/path/to/image4.png",
                        predictions=None,
                    ),
                ]
            )

            #
            # Only include the first detection in the `predictions` field of
            # each sample
            #

            view = dataset.limit_labels("predictions", 1)

        Args:
            field: the labels list field to filter
            limit: the maximum number of labels to include in each labels list.
                If a non-positive number is provided, all lists will be empty

        Returns:
            a :class:`fiftyone.core.view.DatasetView`
        """
        return self._add_view_stage(fos.LimitLabels(field, limit))

    @view_stage
    def map_labels(self, field, map):
        """Maps the ``label`` values of a :class:`fiftyone.core.labels.Label`
        field to new values for each sample in the collection.

        Examples::

            import fiftyone as fo
            from fiftyone import ViewField as F

            dataset = fo.Dataset()
            dataset.add_samples(
                [
                    fo.Sample(
                        filepath="/path/to/image1.png",
                        weather=fo.Classification(label="sunny"),
                        predictions=fo.Detections(
                            detections=[
                                fo.Detection(
                                    label="cat",
                                    bounding_box=[0.1, 0.1, 0.5, 0.5],
                                    confidence=0.9,
                                ),
                                fo.Detection(
                                    label="dog",
                                    bounding_box=[0.2, 0.2, 0.3, 0.3],
                                    confidence=0.8,
                                ),
                            ]
                        ),
                    ),
                    fo.Sample(
                        filepath="/path/to/image2.png",
                        weather=fo.Classification(label="cloudy"),
                        predictions=fo.Detections(
                            detections=[
                                fo.Detection(
                                    label="cat",
                                    bounding_box=[0.5, 0.5, 0.4, 0.4],
                                    confidence=0.95,
                                ),
                                fo.Detection(label="rabbit"),
                            ]
                        ),
                    ),
                    fo.Sample(
                        filepath="/path/to/image3.png",
                        weather=fo.Classification(label="partly cloudy"),
                        predictions=fo.Detections(
                            detections=[
                                fo.Detection(
                                    label="squirrel",
                                    bounding_box=[0.25, 0.25, 0.5, 0.5],
                                    confidence=0.5,
                                ),
                            ]
                        ),
                    ),
                    fo.Sample(
                        filepath="/path/to/image4.png",
                        predictions=None,
                    ),
                ]
            )

            #
            # Map the "partly cloudy" weather label to "cloudy"
            #

            view = dataset.map_labels("weather", {"partly cloudy": "cloudy"})

            #
            # Map "rabbit" and "squirrel" predictions to "other"
            #

            view = dataset.map_labels(
                "predictions", {"rabbit": "other", "squirrel": "other"}
            )

        Args:
            field: the labels field to map
            map: a dict mapping label values to new label values

        Returns:
            a :class:`fiftyone.core.view.DatasetView`
        """
        return self._add_view_stage(fos.MapLabels(field, map))

    @view_stage
    def set_field(self, field, expr, _allow_missing=False):
        """Sets a field or embedded field on each sample in a collection by
        evaluating the given expression.

        This method can process embedded list fields. To do so, simply append
        ``[]`` to any list component(s) of the field path.

        .. note::

            There are two cases where FiftyOne will automatically unwind array
            fields without requiring you to explicitly specify this via the
            ``[]`` syntax:

            **Top-level lists:** when you specify a ``field`` path that refers
            to a top-level list field of a dataset; i.e., ``list_field`` is
            automatically coerced to ``list_field[]``, if necessary.

            **List fields:** When you specify a ``field`` path that refers to
            the list field of a |Label| class, such as the
            :attr:`Detections.detections <fiftyone.core.labels.Detections.detections>`
            attribute; i.e., ``ground_truth.detections.label`` is automatically
            coerced to ``ground_truth.detections[].label``, if necessary.

            See the examples below for demonstrations of this behavior.

        The provided ``expr`` is interpreted relative to the document on which
        the embedded field is being set. For example, if you are setting a
        nested field ``field="embedded.document.field"``, then the expression
        ``expr`` you provide will be applied to the ``embedded.document``
        document. Note that you can override this behavior by defining an
        expression that is bound to the root document by prepending ``"$"`` to
        any field name(s) in the expression.

        See the examples below for more information.

        .. note::

            Note that you cannot set a non-existing top-level field using this
            stage, since doing so would violate the dataset's schema. You can,
            however, first declare a new field via
            :meth:`fiftyone.core.dataset.Dataset.add_sample_field` and then
            populate it in a view via this stage.

        Examples::

            import fiftyone as fo
            import fiftyone.zoo as foz
            from fiftyone import ViewField as F

            dataset = foz.load_zoo_dataset("quickstart")

            #
            # Replace all values of the `uniqueness` field that are less than
            # 0.5 with `None`
            #

            view = dataset.set_field(
                "uniqueness",
                (F("uniqueness") >= 0.5).if_else(F("uniqueness"), None)
            )
            print(view.bounds("uniqueness"))

            #
            # Lower bound all object confidences in the `predictions` field at
            # 0.5
            #

            view = dataset.set_field(
                "predictions.detections.confidence", F("confidence").max(0.5)
            )
            print(view.bounds("predictions.detections.confidence"))

            #
            # Add a `num_predictions` property to the `predictions` field that
            # contains the number of objects in the field
            #

            view = dataset.set_field(
                "predictions.num_predictions",
                F("$predictions.detections").length(),
            )
            print(view.bounds("predictions.num_predictions"))

            #
            # Set an `is_animal` field on each object in the `predictions` field
            # that indicates whether the object is an animal
            #

            ANIMALS = [
                "bear", "bird", "cat", "cow", "dog", "elephant", "giraffe",
                "horse", "sheep", "zebra"
            ]

            view = dataset.set_field(
                "predictions.detections.is_animal", F("label").is_in(ANIMALS)
            )
            print(view.count_values("predictions.detections.is_animal"))

        Args:
            field: the field or ``embedded.field.name`` to set
            expr: a :class:`fiftyone.core.expressions.ViewExpression` or
                `MongoDB expression <https://docs.mongodb.com/manual/meta/aggregation-quick-reference/#aggregation-expressions>`_
                that defines the field value to set

        Returns:
            a :class:`fiftyone.core.view.DatasetView`
        """
        return self._add_view_stage(
            fos.SetField(field, expr, _allow_missing=_allow_missing)
        )

    @view_stage
    def match(self, filter):
        """Filters the samples in the collection by the given filter.

        Examples::

            import fiftyone as fo
            from fiftyone import ViewField as F

            dataset = fo.Dataset()
            dataset.add_samples(
                [
                    fo.Sample(
                        filepath="/path/to/image1.png",
                        weather=fo.Classification(label="sunny"),
                        predictions=fo.Detections(
                            detections=[
                                fo.Detection(
                                    label="cat",
                                    bounding_box=[0.1, 0.1, 0.5, 0.5],
                                    confidence=0.9,
                                ),
                                fo.Detection(
                                    label="dog",
                                    bounding_box=[0.2, 0.2, 0.3, 0.3],
                                    confidence=0.8,
                                ),
                            ]
                        ),
                    ),
                    fo.Sample(
                        filepath="/path/to/image2.jpg",
                        weather=fo.Classification(label="cloudy"),
                        predictions=fo.Detections(
                            detections=[
                                fo.Detection(
                                    label="cat",
                                    bounding_box=[0.5, 0.5, 0.4, 0.4],
                                    confidence=0.95,
                                ),
                                fo.Detection(label="rabbit"),
                            ]
                        ),
                    ),
                    fo.Sample(
                        filepath="/path/to/image3.png",
                        weather=fo.Classification(label="partly cloudy"),
                        predictions=fo.Detections(
                            detections=[
                                fo.Detection(
                                    label="squirrel",
                                    bounding_box=[0.25, 0.25, 0.5, 0.5],
                                    confidence=0.5,
                                ),
                            ]
                        ),
                    ),
                    fo.Sample(
                        filepath="/path/to/image4.jpg",
                        predictions=None,
                    ),
                ]
            )

            #
            # Only include samples whose `filepath` ends with ".jpg"
            #

            view = dataset.match(F("filepath").ends_with(".jpg"))

            #
            # Only include samples whose `weather` field is "sunny"
            #

            view = dataset.match(F("weather").label == "sunny")

            #
            # Only include samples with at least 2 objects in their
            # `predictions` field
            #

            view = dataset.match(F("predictions").detections.length() >= 2)

            #
            # Only include samples whose `predictions` field contains at least
            # one object with area smaller than 0.2
            #

            # Bboxes are in [top-left-x, top-left-y, width, height] format
            bbox = F("bounding_box")
            bbox_area = bbox[2] * bbox[3]

            small_boxes = F("predictions.detections").filter(bbox_area < 0.2)
            view = dataset.match(small_boxes.length() > 0)

        Args:
            filter: a :class:`fiftyone.core.expressions.ViewExpression` or
                `MongoDB expression <https://docs.mongodb.com/manual/meta/aggregation-quick-reference/#aggregation-expressions>`_
                that returns a boolean describing the filter to apply

        Returns:
            a :class:`fiftyone.core.view.DatasetView`
        """
        return self._add_view_stage(fos.Match(filter))

    @view_stage
    def match_frames(self, filter, omit_empty=True):
        """Filters the frames in the video collection by the given filter.

        Examples::

            import fiftyone as fo
            import fiftyone.zoo as foz
            from fiftyone import ViewField as F

            dataset = foz.load_zoo_dataset("quickstart-video")

            #
            # Match frames with at least 10 detections
            #

            num_objects = F("detections.detections").length()
            view = dataset.match_frames(num_objects > 10)

            print(dataset.count())
            print(view.count())

            print(dataset.count("frames"))
            print(view.count("frames"))

        Args:
            filter: a :class:`fiftyone.core.expressions.ViewExpression` or
                `MongoDB aggregation expression <https://docs.mongodb.com/manual/meta/aggregation-quick-reference/#aggregation-expressions>`_
                that returns a boolean describing the filter to apply
            omit_empty (True): whether to omit samples with no frame labels
                after filtering

        Returns:
            a :class:`fiftyone.core.view.DatasetView`
        """
        return self._add_view_stage(
            fos.MatchFrames(filter, omit_empty=omit_empty)
        )

    @view_stage
    def match_labels(
        self,
        labels=None,
        ids=None,
        tags=None,
        filter=None,
        fields=None,
        bool=None,
    ):
        """Selects the samples from the collection that contain (or do not
        contain) at least one label that matches the specified criteria.

        Note that, unlike :meth:`select_labels` and :meth:`filter_labels`, this
        stage will not filter the labels themselves; it only selects the
        corresponding samples.

        You can perform a selection via one or more of the following methods:

        -   Provide the ``labels`` argument, which should contain a list of
            dicts in the format returned by
            :meth:`fiftyone.core.session.Session.selected_labels`, to match
            specific labels

        -   Provide the ``ids`` argument to match labels with specific IDs

        -   Provide the ``tags`` argument to match labels with specific tags

        -   Provide the ``filter`` argument to match labels based on a boolean
            :class:`fiftyone.core.expressions.ViewExpression` that is applied
            to each individual :class:`fiftyone.core.labels.Label` element

        -   Pass ``bool=False`` to negate the operation and instead match
            samples that *do not* contain at least one label matching the
            specified criteria

        If multiple criteria are specified, labels must match all of them in
        order to trigger a sample match.

        By default, the selection is applied to all
        :class:`fiftyone.core.labels.Label` fields, but you can provide the
        ``fields`` argument to explicitly define the field(s) in which to
        search.

        Examples::

            import fiftyone as fo
            import fiftyone.zoo as foz
            from fiftyone import ViewField as F

            dataset = foz.load_zoo_dataset("quickstart")

            #
            # Only show samples whose labels are currently selected in the App
            #

            session = fo.launch_app(dataset)

            # Select some labels in the App...

            view = dataset.match_labels(labels=session.selected_labels)

            #
            # Only include samples that contain labels with the specified IDs
            #

            # Grab some label IDs
            ids = [
                dataset.first().ground_truth.detections[0].id,
                dataset.last().predictions.detections[0].id,
            ]

            view = dataset.match_labels(ids=ids)

            print(len(view))
            print(view.count("ground_truth.detections"))
            print(view.count("predictions.detections"))

            #
            # Only include samples that contain labels with the specified tags
            #

            # Grab some label IDs
            ids = [
                dataset.first().ground_truth.detections[0].id,
                dataset.last().predictions.detections[0].id,
            ]

            # Give the labels a "test" tag
            dataset = dataset.clone()  # create copy since we're modifying data
            dataset.select_labels(ids=ids).tag_labels("test")

            print(dataset.count_values("ground_truth.detections.tags"))
            print(dataset.count_values("predictions.detections.tags"))

            # Retrieve the labels via their tag
            view = dataset.match_labels(tags="test")

            print(len(view))
            print(view.count("ground_truth.detections"))
            print(view.count("predictions.detections"))

            #
            # Only include samples that contain labels matching a filter
            #

            filter = F("confidence") > 0.99
            view = dataset.match_labels(filter=filter, fields="predictions")

            print(len(view))
            print(view.count("ground_truth.detections"))
            print(view.count("predictions.detections"))

        Args:
            labels (None): a list of dicts specifying the labels to select in
                the format returned by
                :meth:`fiftyone.core.session.Session.selected_labels`
            ids (None): an ID or iterable of IDs of the labels to select
            tags (None): a tag or iterable of tags of labels to select
            filter (None): a :class:`fiftyone.core.expressions.ViewExpression`
                or `MongoDB aggregation expression <https://docs.mongodb.com/manual/meta/aggregation-quick-reference/#aggregation-expressions>`_
                that returns a boolean describing whether to select a given
                label. In the case of list fields like
                :class:`fiftyone.core.labels.Detections`, the filter is applied
                to the list elements, not the root field
            fields (None): a field or iterable of fields from which to select
            bool (None): whether to match samples that have (None or True) or
                do not have (False) at least one label that matches the
                specified criteria

        Returns:
            a :class:`fiftyone.core.view.DatasetView`
        """
        return self._add_view_stage(
            fos.MatchLabels(
                labels=labels,
                ids=ids,
                tags=tags,
                filter=filter,
                fields=fields,
                bool=bool,
            )
        )

    @view_stage
    def match_tags(self, tags, bool=None):
        """Returns a view containing the samples in the collection that have
        (or do not have) any of the given tag(s).

        To match samples that must contain multiple tags, chain multiple
        :meth:`match_tags` calls together.

        Examples::

            import fiftyone as fo

            dataset = fo.Dataset()
            dataset.add_samples(
                [
                    fo.Sample(
                        filepath="/path/to/image1.png",
                        tags=["train"],
                        ground_truth=fo.Classification(label="cat"),
                    ),
                    fo.Sample(
                        filepath="/path/to/image2.png",
                        tags=["test"],
                        ground_truth=fo.Classification(label="cat"),
                    ),
                    fo.Sample(
                        filepath="/path/to/image3.png",
                        ground_truth=None,
                    ),
                ]
            )

            #
            # Only include samples that have the "test" tag
            #

            view = dataset.match_tags("test")

            #
            # Only include samples that have either the "test" or "train" tag
            #

            view = dataset.match_tags(["test", "train"])

            #
            # Only include samples that do not have the "train" tag
            #

            view = dataset.match_tags("train", bool=False)

        Args:
            tags: the tag or iterable of tags to match
            bool (None): whether to match samples that have (None or True) or
                do not have (False) the given tags

        Returns:
            a :class:`fiftyone.core.view.DatasetView`
        """
        return self._add_view_stage(fos.MatchTags(tags, bool=bool))

    @view_stage
    def mongo(self, pipeline):
        """Adds a view stage defined by a raw MongoDB aggregation pipeline.

        See `MongoDB aggregation pipelines <https://docs.mongodb.com/manual/core/aggregation-pipeline/>`_
        for more details.

        Examples::

            import fiftyone as fo

            dataset = fo.Dataset()
            dataset.add_samples(
                [
                    fo.Sample(
                        filepath="/path/to/image1.png",
                        predictions=fo.Detections(
                            detections=[
                                fo.Detection(
                                    label="cat",
                                    bounding_box=[0.1, 0.1, 0.5, 0.5],
                                    confidence=0.9,
                                ),
                                fo.Detection(
                                    label="dog",
                                    bounding_box=[0.2, 0.2, 0.3, 0.3],
                                    confidence=0.8,
                                ),
                            ]
                        ),
                    ),
                    fo.Sample(
                        filepath="/path/to/image2.png",
                        predictions=fo.Detections(
                            detections=[
                                fo.Detection(
                                    label="cat",
                                    bounding_box=[0.5, 0.5, 0.4, 0.4],
                                    confidence=0.95,
                                ),
                                fo.Detection(label="rabbit"),
                            ]
                        ),
                    ),
                    fo.Sample(
                        filepath="/path/to/image3.png",
                        predictions=fo.Detections(
                            detections=[
                                fo.Detection(
                                    label="squirrel",
                                    bounding_box=[0.25, 0.25, 0.5, 0.5],
                                    confidence=0.5,
                                ),
                            ]
                        ),
                    ),
                    fo.Sample(
                        filepath="/path/to/image4.png",
                        predictions=None,
                    ),
                ]
            )

            #
            # Extract a view containing the second and third samples in the
            # dataset
            #

            view = dataset.mongo([{"$skip": 1}, {"$limit": 2}])

            #
            # Sort by the number of objects in the `precictions` field
            #

            view = dataset.mongo([
                {
                    "$addFields": {
                        "_sort_field": {
                            "$size": {"$ifNull": ["$predictions.detections", []]}
                        }
                    }
                },
                {"$sort": {"_sort_field": -1}},
                {"$unset": "_sort_field"}
            ])

        Args:
            pipeline: a MongoDB aggregation pipeline (list of dicts)

        Returns:
            a :class:`fiftyone.core.view.DatasetView`
        """
        return self._add_view_stage(fos.Mongo(pipeline))

    @view_stage
    def select(self, sample_ids, ordered=False):
        """Selects the samples with the given IDs from the collection.

        Examples::

            import fiftyone as fo
            import fiftyone.zoo as foz

            dataset = foz.load_zoo_dataset("quickstart")

            #
            # Create a view containing the currently selected samples in the App
            #

            session = fo.launch_app(dataset)

            # Select samples in the App...

            view = dataset.select(session.selected)

        Args:
            sample_ids: the samples to select. Can be any of the following:

                -   a sample ID
                -   an iterable of sample IDs
                -   an iterable of booleans of same length as the collection
                    encoding which samples to select
                -   a :class:`fiftyone.core.sample.Sample` or
                    :class:`fiftyone.core.sample.SampleView`
                -   an iterable of sample IDs
                -   a :class:`fiftyone.core.collections.SampleCollection`
                -   an iterable of :class:`fiftyone.core.sample.Sample` or
                    :class:`fiftyone.core.sample.SampleView` instances

        ordered (False): whether to sort the samples in the returned view to
            match the order of the provided IDs

        Returns:
            a :class:`fiftyone.core.view.DatasetView`
        """
        return self._add_view_stage(fos.Select(sample_ids, ordered=ordered))

    @view_stage
    def select_by(self, field, values, ordered=False):
        """Selects the samples with the given field values from the collection.

        This stage is typically used to work with categorical fields (strings,
        ints, and bools). If you want to select samples based on floating point
        fields, use :meth:`match`.

        Examples::

            import fiftyone as fo

            dataset = fo.Dataset()
            dataset.add_samples(
                [
                    fo.Sample(filepath="image%d.jpg" % i, int=i, str=str(i))
                    for i in range(100)
                ]
            )

            #
            # Create a view containing samples whose `int` field have the given
            # values
            #

            view = dataset.select_by("int", [1, 51, 11, 41, 21, 31])
            print(view.head(6))

            #
            # Create a view containing samples whose `str` field have the given
            # values, in order
            #

            view = dataset.select_by(
                "str", ["1", "51", "11", "41", "21", "31"], ordered=True
            )
            print(view.head(6))

        Args:
            field: a field or ``embedded.field.name``
            values: a value or iterable of values to select by
            ordered (False): whether to sort the samples in the returned view
                to match the order of the provided values

        Returns:
            a :class:`fiftyone.core.view.DatasetView`
        """
        return self._add_view_stage(
            fos.SelectBy(field, values, ordered=ordered)
        )

    @view_stage
    def select_fields(self, field_names=None, _allow_missing=False):
        """Selects only the fields with the given names from the samples in the
        collection. All other fields are excluded.

        Note that default sample fields are always selected.

        Examples::

            import fiftyone as fo

            dataset = fo.Dataset()
            dataset.add_samples(
                [
                    fo.Sample(
                        filepath="/path/to/image1.png",
                        numeric_field=1.0,
                        numeric_list_field=[-1, 0, 1],
                    ),
                    fo.Sample(
                        filepath="/path/to/image2.png",
                        numeric_field=-1.0,
                        numeric_list_field=[-2, -1, 0, 1],
                    ),
                    fo.Sample(
                        filepath="/path/to/image3.png",
                        numeric_field=None,
                    ),
                ]
            )

            #
            # Include only the default fields on each sample
            #

            view = dataset.select_fields()

            #
            # Include only the `numeric_field` field (and the default fields)
            # on each sample
            #

            view = dataset.select_fields("numeric_field")

        Args:
            field_names (None): a field name or iterable of field names to
                select

        Returns:
            a :class:`fiftyone.core.view.DatasetView`
        """
        return self._add_view_stage(
            fos.SelectFields(field_names, _allow_missing=_allow_missing)
        )

    @view_stage
    def select_frames(self, frame_ids, omit_empty=True):
        """Selects the frames with the given IDs from the video collection.

        Examples::

            import fiftyone as fo
            import fiftyone.zoo as foz

            dataset = foz.load_zoo_dataset("quickstart-video")

            #
            # Select some specific frames
            #

            frame_ids = [
                dataset.first().frames.first().id,
                dataset.last().frames.last().id,
            ]

            view = dataset.select_frames(frame_ids)

            print(dataset.count())
            print(view.count())

            print(dataset.count("frames"))
            print(view.count("frames"))

        Args:
            frame_ids: the frames to select. Can be any of the following:

                -   a frame ID
                -   an iterable of frame IDs
                -   a :class:`fiftyone.core.frame.Frame` or
                    :class:`fiftyone.core.frame.FrameView`
                -   an iterable of :class:`fiftyone.core.frame.Frame` or
                    :class:`fiftyone.core.frame.FrameView` instances
                -   a :class:`fiftyone.core.collections.SampleCollection`, in
                    which case the frame IDs in the collection are used

            omit_empty (True): whether to omit samples that have no frames
                after selecting the specified frames

        Returns:
            a :class:`fiftyone.core.view.DatasetView`
        """
        return self._add_view_stage(
            fos.SelectFrames(frame_ids, omit_empty=omit_empty)
        )

    @view_stage
    def select_labels(
        self, labels=None, ids=None, tags=None, fields=None, omit_empty=True
    ):
        """Selects only the specified labels from the collection.

        The returned view will omit samples, sample fields, and individual
        labels that do not match the specified selection criteria.

        You can perform a selection via one or more of the following methods:

        -   Provide the ``labels`` argument, which should contain a list of
            dicts in the format returned by
            :meth:`fiftyone.core.session.Session.selected_labels`, to select
            specific labels

        -   Provide the ``ids`` argument to select labels with specific IDs

        -   Provide the ``tags`` argument to select labels with specific tags

        If multiple criteria are specified, labels must match all of them in
        order to be selected.

        By default, the selection is applied to all
        :class:`fiftyone.core.labels.Label` fields, but you can provide the
        ``fields`` argument to explicitly define the field(s) in which to
        select.

        Examples::

            import fiftyone as fo
            import fiftyone.zoo as foz

            dataset = foz.load_zoo_dataset("quickstart")

            #
            # Only include the labels currently selected in the App
            #

            session = fo.launch_app(dataset)

            # Select some labels in the App...

            view = dataset.select_labels(labels=session.selected_labels)

            #
            # Only include labels with the specified IDs
            #

            # Grab some label IDs
            ids = [
                dataset.first().ground_truth.detections[0].id,
                dataset.last().predictions.detections[0].id,
            ]

            view = dataset.select_labels(ids=ids)

            print(view.count("ground_truth.detections"))
            print(view.count("predictions.detections"))

            #
            # Only include labels with the specified tags
            #

            # Grab some label IDs
            ids = [
                dataset.first().ground_truth.detections[0].id,
                dataset.last().predictions.detections[0].id,
            ]

            # Give the labels a "test" tag
            dataset = dataset.clone()  # create copy since we're modifying data
            dataset.select_labels(ids=ids).tag_labels("test")

            print(dataset.count_label_tags())

            # Retrieve the labels via their tag
            view = dataset.select_labels(tags="test")

            print(view.count("ground_truth.detections"))
            print(view.count("predictions.detections"))

        Args:
            labels (None): a list of dicts specifying the labels to select in
                the format returned by
                :meth:`fiftyone.core.session.Session.selected_labels`
            ids (None): an ID or iterable of IDs of the labels to select
            tags (None): a tag or iterable of tags of labels to select
            fields (None): a field or iterable of fields from which to select
            omit_empty (True): whether to omit samples that have no labels
                after filtering

        Returns:
            a :class:`fiftyone.core.view.DatasetView`
        """
        return self._add_view_stage(
            fos.SelectLabels(
                labels=labels,
                ids=ids,
                tags=tags,
                fields=fields,
                omit_empty=omit_empty,
            )
        )

    @view_stage
    def shuffle(self, seed=None):
        """Randomly shuffles the samples in the collection.

        Examples::

            import fiftyone as fo

            dataset = fo.Dataset()
            dataset.add_samples(
                [
                    fo.Sample(
                        filepath="/path/to/image1.png",
                        ground_truth=fo.Classification(label="cat"),
                    ),
                    fo.Sample(
                        filepath="/path/to/image2.png",
                        ground_truth=fo.Classification(label="dog"),
                    ),
                    fo.Sample(
                        filepath="/path/to/image3.png",
                        ground_truth=None,
                    ),
                ]
            )

            #
            # Return a view that contains a randomly shuffled version of the
            # samples in the dataset
            #

            view = dataset.shuffle()

            #
            # Shuffle the samples with a fixed random seed
            #

            view = dataset.shuffle(seed=51)

        Args:
            seed (None): an optional random seed to use when shuffling the
                samples

        Returns:
            a :class:`fiftyone.core.view.DatasetView`
        """
        return self._add_view_stage(fos.Shuffle(seed=seed))

    @view_stage
    def skip(self, skip):
        """Omits the given number of samples from the head of the collection.

        Examples::

            import fiftyone as fo

            dataset = fo.Dataset()
            dataset.add_samples(
                [
                    fo.Sample(
                        filepath="/path/to/image1.png",
                        ground_truth=fo.Classification(label="cat"),
                    ),
                    fo.Sample(
                        filepath="/path/to/image2.png",
                        ground_truth=fo.Classification(label="dog"),
                    ),
                    fo.Sample(
                        filepath="/path/to/image3.png",
                        ground_truth=fo.Classification(label="rabbit"),
                    ),
                    fo.Sample(
                        filepath="/path/to/image4.png",
                        ground_truth=None,
                    ),
                ]
            )

            #
            # Omit the first two samples from the dataset
            #

            view = dataset.skip(2)

        Args:
            skip: the number of samples to skip. If a non-positive number is
                provided, no samples are omitted

        Returns:
            a :class:`fiftyone.core.view.DatasetView`
        """
        return self._add_view_stage(fos.Skip(skip))

    @view_stage
    def sort_by(self, field_or_expr, reverse=False):
        """Sorts the samples in the collection by the given field(s) or
        expression(s).

        Examples::

            import fiftyone as fo
            import fiftyone.zoo as foz
            from fiftyone import ViewField as F

            dataset = foz.load_zoo_dataset("quickstart")

            #
            # Sort the samples by their `uniqueness` field in ascending order
            #

            view = dataset.sort_by("uniqueness", reverse=False)

            #
            # Sorts the samples in descending order by the number of detections
            # in their `predictions` field whose bounding box area is less than
            # 0.2
            #

            # Bboxes are in [top-left-x, top-left-y, width, height] format
            bbox = F("bounding_box")
            bbox_area = bbox[2] * bbox[3]

            small_boxes = F("predictions.detections").filter(bbox_area < 0.2)
            view = dataset.sort_by(small_boxes.length(), reverse=True)

            #
            # Performs a compound sort where samples are first sorted in
            # descending or by number of detections and then in ascending order
            # of uniqueness for samples with the same number of predictions
            #

            view = dataset.sort_by(
                [
                    (F("predictions.detections").length(), -1),
                    ("uniqueness", 1),
                ]
            )

            num_objects, uniqueness = view[:5].values(
                [F("predictions.detections").length(), "uniqueness"]
            )
            print(list(zip(num_objects, uniqueness)))

        Args:
            field_or_expr: the field(s) or expression(s) to sort by. This can
                be any of the following:

                -   a field to sort by
                -   an ``embedded.field.name`` to sort by
                -   a :class:`fiftyone.core.expressions.ViewExpression` or a
                    `MongoDB aggregation expression <https://docs.mongodb.com/manual/meta/aggregation-quick-reference/#aggregation-expressions>`_
                    that defines the quantity to sort by
                -   a list of ``(field_or_expr, order)`` tuples defining a
                    compound sort criteria, where ``field_or_expr`` is a field
                    or expression as defined above, and ``order`` can be 1 or
                    any string starting with "a" for ascending order, or -1 or
                    any string starting with "d" for descending order

            reverse (False): whether to return the results in descending order

        Returns:
            a :class:`fiftyone.core.view.DatasetView`
        """
        return self._add_view_stage(fos.SortBy(field_or_expr, reverse=reverse))

    @view_stage
    def sort_by_similarity(
        self, query_ids, k=None, reverse=False, dist_field=None, brain_key=None
    ):
        """Sorts the samples in the collection by visual similiarity to a
        specified set of query ID(s).

        In order to use this stage, you must first use
        :meth:`fiftyone.brain.compute_similarity` to index your dataset by
        visual similiarity.

        Examples::

            import fiftyone as fo
            import fiftyone.brain as fob
            import fiftyone.zoo as foz

            dataset = foz.load_zoo_dataset("quickstart")

            fob.compute_similarity(dataset, brain_key="similarity")

            #
            # Sort the samples by their visual similarity to the first sample
            # in the dataset
            #

            query_id = dataset.first().id
            view = dataset.sort_by_similarity(query_id)

        Args:
            query_ids: an ID or iterable of query IDs. These may be sample IDs
                or label IDs depending on ``brain_key``
            k (None): the number of matches to return. By default, the entire
                collection is sorted
            reverse (False): whether to sort by least similarity
            dist_field (None): the name of a float field in which to store the
                distance of each example to the specified query. The field is
                created if necessary
            brain_key (None): the brain key of an existing
                :meth:`fiftyone.brain.compute_similarity` run on the dataset.
                If not specified, the dataset must have an applicable run,
                which will be used by default

        Returns:
            a :class:`fiftyone.core.view.DatasetView`
        """
        return self._add_view_stage(
            fos.SortBySimilarity(
                query_ids,
                k=k,
                reverse=reverse,
                dist_field=dist_field,
                brain_key=brain_key,
            )
        )

    @view_stage
    def take(self, size, seed=None):
        """Randomly samples the given number of samples from the collection.

        Examples::

            import fiftyone as fo

            dataset = fo.Dataset()
            dataset.add_samples(
                [
                    fo.Sample(
                        filepath="/path/to/image1.png",
                        ground_truth=fo.Classification(label="cat"),
                    ),
                    fo.Sample(
                        filepath="/path/to/image2.png",
                        ground_truth=fo.Classification(label="dog"),
                    ),
                    fo.Sample(
                        filepath="/path/to/image3.png",
                        ground_truth=fo.Classification(label="rabbit"),
                    ),
                    fo.Sample(
                        filepath="/path/to/image4.png",
                        ground_truth=None,
                    ),
                ]
            )

            #
            # Take two random samples from the dataset
            #

            view = dataset.take(2)

            #
            # Take two random samples from the dataset with a fixed seed
            #

            view = dataset.take(2, seed=51)

        Args:
            size: the number of samples to return. If a non-positive number is
                provided, an empty view is returned
            seed (None): an optional random seed to use when selecting the
                samples

        Returns:
            a :class:`fiftyone.core.view.DatasetView`
        """
        return self._add_view_stage(fos.Take(size, seed=seed))

    @view_stage
    def to_patches(self, field, **kwargs):
        """Creates a view that contains one sample per object patch in the
        specified field of the collection.

        Fields other than ``field`` and the default sample fields will not be
        included in the returned view. A ``sample_id`` field will be added that
        records the sample ID from which each patch was taken.

        Examples::

            import fiftyone as fo
            import fiftyone.zoo as foz

            dataset = foz.load_zoo_dataset("quickstart")

            session = fo.launch_app(dataset)

            #
            # Create a view containing the ground truth patches
            #

            view = dataset.to_patches("ground_truth")
            print(view)

            session.view = view

        Args:
            field: the patches field, which must be of type
                :class:`fiftyone.core.labels.Detections` or
                :class:`fiftyone.core.labels.Polylines`
            other_fields (None): controls whether fields other than ``field``
                and the default sample fields are included. Can be any of the
                following:

                -   a field or list of fields to include
                -   ``True`` to include all other fields
                -   ``None``/``False`` to include no other fields
            keep_label_lists (False): whether to store the patches in label
                list fields of the same type as the input collection rather
                than using their single label variants

        Returns:
            a :class:`fiftyone.core.patches.PatchesView`
        """
        return self._add_view_stage(fos.ToPatches(field, **kwargs))

    @view_stage
    def to_evaluation_patches(self, eval_key, **kwargs):
        """Creates a view based on the results of the evaluation with the
        given key that contains one sample for each true positive, false
        positive, and false negative example in the collection, respectively.

        True positive examples will result in samples with both their ground
        truth and predicted fields populated, while false positive/negative
        examples will only have one of their corresponding predicted/ground
        truth fields populated, respectively.

        If multiple predictions are matched to a ground truth object (e.g., if
        the evaluation protocol includes a crowd attribute), then all matched
        predictions will be stored in the single sample along with the ground
        truth object.

        The returned dataset will also have top-level ``type`` and ``iou``
        fields populated based on the evaluation results for that example, as
        well as a ``sample_id`` field recording the sample ID of the example,
        and a ``crowd`` field if the evaluation protocol defines a crowd
        attribute.

        .. note::

            The returned view will contain patches for the contents of this
            collection, which may differ from the view on which the
            ``eval_key`` evaluation was performed. This may exclude some labels
            that were evaluated and/or include labels that were not evaluated.

            If you would like to see patches for the exact view on which an
            evaluation was performed, first call :meth:`load_evaluation_view`
            to load the view and then convert to patches.

        Examples::

            import fiftyone as fo
            import fiftyone.zoo as foz

            dataset = foz.load_zoo_dataset("quickstart")
            dataset.evaluate_detections("predictions", eval_key="eval")

            session = fo.launch_app(dataset)

            #
            # Create a patches view for the evaluation results
            #

            view = dataset.to_evaluation_patches("eval")
            print(view)

            session.view = view

        Args:
            eval_key: an evaluation key that corresponds to the evaluation of
                ground truth/predicted fields that are of type
                :class:`fiftyone.core.labels.Detections` or
                :class:`fiftyone.core.labels.Polylines`
            other_fields (None): controls whether fields other than the
                ground truth/predicted fields and the default sample fields are
                included. Can be any of the following:

                -   a field or list of fields to include
                -   ``True`` to include all other fields
                -   ``None``/``False`` to include no other fields

        Returns:
            a :class:`fiftyone.core.patches.EvaluationPatchesView`
        """
        return self._add_view_stage(
            fos.ToEvaluationPatches(eval_key, **kwargs)
        )

    @view_stage
    def to_clips(self, field_or_expr, **kwargs):
        """Creates a view that contains one sample per clip defined by the
        given field or expression in the video collection.

        The returned view will contain:

        -   A ``sample_id`` field that records the sample ID from which each
            clip was taken
        -   A ``support`` field that records the ``[first, last]`` frame
            support of each clip
        -   All frame-level information from the underlying dataset of the
            input collection

        Refer to :meth:`fiftyone.core.clips.make_clips_dataset` to see the
        available configuration options for generating clips.

        .. note::

            The clip generation logic will respect any frame-level
            modifications defined in the input collection, but the output clips
            will always contain all frame-level labels.

        Examples::

            import fiftyone as fo
            import fiftyone.zoo as foz
            from fiftyone import ViewField as F

            dataset = foz.load_zoo_dataset("quickstart-video")

            #
            # Create a clips view that contains one clip for each contiguous
            # segment that contains at least one road sign in every frame
            #

            clips = (
                dataset
                .filter_labels("frames.detections", F("label") == "road sign")
                .to_clips("frames.detections")
            )
            print(clips)

            #
            # Create a clips view that contains one clip for each contiguous
            # segment that contains at least two road signs in every frame
            #

            signs = F("detections.detections").filter(F("label") == "road sign")
            clips = dataset.to_clips(signs.length() >= 2)
            print(clips)

        Args:
            field_or_expr: can be any of the following:

                -   a :class:`fiftyone.core.labels.TemporalDetection`,
                    :class:`fiftyone.core.labels.TemporalDetections`,
                    :class:`fiftyone.core.fields.FrameSupportField`, or list of
                    :class:`fiftyone.core.fields.FrameSupportField` field
                -   a frame-level label list field of any of the following
                    types:

                    -   :class:`fiftyone.core.labels.Classifications`
                    -   :class:`fiftyone.core.labels.Detections`
                    -   :class:`fiftyone.core.labels.Polylines`
                    -   :class:`fiftyone.core.labels.Keypoints`
                -   a :class:`fiftyone.core.expressions.ViewExpression` that
                    returns a boolean to apply to each frame of the input
                    collection to determine if the frame should be clipped
                -   a list of ``[(first1, last1), (first2, last2), ...]`` lists
                    defining the frame numbers of the clips to extract from
                    each sample
            other_fields (None): controls whether sample fields other than the
                default sample fields are included. Can be any of the
                following:

                -   a field or list of fields to include
                -   ``True`` to include all other fields
                -   ``None``/``False`` to include no other fields
            tol (0): the maximum number of false frames that can be overlooked
                when generating clips. Only applicable when ``field_or_expr``
                is a frame-level list field or expression
            min_len (0): the minimum allowable length of a clip, in frames.
                Only applicable when ``field_or_expr`` is a frame-level list
                field or an expression
            trajectories (False): whether to create clips for each unique
                object trajectory defined by their ``(label, index)``. Only
                applicable when ``field_or_expr`` is a frame-level field

        Returns:
            a :class:`fiftyone.core.clips.ClipsView`
        """
        return self._add_view_stage(fos.ToClips(field_or_expr, **kwargs))

    @view_stage
    def to_frames(self, **kwargs):
        """Creates a view that contains one sample per frame in the video
        collection.

        The returned view will contain all frame-level fields and the ``tags``
        of each video as sample-level fields, as well as a ``sample_id`` field
        that records the IDs of the parent sample for each frame.

        By default, ``sample_frames`` is False and this method assumes that the
        frames of the input collection have ``filepath`` fields populated
        pointing to each frame image. Any frames without a ``filepath``
        populated will be omitted from the returned view.

        When ``sample_frames`` is True, this method samples each video in the
        input collection into a directory of per-frame images with the same
        basename as the input video with frame numbers/format specified by
        ``frames_patt``, and stores the resulting frame paths in a ``filepath``
        field of the input collection.

        For example, if ``frames_patt = "%%06d.jpg"``, then videos with the
        following paths::

            /path/to/video1.mp4
            /path/to/video2.mp4
            ...

        would be sampled as follows::

            /path/to/video1/
                000001.jpg
                000002.jpg
                ...
            /path/to/video2/
                000001.jpg
                000002.jpg
                ...

        By default, samples will be generated for every video frame at full
        resolution, but this method provides a variety of parameters that can
        be used to customize the sampling behavior.

        .. note::

            If this method is run multiple times with ``sample_frames`` set to
            True, existing frames will not be resampled unless you set
            ``force_sample`` to True.

        Examples::

            import fiftyone as fo
            import fiftyone.zoo as foz
            from fiftyone import ViewField as F

            dataset = foz.load_zoo_dataset("quickstart-video")

            session = fo.launch_app(dataset)

            #
            # Create a frames view for an entire video dataset
            #

            frames = dataset.to_frames(sample_frames=True)
            print(frames)

            session.view = frames

            #
            # Create a frames view that only contains frames with at least 10
            # objects, sampled at a maximum frame rate of 1fps
            #

            num_objects = F("detections.detections").length()
            view = dataset.match_frames(num_objects > 10)

            frames = view.to_frames(max_fps=1)
            print(frames)

            session.view = frames

        Args:
            sample_frames (False): whether to assume that the frame images have
                already been sampled at locations stored in the ``filepath``
                field of each frame (False), or whether to sample the video
                frames now according to the specified parameters (True)
            fps (None): an optional frame rate at which to sample each video's
                frames
            max_fps (None): an optional maximum frame rate at which to sample.
                Videos with frame rate exceeding this value are downsampled
            size (None): an optional ``(width, height)`` at which to sample
                frames. A dimension can be -1, in which case the aspect ratio
                is preserved. Only applicable when ``sample_frames=True``
            min_size (None): an optional minimum ``(width, height)`` for each
                frame. A dimension can be -1 if no constraint should be
                applied. The frames are resized (aspect-preserving) if
                necessary to meet this constraint. Only applicable when
                ``sample_frames=True``
            max_size (None): an optional maximum ``(width, height)`` for each
                frame. A dimension can be -1 if no constraint should be
                applied. The frames are resized (aspect-preserving) if
                necessary to meet this constraint. Only applicable when
                ``sample_frames=True``
            sparse (False): whether to only sample frame images for frame
                numbers for which :class:`fiftyone.core.frame.Frame` instances
                exist in the input collection. This parameter has no effect
                when ``sample_frames==False`` since frames must always exist in
                order to have ``filepath`` information use
            frames_patt (None): a pattern specifying the filename/format to use
                to write or check or existing sampled frames, e.g.,
                ``"%%06d.jpg"``. The default value is
                ``fiftyone.config.default_sequence_idx + fiftyone.config.default_image_ext``
            force_sample (False): whether to resample videos whose sampled
                frames already exist. Only applicable when
                ``sample_frames=True``
            skip_failures (True): whether to gracefully continue without
                raising an error if a video cannot be sampled
            verbose (False): whether to log information about the frames that
                will be sampled, if any

        Returns:
            a :class:`fiftyone.core.video.FramesView`
        """
        return self._add_view_stage(fos.ToFrames(**kwargs))

    @classmethod
    def list_aggregations(cls):
        """Returns a list of all available methods on this collection that
        apply :class:`fiftyone.core.aggregations.Aggregation` operations to
        this collection.

        Returns:
            a list of :class:`SampleCollection` method names
        """
        return list(aggregation.all)

    @aggregation
    def bounds(self, field_or_expr, expr=None, safe=False):
        """Computes the bounds of a numeric field of the collection.

        ``None``-valued fields are ignored.

        This aggregation is typically applied to *numeric* field types (or
        lists of such types):

        -   :class:`fiftyone.core.fields.IntField`
        -   :class:`fiftyone.core.fields.FloatField`

        Examples::

            import fiftyone as fo
            from fiftyone import ViewField as F

            dataset = fo.Dataset()
            dataset.add_samples(
                [
                    fo.Sample(
                        filepath="/path/to/image1.png",
                        numeric_field=1.0,
                        numeric_list_field=[1, 2, 3],
                    ),
                    fo.Sample(
                        filepath="/path/to/image2.png",
                        numeric_field=4.0,
                        numeric_list_field=[1, 2],
                    ),
                    fo.Sample(
                        filepath="/path/to/image3.png",
                        numeric_field=None,
                        numeric_list_field=None,
                    ),
                ]
            )

            #
            # Compute the bounds of a numeric field
            #

            bounds = dataset.bounds("numeric_field")
            print(bounds)  # (min, max)

            #
            # Compute the a bounds of a numeric list field
            #

            bounds = dataset.bounds("numeric_list_field")
            print(bounds)  # (min, max)

            #
            # Compute the bounds of a transformation of a numeric field
            #

            bounds = dataset.bounds(2 * (F("numeric_field") + 1))
            print(bounds)  # (min, max)

        Args:
            field_or_expr: a field name, ``embedded.field.name``,
                :class:`fiftyone.core.expressions.ViewExpression`, or
                `MongoDB expression <https://docs.mongodb.com/manual/meta/aggregation-quick-reference/#aggregation-expressions>`_
                defining the field or expression to aggregate. This can also
                be a list or tuple of such arguments, in which case a tuple of
                corresponding aggregation results (each receiving the same
                additional keyword arguments, if any) will be returned
            expr (None): a :class:`fiftyone.core.expressions.ViewExpression` or
                `MongoDB expression <https://docs.mongodb.com/manual/meta/aggregation-quick-reference/#aggregation-expressions>`_
                to apply to ``field_or_expr`` (which must be a field) before
                aggregating
            safe (False): whether to ignore nan/inf values when dealing with
                floating point values

        Returns:
            the ``(min, max)`` bounds
        """
        make = lambda field_or_expr: foa.Bounds(
            field_or_expr, expr=expr, safe=safe
        )
        return self._make_and_aggregate(make, field_or_expr)

    @aggregation
    def count(self, field_or_expr=None, expr=None, safe=False):
        """Counts the number of field values in the collection.

        ``None``-valued fields are ignored.

        If no field is provided, the samples themselves are counted.

        Examples::

            import fiftyone as fo
            from fiftyone import ViewField as F

            dataset = fo.Dataset()
            dataset.add_samples(
                [
                    fo.Sample(
                        filepath="/path/to/image1.png",
                        predictions=fo.Detections(
                            detections=[
                                fo.Detection(label="cat"),
                                fo.Detection(label="dog"),
                            ]
                        ),
                    ),
                    fo.Sample(
                        filepath="/path/to/image2.png",
                        predictions=fo.Detections(
                            detections=[
                                fo.Detection(label="cat"),
                                fo.Detection(label="rabbit"),
                                fo.Detection(label="squirrel"),
                            ]
                        ),
                    ),
                    fo.Sample(
                        filepath="/path/to/image3.png",
                        predictions=None,
                    ),
                ]
            )

            #
            # Count the number of samples in the dataset
            #

            count = dataset.count()
            print(count)  # the count

            #
            # Count the number of samples with `predictions`
            #

            count = dataset.count("predictions")
            print(count)  # the count

            #
            # Count the number of objects in the `predictions` field
            #

            count = dataset.count("predictions.detections")
            print(count)  # the count

            #
            # Count the number of objects in samples with > 2 predictions
            #

            count = dataset.count(
                (F("predictions.detections").length() > 2).if_else(
                    F("predictions.detections"), None
                )
            )
            print(count)  # the count

        Args:
            field_or_expr (None): a field name, ``embedded.field.name``,
                :class:`fiftyone.core.expressions.ViewExpression`, or
                `MongoDB expression <https://docs.mongodb.com/manual/meta/aggregation-quick-reference/#aggregation-expressions>`_
                defining the field or expression to aggregate. If neither
                ``field_or_expr`` or ``expr`` is provided, the samples
                themselves are counted. This can also be a list or tuple of
                such arguments, in which case a tuple of corresponding
                aggregation results (each receiving the same additional keyword
                arguments, if any) will be returned
            expr (None): a :class:`fiftyone.core.expressions.ViewExpression` or
                `MongoDB expression <https://docs.mongodb.com/manual/meta/aggregation-quick-reference/#aggregation-expressions>`_
                to apply to ``field_or_expr`` (which must be a field) before
                aggregating
            safe (False): whether to ignore nan/inf values when dealing with
                floating point values

        Returns:
            the count
        """
        make = lambda field_or_expr: foa.Count(
            field_or_expr, expr=expr, safe=safe
        )
        return self._make_and_aggregate(make, field_or_expr)

    @aggregation
    def count_values(self, field_or_expr, expr=None, safe=False):
        """Counts the occurrences of field values in the collection.

        This aggregation is typically applied to *countable* field types (or
        lists of such types):

        -   :class:`fiftyone.core.fields.BooleanField`
        -   :class:`fiftyone.core.fields.IntField`
        -   :class:`fiftyone.core.fields.StringField`

        Examples::

            import fiftyone as fo
            from fiftyone import ViewField as F

            dataset = fo.Dataset()
            dataset.add_samples(
                [
                    fo.Sample(
                        filepath="/path/to/image1.png",
                        tags=["sunny"],
                        predictions=fo.Detections(
                            detections=[
                                fo.Detection(label="cat"),
                                fo.Detection(label="dog"),
                            ]
                        ),
                    ),
                    fo.Sample(
                        filepath="/path/to/image2.png",
                        tags=["cloudy"],
                        predictions=fo.Detections(
                            detections=[
                                fo.Detection(label="cat"),
                                fo.Detection(label="rabbit"),
                            ]
                        ),
                    ),
                    fo.Sample(
                        filepath="/path/to/image3.png",
                        predictions=None,
                    ),
                ]
            )

            #
            # Compute the tag counts in the dataset
            #

            counts = dataset.count_values("tags")
            print(counts)  # dict mapping values to counts

            #
            # Compute the predicted label counts in the dataset
            #

            counts = dataset.count_values("predictions.detections.label")
            print(counts)  # dict mapping values to counts

            #
            # Compute the predicted label counts after some normalization
            #

            counts = dataset.count_values(
                F("predictions.detections.label").map_values(
                    {"cat": "pet", "dog": "pet"}
                ).upper()
            )
            print(counts)  # dict mapping values to counts

        Args:
            field_or_expr: a field name, ``embedded.field.name``,
                :class:`fiftyone.core.expressions.ViewExpression`, or
                `MongoDB expression <https://docs.mongodb.com/manual/meta/aggregation-quick-reference/#aggregation-expressions>`_
                defining the field or expression to aggregate. This can also
                be a list or tuple of such arguments, in which case a tuple of
                corresponding aggregation results (each receiving the same
                additional keyword arguments, if any) will be returned
            expr (None): a :class:`fiftyone.core.expressions.ViewExpression` or
                `MongoDB expression <https://docs.mongodb.com/manual/meta/aggregation-quick-reference/#aggregation-expressions>`_
                to apply to ``field_or_expr`` (which must be a field) before
                aggregating
            safe (False): whether to treat nan/inf values as None when dealing
                with floating point values

        Returns:
            a dict mapping values to counts
        """
        make = lambda field_or_expr: foa.CountValues(
            field_or_expr, expr=expr, safe=safe
        )
        return self._make_and_aggregate(make, field_or_expr)

    @aggregation
    def distinct(self, field_or_expr, expr=None, safe=False):
        """Computes the distinct values of a field in the collection.

        ``None``-valued fields are ignored.

        This aggregation is typically applied to *countable* field types (or
        lists of such types):

        -   :class:`fiftyone.core.fields.BooleanField`
        -   :class:`fiftyone.core.fields.IntField`
        -   :class:`fiftyone.core.fields.StringField`

        Examples::

            import fiftyone as fo
            from fiftyone import ViewField as F

            dataset = fo.Dataset()
            dataset.add_samples(
                [
                    fo.Sample(
                        filepath="/path/to/image1.png",
                        tags=["sunny"],
                        predictions=fo.Detections(
                            detections=[
                                fo.Detection(label="cat"),
                                fo.Detection(label="dog"),
                            ]
                        ),
                    ),
                    fo.Sample(
                        filepath="/path/to/image2.png",
                        tags=["sunny", "cloudy"],
                        predictions=fo.Detections(
                            detections=[
                                fo.Detection(label="cat"),
                                fo.Detection(label="rabbit"),
                            ]
                        ),
                    ),
                    fo.Sample(
                        filepath="/path/to/image3.png",
                        predictions=None,
                    ),
                ]
            )

            #
            # Get the distinct tags in a dataset
            #

            values = dataset.distinct("tags")
            print(values)  # list of distinct values

            #
            # Get the distinct predicted labels in a dataset
            #

            values = dataset.distinct("predictions.detections.label")
            print(values)  # list of distinct values

            #
            # Get the distinct predicted labels after some normalization
            #

            values = dataset.distinct(
                F("predictions.detections.label").map_values(
                    {"cat": "pet", "dog": "pet"}
                ).upper()
            )
            print(values)  # list of distinct values

        Args:
            field_or_expr: a field name, ``embedded.field.name``,
                :class:`fiftyone.core.expressions.ViewExpression`, or
                `MongoDB expression <https://docs.mongodb.com/manual/meta/aggregation-quick-reference/#aggregation-expressions>`_
                defining the field or expression to aggregate. This can also
                be a list or tuple of such arguments, in which case a tuple of
                corresponding aggregation results (each receiving the same
                additional keyword arguments, if any) will be returned
            expr (None): a :class:`fiftyone.core.expressions.ViewExpression` or
                `MongoDB expression <https://docs.mongodb.com/manual/meta/aggregation-quick-reference/#aggregation-expressions>`_
                to apply to ``field_or_expr`` (which must be a field) before
                aggregating
            safe (False): whether to ignore nan/inf values when dealing with
                floating point values

        Returns:
            a sorted list of distinct values
        """
        make = lambda field_or_expr: foa.Distinct(
            field_or_expr, expr=expr, safe=safe
        )
        return self._make_and_aggregate(make, field_or_expr)

    @aggregation
    def histogram_values(
        self, field_or_expr, expr=None, bins=None, range=None, auto=False
    ):
        """Computes a histogram of the field values in the collection.

        This aggregation is typically applied to *numeric* field types (or
        lists of such types):

        -   :class:`fiftyone.core.fields.IntField`
        -   :class:`fiftyone.core.fields.FloatField`

        Examples::

            import numpy as np
            import matplotlib.pyplot as plt

            import fiftyone as fo
            from fiftyone import ViewField as F

            samples = []
            for idx in range(100):
                samples.append(
                    fo.Sample(
                        filepath="/path/to/image%d.png" % idx,
                        numeric_field=np.random.randn(),
                        numeric_list_field=list(np.random.randn(10)),
                    )
                )

            dataset = fo.Dataset()
            dataset.add_samples(samples)

            def plot_hist(counts, edges):
                counts = np.asarray(counts)
                edges = np.asarray(edges)
                left_edges = edges[:-1]
                widths = edges[1:] - edges[:-1]
                plt.bar(left_edges, counts, width=widths, align="edge")

            #
            # Compute a histogram of a numeric field
            #

            counts, edges, other = dataset.histogram_values(
                "numeric_field", bins=50, range=(-4, 4)
            )

            plot_hist(counts, edges)
            plt.show(block=False)

            #
            # Compute the histogram of a numeric list field
            #

            counts, edges, other = dataset.histogram_values(
                "numeric_list_field", bins=50
            )

            plot_hist(counts, edges)
            plt.show(block=False)

            #
            # Compute the histogram of a transformation of a numeric field
            #

            counts, edges, other = dataset.histogram_values(
                2 * (F("numeric_field") + 1), bins=50
            )

            plot_hist(counts, edges)
            plt.show(block=False)

        Args:
            field_or_expr: a field name, ``embedded.field.name``,
                :class:`fiftyone.core.expressions.ViewExpression`, or
                `MongoDB expression <https://docs.mongodb.com/manual/meta/aggregation-quick-reference/#aggregation-expressions>`_
                defining the field or expression to aggregate. This can also
                be a list or tuple of such arguments, in which case a tuple of
                corresponding aggregation results (each receiving the same
                additional keyword arguments, if any) will be returned
            expr (None): a :class:`fiftyone.core.expressions.ViewExpression` or
                `MongoDB expression <https://docs.mongodb.com/manual/meta/aggregation-quick-reference/#aggregation-expressions>`_
                to apply to ``field_or_expr`` (which must be a field) before
                aggregating
            bins (None): can be either an integer number of bins to generate or
                a monotonically increasing sequence specifying the bin edges to
                use. By default, 10 bins are created. If ``bins`` is an integer
                and no ``range`` is specified, bin edges are automatically
                distributed in an attempt to evenly distribute the counts in
                each bin
            range (None): a ``(lower, upper)`` tuple specifying a range in
                which to generate equal-width bins. Only applicable when
                ``bins`` is an integer
            auto (False): whether to automatically choose bin edges in an
                attempt to evenly distribute the counts in each bin. If this
                option is chosen, ``bins`` will only be used if it is an
                integer, and the ``range`` parameter is ignored

        Returns:
            a tuple of

            -   counts: a list of counts in each bin
            -   edges: an increasing list of bin edges of length
                ``len(counts) + 1``. Note that each bin is treated as having an
                inclusive lower boundary and exclusive upper boundary,
                ``[lower, upper)``, including the rightmost bin
            -   other: the number of items outside the bins
        """
        make = lambda field_or_expr: foa.HistogramValues(
            field_or_expr, expr=expr, bins=bins, range=range, auto=auto
        )
        return self._make_and_aggregate(make, field_or_expr)

    @aggregation
    def mean(self, field_or_expr, expr=None, safe=False):
        """Computes the arithmetic mean of the field values of the collection.

        ``None``-valued fields are ignored.

        This aggregation is typically applied to *numeric* field types (or
        lists of such types):

        -   :class:`fiftyone.core.fields.IntField`
        -   :class:`fiftyone.core.fields.FloatField`

        Examples::

            import fiftyone as fo
            from fiftyone import ViewField as F

            dataset = fo.Dataset()
            dataset.add_samples(
                [
                    fo.Sample(
                        filepath="/path/to/image1.png",
                        numeric_field=1.0,
                        numeric_list_field=[1, 2, 3],
                    ),
                    fo.Sample(
                        filepath="/path/to/image2.png",
                        numeric_field=4.0,
                        numeric_list_field=[1, 2],
                    ),
                    fo.Sample(
                        filepath="/path/to/image3.png",
                        numeric_field=None,
                        numeric_list_field=None,
                    ),
                ]
            )

            #
            # Compute the mean of a numeric field
            #

            mean = dataset.mean("numeric_field")
            print(mean)  # the mean

            #
            # Compute the mean of a numeric list field
            #

            mean = dataset.mean("numeric_list_field")
            print(mean)  # the mean

            #
            # Compute the mean of a transformation of a numeric field
            #

            mean = dataset.mean(2 * (F("numeric_field") + 1))
            print(mean)  # the mean

        Args:
            field_or_expr: a field name, ``embedded.field.name``,
                :class:`fiftyone.core.expressions.ViewExpression`, or
                `MongoDB expression <https://docs.mongodb.com/manual/meta/aggregation-quick-reference/#aggregation-expressions>`_
                defining the field or expression to aggregate. This can also
                be a list or tuple of such arguments, in which case a tuple of
                corresponding aggregation results (each receiving the same
                additional keyword arguments, if any) will be returned
            expr (None): a :class:`fiftyone.core.expressions.ViewExpression` or
                `MongoDB expression <https://docs.mongodb.com/manual/meta/aggregation-quick-reference/#aggregation-expressions>`_
                to apply to ``field_or_expr`` (which must be a field) before
                aggregating
            safe (False): whether to ignore nan/inf values when dealing with
                floating point values

        Returns:
            the mean
        """
        make = lambda field_or_expr: foa.Mean(
            field_or_expr, expr=expr, safe=safe
        )
        return self._make_and_aggregate(make, field_or_expr)

    @aggregation
    def std(self, field_or_expr, expr=None, safe=False, sample=False):
        """Computes the standard deviation of the field values of the
        collection.

        ``None``-valued fields are ignored.

        This aggregation is typically applied to *numeric* field types (or
        lists of such types):

        -   :class:`fiftyone.core.fields.IntField`
        -   :class:`fiftyone.core.fields.FloatField`

        Examples::

            import fiftyone as fo
            from fiftyone import ViewField as F

            dataset = fo.Dataset()
            dataset.add_samples(
                [
                    fo.Sample(
                        filepath="/path/to/image1.png",
                        numeric_field=1.0,
                        numeric_list_field=[1, 2, 3],
                    ),
                    fo.Sample(
                        filepath="/path/to/image2.png",
                        numeric_field=4.0,
                        numeric_list_field=[1, 2],
                    ),
                    fo.Sample(
                        filepath="/path/to/image3.png",
                        numeric_field=None,
                        numeric_list_field=None,
                    ),
                ]
            )

            #
            # Compute the standard deviation of a numeric field
            #

            std = dataset.std("numeric_field")
            print(std)  # the standard deviation

            #
            # Compute the standard deviation of a numeric list field
            #

            std = dataset.std("numeric_list_field")
            print(std)  # the standard deviation

            #
            # Compute the standard deviation of a transformation of a numeric field
            #

            std = dataset.std(2 * (F("numeric_field") + 1))
            print(std)  # the standard deviation

        Args:
            field_or_expr: a field name, ``embedded.field.name``,
                :class:`fiftyone.core.expressions.ViewExpression`, or
                `MongoDB expression <https://docs.mongodb.com/manual/meta/aggregation-quick-reference/#aggregation-expressions>`_
                defining the field or expression to aggregate. This can also
                be a list or tuple of such arguments, in which case a tuple of
                corresponding aggregation results (each receiving the same
                additional keyword arguments, if any) will be returned
            expr (None): a :class:`fiftyone.core.expressions.ViewExpression` or
                `MongoDB expression <https://docs.mongodb.com/manual/meta/aggregation-quick-reference/#aggregation-expressions>`_
                to apply to ``field_or_expr`` (which must be a field) before
                aggregating
            safe (False): whether to ignore nan/inf values when dealing with
                floating point values
            sample (False): whether to compute the sample standard deviation rather
                than the population standard deviation

        Returns:
            the standard deviation
        """
        make = lambda field_or_expr: foa.Std(
            field_or_expr, expr=expr, safe=safe, sample=sample
        )
        return self._make_and_aggregate(make, field_or_expr)

    @aggregation
    def sum(self, field_or_expr, expr=None, safe=False):
        """Computes the sum of the field values of the collection.

        ``None``-valued fields are ignored.

        This aggregation is typically applied to *numeric* field types (or
        lists of such types):

        -   :class:`fiftyone.core.fields.IntField`
        -   :class:`fiftyone.core.fields.FloatField`

        Examples::

            import fiftyone as fo
            from fiftyone import ViewField as F

            dataset = fo.Dataset()
            dataset.add_samples(
                [
                    fo.Sample(
                        filepath="/path/to/image1.png",
                        numeric_field=1.0,
                        numeric_list_field=[1, 2, 3],
                    ),
                    fo.Sample(
                        filepath="/path/to/image2.png",
                        numeric_field=4.0,
                        numeric_list_field=[1, 2],
                    ),
                    fo.Sample(
                        filepath="/path/to/image3.png",
                        numeric_field=None,
                        numeric_list_field=None,
                    ),
                ]
            )

            #
            # Compute the sum of a numeric field
            #

            total = dataset.sum("numeric_field")
            print(total)  # the sum

            #
            # Compute the sum of a numeric list field
            #

            total = dataset.sum("numeric_list_field")
            print(total)  # the sum

            #
            # Compute the sum of a transformation of a numeric field
            #

            total = dataset.sum(2 * (F("numeric_field") + 1))
            print(total)  # the sum

        Args:
            field_or_expr: a field name, ``embedded.field.name``,
                :class:`fiftyone.core.expressions.ViewExpression`, or
                `MongoDB expression <https://docs.mongodb.com/manual/meta/aggregation-quick-reference/#aggregation-expressions>`_
                defining the field or expression to aggregate. This can also
                be a list or tuple of such arguments, in which case a tuple of
                corresponding aggregation results (each receiving the same
                additional keyword arguments, if any) will be returned
            expr (None): a :class:`fiftyone.core.expressions.ViewExpression` or
                `MongoDB expression <https://docs.mongodb.com/manual/meta/aggregation-quick-reference/#aggregation-expressions>`_
                to apply to ``field_or_expr`` (which must be a field) before
                aggregating
            safe (False): whether to ignore nan/inf values when dealing with
                floating point values

        Returns:
            the sum
        """
        make = lambda field_or_expr: foa.Sum(
            field_or_expr, expr=expr, safe=safe
        )
        return self._make_and_aggregate(make, field_or_expr)

    @aggregation
    def values(
        self,
        field_or_expr,
        expr=None,
        missing_value=None,
        unwind=False,
        _allow_missing=False,
        _big_result=True,
        _raw=False,
    ):
        """Extracts the values of a field from all samples in the collection.

        Values aggregations are useful for efficiently extracting a slice of
        field or embedded field values across all samples in a collection. See
        the examples below for more details.

        The dual function of :meth:`values` is :meth:`set_values`, which can be
        used to efficiently set a field or embedded field of all samples in a
        collection by providing lists of values of same structure returned by
        this aggregation.

        .. note::

            Unlike other aggregations, :meth:`values` does not automatically
            unwind list fields, which ensures that the returned values match
            the potentially-nested structure of the documents.

            You can opt-in to unwinding specific list fields using the ``[]``
            syntax, or you can pass the optional ``unwind=True`` parameter to
            unwind all supported list fields. See
            :ref:`aggregations-list-fields` for more information.

        Examples::

            import fiftyone as fo
            import fiftyone.zoo as foz
            from fiftyone import ViewField as F

            dataset = fo.Dataset()
            dataset.add_samples(
                [
                    fo.Sample(
                        filepath="/path/to/image1.png",
                        numeric_field=1.0,
                        numeric_list_field=[1, 2, 3],
                    ),
                    fo.Sample(
                        filepath="/path/to/image2.png",
                        numeric_field=4.0,
                        numeric_list_field=[1, 2],
                    ),
                    fo.Sample(
                        filepath="/path/to/image3.png",
                        numeric_field=None,
                        numeric_list_field=None,
                    ),
                ]
            )

            #
            # Get all values of a field
            #

            values = dataset.values("numeric_field")
            print(values)  # [1.0, 4.0, None]

            #
            # Get all values of a list field
            #

            values = dataset.values("numeric_list_field")
            print(values)  # [[1, 2, 3], [1, 2], None]

            #
            # Get all values of transformed field
            #

            values = dataset.values(2 * (F("numeric_field") + 1))
            print(values)  # [4.0, 10.0, None]

            #
            # Get values from a label list field
            #

            dataset = foz.load_zoo_dataset("quickstart")

            # list of `Detections`
            detections = dataset.values("ground_truth")

            # list of lists of `Detection` instances
            detections = dataset.values("ground_truth.detections")

            # list of lists of detection labels
            labels = dataset.values("ground_truth.detections.label")

        Args:
            field_or_expr: a field name, ``embedded.field.name``,
                :class:`fiftyone.core.expressions.ViewExpression`, or
                `MongoDB expression <https://docs.mongodb.com/manual/meta/aggregation-quick-reference/#aggregation-expressions>`_
                defining the field or expression to aggregate. This can also
                be a list or tuple of such arguments, in which case a tuple of
                corresponding aggregation results (each receiving the same
                additional keyword arguments, if any) will be returned
            expr (None): a :class:`fiftyone.core.expressions.ViewExpression` or
                `MongoDB expression <https://docs.mongodb.com/manual/meta/aggregation-quick-reference/#aggregation-expressions>`_
                to apply to ``field_or_expr`` (which must be a field) before
                aggregating
            missing_value (None): a value to insert for missing or
                ``None``-valued fields
            unwind (False): whether to automatically unwind all recognized list
                fields (True) or unwind all list fields except the top-level
                sample field (-1)

        Returns:
            the list of values
        """
        make = lambda field_or_expr: foa.Values(
            field_or_expr,
            expr=expr,
            missing_value=missing_value,
            unwind=unwind,
            _allow_missing=_allow_missing,
            _big_result=_big_result,
            _raw=_raw,
        )
        return self._make_and_aggregate(make, field_or_expr)

    def draw_labels(
        self, output_dir, label_fields=None, overwrite=False, config=None,
    ):
        """Renders annotated versions of the media in the collection with the
        specified label data overlaid to the given directory.

        The filenames of the sample media are maintained, unless a name
        conflict would occur in ``output_dir``, in which case an index of the
        form ``"-%d" % count`` is appended to the base filename.

        Images are written in format ``fo.config.default_image_ext``, and
        videos are written in format ``fo.config.default_video_ext``.

        Args:
            output_dir: the directory to write the annotated media
            label_fields (None): a list of label fields to render. By default,
                all :class:`fiftyone.core.labels.Label` fields are drawn
            overwrite (False): whether to delete ``output_dir`` if it exists
                before rendering
            config (None): an optional
                :class:`fiftyone.utils.annotations.DrawConfig` configuring how
                to draw the labels

        Returns:
            the list of paths to the rendered media
        """
        if fost.isdir(output_dir):
            if overwrite:
                fost.delete_dir(output_dir)
            else:
                logger.warning(
                    "Directory '%s' already exists; outputs will be merged "
                    "with existing files",
                    output_dir,
                )

        if label_fields is None:
            label_fields = self._get_label_fields()

        if self.media_type == fom.VIDEO:
            return foua.draw_labeled_videos(
                self, output_dir, label_fields=label_fields, config=config
            )

        return foua.draw_labeled_images(
            self, output_dir, label_fields=label_fields, config=config
        )

    def export(
        self,
        export_dir=None,
        dataset_type=None,
        data_path=None,
        labels_path=None,
        export_media=None,
        dataset_exporter=None,
        label_field=None,
        frame_labels_field=None,
        overwrite=False,
        **kwargs,
    ):
        """Exports the samples in the collection to disk.

        You can perform exports with this method via the following basic
        patterns:

        (a) Provide ``export_dir`` and ``dataset_type`` to export the content
            to a directory in the default layout for the specified format, as
            documented in :ref:`this page <exporting-datasets>`

        (b) Provide ``dataset_type`` along with ``data_path``, ``labels_path``,
            and/or ``export_media`` to directly specify where to export the
            source media and/or labels (if applicable) in your desired format.
            This syntax provides the flexibility to, for example, perform
            workflows like labels-only exports

        (c) Provide a ``dataset_exporter`` to which to feed samples to perform
            a fully-customized export

        In all workflows, the remaining parameters of this method can be
        provided to further configure the export.

        See :ref:`this page <exporting-datasets>` for more information about
        the available export formats and examples of using this method.

        See :ref:`this guide <custom-dataset-exporter>` for more details about
        exporting datasets in custom formats by defining your own
        :class:`fiftyone.utils.data.exporters.DatasetExporter`.

        This method will automatically coerce the data to match the requested
        export in the following cases:

        -   When exporting in either an unlabeled image or image classification
            format, if a spatial label field is provided
            (:class:`fiftyone.core.labels.Detection`,
            :class:`fiftyone.core.labels.Detections`,
            :class:`fiftyone.core.labels.Polyline`, or
            :class:`fiftyone.core.labels.Polylines`), then the
            **image patches** of the provided samples will be exported

        -   When exporting in labeled image dataset formats that expect
            list-type labels (:class:`fiftyone.core.labels.Classifications`,
            :class:`fiftyone.core.labels.Detections`,
            :class:`fiftyone.core.labels.Keypoints`, or
            :class:`fiftyone.core.labels.Polylines`), if a label field contains
            labels in non-list format
            (e.g., :class:`fiftyone.core.labels.Classification`), the labels
            will be automatically upgraded to single-label lists

        -   When exporting in labeled image dataset formats that expect
            :class:`fiftyone.core.labels.Detections` labels, if a
            :class:`fiftyone.core.labels.Classification` field is provided, the
            labels will be automatically upgraded to detections that span the
            entire images

        Args:
            export_dir (None): the directory to which to export the samples in
                format ``dataset_type``. This parameter may be omitted if you
                have provided appropriate values for the ``data_path`` and/or
                ``labels_path`` parameters. Alternatively, this can also be an
                archive path with one of the following extensions::

                    .zip, .tar, .tar.gz, .tgz, .tar.bz, .tbz

                If an archive path is specified, the export is performed in a
                directory of same name (minus extension) and then automatically
                archived and the directory then deleted
            dataset_type (None): the
                :class:`fiftyone.types.dataset_types.Dataset` type to write. If
                not specified, the default type for ``label_field`` is used
            data_path (None): an optional parameter that enables explicit
                control over the location of the exported media for certain
                export formats. Can be any of the following:

                -   a folder name like ``"data"`` or ``"data/"`` specifying a
                    subfolder of ``export_dir`` in which to export the media
                -   an absolute directory path in which to export the media. In
                    this case, the ``export_dir`` has no effect on the location
                    of the data
                -   a filename like ``"data.json"`` specifying the filename of
                    a JSON manifest file in ``export_dir`` generated when
                    ``export_media`` is ``"manifest"``
                -   an absolute filepath specifying the location to write the
                    JSON manifest file when ``export_media`` is ``"manifest"``.
                    In this case, ``export_dir`` has no effect on the location
                    of the data

                If None, a default value of this parameter will be chosen based
                on the value of the ``export_media`` parameter. Note that this
                parameter is not applicable to certain export formats such as
                binary types like TF records
            labels_path (None): an optional parameter that enables explicit
                control over the location of the exported labels. Only
                applicable when exporting in certain labeled dataset formats.
                Can be any of the following:

                -   a type-specific folder name like ``"labels"`` or
                    ``"labels/"`` or a filename like ``"labels.json"`` or
                    ``"labels.xml"`` specifying the location in ``export_dir``
                    in which to export the labels
                -   an absolute directory or filepath in which to export the
                    labels. In this case, the ``export_dir`` has no effect on
                    the location of the labels

                For labeled datasets, the default value of this parameter will
                be chosen based on the export format so that the labels will be
                exported into ``export_dir``
            export_media (None): controls how to export the raw media. The
                supported values are:

                -   ``True``: copy all media files into the output directory
                -   ``False``: don't export media. This option is only useful
                    when exporting labeled datasets whose label format stores
                    sufficient information to locate the associated media
                -   ``"move"``: move all media files into the output directory
                -   ``"symlink"``: create symlinks to the media files in the
                    output directory
                -   ``"manifest"``: create a ``data.json`` in the output
                    directory that maps UUIDs used in the labels files to the
                    filepaths of the source media, rather than exporting the
                    actual media

                If None, an appropriate default value of this parameter will be
                chosen based on the value of the ``data_path`` parameter. Note
                that some dataset formats may not support certain values for
                this parameter (e.g., when exporting in binary formats such as
                TF records, "symlink" is not an option)
            dataset_exporter (None): a
                :class:`fiftyone.utils.data.exporters.DatasetExporter` to use
                to export the samples. When provided, parameters such as
                ``export_dir``, ``dataset_type``, ``data_path``, and
                ``labels_path`` have no effect
            label_field (None): controls the label field(s) to export. Only
                applicable to labeled image datasets or labeled video datasets
                with sample-level labels. Can be any of the following:

                -   the name of a label field to export
                -   a glob pattern of label field(s) to export
                -   a list or tuple of label field(s) to export
                -   a dictionary mapping label field names to keys to use when
                    constructing the label dictionaries to pass to the exporter

                Note that multiple fields can only be specified when the
                exporter used can handle dictionaries of labels. By default,
                the first field of compatible type for the exporter is used
            frame_labels_field (None): controls the frame label field(s) to
                export. Only applicable to labeled video datasets. Can be any
                of the following:

                -   the name of a frame label field to export
                -   a glob pattern of frame label field(s) to export
                -   a list or tuple of frame label field(s) to export
                -   a dictionary mapping frame label field names to keys to use
                    when constructing the frame label dictionaries to pass to
                    the exporter

                Note that multiple fields can only be specified when the
                exporter used can handle dictionaries of frame labels. By
                default, the first field of compatible type for the exporter is
                used
            overwrite (False): whether to delete existing directories before
                performing the export (True) or to merge the export with
                existing files and directories (False). Not applicable when a
                ``dataset_exporter`` was provided
            **kwargs: optional keyword arguments to pass to the dataset
                exporter's constructor. If you are exporting image patches,
                this can also contain keyword arguments for
                :class:`fiftyone.utils.patches.ImagePatchesExtractor`
        """
        archive_path = None
        local_archive_path = None
        tmp_dir = None

        try:
            # If the user requested an archive, first populate a directory
            if export_dir is not None and etau.is_archive(export_dir):
                archive_path = export_dir
                export_dir, ext = etau.split_archive(archive_path)

                if not fost.is_local(export_dir):
                    tmp_dir = fost.make_temp_dir()
                    archive_name = os.path.basename(export_dir)
                    export_dir = fost.join(tmp_dir, archive_name)
                    local_archive_path = export_dir + ext

            # Perform the export
            _export(
                self,
                export_dir=export_dir,
                dataset_type=dataset_type,
                data_path=data_path,
                labels_path=labels_path,
                export_media=export_media,
                dataset_exporter=dataset_exporter,
                label_field=label_field,
                frame_labels_field=frame_labels_field,
                overwrite=overwrite,
                **kwargs,
            )

            # Make archive, if requested
            if local_archive_path is not None:
                fost.make_archive(export_dir, local_archive_path)
                fost.copy_file(local_archive_path, archive_path)
            elif archive_path is not None:
                fost.make_archive(export_dir, archive_path, cleanup=True)
        finally:
            if tmp_dir is not None:
                etau.delete_dir(tmp_dir)

    def annotate(
        self,
        anno_key,
        label_schema=None,
        label_field=None,
        label_type=None,
        classes=None,
        attributes=True,
        mask_targets=None,
        allow_additions=True,
        allow_deletions=True,
        allow_label_edits=True,
        allow_index_edits=True,
        allow_spatial_edits=True,
        media_field="filepath",
        backend=None,
        launch_editor=False,
        **kwargs,
    ):
        """Exports the samples and optional label field(s) in this collection
        to the given annotation backend.

        The ``backend`` parameter controls which annotation backend to use.
        Depending on the backend you use, you may want/need to provide extra
        keyword arguments to this function for the constructor of the backend's
        :class:`fiftyone.utils.annotations.AnnotationBackendConfig` class.

        The natively provided backends and their associated config classes are:

        -   ``"cvat"``: :class:`fiftyone.utils.cvat.CVATBackendConfig`
        -   ``"labelbox"``: :class:`fiftyone.utils.labelbox.LabelboxBackendConfig`

        See :ref:`this page <requesting-annotations>` for more information
        about using this method, including how to define label schemas and how
        to configure login credentials for your annotation provider.

        Args:
            anno_key: a string key to use to refer to this annotation run
            label_schema (None): a dictionary defining the label schema to use.
                If this argument is provided, it takes precedence over the
                other schema-related arguments
            label_field (None): a string indicating a new or existing label
                field to annotate
            label_type (None): a string indicating the type of labels to
                annotate. The possible values are:

                -   ``"classification"``: a single classification stored in
                    :class:`fiftyone.core.labels.Classification` fields
                -   ``"classifications"``: multilabel classifications stored in
                    :class:`fiftyone.core.labels.Classifications` fields
                -   ``"detections"``: object detections stored in
                    :class:`fiftyone.core.labels.Detections` fields
                -   ``"instances"``: instance segmentations stored in
                    :class:`fiftyone.core.labels.Detections` fields with their
                    :attr:`mask <fiftyone.core.labels.Detection.mask>`
                    attributes populated
                -   ``"polylines"``: polylines stored in
                    :class:`fiftyone.core.labels.Polylines` fields with their
                    :attr:`filled <fiftyone.core.labels.Polyline.filled>`
                    attributes set to ``False``
                -   ``"polygons"``: polygons stored in
                    :class:`fiftyone.core.labels.Polylines` fields with their
                    :attr:`filled <fiftyone.core.labels.Polyline.filled>`
                    attributes set to ``True``
                -   ``"keypoints"``: keypoints stored in
                    :class:`fiftyone.core.labels.Keypoints` fields
                -   ``"segmentation"``: semantic segmentations stored in
                    :class:`fiftyone.core.labels.Segmentation` fields
                -   ``"scalar"``: scalar labels stored in
                    :class:`fiftyone.core.fields.IntField`,
                    :class:`fiftyone.core.fields.FloatField`,
                    :class:`fiftyone.core.fields.StringField`, or
                    :class:`fiftyone.core.fields.BooleanField` fields

                All new label fields must have their type specified via this
                argument or in ``label_schema``. Note that annotation backends
                may not support all label types
            classes (None): a list of strings indicating the class options for
                ``label_field`` or all fields in ``label_schema`` without
                classes specified. All new label fields must have a class list
                provided via one of the supported methods. For existing label
                fields, if classes are not provided by this argument nor
                ``label_schema``, they are retrieved from :meth:`get_classes`
                if possible, or else the observed labels on your dataset are
                used
            attributes (True): specifies the label attributes of each label
                field to include (other than their ``label``, which is always
                included) in the annotation export. Can be any of the
                following:

                -   ``True``: export all label attributes
                -   ``False``: don't export any custom label attributes
                -   a list of label attributes to export
                -   a dict mapping attribute names to dicts specifying the
                    ``type``, ``values``, and ``default`` for each attribute

                If provided, this parameter will apply to all label fields in
                ``label_schema`` that do not define their attributes
            mask_targets (None): a dict mapping pixel values to semantic label
                strings. Only applicable when annotating semantic segmentations
            allow_additions (True): whether to allow new labels to be added.
                Only applicable when editing existing label fields
            allow_deletions (True): whether to allow labels to be deleted. Only
                applicable when editing existing label fields
            allow_label_edits (True): whether to allow the ``label`` attribute
                of existing labels to be modified. Only applicable when editing
                existing fields with ``label`` attributes
            allow_index_edits (True): whether to allow the ``index`` attribute
                of existing video tracks to be modified. Only applicable when
                editing existing frame fields with ``index`` attributes
            allow_spatial_edits (True): whether to allow edits to the spatial
                properties (bounding boxes, vertices, keypoints, masks, etc) of
                labels. Only applicable when editing existing spatial label
                fields
            media_field ("filepath"): the field containing the paths to the
                media files to upload
            backend (None): the annotation backend to use. The supported values
                are ``fiftyone.annotation_config.backends.keys()`` and the
                default is ``fiftyone.annotation_config.default_backend``
            launch_editor (False): whether to launch the annotation backend's
                editor after uploading the samples
            **kwargs: keyword arguments for the
                :class:`fiftyone.utils.annotations.AnnotationBackendConfig`

        Returns:
            an :class:`fiftyone.utils.annotations.AnnnotationResults`
        """
        return foua.annotate(
            self,
            anno_key,
            label_schema=label_schema,
            label_field=label_field,
            label_type=label_type,
            classes=classes,
            attributes=attributes,
            mask_targets=mask_targets,
            allow_additions=allow_additions,
            allow_deletions=allow_deletions,
            allow_label_edits=allow_label_edits,
            allow_index_edits=allow_index_edits,
            allow_spatial_edits=allow_spatial_edits,
            media_field=media_field,
            backend=backend,
            launch_editor=launch_editor,
            **kwargs,
        )

    @property
    def has_annotation_runs(self):
        """Whether this colection has any annotation runs."""
        return bool(self.list_annotation_runs())

    def has_annotation_run(self, anno_key):
        """Whether this collection has an annotation run with the given key.

        Args:
            anno_key: an annotation key

        Returns:
            True/False
        """
        return anno_key in self.list_annotation_runs()

    def list_annotation_runs(self):
        """Returns a list of all annotation keys on this collection.

        Returns:
            a list of annotation keys
        """
        return foan.AnnotationMethod.list_runs(self)

    def get_annotation_info(self, anno_key):
        """Returns information about the annotation run with the given key on
        this collection.

        Args:
            anno_key: an annotation key

        Returns:
            a :class:`fiftyone.core.annotation.AnnotationInfo`
        """
        return foan.AnnotationMethod.get_run_info(self, anno_key)

    def load_annotation_results(self, anno_key, **kwargs):
        """Loads the results for the annotation run with the given key on this
        collection.

        The :class:`fiftyone.utils.annotations.AnnotationResults` object
        returned by this method will provide a variety of backend-specific
        methods allowing you to perform actions such as checking the status and
        deleting this run from the annotation backend.

        Use :meth:`load_annotations` to load the labels from an annotation
        run onto your FiftyOne dataset.

        Args:
            anno_key: an annotation key
            **kwargs: optional keyword arguments for
                :meth:`fiftyone.utils.annotations.AnnotationResults.load_credentials`

        Returns:
            a :class:`fiftyone.utils.annotations.AnnotationResults`
        """
        results = foan.AnnotationMethod.load_run_results(self, anno_key)
        results.load_credentials(**kwargs)
        return results

    def load_annotation_view(self, anno_key, select_fields=False):
        """Loads the :class:`fiftyone.core.view.DatasetView` on which the
        specified annotation run was performed on this collection.

        Args:
            anno_key: an annotation key
            select_fields (False): whether to select only the fields involved
                in the annotation run

        Returns:
            a :class:`fiftyone.core.view.DatasetView`
        """
        return foan.AnnotationMethod.load_run_view(
            self, anno_key, select_fields=select_fields
        )

    def load_annotations(
        self, anno_key, unexpected="prompt", cleanup=False, **kwargs
    ):
        """Downloads the labels from the given annotation run from the
        annotation backend and merges them into this collection.

        See :ref:`this page <loading-annotations>` for more information
        about using this method to import annotations that you have scheduled
        by calling :meth:`annotate`.

        Args:
            anno_key: an annotation key
            unexpected ("prompt"): how to deal with any unexpected labels that
                don't match the run's label schema when importing. The
                supported values are:

                -   ``"prompt"``: present an interactive prompt to
                    direct/discard unexpected labels
                -   ``"ignore"``: automatically ignore any unexpected labels
                -   ``"return"``: return a dict containing all unexpected
                    labels, or ``None`` if there aren't any
            cleanup (False): whether to delete any informtation regarding this
                run from the annotation backend after loading the annotations
            **kwargs: optional keyword arguments for
                :meth:`fiftyone.utils.annotations.AnnotationResults.load_credentials`

        Returns:
            ``None``, unless ``unexpected=="return"`` and unexpected labels are
            found, in which case a dict containing the extra labels is returned
        """
        return foua.load_annotations(
            self, anno_key, unexpected=unexpected, cleanup=cleanup, **kwargs,
        )

    def delete_annotation_run(self, anno_key):
        """Deletes the annotation run with the given key from this collection.

        Calling this method only deletes the **record** of the annotation run
        from the collection; it will not delete any annotations loaded onto
        your dataset via :meth:`load_annotations`, nor will it delete any
        associated information from the annotation backend.

        Use :meth:`load_annotation_results` to programmatically manage/delete
        a run from the annotation backend.

        Args:
            anno_key: an annotation key
        """
        foan.AnnotationMethod.delete_run(self, anno_key)

    def delete_annotation_runs(self):
        """Deletes all annotation runs from this collection.

        Calling this method only deletes the **records** of the annotation runs
        from this collection; it will not delete any annotations loaded onto
        your dataset via :meth:`load_annotations`, nor will it delete any
        associated information from the annotation backend.

        Use :meth:`load_annotation_results` to programmatically manage/delete
        runs in the annotation backend.
        """
        foan.AnnotationMethod.delete_runs(self)

    def list_indexes(self):
        """Returns the list of index names on this collection.

        Single-field indexes are referenced by their field name, while compound
        indexes are referenced by more complicated strings. See
        :meth:`pymongo:pymongo.collection.Collection.index_information` for
        details on the compound format.

        Returns:
            the list of index names
        """
        return list(self.get_index_information().keys())

    def get_index_information(self):
        """Returns a dictionary of information about the indexes on this
        collection.

        See :meth:`pymongo:pymongo.collection.Collection.index_information` for
        details on the structure of this dictionary.

        Returns:
            a dict mapping index names to info dicts
        """
        index_info = {}

        # Sample-level indexes
        fields_map = self._get_db_fields_map(reverse=True)
        sample_info = self._dataset._sample_collection.index_information()
        for key, info in sample_info.items():
            if len(info["key"]) == 1:
                field = info["key"][0][0]
                key = fields_map.get(field, field)

            index_info[key] = info

        if self.media_type == fom.VIDEO:
            # Frame-level indexes
            fields_map = self._get_db_fields_map(frames=True, reverse=True)
            frame_info = self._dataset._frame_collection.index_information()
            for key, info in frame_info.items():
                if len(info["key"]) == 1:
                    field = info["key"][0][0]
                    key = fields_map.get(field, field)

                index_info[self._FRAMES_PREFIX + key] = info

        return index_info

    def create_index(self, field_or_spec, unique=False, **kwargs):
        """Creates an index on the given field or with the given specification,
        if necessary.

        Indexes enable efficient sorting, merging, and other such operations.

        Frame-level fields can be indexed by prepending ``"frames."`` to the
        field name.

        If you are indexing a single field and it already has a unique
        constraint, it will be retained regardless of the ``unique`` value you
        specify. Conversely, if the given field already has a non-unique index
        but you requested a unique index, the existing index will be replaced
        with a unique index. Use :meth:`drop_index` to drop an existing index
        first if you wish to modify an existing index in other ways.

        Args:
            field_or_spec: the field name, ``embedded.field.name``, or index
                specification list. See
                :meth:`pymongo:pymongo.collection.Collection.create_index` for
                supported values
            unique (False): whether to add a uniqueness constraint to the index
            **kwargs: optional keyword arguments for
                :meth:`pymongo:pymongo.collection.Collection.create_index`

        Returns:
            the name of the index
        """
        if etau.is_str(field_or_spec):
            input_spec = [(field_or_spec, 1)]
        else:
            input_spec = list(field_or_spec)

        single_field_index = len(input_spec) == 1

        # For single field indexes, provide special handling based on `unique`
        # constraint
        if single_field_index:
            field = input_spec[0][0]

            index_info = self.get_index_information()
            if field in index_info:
                _unique = index_info[field].get("unique", False)
                if _unique or (unique == _unique):
                    # Satisfactory index already exists
                    return field

                _field, is_frame_field = self._handle_frame_field(field)

                if _field == "id":
                    # For some reason ID indexes are not reported by
                    # `get_index_information()` as being unique like other
                    # manually created indexes, but they are, so nothing needs
                    # to be done here
                    return field

                if _field in self._get_default_indexes(frames=is_frame_field):
                    raise ValueError(
                        "Cannot modify default index '%s'" % field
                    )

                # We need to drop existing index and replace with a unique one
                self.drop_index(field)

        is_frame_fields = []
        index_spec = []
        for field, option in input_spec:
            self._validate_root_field(field, include_private=True)
            _field = self._resolve_field(field)
            is_frame_fields.append(self._is_frame_field(field))
            index_spec.append((_field, option))

        if len(set(is_frame_fields)) > 1:
            raise ValueError(
                "Fields in a compound index must be either all sample-level "
                "or all frame-level fields"
            )

        is_frame_index = all(is_frame_fields)

        if is_frame_index:
            coll = self._dataset._frame_collection
        else:
            coll = self._dataset._sample_collection

        name = coll.create_index(index_spec, unique=unique, **kwargs)

        if single_field_index:
            name = input_spec[0][0]
        elif is_frame_index:
            name = self._FRAMES_PREFIX + name

        return name

    def drop_index(self, field_or_name):
        """Drops the index for the given field or name.

        Args:
            field_or_name: a field name, ``embedded.field.name``, or compound
                index name. Use :meth:`list_indexes` to see the available
                indexes
        """
        name, is_frame_index = self._handle_frame_field(field_or_name)

        if is_frame_index:
            if name in self._get_default_indexes(frames=True):
                raise ValueError("Cannot drop default frame index '%s'" % name)

            coll = self._dataset._frame_collection
        else:
            if name in self._get_default_indexes():
                raise ValueError("Cannot drop default index '%s'" % name)

            coll = self._dataset._sample_collection

        index_map = {}
        fields_map = self._get_db_fields_map(
            frames=is_frame_index, reverse=True
        )
        for key, info in coll.index_information().items():
            if len(info["key"]) == 1:
                # We use field name, not pymongo name, for single field indexes
                field = info["key"][0][0]
                index_map[fields_map.get(field, field)] = key
            else:
                index_map[key] = key

        if name not in index_map:
            itype = "frame index" if is_frame_index else "index"
            raise ValueError(
                "%s has no %s '%s'" % (self.__class__.__name__, itype, name)
            )

        coll.drop_index(index_map[name])

    def _get_default_indexes(self, frames=False):
        if frames:
            if self.media_type == fom.VIDEO:
                return ["id", "_sample_id_1_frame_number_1"]

            return []

        return ["id", "filepath"]

    def reload(self):
        """Reloads the collection from the database."""
        raise NotImplementedError("Subclass must implement reload()")

    def to_dict(self, rel_dir=None, frame_labels_dir=None, pretty_print=False):
        """Returns a JSON dictionary representation of the collection.

        Args:
            rel_dir (None): a relative directory to remove from the
                ``filepath`` of each sample, if possible. The path is converted
                to an absolute path (if necessary) via
                :func:`fiftyone.core.storage.normalize_path`. The typical
                use case for this argument is that your source data lives in
                a single directory and you wish to serialize relative, rather
                than absolute, paths to the data within that directory
            frame_labels_dir (None): a directory in which to write per-sample
                JSON files containing the frame labels for video samples. If
                omitted, frame labels will be included directly in the returned
                JSON dict (which can be quite quite large for video datasets
                containing many frames). Only applicable to video datasets
            pretty_print (False): whether to render frame labels JSON in human
                readable format with newlines and indentations. Only applicable
                to video datasets when a ``frame_labels_dir`` is provided

        Returns:
            a JSON dict
        """
        if rel_dir is not None:
            rel_dir = fost.normalize_path(rel_dir) + fost.sep(rel_dir)

        is_video = self.media_type == fom.VIDEO
        write_frame_labels = is_video and frame_labels_dir is not None

        d = {
            "name": self.name,
            "media_type": self.media_type,
            "num_samples": len(self),
            "sample_fields": self._serialize_field_schema(),
        }

        if is_video:
            d["frame_fields"] = self._serialize_frame_field_schema()

        d["info"] = self.info

        if self.classes:
            d["classes"] = self.classes

        if self.default_classes:
            d["default_classes"] = self.default_classes

        if self.mask_targets:
            d["mask_targets"] = self._serialize_mask_targets()

        if self.default_mask_targets:
            d["default_mask_targets"] = self._serialize_default_mask_targets()

        # Serialize samples
        samples = []
        with fost.FileWriter() as writer:
            for sample in self.iter_samples(progress=True):
                sd = sample.to_dict(include_frames=True)

                if write_frame_labels:
                    frames = {"frames": sd.pop("frames", {})}
                    filename = sample.id + ".json"
                    sd["frames"] = filename
                    frames_path = fost.join(frame_labels_dir, filename)
                    local_path = writer.get_local_path(frames_path)
                    etas.write_json(
                        frames, local_path, pretty_print=pretty_print
                    )

                if rel_dir and sd["filepath"].startswith(rel_dir):
                    sd["filepath"] = sd["filepath"][len(rel_dir) :]

                samples.append(sd)

        d["samples"] = samples

        return d

    def to_json(self, rel_dir=None, frame_labels_dir=None, pretty_print=False):
        """Returns a JSON string representation of the collection.

        The samples will be written as a list in a top-level ``samples`` field
        of the returned dictionary.

        Args:
            rel_dir (None): a relative directory to remove from the
                ``filepath`` of each sample, if possible. The path is converted
                to an absolute path (if necessary) via
                :func:`fiftyone.core.storage.normalize_path`. The typical
                use case for this argument is that your source data lives in
                a single directory and you wish to serialize relative, rather
                than absolute, paths to the data within that directory
            frame_labels_dir (None): a directory in which to write per-sample
                JSON files containing the frame labels for video samples. If
                omitted, frame labels will be included directly in the returned
                JSON dict (which can be quite quite large for video datasets
                containing many frames). Only applicable to video datasets
            pretty_print (False): whether to render the JSON in human readable
                format with newlines and indentations

        Returns:
            a JSON string
        """
        d = self.to_dict(
            rel_dir=rel_dir,
            frame_labels_dir=frame_labels_dir,
            pretty_print=pretty_print,
        )
        return etas.json_to_str(d, pretty_print=pretty_print)

    def write_json(
        self,
        json_path,
        rel_dir=None,
        frame_labels_dir=None,
        pretty_print=False,
    ):
        """Writes the colllection to disk in JSON format.

        Args:
            json_path: the path to write the JSON
            rel_dir (None): a relative directory to remove from the
                ``filepath`` of each sample, if possible. The path is converted
                to an absolute path (if necessary) via
                :func:`fiftyone.core.storage.normalize_path`. The typical
                use case for this argument is that your source data lives in
                a single directory and you wish to serialize relative, rather
                than absolute, paths to the data within that directory
            frame_labels_dir (None): a directory in which to write per-sample
                JSON files containing the frame labels for video samples. If
                omitted, frame labels will be included directly in the returned
                JSON dict (which can be quite quite large for video datasets
                containing many frames). Only applicable to video datasets
            pretty_print (False): whether to render the JSON in human readable
                format with newlines and indentations
        """
        d = self.to_dict(
            rel_dir=rel_dir,
            frame_labels_dir=frame_labels_dir,
            pretty_print=pretty_print,
        )
        fost.write_json(d, json_path, pretty_print=pretty_print)

    def _add_view_stage(self, stage):
        """Returns a :class:`fiftyone.core.view.DatasetView` containing the
        contents of the collection with the given
        :class:fiftyone.core.stages.ViewStage` appended to its aggregation
        pipeline.

        Subclasses are responsible for performing any validation on the view
        stage to ensure that it is a valid stage to add to this collection.

        Args:
            stage: a :class:fiftyone.core.stages.ViewStage`

        Returns:
            a :class:`fiftyone.core.view.DatasetView`
        """
        raise NotImplementedError("Subclass must implement _add_view_stage()")

    def aggregate(self, aggregations):
        """Aggregates one or more
        :class:`fiftyone.core.aggregations.Aggregation` instances.

        Note that it is best practice to group aggregations into a single call
        to :meth:`aggregate`, as this will be more efficient than performing
        multiple aggregations in series.

        Args:
            aggregations: an :class:`fiftyone.core.aggregations.Aggregation` or
                iterable of :class:`fiftyone.core.aggregations.Aggregation`
                instances

        Returns:
            an aggregation result or list of aggregation results corresponding
            to the input aggregation(s)
        """
        if not aggregations:
            return []

        scalar_result = isinstance(aggregations, foa.Aggregation)

        if scalar_result:
            aggregations = [aggregations]

        # Partition aggregations by type
        big_aggs, batch_aggs, facet_aggs = self._parse_aggregations(
            aggregations, allow_big=True
        )

        # Placeholder to store results
        results = [None] * len(aggregations)

        idx_map = {}
        pipelines = []

        # Build batch pipeline
        if batch_aggs:
            pipeline = self._build_batch_pipeline(batch_aggs)
            pipelines.append(pipeline)

        # Build big pipelines
        for idx, aggregation in big_aggs.items():
            pipeline = self._build_big_pipeline(aggregation)
            idx_map[idx] = len(pipelines)
            pipelines.append(pipeline)

        # Build facet-able pipelines
        facet_pipelines = self._build_faceted_pipelines(facet_aggs)
        for idx, pipeline in facet_pipelines.items():
            idx_map[idx] = len(pipelines)
            pipelines.append(pipeline)

        # Run all aggregations
        _results = foo.aggregate(self._dataset._sample_collection, pipelines)

        # Parse batch results
        if batch_aggs:
            result = list(_results[0])

            for idx, aggregation in batch_aggs.items():
                results[idx] = self._parse_big_result(aggregation, result)

        # Parse big results
        for idx, aggregation in big_aggs.items():
            result = list(_results[idx_map[idx]])
            results[idx] = self._parse_big_result(aggregation, result)

        # Parse facet-able results
        for idx, aggregation in facet_aggs.items():
            result = list(_results[idx_map[idx]])
            results[idx] = self._parse_faceted_result(aggregation, result)

        return results[0] if scalar_result else results

    async def _async_aggregate(self, aggregations):
        if not aggregations:
            return []

        scalar_result = isinstance(aggregations, foa.Aggregation)

        if scalar_result:
            aggregations = [aggregations]

        _, _, facet_aggs = self._parse_aggregations(
            aggregations, allow_big=False
        )

        # Placeholder to store results
        results = [None] * len(aggregations)

        idx_map = {}
        pipelines = []

        if facet_aggs:
            # Build facet-able pipelines
            facet_pipelines = self._build_faceted_pipelines(facet_aggs)
            for idx, pipeline in facet_pipelines.items():
                idx_map[idx] = len(pipelines)
                pipelines.append(pipeline)

            # Run all aggregations
            coll_name = self._dataset._sample_collection_name
            collection = foo.get_async_db_conn()[coll_name]
            _results = await foo.aggregate(collection, pipelines)

            # Parse facet-able results
            for idx, aggregation in facet_aggs.items():
                result = list(_results[idx_map[idx]])
                results[idx] = self._parse_faceted_result(aggregation, result)

        return results[0] if scalar_result else results

    def _parse_aggregations(self, aggregations, allow_big=True):
        big_aggs = {}
        batch_aggs = {}
        facet_aggs = {}
        for idx, aggregation in enumerate(aggregations):
            if aggregation._is_big_batchable:
                batch_aggs[idx] = aggregation
            elif aggregation._has_big_result:
                big_aggs[idx] = aggregation
            else:
                facet_aggs[idx] = aggregation

        if not allow_big and (big_aggs or batch_aggs):
            raise ValueError(
                "This method does not support aggregations that return big "
                "results"
            )

        return big_aggs, batch_aggs, facet_aggs

    def _build_batch_pipeline(self, aggs_map):
        project = {}
        attach_frames = False
        for idx, aggregation in aggs_map.items():
            big_field = "value%d" % idx

            _pipeline = aggregation.to_mongo(self, big_field=big_field)
            attach_frames |= aggregation._needs_frames(self)

            try:
                assert len(_pipeline) == 1
                project[big_field] = _pipeline[0]["$project"][big_field]
            except:
                raise ValueError(
                    "Batchable aggregations must have pipelines with a single "
                    "$project stage; found %s" % _pipeline
                )

        return self._pipeline(
            pipeline=[{"$project": project}], attach_frames=attach_frames
        )

    def _build_big_pipeline(self, aggregation):
        return self._pipeline(
            pipeline=aggregation.to_mongo(self, big_field="values"),
            attach_frames=aggregation._needs_frames(self),
        )

    def _build_faceted_pipelines(self, aggs_map):
        pipelines = {}
        for idx, aggregation in aggs_map.items():
            pipelines[idx] = self._pipeline(
                pipeline=aggregation.to_mongo(self),
                attach_frames=aggregation._needs_frames(self),
            )

        return pipelines

    def _parse_big_result(self, aggregation, result):
        if result:
            return aggregation.parse_result(result)

        return aggregation.default_result()

    def _parse_faceted_result(self, aggregation, result):
        if result:
            return aggregation.parse_result(result[0])

        return aggregation.default_result()

    def _pipeline(
        self,
        pipeline=None,
        attach_frames=False,
        detach_frames=False,
        frames_only=False,
    ):
        """Returns the MongoDB aggregation pipeline for the collection.

        Args:
            pipeline (None): a MongoDB aggregation pipeline (list of dicts) to
                append to the current pipeline
            attach_frames (False): whether to attach the frame documents prior
                to executing the pipeline. Only applicable to video datasets
            detach_frames (False): whether to detach the frame documents at the
                end of the pipeline. Only applicable to video datasets
            frames_only (False): whether to generate a pipeline that contains
                *only* the frames in the collection

        Returns:
            the aggregation pipeline
        """
        raise NotImplementedError("Subclass must implement _pipeline()")

    def _aggregate(
        self,
        pipeline=None,
        attach_frames=False,
        detach_frames=False,
        frames_only=False,
    ):
        """Runs the MongoDB aggregation pipeline on the collection and returns
        the result.

        Args:
            pipeline (None): a MongoDB aggregation pipeline (list of dicts) to
                append to the current pipeline
            attach_frames (False): whether to attach the frame documents prior
                to executing the pipeline. Only applicable to video datasets
            detach_frames (False): whether to detach the frame documents at the
                end of the pipeline. Only applicable to video datasets
            frames_only (False): whether to generate a pipeline that contains
                *only* the frames in the collection

        Returns:
            the aggregation result dict
        """
        raise NotImplementedError("Subclass must implement _aggregate()")

    def _make_and_aggregate(self, make, args):
        if isinstance(args, (list, tuple)):
            return tuple(self.aggregate([make(arg) for arg in args]))

        return self.aggregate(make(args))

    def _build_aggregation(self, aggregations):
        scalar_result = isinstance(aggregations, foa.Aggregation)
        if scalar_result:
            aggregations = [aggregations]
        elif not aggregations:
            return False, [], None

        pipelines = {}
        for idx, agg in enumerate(aggregations):
            if not isinstance(agg, foa.Aggregation):
                raise TypeError(
                    "'%s' is not an %s" % (agg.__class__, foa.Aggregation)
                )

            pipelines[str(idx)] = agg.to_mongo(self)

        return scalar_result, aggregations, [{"$facet": pipelines}]

    def _process_aggregations(self, aggregations, result, scalar_result):
        results = []
        for idx, agg in enumerate(aggregations):
            _result = result[str(idx)]
            if _result:
                results.append(agg.parse_result(_result[0]))
            else:
                results.append(agg.default_result())

        return results[0] if scalar_result else results

    def _serialize(self):
        # pylint: disable=no-member
        return self._doc.to_dict(extended=True)

    def _serialize_field_schema(self):
        return self._serialize_schema(self.get_field_schema())

    def _serialize_frame_field_schema(self):
        return self._serialize_schema(self.get_frame_field_schema())

    def _serialize_schema(self, schema):
        return {field_name: str(field) for field_name, field in schema.items()}

    def _serialize_mask_targets(self):
        return self._root_dataset._doc.field_to_mongo("mask_targets")

    def _serialize_default_mask_targets(self):
        return self._root_dataset._doc.field_to_mongo("default_mask_targets")

    def _parse_mask_targets(self, mask_targets):
        if not mask_targets:
            return mask_targets

        return self._root_dataset._doc.field_to_python(
            "mask_targets", mask_targets
        )

    def _parse_default_mask_targets(self, default_mask_targets):
        if not default_mask_targets:
            return default_mask_targets

        return self._root_dataset._doc.field_to_python(
            "default_mask_targets", default_mask_targets
        )

    def _to_fields_str(self, field_schema):
        max_len = max([len(field_name) for field_name in field_schema]) + 1
        return "\n".join(
            "    %s %s" % ((field_name + ":").ljust(max_len), str(field))
            for field_name, field in field_schema.items()
        )

    def _split_frame_fields(self, fields):
        if etau.is_str(fields):
            fields = [fields]

        if self.media_type != fom.VIDEO:
            return fields, []

        return fou.split_frame_fields(fields)

    def _parse_field_name(
        self,
        field_name,
        auto_unwind=True,
        omit_terminal_lists=False,
        allow_missing=False,
    ):
        return _parse_field_name(
            self, field_name, auto_unwind, omit_terminal_lists, allow_missing,
        )

    def _has_field(self, field_path):
        return self.get_field(field_path) is not None

    def _handle_frame_field(self, field_name):
        is_frame_field = self._is_frame_field(field_name)
        if is_frame_field:
            field_name = field_name[len(self._FRAMES_PREFIX) :]

        return field_name, is_frame_field

    def _is_frame_field(self, field_name):
        return (self.media_type == fom.VIDEO) and (
            field_name.startswith(self._FRAMES_PREFIX)
            or field_name == "frames"
        )

    def _is_label_field(self, field_name, label_type_or_types):
        try:
            label_type = self._get_label_field_type(field_name)
        except:
            return False

        try:
            iter(label_type_or_types)
        except:
            label_type_or_types = (label_type_or_types,)

        return any(issubclass(label_type, t) for t in label_type_or_types)

    def _parse_label_field(
        self,
        label_field,
        dataset_exporter=None,
        allow_coercion=False,
        force_dict=False,
        required=False,
    ):
        return _parse_label_field(
            self,
            label_field,
            dataset_exporter=dataset_exporter,
            allow_coercion=allow_coercion,
            force_dict=force_dict,
            required=required,
        )

    def _parse_frame_labels_field(
        self,
        frame_labels_field,
        dataset_exporter=None,
        allow_coercion=False,
        force_dict=False,
        required=False,
    ):
        return _parse_frame_labels_field(
            self,
            frame_labels_field,
            dataset_exporter=dataset_exporter,
            allow_coercion=allow_coercion,
            force_dict=force_dict,
            required=required,
        )

    def _get_db_fields_map(
        self, include_private=False, frames=False, reverse=False
    ):
        if frames:
            schema = self.get_frame_field_schema(
                include_private=include_private
            )
        else:
            schema = self.get_field_schema(include_private=include_private)

        if schema is None:
            return None

        fields_map = {}
        for field_name, field in schema.items():
            if field.db_field != field_name:
                if reverse:
                    fields_map[field.db_field] = field_name
                else:
                    fields_map[field_name] = field.db_field

        return fields_map

    def _get_label_fields(self):
        fields = self._get_sample_label_fields()

        if self.media_type == fom.VIDEO:
            fields.extend(self._get_frame_label_fields())

        return fields

    def _get_sample_label_fields(self):
        return list(
            self.get_field_schema(
                ftype=fof.EmbeddedDocumentField, embedded_doc_type=fol.Label
            ).keys()
        )

    def _get_frame_label_fields(self):
        if self.media_type != fom.VIDEO:
            return None

        return [
            self._FRAMES_PREFIX + field
            for field in self.get_frame_field_schema(
                ftype=fof.EmbeddedDocumentField, embedded_doc_type=fol.Label
            ).keys()
        ]

    def _validate_root_field(self, field_name, include_private=False):
        _ = self._get_root_field_type(
            field_name, include_private=include_private
        )

    def _get_root_field_type(self, field_name, include_private=False):
        field_name, is_frame_field = self._handle_frame_field(field_name)

        if is_frame_field:
            schema = self.get_frame_field_schema(
                include_private=include_private
            )
        else:
            schema = self.get_field_schema(include_private=include_private)

        root = field_name.split(".", 1)[0]

        if root not in schema:
            ftype = "frame field" if is_frame_field else "field"
            raise ValueError(
                "%s has no %s '%s'" % (self.__class__.__name__, ftype, root)
            )

        return schema[root]

    def _get_label_field_type(self, field_name):
        field_name, is_frame_field = self._handle_frame_field(field_name)
        if is_frame_field:
            schema = self.get_frame_field_schema()
        else:
            schema = self.get_field_schema()

        if field_name not in schema:
            ftype = "frame field" if is_frame_field else "field"
            raise ValueError(
                "%s has no %s '%s'"
                % (self.__class__.__name__, ftype, field_name)
            )

        field = schema[field_name]

        if not isinstance(field, fof.EmbeddedDocumentField) or not issubclass(
            field.document_type, fol.Label
        ):
            raise ValueError(
                "Field '%s' is not a Label type; found %s"
                % (field_name, field)
            )

        return field.document_type

    def _get_label_field_path(self, field_name, subfield=None):
        label_type = self._get_label_field_type(field_name)

        if issubclass(label_type, fol._LABEL_LIST_FIELDS):
            field_name += "." + label_type._LABEL_LIST_FIELD

        if subfield:
            field_path = field_name + "." + subfield
        else:
            field_path = field_name

        return label_type, field_path

    def _get_geo_location_field(self):
        geo_schema = self.get_field_schema(
            ftype=fof.EmbeddedDocumentField, embedded_doc_type=fol.GeoLocation
        )
        if not geo_schema:
            raise ValueError("No %s field found to use" % fol.GeoLocation)

        if len(geo_schema) > 1:
            raise ValueError(
                "Multiple %s fields found; you must specify which to use"
                % fol.GeoLocation
            )

        return next(iter(geo_schema.keys()))

    def _unwind_values(self, field_name, values, keep_top_level=False):
        if values is None:
            return None

        list_fields = self._parse_field_name(field_name, auto_unwind=False)[-2]
        level = len(list_fields)

        if keep_top_level:
            return [_unwind_values(v, level - 1) for v in values]

        return _unwind_values(values, level)

    def _make_set_field_pipeline(
        self, field, expr, embedded_root=False, allow_missing=False
    ):
        return _make_set_field_pipeline(
            self, field, expr, embedded_root, allow_missing=allow_missing
        )


def _unwind_values(values, level):
    if not values:
        return values

    while level > 0:
        values = list(itertools.chain.from_iterable(v for v in values if v))
        level -= 1

    return values


def _parse_label_field(
    sample_collection,
    label_field,
    dataset_exporter=None,
    allow_coercion=False,
    force_dict=False,
    required=False,
):
    if isinstance(label_field, dict):
        return label_field

    if _is_glob_pattern(label_field):
        label_field = _get_matching_fields(sample_collection, label_field)

    if etau.is_container(label_field):
        return {f: f for f in label_field}

    if label_field is None and dataset_exporter is not None:
        label_field = _get_default_label_fields_for_exporter(
            sample_collection,
            dataset_exporter,
            allow_coercion=allow_coercion,
            required=required,
        )

    if label_field is None and required:
        raise ValueError(
            "Unable to find any label fields matching the provided arguments"
        )

    if (
        force_dict
        and label_field is not None
        and not isinstance(label_field, dict)
    ):
        return {label_field: label_field}

    return label_field


def _parse_frame_labels_field(
    sample_collection,
    frame_labels_field,
    dataset_exporter=None,
    allow_coercion=False,
    force_dict=False,
    required=False,
):
    if isinstance(frame_labels_field, dict):
        return frame_labels_field

    if _is_glob_pattern(frame_labels_field):
        frame_labels_field = _get_matching_fields(
            sample_collection, frame_labels_field, frames=True
        )

    if etau.is_container(frame_labels_field):
        return {f: f for f in frame_labels_field}

    if frame_labels_field is None and dataset_exporter is not None:
        frame_labels_field = _get_default_frame_label_fields_for_exporter(
            sample_collection,
            dataset_exporter,
            allow_coercion=allow_coercion,
            required=required,
        )

    if frame_labels_field is None and required:
        raise ValueError(
            "Unable to find any frame label fields matching the provided "
            "arguments"
        )

    if (
        force_dict
        and frame_labels_field is not None
        and not isinstance(frame_labels_field, dict)
    ):
        return {frame_labels_field: frame_labels_field}

    return frame_labels_field


def _is_glob_pattern(s):
    if not etau.is_str(s):
        return False

    return "*" in s or "?" in s or "[" in s


def _get_matching_fields(sample_collection, patt, frames=False):
    if frames:
        schema = sample_collection.get_frame_field_schema()
    else:
        schema = sample_collection.get_field_schema()

    return fnmatch.filter(list(schema.keys()), patt)


def _get_default_label_fields_for_exporter(
    sample_collection, dataset_exporter, allow_coercion=True, required=True
):
    label_cls = dataset_exporter.label_cls

    if label_cls is None:
        if required:
            raise ValueError(
                "Cannot select a default field when exporter does not provide "
                "a `label_cls`"
            )

        return None

    media_type = sample_collection.media_type
    label_schema = sample_collection.get_field_schema(
        ftype=fof.EmbeddedDocumentField, embedded_doc_type=fol.Label
    )

    label_field_or_dict = _get_fields_with_types(
        media_type,
        label_schema,
        label_cls,
        frames=False,
        allow_coercion=allow_coercion,
    )

    if label_field_or_dict is not None:
        return label_field_or_dict

    if required:
        # Strange formatting is because `label_cls` may be a tuple
        raise ValueError(
            "No compatible field(s) of type %s found" % (label_cls,)
        )

    return None


def _get_default_frame_label_fields_for_exporter(
    sample_collection, dataset_exporter, allow_coercion=True, required=True
):
    frame_labels_cls = dataset_exporter.frame_labels_cls

    if frame_labels_cls is None:
        if required:
            raise ValueError(
                "Cannot select a default frame field when exporter does not "
                "provide a `frame_labels_cls`"
            )

        return None

    media_type = sample_collection.media_type
    frame_label_schema = sample_collection.get_frame_field_schema(
        ftype=fof.EmbeddedDocumentField, embedded_doc_type=fol.Label
    )

    frame_labels_field_or_dict = _get_fields_with_types(
        media_type,
        frame_label_schema,
        frame_labels_cls,
        frames=True,
        allow_coercion=allow_coercion,
    )

    if frame_labels_field_or_dict is not None:
        return frame_labels_field_or_dict

    if required:
        # Strange formatting is because `frame_labels_cls` may be a tuple
        raise ValueError(
            "No compatible frame field(s) of type %s found"
            % (frame_labels_cls,)
        )

    return None


def _get_fields_with_types(
    media_type, label_schema, label_cls, frames=False, allow_coercion=False
):
    if not isinstance(label_cls, dict):
        return _get_field_with_type(
            media_type,
            label_schema,
            label_cls,
            frames=frames,
            allow_coercion=allow_coercion,
        )

    labels_dict = {}
    for name, _label_cls in label_cls.items():
        field = _get_field_with_type(
            media_type,
            label_schema,
            _label_cls,
            frames=frames,
            allow_coercion=allow_coercion,
        )
        if field is not None:
            labels_dict[field] = name

    return labels_dict if labels_dict else None


def _get_field_with_type(
    media_type, label_schema, label_cls, frames=False, allow_coercion=False
):
    field = _get_matching_label_field(label_schema, label_cls)
    if field is not None:
        return field

    if not allow_coercion:
        return None

    # Allow for extraction of image patches when exporting image classification
    # datasets
    if media_type == fom.IMAGE and label_cls is fol.Classification:
        field = _get_matching_label_field(label_schema, fol._PATCHES_FIELDS)
        if field is not None:
            return field

    # Allow for extraction of video clips when exporting temporal detection
    # datasets
    if (
        media_type == fom.VIDEO
        and not frames
        and label_cls is fol.Classification
    ):
        field = _get_matching_label_field(
            label_schema, (fol.TemporalDetection, fol.TemporalDetections)
        )
        if field is not None:
            return field

    # Wrap single label fields as list fields
    _label_cls = fol._LABEL_LIST_TO_SINGLE_MAP.get(label_cls, None)
    if _label_cls is not None:
        field = _get_fields_with_types(
            media_type,
            label_schema,
            _label_cls,
            frames=frames,
            allow_coercion=False,
        )
        if field is not None:
            return field

    # Allow for conversion of `Classification` labels to `Detections` format
    if label_cls is fol.Detections:
        field = _get_matching_label_field(label_schema, fol.Classification)
        if field is not None:
            return field

    return None


def _get_matching_label_field(label_schema, label_type_or_types):
    valid_fields = []
    for field, field_type in label_schema.items():
        if issubclass(field_type.document_type, label_type_or_types):
            valid_fields.append(field)

    if not valid_fields:
        return None

    if len(valid_fields) > 1:
        logger.info(
            "Found multiple fields %s with compatible type %s; exporting '%s'",
            valid_fields,
            label_type_or_types,
            valid_fields[0],
        )

    return valid_fields[0]


def _parse_values_dict(sample_collection, key_field, values):
    if key_field == "id":
        return zip(*values.items())

    if key_field == "_id":
        sample_ids, values = zip(*values.items())
        return [str(_id) for _id in sample_ids], values

    _key_field = key_field
    (
        key_field,
        is_frame_field,
        list_fields,
        other_list_fields,
        id_to_str,
    ) = sample_collection._parse_field_name(key_field)

    if is_frame_field:
        raise ValueError(
            "Invalid key field '%s'; keys cannot be frame fields" % _key_field
        )

    if list_fields or other_list_fields:
        raise ValueError(
            "Invalid key field '%s'; keys cannot be list fields" % _key_field
        )

    keys = list(values.keys())

    if id_to_str:
        keys = [ObjectId(k) for k in keys]

    view = sample_collection.mongo([{"$match": {key_field: {"$in": keys}}}])
    id_map = {k: v for k, v in zip(*view.values([key_field, "id"]))}

    sample_ids = []
    bad_keys = []
    for key in keys:
        sample_id = id_map.get(key, None)
        if sample_id is not None:
            sample_ids.append(sample_id)
        else:
            bad_keys.append(key)

    if bad_keys:
        raise ValueError(
            "Found %d keys (eg: %s) that do not match the '%s' field of any "
            "samples" % (len(bad_keys), bad_keys[0], key_field)
        )

    values = list(values.values())

    return sample_ids, values


def _parse_frame_values_dicts(sample_collection, sample_ids, values):
    value = _get_non_none_value(values)
    if not isinstance(value, dict):
        return None, values

    if sample_ids is not None:
        view = sample_collection.select(sample_ids, ordered=True)
        frame_ids, frame_numbers = view.values(
            ["frames._id", "frames.frame_number"]
        )
    else:
        sample_ids, frame_ids, frame_numbers = sample_collection.values(
            ["id", "frames._id", "frames.frame_number"]
        )

    id_map = {}
    dicts = []
    for _id, _fids, _fns, _vals in zip(
        sample_ids, frame_ids, frame_numbers, values
    ):
        for _fid, fn in zip(_fids, _fns):
            id_map[(_id, fn)] = _fid

        for fn in set(_vals.keys()) - set(_fns):
            dicts.append({"_sample_id": ObjectId(_id), "frame_number": fn})

    # Insert frame documents for new frame numbers
    if dicts:
        sample_collection._dataset._bulk_write(
            [InsertOne(d) for d in dicts], frames=True
        )  # adds `_id` to each dict

        for d in dicts:
            id_map[(str(d["_sample_id"]), d["frame_number"])] = d["_id"]

    _frame_ids = []
    _values = []
    for _id, _frame_values in zip(sample_ids, values):
        _fns, _vals = zip(*_frame_values.items())
        _fids = [id_map[(_id, fn)] for fn in _fns]

        _frame_ids.append(_fids)
        _values.append(_vals)

    return _frame_ids, _values


def _parse_field_name(
    sample_collection,
    field_name,
    auto_unwind,
    omit_terminal_lists,
    allow_missing,
):
    unwind_list_fields = []
    other_list_fields = []

    # Parse explicit array references
    # Note: `field[][]` is valid syntax for list-of-list fields
    chunks = field_name.split("[]")
    for idx in range(len(chunks) - 1):
        unwind_list_fields.append("".join(chunks[: (idx + 1)]))

    # Array references [] have been stripped
    field_name = "".join(chunks)

    field_name, is_frame_field = sample_collection._handle_frame_field(
        field_name
    )

    prefix = ""
    if is_frame_field:
        prefix = sample_collection._FRAMES_PREFIX
        if field_name == "":
            return "frames", True, [], [], False

        unwind_list_fields = [f[len(prefix) :] for f in unwind_list_fields]

    field = sample_collection.get_field(field_name)
    # Validate root field, if requested
    if (
        not allow_missing
        and not isinstance(field, fof.ObjectIdField)
        and field is None
    ):
        root_field_name = field_name.split(".", 1)[0]
        if is_frame_field:
            schema = sample_collection.get_frame_field_schema(
                include_private=True
            )
        else:
            schema = sample_collection.get_field_schema(include_private=True)

        if root_field_name not in schema:
            ftype = "Frame field" if is_frame_field else "Field"
            raise ValueError(
                "%s '%s' does not exist on collection '%s'"
                % (ftype, root_field_name, sample_collection.name)
            )

    # Detect list fields in schema
    path = None
    resolved_keys = []
    for part in field_name.split("."):
        if path is None:
            path = part
        else:
            path += "." + part

        field_type = sample_collection.get_field(prefix + path)
        if field_type is None and not allow_missing:
            break

        resolved_keys.append(getattr(field_type, "db_field", part))

        if isinstance(field_type, fof.ListField):
            if omit_terminal_lists and path == field_name:
                break

            list_count = 1
            while isinstance(field_type.field, fof.ListField):
                list_count += 1
                field_type = field_type.field

            if auto_unwind:
                if path not in unwind_list_fields:
                    unwind_list_fields.extend([path] * list_count)
            elif path not in unwind_list_fields:
                if path not in other_list_fields:
                    other_list_fields.extend([path] * list_count)

    if is_frame_field:
        if auto_unwind:
            unwind_list_fields = [f for f in unwind_list_fields if f != ""]
        else:
            resolved_keys = ["frames"] + resolved_keys
            unwind_list_fields = [
                prefix + f if f else "frames" for f in unwind_list_fields
            ]
            other_list_fields = [
                prefix + f if f else "frames" for f in other_list_fields
            ]
            if "frames" not in unwind_list_fields:
                if "frames" not in other_list_fields:
                    other_list_fields.append("frames")

    # Sorting is important here because one must unwind field `x` before
    # embedded field `x.y`
    unwind_list_fields = sorted(unwind_list_fields)
    other_list_fields = sorted(other_list_fields)

    return (
        ".".join(resolved_keys),
        is_frame_field,
        unwind_list_fields,
        other_list_fields,
        isinstance(field, fof.ObjectIdField)
        and not field_name.split(".")[-1].startswith("_"),
    )


def _transform_values(values, fcn, level=1):
    if level < 1:
        return fcn(values)

    if values is None:
        return None

    return [_transform_values(v, fcn, level=level - 1) for v in values]


def _make_set_field_pipeline(
    sample_collection, field, expr, embedded_root, allow_missing=False
):
    (
        path,
        is_frame_field,
        list_fields,
        _,
        _,
    ) = sample_collection._parse_field_name(
        field,
        auto_unwind=True,
        omit_terminal_lists=True,
        allow_missing=allow_missing,
    )

    if is_frame_field and path != "frames":
        path = sample_collection._FRAMES_PREFIX + path
        list_fields = ["frames"] + [
            sample_collection._FRAMES_PREFIX + lf for lf in list_fields
        ]

    # Case 1: no list fields
    if not list_fields:
        expr_dict = _render_expr(expr, path, embedded_root)
        pipeline = [{"$set": {path: expr_dict}}]
        return pipeline, expr_dict

    # Case 2: one list field
    if len(list_fields) == 1:
        list_field = list_fields[0]
        subfield = path[len(list_field) + 1 :]
        expr, expr_dict = _set_terminal_list_field(
            list_field, subfield, expr, embedded_root
        )
        pipeline = [{"$set": {list_field: expr.to_mongo()}}]
        return pipeline, expr_dict

    # Case 3: multiple list fields

    last_list_field = list_fields[-1]
    terminal_prefix = last_list_field[len(list_fields[-2]) + 1 :]
    subfield = path[len(last_list_field) + 1 :]
    expr, expr_dict = _set_terminal_list_field(
        terminal_prefix, subfield, expr, embedded_root
    )

    for list_field1, list_field2 in zip(
        reversed(list_fields[:-1]), reversed(list_fields[1:])
    ):
        inner_list_field = list_field2[len(list_field1) + 1 :]
        expr = F().map(F().set_field(inner_list_field, expr))

    expr = expr.to_mongo(prefix="$" + list_fields[0])

    pipeline = [{"$set": {list_fields[0]: expr}}]

    return pipeline, expr_dict


def _set_terminal_list_field(list_field, subfield, expr, embedded_root):
    map_path = "$this"
    if subfield:
        map_path += "." + subfield

    expr_dict = _render_expr(expr, map_path, embedded_root)

    if subfield:
        map_expr = F().set_field(subfield, expr_dict)
    else:
        map_expr = foe.ViewExpression(expr_dict)

    set_expr = F(list_field).map(map_expr)

    return set_expr, expr_dict


def _render_expr(expr, path, embedded_root):
    if not embedded_root:
        prefix = path
    elif "." in path:
        prefix = path.rsplit(".", 1)[0]
    else:
        prefix = None

    if prefix:
        prefix = "$" + prefix

    return foe.to_mongo(expr, prefix=prefix)


def _get_random_characters(n):
    return "".join(
        random.choice(string.ascii_lowercase + string.digits) for _ in range(n)
    )


def _get_non_none_value(values):
    for value in values:
        if value is not None:
            return value

    return None


def _export(
    sample_collection,
    export_dir=None,
    dataset_type=None,
    data_path=None,
    labels_path=None,
    export_media=None,
    dataset_exporter=None,
    label_field=None,
    frame_labels_field=None,
    overwrite=False,
    **kwargs,
):
    if dataset_type is None and dataset_exporter is None:
        raise ValueError(
            "Either `dataset_type` or `dataset_exporter` must be provided"
        )

    # If no dataset exporter was provided, construct one
    if dataset_exporter is None:
        _handle_existing_dirs(
            export_dir, data_path, labels_path, export_media, overwrite
        )

        dataset_exporter, kwargs = foud.build_dataset_exporter(
            dataset_type,
            warn_unused=False,  # don't warn yet, might be patches kwargs
            export_dir=export_dir,
            data_path=data_path,
            labels_path=labels_path,
            export_media=export_media,
            **kwargs,
        )

    # Get label field(s) to export
    if isinstance(dataset_exporter, foud.LabeledImageDatasetExporter):
        # Labeled images
        label_field = sample_collection._parse_label_field(
            label_field,
            dataset_exporter=dataset_exporter,
            allow_coercion=True,
            required=True,
        )
        frame_labels_field = None
    elif isinstance(dataset_exporter, foud.LabeledVideoDatasetExporter):
        # Labeled videos
        label_field = sample_collection._parse_label_field(
            label_field,
            dataset_exporter=dataset_exporter,
            allow_coercion=True,
            required=False,
        )
        frame_labels_field = sample_collection._parse_frame_labels_field(
            frame_labels_field,
            dataset_exporter=dataset_exporter,
            allow_coercion=True,
            required=False,
        )

        if label_field is None and frame_labels_field is None:
            raise ValueError(
                "Unable to locate compatible sample or frame-level "
                "field(s) to export"
            )

    # Perform the export
    foud.export_samples(
        sample_collection,
        dataset_exporter=dataset_exporter,
        label_field=label_field,
        frame_labels_field=frame_labels_field,
        **kwargs,
    )


def _handle_existing_dirs(
    export_dir, data_path, labels_path, export_media, overwrite
):
    if export_dir is not None and fost.isdir(export_dir):
        if overwrite:
            fost.delete_dir(export_dir)
        else:
            logger.warning(
                "Directory '%s' already exists; export will be merged with "
                "existing files",
                export_dir,
            )

    # When `export_media=False`, `data_path` is used as a relative directory
    # for filename purposes, not a sink for writing data
    if data_path is not None and export_media != False:
        if fost.isabs(data_path) or export_dir is None:
            _data_path = data_path
        else:
            _data_path = fost.join(export_dir, data_path)

        if fost.isdir(_data_path):
            if overwrite:
                fost.delete_dir(_data_path)
            else:
                logger.warning(
                    "Directory '%s' already exists; export will be merged "
                    "with existing files",
                    _data_path,
                )
        elif overwrite:
            try:
                fost.delete_file(_data_path)
            except:
                pass

    if labels_path is not None:
        if fost.isabs(labels_path) or export_dir is None:
            _labels_path = labels_path
        else:
            _labels_path = fost.join(export_dir, labels_path)

        if fost.isdir(_labels_path):
            if overwrite:
                fost.delete_dir(_labels_path)
            else:
                logger.warning(
                    "Directory '%s' already exists; export will be merged "
                    "with existing files",
                    _labels_path,
                )
<<<<<<< HEAD
        elif overwrite:
            try:
                fost.delete_file(_labels_path)
            except:
                pass
=======
        elif os.path.isfile(_labels_path):
            if overwrite:
                etau.delete_file(_labels_path)


def _add_mapped_fields_as_private_fields(schema):
    additions = {}
    for field in schema.values():
        if field.db_field:
            additions[field.db_field] = field

    schema.update(additions)
>>>>>>> 9236c754
<|MERGE_RESOLUTION|>--- conflicted
+++ resolved
@@ -8223,16 +8223,11 @@
                     "with existing files",
                     _labels_path,
                 )
-<<<<<<< HEAD
         elif overwrite:
             try:
                 fost.delete_file(_labels_path)
             except:
                 pass
-=======
-        elif os.path.isfile(_labels_path):
-            if overwrite:
-                etau.delete_file(_labels_path)
 
 
 def _add_mapped_fields_as_private_fields(schema):
@@ -8241,5 +8236,4 @@
         if field.db_field:
             additions[field.db_field] = field
 
-    schema.update(additions)
->>>>>>> 9236c754
+    schema.update(additions)