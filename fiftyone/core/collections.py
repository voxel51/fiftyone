--- conflicted
+++ resolved
@@ -521,8 +521,6 @@
         """
         raise NotImplementedError("Subclass must implement iter_samples()")
 
-<<<<<<< HEAD
-=======
     def iter_groups(self):
         """Returns an iterator over the groups in the collection.
 
@@ -571,7 +569,6 @@
             include_private=include_private, use_db_fields=use_db_fields
         )
 
->>>>>>> e3e21af2
     def get_field(self, path, include_private=False):
         """Returns the field instance of the provided path, or ``None`` if one
         does not exist.
@@ -593,8 +590,6 @@
         if not keys:
             return None, None
 
-<<<<<<< HEAD
-=======
         resolved_keys = []
 
         if self._is_group_field(path):
@@ -612,7 +607,6 @@
             keys = keys[1:]
             resolved_keys.append("frames")
         else:
->>>>>>> e3e21af2
             schema = self.get_field_schema()
 
         field = None
@@ -624,25 +618,15 @@
 
             field = schema.get(field_name, None)
 
-<<<<<<< HEAD
-        resolved_keys = []
-        schema = self.get_field_schema()
-=======
             if field is None:
                 return None, None
->>>>>>> e3e21af2
 
             resolved_keys.append(field.db_field or field.name)
 
             if idx == len(keys) - 1:
                 continue
 
-<<<<<<< HEAD
-            resolved_keys.append(field.db_field or field_name)
-            if idx != last and isinstance(field, fof.Lid):
-=======
             if isinstance(field, fof.ListField):
->>>>>>> e3e21af2
                 field = field.field
 
             if isinstance(field, fof.EmbeddedDocumentField):
@@ -765,41 +749,9 @@
         """
         return all([self.get_field(field) is not None for field in fields])
 
-<<<<<<< HEAD
-    def validate_field_type(self, field_name, type):
-=======
-        if fields:
-            existing_fields = set(
-                self.get_field_schema(include_private=include_private).keys()
-            )
-            if self._contains_videos():
-                existing_fields.add("frames")
-
-            for field in fields:
-                # We only validate that the root field exists
-                field_name = field.split(".", 1)[0]
-                if field_name not in existing_fields:
-                    raise ValueError("Field '%s' does not exist" % field_name)
-
-        if frame_fields:
-            existing_frame_fields = set(
-                self.get_frame_field_schema(
-                    include_private=include_private
-                ).keys()
-            )
-
-            for field in frame_fields:
-                # We only validate that the root field exists
-                field_name = field.split(".", 1)[0]
-                if field_name not in existing_frame_fields:
-                    raise ValueError(
-                        "Frame field '%s' does not exist" % field_name
-                    )
-
     def validate_field_type(
         self, field_name, ftype, embedded_doc_type=None, subfield=None
     ):
->>>>>>> e3e21af2
         """Validates that the collection has a field of the given type.
 
         Args:
@@ -811,10 +763,6 @@
             ValueError: if the field does not exist or does not have the
                 expected type
         """
-<<<<<<< HEAD
-        field = self.get_field(field_name)
-        if field is None:
-=======
         field_name, _ = self._handle_group_field(field_name)
         field_name, is_frame_field = self._handle_frame_field(field_name)
         if is_frame_field:
@@ -824,7 +772,6 @@
 
         if field_name not in schema:
             ftype = "Frame field" if is_frame_field else "Field"
->>>>>>> e3e21af2
             raise ValueError(
                 f"Field '{field_name}' does not exist on collection '{self.name}'"
             )
@@ -1372,17 +1319,6 @@
         ):
             list_fields = sorted(set(list_fields + [_field_name]))
 
-<<<<<<< HEAD
-        self._set_values(
-            field_name,
-            values,
-            list_fields,
-            sample_ids=_sample_ids,
-            frame_ids=_frame_ids,
-            to_mongo=to_mongo,
-            skip_none=skip_none,
-        )
-=======
         if is_frame_field:
             self._set_frame_values(
                 _field_name,
@@ -1402,7 +1338,6 @@
                 to_mongo=to_mongo,
                 skip_none=skip_none,
             )
->>>>>>> e3e21af2
 
     def _expand_schema_from_values(self, field_name, values):
         field_name, _ = self._handle_group_field(field_name)
