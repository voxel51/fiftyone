"""
Interface for sample collections.

| Copyright 2017-2023, Voxel51, Inc.
| `voxel51.com <https://voxel51.com/>`_
|
"""
from collections import defaultdict
from copy import copy
import fnmatch
import itertools
import logging
import numbers
import os
import random
import string
import timeit
import warnings

from bson import ObjectId
from pymongo import InsertOne, UpdateOne, UpdateMany

import eta.core.serial as etas
import eta.core.utils as etau

import fiftyone.core.aggregations as foa
import fiftyone.core.annotation as foan
import fiftyone.core.brain as fob
import fiftyone.core.cache as foc
import fiftyone.core.expressions as foe
from fiftyone.core.expressions import ViewField as F
import fiftyone.core.evaluation as foev
import fiftyone.core.fields as fof
import fiftyone.core.groups as fog
import fiftyone.core.labels as fol
import fiftyone.core.media as fom
import fiftyone.core.metadata as fomt
import fiftyone.core.models as fomo
import fiftyone.core.odm as foo
<<<<<<< HEAD
from fiftyone.core.readonly import mutates_data
=======
import fiftyone.core.runs as fors
>>>>>>> 279935c8
import fiftyone.core.sample as fosa
import fiftyone.core.storage as fost
import fiftyone.core.utils as fou

fo = fou.lazy_import("fiftyone")
fod = fou.lazy_import("fiftyone.core.dataset")
fos = fou.lazy_import("fiftyone.core.stages")
fov = fou.lazy_import("fiftyone.core.view")
foua = fou.lazy_import("fiftyone.utils.annotations")
foud = fou.lazy_import("fiftyone.utils.data")
foue = fou.lazy_import("fiftyone.utils.eval")


logger = logging.getLogger(__name__)


def _make_registrar():
    registry = {}

    def registrar(func):
        registry[func.__name__] = func
        # Normally a decorator returns a wrapped function, but here we return
        # `func` unmodified, after registering it
        return func

    registrar.all = registry
    return registrar


# Keeps track of all `ViewStage` methods
view_stage = _make_registrar()

# Keeps track of all `Aggregation` methods
aggregation = _make_registrar()


class DownloadContext(object):
    """Context that can be used to pre-download media while iterating over a
    collection.

    Args:
        sample_collection: a
            :class:`fiftyone.core.collections.SampleCollection`
        batch_size: the sample batch size to use
        clear (None): whether to force clear the media from the cache when the
            context exits
        quiet (None): whether to display (False) or not display (True) a
            progress bar tracking the status of any downloads. By default,
            ``fiftyone.config.show_progress_bars`` is used to set this
        **kwargs: valid keyword arguments for
            :meth:`fiftyone.core.collections.SampleCollection.download_media`
    """

    def __init__(
        self, sample_collection, batch_size, clear=False, quiet=None, **kwargs
    ):
        self.sample_collection = sample_collection
        self.batch_size = batch_size
        self.clear = clear
        self.quiet = quiet
        self.media_fields = kwargs.pop("media_fields", None)
        self.kwargs = kwargs

        self._filepaths = None
        self._curr_batch_size = None
        self._total = None

    def __enter__(self):
        self.sample_collection._download_context = self
        self._filepaths = self.sample_collection._get_media_paths(
            media_fields=self.media_fields
        )
        self._curr_batch_size = self.batch_size
        self._total = 0
        return self

    def __exit__(self, *args):
        try:
            delattr(self.sample_collection, "_download_context")
        except:
            pass

        if self.clear:
            self._clear_media()

    def next(self):
        if self._curr_batch_size >= self.batch_size:
            self._download_batch()
            self._curr_batch_size = 0

        self._curr_batch_size += 1
        self._total += 1

    def _download_batch(self):
        i = self._total
        j = self._total + self.batch_size
        filepaths = self._filepaths[i:j]

        if self.quiet:
            with (
                fou.SuppressLogging(level=logging.INFO),
                fou.SetAttributes(fo.config, show_progress_bars=False),
            ):
                self._download_media(filepaths, **self.kwargs)
        else:
            self._download_media(filepaths, **self.kwargs)

    def _download_media(self, filepaths, update=False, **kwargs):
        if update:
            foc.media_cache.update(filepaths=filepaths, **kwargs)
        else:
            foc.media_cache.get_local_paths(filepaths, download=True, **kwargs)

    def _clear_media(self):
        foc.media_cache.clear(filepaths=self._filepaths)


class SaveContext(object):
    """Context that saves samples from a collection according to a configurable
    batching strategy.

    Args:
        sample_collection: a
            :class:`fiftyone.core.collections.SampleCollection`
        batch_size (None): the batching strategy to use. Can either be an
            integer specifying the number of samples to save in a batch, or a
            float number of seconds between batched saves
    """

    @mutates_data(data_obj_param="sample_collection")
    def __init__(self, sample_collection, batch_size=None):
        if batch_size is None:
            batch_size = 0.2

        self.sample_collection = sample_collection
        self.batch_size = batch_size

        self._dataset = sample_collection._dataset
        self._sample_coll = sample_collection._dataset._sample_collection
        self._frame_coll = sample_collection._dataset._frame_collection

        self._sample_ops = []
        self._frame_ops = []
        self._reload_parents = []

        self._curr_batch_size = None
        self._dynamic_batches = not isinstance(batch_size, numbers.Integral)
        self._last_time = None

    def __enter__(self):
        if self._dynamic_batches:
            self._last_time = timeit.default_timer()

        self._curr_batch_size = 0
        return self

    def __exit__(self, *args):
        self._save_batch()

    def save(self, sample):
        """Registers the sample for saving in the next batch.

        Args:
            sample: a :class:`fiftyone.core.sample.Sample` or
                :class:`fiftyone.core.sample.SampleView`
        """
        if sample._in_db and sample._dataset is not self._dataset:
            raise ValueError(
                "Dataset context '%s' cannot save sample from dataset '%s'"
                % (self._dataset.name, sample._dataset.name)
            )

        sample_ops, frame_ops = sample._save(deferred=True)
        updated = sample_ops or frame_ops

        self._curr_batch_size += 1

        if sample_ops:
            self._sample_ops.extend(sample_ops)

        if frame_ops:
            self._frame_ops.extend(frame_ops)

        if updated and isinstance(sample, fosa.SampleView):
            self._reload_parents.append(sample)

        if self._dynamic_batches:
            if timeit.default_timer() - self._last_time >= self.batch_size:
                self._save_batch()
                self._last_time = timeit.default_timer()
        elif self._curr_batch_size >= self.batch_size:
            self._save_batch()

    def _save_batch(self):
        self._curr_batch_size = 0

        if self._sample_ops:
            foo.bulk_write(self._sample_ops, self._sample_coll, ordered=False)
            self._sample_ops.clear()

        if self._frame_ops:
            foo.bulk_write(self._frame_ops, self._frame_coll, ordered=False)
            self._frame_ops.clear()

        if self._reload_parents:
            for sample in self._reload_parents:
                sample._reload_parents()

            self._reload_parents.clear()


class SampleCollection(object):
    """Abstract class representing an ordered collection of
    :class:`fiftyone.core.sample.Sample` instances in a
    :class:`fiftyone.core.dataset.Dataset`.
    """

    _FRAMES_PREFIX = "frames."
    _GROUPS_PREFIX = "groups."

    def __str__(self):
        return repr(self)

    def __repr__(self):
        return self.summary()

    def __bool__(self):
        return len(self) > 0

    def __len__(self):
        raise NotImplementedError("Subclass must implement __len__()")

    def __contains__(self, sample_id):
        try:
            self[sample_id]
        except KeyError:
            return False

        return True

    def __getitem__(self, id_filepath_slice):
        raise NotImplementedError("Subclass must implement __getitem__()")

    def __iter__(self):
        return self.iter_samples()

    def __add__(self, samples):
        return self.concat(samples)

    @property
    def _dataset(self):
        """The :class:`fiftyone.core.dataset.Dataset` that serves the samples
        in this collection.
        """
        raise NotImplementedError("Subclass must implement _dataset")

    @property
    def _root_dataset(self):
        """The root :class:`fiftyone.core.dataset.Dataset` from which this
        collection is derived.

        This is typically the same as :meth:`_dataset` but may differ in cases
        such as patches views.
        """
        raise NotImplementedError("Subclass must implement _root_dataset")

    @property
    def _readonly(self):
        """Whether this collection is read-only."""
        return self._dataset._readonly

    @property
    def _is_generated(self):
        """Whether this collection's contents is generated from another
        collection.
        """
        raise NotImplementedError("Subclass must implement _is_generated")

    @property
    def _is_patches(self):
        """Whether this collection contains patches."""
        raise NotImplementedError("Subclass must implement _is_patches")

    @property
    def _is_frames(self):
        """Whether this collection contains frames of a video dataset."""
        raise NotImplementedError("Subclass must implement _is_frames")

    @property
    def _is_clips(self):
        """Whether this collection contains clips."""
        raise NotImplementedError("Subclass must implement _is_clips")

    @property
    def _is_dynamic_groups(self):
        """Whether this collection contains dynamic groups."""
        raise NotImplementedError("Subclass must implement _is_dynamic_groups")

    @property
    def _element_str(self):
        if self.media_type == fom.GROUP:
            return "group"

        if self._is_patches:
            return "patch"

        if self._is_clips:
            return "clip"

        return "sample"

    @property
    def _elements_str(self):
        if self.media_type == fom.GROUP:
            return "groups"

        if self._is_patches:
            return "patches"

        if self._is_clips:
            return "clips"

        return "samples"

    @property
    def name(self):
        """The name of the collection."""
        raise NotImplementedError("Subclass must implement name")

    @property
    def head_name(self):
        """The name of the HEAD dataset from which this collection is
        derived.

        This is typically the same as the backing dataset's ``name``
        property, but may differ in some cases like if :meth:`is_snapshot`.
        """
        raise NotImplementedError("Subclass must implement head_name")

    @property
    def snapshot_name(self):
        """The name of the dataset snapshot backing this collection,
        or ``None`` if it's not a snapshot.
        """
        raise NotImplementedError("Subclass must implement snapshot_name")

    @property
    def is_snapshot(self):
        """Whether this collection is backed by a dataset snapshot."""
        return self.snapshot_name is not None

    @property
    def media_type(self):
        """The media type of the collection."""
        raise NotImplementedError("Subclass must implement media_type")

    @property
    def group_field(self):
        """The group field of the collection, or None if the collection is not
        grouped.
        """
        raise NotImplementedError("Subclass must implement group_field")

    @property
    def group_slice(self):
        """The current group slice of the collection, or None if the collection
        is not grouped.
        """
        raise NotImplementedError("Subclass must implement group_slice")

    @property
    def group_slices(self):
        """The list of group slices of the collection, or None if the
        collection is not grouped.
        """
        raise NotImplementedError("Subclass must implement group_slices")

    @property
    def group_media_types(self):
        """A dict mapping group slices to media types, or None if the
        collection is not grouped.
        """
        raise NotImplementedError("Subclass must implement group_media_types")

    @property
    def default_group_slice(self):
        """The default group slice of the collection, or None if the collection
        is not grouped.
        """
        raise NotImplementedError(
            "Subclass must implement default_group_slice"
        )

    @property
    def tags(self):
        """The list of tags of the underlying dataset.

        See :meth:`fiftyone.core.dataset.Dataset.tags` for more information.
        """
        raise NotImplementedError("Subclass must implement tags")

    @tags.setter
    def tags(self, tags):
        raise NotImplementedError("Subclass must implement tags")

    @property
    def description(self):
        """A description of the underlying dataset.

        See :meth:`fiftyone.core.dataset.Dataset.description` for more
        information.
        """
        raise NotImplementedError("Subclass must implement description")

    @description.setter
    def description(self, description):
        raise NotImplementedError("Subclass must implement description")

    @property
    def info(self):
        """The info dict of the underlying dataset.

        See :meth:`fiftyone.core.dataset.Dataset.info` for more information.
        """
        raise NotImplementedError("Subclass must implement info")

    @property
    def app_config(self):
        """Dataset-specific settings that customize how this collection is
        visualized in the :ref:`FiftyOne App <fiftyone-app>`.
        """
        raise NotImplementedError("Subclass must implement app_config")

    @property
    def classes(self):
        """The classes of the underlying dataset.

        See :meth:`fiftyone.core.dataset.Dataset.classes` for more information.
        """
        raise NotImplementedError("Subclass must implement classes")

    @property
    def default_classes(self):
        """The default classes of the underlying dataset.

        See :meth:`fiftyone.core.dataset.Dataset.default_classes` for more
        information.
        """
        raise NotImplementedError("Subclass must implement default_classes")

    def has_classes(self, field):
        """Determines whether this collection has a classes list for the given
        field.

        Classes may be defined either in :meth:`classes` or
        :meth:`default_classes`.

        Args:
            field: a field name

        Returns:
            True/False
        """
        return field in self.classes or bool(self.default_classes)

    def get_classes(self, field):
        """Gets the classes list for the given field, or None if no classes
        are available.

        Classes are first retrieved from :meth:`classes` if they exist,
        otherwise from :meth:`default_classes`.

        Args:
            field: a field name

        Returns:
            a list of classes, or None
        """
        if field in self.classes:
            return self.classes[field]

        if self.default_classes:
            return self.default_classes

        return None

    @property
    def mask_targets(self):
        """The mask targets of the underlying dataset.

        See :meth:`fiftyone.core.dataset.Dataset.mask_targets` for more
        information.
        """
        raise NotImplementedError("Subclass must implement mask_targets")

    @property
    def default_mask_targets(self):
        """The default mask targets of the underlying dataset.

        See :meth:`fiftyone.core.dataset.Dataset.default_mask_targets` for more
        information.
        """
        raise NotImplementedError(
            "Subclass must implement default_mask_targets"
        )

    def has_mask_targets(self, field):
        """Determines whether this collection has mask targets for the given
        field.

        Mask targets may be defined either in :meth:`mask_targets` or
        :meth:`default_mask_targets`.

        Args:
            field: a field name

        Returns:
            True/False
        """
        return field in self.mask_targets or bool(self.default_mask_targets)

    def get_mask_targets(self, field):
        """Gets the mask targets for the given field, or None if no mask
        targets are available.

        Mask targets are first retrieved from :meth:`mask_targets` if they
        exist, otherwise from :meth:`default_mask_targets`.

        Args:
            field: a field name

        Returns:
            a list of classes, or None
        """
        if field in self.mask_targets:
            return self.mask_targets[field]

        if self.default_mask_targets:
            return self.default_mask_targets

        return None

    @property
    def skeletons(self):
        """The keypoint skeletons of the underlying dataset.

        See :meth:`fiftyone.core.dataset.Dataset.skeletons` for more
        information.
        """
        raise NotImplementedError("Subclass must implement skeletons")

    @property
    def default_skeleton(self):
        """The default keypoint skeleton of the underlying dataset.

        See :meth:`fiftyone.core.dataset.Dataset.default_skeleton` for more
        information.
        """
        raise NotImplementedError("Subclass must implement default_skeleton")

    def has_skeleton(self, field):
        """Determines whether this collection has a keypoint skeleton for the
        given field.

        Keypoint skeletons may be defined either in :meth:`skeletons` or
        :meth:`default_skeleton`.

        Args:
            field: a field name

        Returns:
            True/False
        """
        return field in self.skeletons or bool(self.default_skeleton)

    def get_skeleton(self, field):
        """Gets the keypoint skeleton for the given field, or None if no
        skeleton is available.

        Skeletons are first retrieved from :meth:`skeletons` if they exist,
        otherwise from :meth:`default_skeleton`.

        Args:
            field: a field name

        Returns:
            a list of classes, or None
        """
        if field in self.skeletons:
            return self.skeletons[field]

        if self.default_skeleton:
            return self.default_skeleton

        return None

    def summary(self):
        """Returns a string summary of the collection.

        Returns:
            a string summary
        """
        raise NotImplementedError("Subclass must implement summary()")

    def stats(self, include_media=False, compressed=False):
        """Returns stats about the collection on disk.

        The ``samples`` keys refer to the sample documents stored in the
        database.

        The ``media`` keys refer to the raw media associated with each sample
        on disk.

        For video datasets, the ``frames`` keys refer to the frame documents
        stored in the database.

        Note that dataset-level metadata such as annotation runs are not
        included in this computation.

        Args:
            include_media (False): whether to include stats about the size of
                the raw media in the collection
            compressed (False): whether to return the sizes of collections in
                their compressed form on disk (True) or the logical
                uncompressed size of the collections (False). This option is
                only supported for datasets (not views)

        Returns:
            a stats dict
        """
        if compressed:
            raise ValueError(
                "Compressed stats are only available for entire datasets"
            )

        stats = {}

        if self.media_type == fom.GROUP:
            samples = self.select_group_slices(_allow_mixed=True)
        else:
            samples = self

        samples_bytes = samples._get_samples_bytes()
        stats["samples_count"] = samples.count()
        stats["samples_bytes"] = samples_bytes
        stats["samples_size"] = etau.to_human_bytes_str(samples_bytes)
        total_bytes = samples_bytes

        if self._contains_videos(any_slice=True):
            if self.media_type == fom.GROUP:
                videos = self.select_group_slices(media_type=fom.VIDEO)
            else:
                videos = self

            frames_bytes = videos._get_frames_bytes()
            stats["frames_count"] = videos.count("frames")
            stats["frames_bytes"] = frames_bytes
            stats["frames_size"] = etau.to_human_bytes_str(frames_bytes)
            total_bytes += frames_bytes

        if include_media:
            samples.compute_metadata()
            media_bytes = samples.sum("metadata.size_bytes")
            stats["media_bytes"] = media_bytes
            stats["media_size"] = etau.to_human_bytes_str(media_bytes)
            total_bytes += media_bytes

        stats["total_bytes"] = total_bytes
        stats["total_size"] = etau.to_human_bytes_str(total_bytes)

        return stats

    def _get_samples_bytes(self):
        """Computes the total size of the sample documents in the collection."""

        # Impl note: We *could* do group directly without projecting $bsonSize
        #   first, however we found in Mongo 5.2 a new execution engine
        #   (Slot Based Execution) optimizes this away and incorrectly sums
        #   the full document size, thus ignoring selected fields. A ticket
        #   has been opened to resolve this bug.
        #   https://jira.mongodb.org/browse/SERVER-75267
        #   But until then we must do this in 2 stages (project-size, group-sum)
        #   rather than 1 (group-sum-size)
        pipeline = [
            {"$project": {"size": {"$bsonSize": "$$ROOT"}}},
            {
                "$group": {
                    "_id": None,
                    "size_bytes": {"$sum": "$size"},
                }
            },
        ]

        results = self._aggregate(pipeline=pipeline)

        try:
            return next(iter(results))["size_bytes"]
        except:
            return 0

    def _get_frames_bytes(self):
        """Computes the total size of the frame documents in the collection."""
        if not self._contains_videos():
            return None

        # Impl note: this pipeline does not suffer the same fate as
        #   _get_samples_bytes, likely because the Slot Based Execution engine
        #   is not used due to additional stage complexity. However, until the
        #   underlying issue is addressed, it is more future-proof to use the
        #   same workaround here rather than rely on the SBE engine not
        #   being used in this case.
        pipeline = [
            {"$unwind": "$frames"},
            {"$replaceRoot": {"newRoot": "$frames"}},
            {"$project": {"size": {"$bsonSize": "$$ROOT"}}},
            {
                "$group": {
                    "_id": None,
                    "size_bytes": {"$sum": "$size"},
                }
            },
        ]

        results = self._aggregate(pipeline=pipeline, attach_frames=True)

        try:
            return next(iter(results))["size_bytes"]
        except:
            return 0

    def _get_per_sample_bytes(self):
        """Returns a dictionary mapping sample IDs to document sizes (in bytes)
        for each sample in the collection.
        """
        pipeline = [{"$project": {"size_bytes": {"$bsonSize": "$$ROOT"}}}]

        results = self._aggregate(pipeline=pipeline)
        return {str(r["_id"]): r["size_bytes"] for r in results}

    def _get_per_frame_bytes(self):
        """Returns a dictionary mapping frame IDs to document sizes (in bytes)
        for each frame in the video collection.
        """
        if not self._contains_videos():
            return None

        pipeline = [
            {"$unwind": "$frames"},
            {"$replaceRoot": {"newRoot": "$frames"}},
            {"$project": {"size_bytes": {"$bsonSize": "$$ROOT"}}},
        ]

        results = self._aggregate(pipeline=pipeline, attach_frames=True)
        return {str(r["_id"]): r["size_bytes"] for r in results}

    def _get_per_sample_frames_bytes(self):
        """Returns a dictionary mapping sample IDs to total frame document
        sizes (in bytes) for each sample in the video collection.
        """
        if not self._contains_videos():
            return None

        pipeline = [
            {"$unwind": "$frames"},
            {"$replaceRoot": {"newRoot": "$frames"}},
            {
                "$group": {
                    "_id": "$_sample_id",
                    "size_bytes": {"$sum": {"$bsonSize": "$$ROOT"}},
                }
            },
        ]

        results = self._aggregate(pipeline=pipeline, attach_frames=True)
        return {str(r["_id"]): r["size_bytes"] for r in results}

    def first(self):
        """Returns the first sample in the collection.

        Returns:
            a :class:`fiftyone.core.sample.Sample` or
            :class:`fiftyone.core.sample.SampleView`
        """
        try:
            return next(iter(self))
        except StopIteration:
            raise ValueError("%s is empty" % self.__class__.__name__)

    def last(self):
        """Returns the last sample in the collection.

        Returns:
            a :class:`fiftyone.core.sample.Sample` or
            :class:`fiftyone.core.sample.SampleView`
        """
        return self[-1:].first()

    def head(self, num_samples=3):
        """Returns a list of the first few samples in the collection.

        If fewer than ``num_samples`` samples are in the collection, only
        the available samples are returned.

        Args:
            num_samples (3): the number of samples

        Returns:
            a list of :class:`fiftyone.core.sample.Sample` objects
        """
        return [s for s in self[:num_samples]]

    def tail(self, num_samples=3):
        """Returns a list of the last few samples in the collection.

        If fewer than ``num_samples`` samples are in the collection, only
        the available samples are returned.

        Args:
            num_samples (3): the number of samples

        Returns:
            a list of :class:`fiftyone.core.sample.Sample` objects
        """
        return [s for s in self[-num_samples:]]

    def one(self, expr, exact=False):
        """Returns a single sample in this collection matching the expression.

        Examples::

            import fiftyone as fo
            import fiftyone.zoo as foz
            from fiftyone import ViewField as F

            dataset = foz.load_zoo_dataset("quickstart")

            #
            # Get a sample by filepath
            #

            # A random filepath in the dataset
            filepath = dataset.take(1).first().filepath

            # Get sample by filepath
            sample = dataset.one(F("filepath") == filepath)

            #
            # Dealing with multiple matches
            #

            # Get a sample whose image is JPEG
            sample = dataset.one(F("filepath").ends_with(".jpg"))

            # Raises an error since there are multiple JPEGs
            dataset.one(F("filepath").ends_with(".jpg"), exact=True)

        Args:
            expr: a :class:`fiftyone.core.expressions.ViewExpression` or
                `MongoDB expression <https://docs.mongodb.com/manual/meta/aggregation-quick-reference/#aggregation-expressions>`_
                that evaluates to ``True`` for the sample to match
            exact (False): whether to raise an error if multiple samples match
                the expression

        Raises:
            ValueError: if no samples match the expression or if ``exact=True``
            and multiple samples match the expression

        Returns:
            a :class:`fiftyone.core.sample.SampleView`
        """
        view = self.match(expr)
        matches = iter(view)

        try:
            sample = next(matches)
        except StopIteration:
            raise ValueError("No samples match the given expression")

        if exact:
            try:
                next(matches)
                raise ValueError(
                    "Expected one matching sample, but found %d matches"
                    % len(view)
                )
            except StopIteration:
                pass

        return sample

    def view(self):
        """Returns a :class:`fiftyone.core.view.DatasetView` containing the
        collection.

        Returns:
            a :class:`fiftyone.core.view.DatasetView`
        """
        raise NotImplementedError("Subclass must implement view()")

    def iter_samples(self, progress=False, autosave=False, batch_size=None):
        """Returns an iterator over the samples in the collection.

        Args:
            progress (False): whether to render a progress bar tracking the
                iterator's progress
            autosave (False): whether to automatically save changes to samples
                emitted by this iterator
            batch_size (None): a batch size to use when autosaving samples. Can
                either be an integer specifying the number of samples to save
                in a batch, or a float number of seconds between batched saves

        Returns:
            an iterator over :class:`fiftyone.core.sample.Sample` or
            :class:`fiftyone.core.sample.SampleView` instances
        """
        raise NotImplementedError("Subclass must implement iter_samples()")

    def iter_groups(
        self,
        group_slices=None,
        progress=False,
        autosave=False,
        batch_size=None,
    ):
        """Returns an iterator over the groups in the collection.

        Args:
            group_slices (None): an optional subset of group slices to load
            progress (False): whether to render a progress bar tracking the
                iterator's progress
            autosave (False): whether to automatically save changes to samples
                emitted by this iterator
            batch_size (None): a batch size to use when autosaving samples. Can
                either be an integer specifying the number of samples to save
                in a batch, or a float number of seconds between batched saves

        Returns:
            an iterator that emits dicts mapping group slice names to
            :class:`fiftyone.core.sample.Sample` or
            :class:`fiftyone.core.sample.SampleView` instances, one per group
        """
        raise NotImplementedError("Subclass must implement iter_groups()")

    def get_group(self, group_id, group_slices=None):
        """Returns a dict containing the samples for the given group ID.

        Args:
            group_id: a group ID
            group_slices (None): an optional subset of group slices to load

        Returns:
            a dict mapping group names to :class:`fiftyone.core.sample.Sample`
            or :class:`fiftyone.core.sample.SampleView` instances

        Raises:
            KeyError: if the group ID is not found
        """
        raise NotImplementedError("Subclass must implement get_group()")

    def download_context(
        self, batch_size=100, clear=False, quiet=None, **kwargs
    ):
        """Returns a context that can be used to automatically pre-download
        media when iterating over samples in this collection.

        Examples::

            import time
            import fiftyone as fo

            dataset = fo.load_dataset("a-cloud-backed-dataset")

            with dataset.download_context(batch_size=100):
                for sample in dataset.iter_samples(progress=True):
                    assert fo.media_cache.is_local_or_cached(sample.filepath)
                    time.sleep(0.01)

        Args:
            batch_size (100): the sample batch size to use when downloading
                media
            clear (False): whether to clear the media from the cache when the
                context exits
            quiet (None): whether to display (False) or not display (True) a
                progress bar tracking the status of any downloads. By default,
                ``fiftyone.config.show_progress_bars`` is used to set this
            **kwargs: valid keyword arguments for :meth:`download_media`

        Returns:
            a :class:`DownloadContext`
        """
        return DownloadContext(
            self, batch_size, clear=clear, quiet=quiet, **kwargs
        )

    @mutates_data
    def save_context(self, batch_size=None):
        """Returns a context that can be used to save samples from this
        collection according to a configurable batching strategy.

        Examples::

            import random as r
            import string as s

            import fiftyone as fo
            import fiftyone.zoo as foz

            dataset = foz.load_zoo_dataset("cifar10", split="test")

            def make_label():
                return "".join(r.choice(s.ascii_letters) for i in range(10))

            # No save context
            for sample in dataset.iter_samples(progress=True):
                sample.ground_truth.label = make_label()
                sample.save()

            # Save in batches of 10
            with dataset.save_context(batch_size=10) as context:
                for sample in dataset.iter_samples(progress=True):
                    sample.ground_truth.label = make_label()
                    context.save(sample)

            # Save every 0.5 seconds
            with dataset.save_context(batch_size=0.5) as context:
                for sample in dataset.iter_samples(progress=True):
                    sample.ground_truth.label = make_label()
                    context.save(sample)

        Args:
            batch_size (None): the batching strategy to use. Can either be an
                integer specifying the number of samples to save in a batch, or
                a float number of seconds between batched saves

        Returns:
            a :class:`SaveContext`
        """
        return SaveContext(self, batch_size=batch_size)

    def _get_default_sample_fields(
        self,
        path=None,
        include_private=False,
        use_db_fields=False,
    ):
        if path is not None:
            field = self.get_field(path, leaf=True)
            if not isinstance(field, fof.EmbeddedDocumentField):
                return tuple()

            field_names = field._get_default_fields(
                include_private=include_private,
                use_db_fields=use_db_fields,
            )

            # These fields are currently not declared by default on point cloud
            # datasets/slices, but they should be considered as default
            if issubclass(
                field.document_type, fol.Detection
            ) and self._contains_media_type(fom.POINT_CLOUD, any_slice=True):
                field_names = tuple(
                    set(field_names) | {"location", "dimensions", "rotation"}
                )

            return tuple(path + "." + f for f in field_names)

        field_names = self._dataset._sample_doc_cls._get_default_fields(
            include_private=include_private, use_db_fields=use_db_fields
        )

        if self._is_patches:
            extras = ["_sample_id" if use_db_fields else "sample_id"]

            if self._is_frames:
                extras.append("_frame_id" if use_db_fields else "frame_id")
                extras.append("frame_number")

            field_names += tuple(extras)
        elif self._is_frames:
            if use_db_fields:
                field_names += ("_sample_id", "frame_number")
            else:
                field_names += ("sample_id", "frame_number")
        elif self._is_clips:
            if use_db_fields:
                field_names += ("_sample_id", "support")
            else:
                field_names += ("sample_id", "support")

        if self.media_type == fom.GROUP:
            field_names += (self.group_field,)

        return (f for f in field_names if f is not None)

    def _get_default_frame_fields(
        self,
        path=None,
        include_private=False,
        use_db_fields=False,
    ):
        if path is not None:
            field = self.get_field(self._FRAMES_PREFIX + path, leaf=True)
            if not isinstance(field, fof.EmbeddedDocumentField):
                return tuple()

            field_names = field._get_default_fields(
                include_private=include_private,
                use_db_fields=use_db_fields,
            )

            # These fields are currently not declared by default on point cloud
            # datasets/slices, but they should be considered as default
            if issubclass(
                field.document_type, fol.Detection
            ) and self._contains_media_type(fom.POINT_CLOUD, any_slice=True):
                field_names = tuple(
                    set(field_names) | {"location", "dimensions", "rotation"}
                )

            return tuple(path + "." + f for f in field_names)

        return self._dataset._frame_doc_cls._get_default_fields(
            include_private=include_private,
            use_db_fields=use_db_fields,
        )

    def _is_default_field(self, path):
        path, is_frame_field = self._handle_frame_field(path)

        chunks = path.rsplit(".", 1)
        if len(chunks) > 1:
            root = chunks[0]
        else:
            root = None

        if is_frame_field:
            default_fields = self._get_default_frame_fields(path=root)
        else:
            default_fields = self._get_default_sample_fields(path=root)

        return path in default_fields

    def get_field(
        self,
        path,
        ftype=None,
        embedded_doc_type=None,
        include_private=False,
        leaf=False,
    ):
        """Returns the field instance of the provided path, or ``None`` if one
        does not exist.

        Args:
            path: a field path
            ftype (None): an optional field type to enforce. Must be a subclass
                of :class:`fiftyone.core.fields.Field`
            embedded_doc_type (None): an optional embedded document type to
                enforce. Must be a subclass of
                :class:`fiftyone.core.odm.BaseEmbeddedDocument`
            include_private (False): whether to include fields that start with
                ``_`` in the returned schema
            leaf (False): whether to return the subfield of list fields

        Returns:
            a :class:`fiftyone.core.fields.Field` instance or ``None``

        Raises:
            ValueError: if the field does not match provided type constraints
        """
        fof.validate_type_constraints(
            ftype=ftype, embedded_doc_type=embedded_doc_type
        )

        _, field = self._parse_field(
            path, include_private=include_private, leaf=leaf
        )

        fof.validate_field(
            field, path=path, ftype=ftype, embedded_doc_type=embedded_doc_type
        )

        return field

    def _parse_field(self, path, include_private=False, leaf=False):
        keys = path.split(".")

        if not keys:
            return None, None

        resolved_keys = []

        if self._is_group_field(path):
            if len(keys) < 3:
                return path, None

            resolved_keys.extend(keys[:2])
            keys = keys[2:]

        if self._has_frame_fields() and keys[0] == "frames":
            schema = self.get_frame_field_schema(
                include_private=include_private
            )

            keys = keys[1:]
            resolved_keys.append("frames")
        else:
            schema = self.get_field_schema(include_private=include_private)

        field = None

        for idx, field_name in enumerate(keys):
            field_name = _handle_id_field(
                schema, field_name, include_private=include_private
            )

            field = schema.get(field_name, None)

            if field is None:
                return None, None

            resolved_keys.append(field.db_field or field.name)
            last_key = idx == len(keys) - 1

            if last_key and not leaf:
                continue

            while isinstance(field, fof.ListField):
                field = field.field

            if isinstance(field, fof.EmbeddedDocumentField) and not last_key:
                schema = field.get_field_schema(
                    include_private=include_private
                )

        resolved_path = ".".join(resolved_keys)

        return resolved_path, field

    def get_field_schema(
        self,
        ftype=None,
        embedded_doc_type=None,
        include_private=False,
        flat=False,
    ):
        """Returns a schema dictionary describing the fields of the samples in
        the collection.

        Args:
            ftype (None): an optional field type or iterable of types to which
                to restrict the returned schema. Must be subclass(es) of
                :class:`fiftyone.core.fields.Field`
            embedded_doc_type (None): an optional embedded document type or
                iterable of types to which to restrict the returned schema.
                Must be subclass(es) of
                :class:`fiftyone.core.odm.BaseEmbeddedDocument`
            include_private (False): whether to include fields that start with
                ``_`` in the returned schema
            flat (False): whether to return a flattened schema where all
                embedded document fields are included as top-level keys

        Returns:
             a dictionary mapping field names to field types
        """
        raise NotImplementedError("Subclass must implement get_field_schema()")

    def get_frame_field_schema(
        self,
        ftype=None,
        embedded_doc_type=None,
        include_private=False,
        flat=False,
    ):
        """Returns a schema dictionary describing the fields of the frames of
        the samples in the collection.

        Only applicable for collections that contain videos.

        Args:
            ftype (None): an optional field type to which to restrict the
                returned schema. Must be a subclass of
                :class:`fiftyone.core.fields.Field`
            embedded_doc_type (None): an optional embedded document type to
                which to restrict the returned schema. Must be a subclass of
                :class:`fiftyone.core.odm.BaseEmbeddedDocument`
            include_private (False): whether to include fields that start with
                ``_`` in the returned schema
            flat (False): whether to return a flattened schema where all
                embedded document fields are included as top-level keys

        Returns:
            a dictionary mapping field names to field types, or ``None`` if
            the collection does not contain videos
        """
        raise NotImplementedError(
            "Subclass must implement get_frame_field_schema()"
        )

    def get_dynamic_field_schema(self, fields=None, recursive=True):
        """Returns a schema dictionary describing the dynamic fields of the
        samples in the collection.

        Dynamic fields are embedded document fields with at least one non-None
        value that have not been declared on the dataset's schema.

        Args:
            fields (None): an optional field or iterable of fields for which to
                return dynamic fields. By default, all fields are considered
            recursive (True): whether to recursively inspect nested lists and
                embedded documents

        Returns:
            a dictionary mapping field paths to field types or lists of field
            types
        """
        return self._get_dynamic_field_schema(
            fields=fields, recursive=recursive
        )

    def get_dynamic_frame_field_schema(self, fields=None, recursive=True):
        """Returns a schema dictionary describing the dynamic fields of the
        frames of the samples in the collection.

        Dynamic fields are embedded document fields with at least one non-None
        value that have not been declared on the dataset's schema.

        Args:
            fields (None): an optional field or iterable of fields for which to
                return dynamic fields. By default, all fields are considered
            recursive (True): whether to recursively inspect nested lists and
                embedded documents

        Returns:
            a dictionary mapping field paths to field types or lists of field
            types, or ``None`` if the collection does not contain videos
        """
        if not self._has_frame_fields():
            return None

        return self._get_dynamic_field_schema(
            frames=True, fields=fields, recursive=recursive
        )

    def _get_dynamic_field_schema(
        self, frames=False, fields=None, recursive=True
    ):
        if frames:
            schema = self.get_frame_field_schema()
        else:
            schema = self.get_field_schema()

        if fields is not None:
            if etau.is_str(fields):
                fields = [fields]
            else:
                fields = list(fields)

        dynamic_schema = self._do_get_dynamic_field_schema(
            schema, frames=frames, fields=fields
        )

        # Recurse into new dynamic fields
        if recursive:
            s = dynamic_schema
            while True:
                s = self._do_get_dynamic_field_schema(
                    s, frames=frames, new=True
                )
                if s:
                    dynamic_schema.update(s)
                else:
                    break

        # Merge list fields and their subfields
        while True:
            edits = {}

            for path, field in dynamic_schema.items():
                subpath = path + "[]"
                subfield = dynamic_schema.get(subpath, None)
                if subfield is not None:
                    field.field = subfield
                    edits[subpath] = None
                    for _path in dynamic_schema.keys():
                        if _path.startswith(subpath + "."):
                            edits[_path] = path + _path[len(subpath) :]

                    break

            for path, new_path in edits.items():
                field = dynamic_schema.pop(path)
                if new_path:
                    dynamic_schema[new_path] = field

            if not edits:
                break

        return dynamic_schema

    def _do_get_dynamic_field_schema(
        self, schema, frames=False, fields=None, new=False
    ):
        if frames:
            prefix = self._FRAMES_PREFIX
        else:
            prefix = ""

        schema = fof.flatten_schema(schema)

        if fields is not None:
            schema = {
                k: v
                for k, v in schema.items()
                if any(f == k or f.startswith(k + ".") for f in fields)
            }

        aggs = []
        paths = []
        for path, field in schema.items():
            _path = prefix + path

            is_list_field = False
            while isinstance(field, fof.ListField):
                field = field.field
                is_list_field = True

            if isinstance(field, fof.EmbeddedDocumentField):
                if is_list_field and not _path.endswith("[]"):
                    _path += "[]"

                if new:
                    # This field hasn't been declared yet, so we must provide
                    # it's document type so that `Schema()` can distinguish
                    # dynamic fields from builtin fields
                    _doc_type = field.document_type
                else:
                    _doc_type = None

                agg = foa.Schema(_path, dynamic_only=True, _doc_type=_doc_type)
            elif is_list_field:
                # Processing untyped default list fields is not allowed
                _clean_path = _path.replace("[]", "")
                if field is None and not self._is_default_field(_clean_path):
                    agg = foa.ListSchema(_path)
                else:
                    agg = None
            else:
                agg = None

            if agg is not None:
                aggs.append(agg)
                paths.append(path)

        fields = {}

        if aggs:
            results = self.aggregate(aggs)
            for path, agg, schema in zip(paths, aggs, results):
                if isinstance(agg, foa.Schema):
                    for name, field in schema.items():
                        fields[path + "." + name] = field
                elif isinstance(agg, foa.ListSchema):
                    fields[path + "[]"] = schema

        return fields

    def make_unique_field_name(self, root=""):
        """Makes a unique field name with the given root name for the
        collection.

        Args:
            root (""): an optional root for the output field name

        Returns:
            the field name
        """
        if not root:
            root = _get_random_characters(6)

        fields = self.get_field_schema()

        field_name = root
        if field_name in fields:
            field_name += "_" + _get_random_characters(6)

        while field_name in fields:
            field_name += _get_random_characters(1)

        return field_name

    def has_field(self, path):
        """Determines whether the collection has a field with the given name.

        Args:
            path: the field name or ``embedded.field.name``

        Returns:
            True/False
        """
        return self.get_field(path) is not None

    def has_sample_field(self, path):
        """Determines whether the collection has a sample field with the given
        name.

        Args:
            path: the field name or ``embedded.field.name``

        Returns:
            True/False
        """
        return self.get_field(path) is not None

    def has_frame_field(self, path):
        """Determines whether the collection has a frame-level field with the
        given name.

        Args:
            path: the field name or ``embedded.field.name``

        Returns:
            True/False
        """
        if not self._has_frame_fields():
            return False

        return self.get_field(self._FRAMES_PREFIX + path) is not None

    def validate_fields_exist(self, fields, include_private=False):
        """Validates that the collection has field(s) with the given name(s).

        If embedded field names are provided, only the root field is checked.

        Args:
            fields: a field name or iterable of field names
            include_private (False): whether to include private fields when
                checking for existence

        Raises:
            ValueError: if one or more of the fields do not exist
        """
        fields, frame_fields = self._split_frame_fields(fields)

        if fields:
            existing_fields = set(
                self.get_field_schema(include_private=include_private).keys()
            )
            if self._has_frame_fields():
                existing_fields.add("frames")

            for field in fields:
                # We only validate that the root field exists
                field_name = field.split(".", 1)[0]
                if field_name not in existing_fields:
                    raise ValueError("Field '%s' does not exist" % field_name)

        if frame_fields:
            existing_frame_fields = set(
                self.get_frame_field_schema(
                    include_private=include_private
                ).keys()
            )

            for field in frame_fields:
                # We only validate that the root field exists
                field_name = field.split(".", 1)[0]
                if field_name not in existing_frame_fields:
                    raise ValueError(
                        "Frame field '%s' does not exist" % field_name
                    )

    def validate_field_type(self, path, ftype=None, embedded_doc_type=None):
        """Validates that the collection has a field of the given type.

        Args:
            path: a field name or ``embedded.field.name``
            ftype (None): an optional field type to enforce. Must be a subclass
                of :class:`fiftyone.core.fields.Field`
            embedded_doc_type (None): an optional embedded document type or
                iterable of types to enforce. Must be a subclass(es) of
                :class:`fiftyone.core.odm.BaseEmbeddedDocument`

        Raises:
            ValueError: if the field does not exist or does not have the
                expected type
        """
        field = self.get_field(
            path, ftype=ftype, embedded_doc_type=embedded_doc_type
        )

        if field is None:
            _path, is_frame_field = self._handle_frame_field(path)
            ftype = "frame field" if is_frame_field else "field"
            raise ValueError(
                "%s has no %s '%s'" % (self.__class__.__name__, ftype, _path)
            )

    @mutates_data
    def tag_samples(self, tags):
        """Adds the tag(s) to all samples in this collection, if necessary.

        Args:
            tags: a tag or iterable of tags
        """
        if etau.is_str(tags):
            update = {"$addToSet": {"tags": tags}}
        else:
            update = {"$addToSet": {"tags": {"$each": list(tags)}}}

        # We only need to process samples that are missing a tag of interest
        view = self.match_tags(tags, bool=False, all=True)
        view._edit_sample_tags(update)

    @mutates_data
    def untag_samples(self, tags):
        """Removes the tag(s) from all samples in this collection, if
        necessary.

        Args:
            tags: a tag or iterable of tags
        """
        if etau.is_str(tags):
            update = {"$pull": {"tags": tags}}
        else:
            update = {"$pullAll": {"tags": list(tags)}}

        # We only need to process samples that have a tag of interest
        view = self.match_tags(tags)
        view._edit_sample_tags(update)

    def _edit_sample_tags(self, update):
        ops = []
        for ids in fou.iter_batches(self.values("_id"), 100000):
            ops.append(UpdateMany({"_id": {"$in": ids}}, update))

        self._dataset._bulk_write(ops)

    def count_sample_tags(self):
        """Counts the occurrences of sample tags in this collection.

        Returns:
            a dict mapping tags to counts
        """
        return self.count_values("tags")

    @mutates_data
    def tag_labels(self, tags, label_fields=None):
        """Adds the tag(s) to all labels in the specified label field(s) of
        this collection, if necessary.

        Args:
            tags: a tag or iterable of tags
            label_fields (None): an optional name or iterable of names of
                :class:`fiftyone.core.labels.Label` fields. By default, all
                label fields are used
        """
        if label_fields is None:
            label_fields = self._get_label_fields()
        elif etau.is_str(label_fields):
            label_fields = [label_fields]

        missing_tags = ~F("tags").contains(tags, all=True)
        match_expr = (F("tags") != None).if_else(missing_tags, True)

        for label_field in label_fields:
            # We only need to process labels that are missing a tag of interest
            view = self.filter_labels(label_field, match_expr)
            view._tag_labels(tags, label_field)

    def _tag_labels(self, tags, label_field, ids=None, label_ids=None):
        if etau.is_str(tags):
            update_fcn = lambda path: {"$addToSet": {path: tags}}
        else:
            tags = list(tags)
            update_fcn = lambda path: {"$addToSet": {path: {"$each": tags}}}

        return self._edit_label_tags(
            update_fcn, label_field, ids=ids, label_ids=label_ids
        )

    @mutates_data
    def untag_labels(self, tags, label_fields=None):
        """Removes the tag from all labels in the specified label field(s) of
        this collection, if necessary.

        Args:
            tags: a tag or iterable of tags
            label_fields (None): an optional name or iterable of names of
                :class:`fiftyone.core.labels.Label` fields. By default, all
                label fields are used
        """
        if label_fields is None:
            label_fields = self._get_label_fields()
        elif etau.is_str(label_fields):
            label_fields = [label_fields]

        for label_field in label_fields:
            # We only need to process labels that have a tag of interest
            view = self.select_labels(tags=tags, fields=label_field)
            view._untag_labels(tags, label_field)

    def _untag_labels(self, tags, label_field, ids=None, label_ids=None):
        if etau.is_str(tags):
            update_fcn = lambda path: {"$pull": {path: tags}}
        else:
            tags = list(tags)
            update_fcn = lambda path: {"$pullAll": {path: tags}}

        return self._edit_label_tags(
            update_fcn, label_field, ids=ids, label_ids=label_ids
        )

    def _edit_label_tags(
        self, update_fcn, label_field, ids=None, label_ids=None
    ):
        root, is_list_field = self._get_label_field_root(label_field)
        _root, is_frame_field = self._handle_frame_field(root)

        ops = []

        if is_list_field:
            id_path = root + "._id"
            tags_path = _root + ".$[label].tags"
            update = update_fcn(tags_path)

            if ids is None or label_ids is None:
                if is_frame_field:
                    ids, label_ids = self.values(["frames._id", id_path])
                    ids = itertools.chain.from_iterable(ids)
                    label_ids = itertools.chain.from_iterable(label_ids)
                else:
                    ids, label_ids = self.values(["_id", id_path])

            for _id, _label_ids in zip(ids, label_ids):
                if not _label_ids:
                    continue

                op = UpdateOne(
                    {"_id": _id},
                    update,
                    array_filters=[{"label._id": {"$in": _label_ids}}],
                )
                ops.append(op)
        else:
            _id_path = _root + "._id"
            id_path = root + "._id"
            tags_path = _root + ".tags"
            update = update_fcn(tags_path)

            if label_ids is None:
                if is_frame_field:
                    label_ids = self.values(id_path, unwind=True)
                else:
                    label_ids = self.values(id_path)

            for _label_ids in fou.iter_batches(label_ids, 100000):
                _label_ids = [_id for _id in _label_ids if _id is not None]
                ops.append(
                    UpdateMany(
                        {_id_path: {"$in": _label_ids}},
                        update,
                    )
                )

        if ops:
            self._dataset._bulk_write(ops, frames=is_frame_field)

        return ids, label_ids

    def _get_selected_labels(self, ids=None, tags=None, fields=None):
        if ids is not None or tags is not None:
            view = self.select_labels(ids=ids, tags=tags, fields=fields)
        else:
            view = self

        if fields is None:
            label_fields = view._get_label_fields()
        elif etau.is_str(fields):
            label_fields = [fields]
        else:
            label_fields = fields

        if not label_fields:
            return []

        paths = ["id"]
        is_list_fields = []
        is_frame_fields = []
        for label_field in label_fields:
            root, is_list_field = view._get_label_field_root(label_field)
            is_frame_field = view._is_frame_field(label_field)

            paths.append(root + ".id")
            is_list_fields.append(is_list_field)
            is_frame_fields.append(is_frame_field)

        has_frame_fields = any(is_frame_fields)

        if has_frame_fields:
            paths.insert(0, "frames.frame_number")

        results = list(view.values(paths))

        if has_frame_fields:
            frame_numbers = results.pop(0)

        sample_ids = results[0]
        all_label_ids = results[1:]

        labels = []

        for label_field, label_ids, is_list_field, is_frame_field in zip(
            label_fields, all_label_ids, is_list_fields, is_frame_fields
        ):
            if is_frame_field:
                for sample_id, sample_frame_numbers, sample_label_ids in zip(
                    sample_ids, frame_numbers, label_ids
                ):
                    for frame_number, frame_label_ids in zip(
                        sample_frame_numbers, sample_label_ids
                    ):
                        if not frame_label_ids:
                            continue

                        if not is_list_field:
                            frame_label_ids = [frame_label_ids]

                        for label_id in frame_label_ids:
                            labels.append(
                                {
                                    "sample_id": sample_id,
                                    "frame_number": frame_number,
                                    "field": label_field,
                                    "label_id": label_id,
                                }
                            )
            else:
                for sample_id, sample_label_ids in zip(sample_ids, label_ids):
                    if not sample_label_ids:
                        continue

                    if not is_list_field:
                        sample_label_ids = [sample_label_ids]

                    for label_id in sample_label_ids:
                        labels.append(
                            {
                                "sample_id": sample_id,
                                "field": label_field,
                                "label_id": label_id,
                            }
                        )

        return labels

    def _get_label_ids(self, tags=None, fields=None):
        labels = self._get_selected_labels(tags=tags, fields=fields)
        return [l["label_id"] for l in labels]

    def count_label_tags(self, label_fields=None):
        """Counts the occurrences of all label tags in the specified label
        field(s) of this collection.

        Args:
            label_fields (None): an optional name or iterable of names of
                :class:`fiftyone.core.labels.Label` fields. By default, all
                label fields are used

        Returns:
            a dict mapping tags to counts
        """
        if label_fields is None:
            label_fields = self._get_label_fields()
        elif etau.is_str(label_fields):
            label_fields = [label_fields]

        aggregations = []
        for label_field in label_fields:
            _, tags_path = self._get_label_field_path(label_field, "tags")
            aggregations.append(foa.CountValues(tags_path))

        counts = defaultdict(int)
        for result in self.aggregate(aggregations):
            for tag, count in result.items():
                counts[tag] += count

        return dict(counts)

    @mutates_data
    def split_labels(self, in_field, out_field, filter=None):
        """Splits the labels from the given input field into the given output
        field of the collection.

        This method is typically invoked on a view that has filtered the
        contents of the specified input field, so that the labels in the view
        are moved to the output field and the remaining labels are left
        in-place.

        Alternatively, you can provide a ``filter`` expression that selects the
        labels of interest to move in this collection.

        Args:
            in_field: the name of the input label field
            out_field: the name of the output label field, which will be
                created if necessary
            filter (None): a boolean
                :class:`fiftyone.core.expressions.ViewExpression` to apply to
                each label in the input field to determine whether to move it
                (True) or leave it (False)
        """
        if filter is not None:
            move_view = self.filter_labels(in_field, filter)
        else:
            move_view = self

        move_view.merge_labels(in_field, out_field)

    @mutates_data
    def merge_labels(self, in_field, out_field):
        """Merges the labels from the given input field into the given output
        field of the collection.

        If this collection is a dataset, the input field is deleted after the
        merge.

        If this collection is a view, the input field will still exist on the
        underlying dataset but will only contain the labels not present in this
        view.

        Args:
            in_field: the name of the input label field
            out_field: the name of the output label field, which will be
                created if necessary
        """
        if not isinstance(self, fod.Dataset):
            # The label IDs that we'll need to delete from `in_field`
            _, id_path = self._get_label_field_path(in_field, "id")
            del_ids = self.values(id_path, unwind=True)

        dataset = self._dataset
        dataset.merge_samples(
            self,
            key_field="id",
            skip_existing=False,
            insert_new=False,
            fields={in_field: out_field},
            merge_lists=True,
            overwrite=True,
            expand_schema=True,
            include_info=False,
        )

        if isinstance(self, fod.Dataset):
            dataset.delete_sample_field(in_field)
        else:
            dataset.delete_labels(ids=del_ids, fields=in_field)

    @mutates_data
    def set_values(
        self,
        field_name,
        values,
        key_field=None,
        skip_none=False,
        expand_schema=True,
        dynamic=False,
        validate=True,
        _allow_missing=False,
        _sample_ids=None,
        _frame_ids=None,
    ):
        """Sets the field or embedded field on each sample or frame in the
        collection to the given values.

        When setting a sample field ``embedded.field.name``, this function is
        an efficient implementation of the following loop::

            for sample, value in zip(sample_collection, values):
                sample.embedded.field.name = value
                sample.save()

        When setting an embedded field that contains an array, say
        ``embedded.array.field.name``, this function is an efficient
        implementation of the following loop::

            for sample, array_values in zip(sample_collection, values):
                for doc, value in zip(sample.embedded.array, array_values):
                    doc.field.name = value

                sample.save()

        When setting a frame field ``frames.embedded.field.name``, this
        function is an efficient implementation of the following loop::

            for sample, frame_values in zip(sample_collection, values):
                for frame, value in zip(sample.frames.values(), frame_values):
                    frame.embedded.field.name = value

                sample.save()

        When setting an embedded frame field that contains an array, say
        ``frames.embedded.array.field.name``, this function is an efficient
        implementation of the following loop::

            for sample, frame_values in zip(sample_collection, values):
                for frame, array_values in zip(sample.frames.values(), frame_values):
                    for doc, value in zip(frame.embedded.array, array_values):
                        doc.field.name = value

                sample.save()

        When ``values`` is a dict mapping keys in ``key_field`` to values, then
        this function is an efficient implementation of the following loop::

            for key, value in values.items():
                sample = sample_collection.one(F(key_field) == key)
                sample.embedded.field.name = value
                sample.save()

        When setting frame fields using the dict ``values`` syntax, each value
        in ``values`` may either be a list corresponding to the frames of the
        sample matching the given key, or each value may itself be a dict
        mapping frame numbers to values. In the latter case, this function
        is an efficient implementation of the following loop::

            for key, frame_values in values.items():
                sample = sample_collection.one(F(key_field) == key)
                for frame_number, value in frame_values.items():
                    frame = sample[frame_number]
                    frame.embedded.field.name = value

                sample.save()

        You can also update list fields using the dict ``values`` syntax, in
        which case this method is an efficient implementation of the natural
        nested list modifications of the above sample/frame loops.

        The dual function of :meth:`set_values` is :meth:`values`, which can be
        used to efficiently extract the values of a field or embedded field of
        all samples in a collection as lists of values in the same structure
        expected by this method.

        .. note::

            If the values you are setting can be described by a
            :class:`fiftyone.core.expressions.ViewExpression` applied to the
            existing dataset contents, then consider using :meth:`set_field` +
            :meth:`save` for an even more efficient alternative to explicitly
            iterating over the dataset or calling :meth:`values` +
            :meth:`set_values` to perform the update in-memory.

        Examples::

            import random

            import fiftyone as fo
            import fiftyone.zoo as foz
            from fiftyone import ViewField as F

            dataset = foz.load_zoo_dataset("quickstart")

            #
            # Create a new sample field
            #

            values = [random.random() for _ in range(len(dataset))]
            dataset.set_values("random", values)

            print(dataset.bounds("random"))

            #
            # Add a tag to all low confidence labels
            #

            view = dataset.filter_labels("predictions", F("confidence") < 0.06)

            detections = view.values("predictions.detections")
            for sample_detections in detections:
                for detection in sample_detections:
                    detection.tags.append("low_confidence")

            view.set_values("predictions.detections", detections)

            print(dataset.count_label_tags())

        Args:
            field_name: a field or ``embedded.field.name``
            values: an iterable of values, one for each sample in the
                collection. When setting frame fields, each element can either
                be an iterable of values (one for each existing frame of the
                sample) or a dict mapping frame numbers to values. If
                ``field_name`` contains array fields, the corresponding
                elements of ``values`` must be arrays of the same lengths. This
                argument can also be a dict mapping keys to values (each value
                as described previously), in which case the keys are used to
                match samples by their ``key_field``
            key_field (None): a key field to use when choosing which samples to
                update when ``values`` is a dict
            skip_none (False): whether to treat None data in ``values`` as
                missing data that should not be set
            expand_schema (True): whether to dynamically add new sample/frame
                fields encountered to the dataset schema. If False, an error is
                raised if the root ``field_name`` does not exist
            dynamic (False): whether to declare dynamic attributes of embedded
                document fields that are encountered
            validate (True): whether to validate that the values are compliant
                with the dataset schema before adding them
        """
        self._set_values(
            field_name,
            values,
            key_field=key_field,
            skip_none=skip_none,
            expand_schema=expand_schema,
            dynamic=dynamic,
            validate=validate,
            _allow_missing=_allow_missing,
            _sample_ids=_sample_ids,
            _frame_ids=_frame_ids,
        )

    def _set_values(
        self,
        field_name,
        values,
        key_field=None,
        skip_none=False,
        expand_schema=True,
        dynamic=False,
        validate=True,
        _allow_missing=False,
        _sample_ids=None,
        _frame_ids=None,
    ):
        if self._is_group_field(field_name):
            raise ValueError(
                "This method does not support setting attached group fields "
                "(found: '%s')" % field_name
            )

        if isinstance(values, dict):
            if key_field is None:
                raise ValueError(
                    "You must provide a `key_field` when `values` is a dict"
                )

            _sample_ids, values = _parse_values_dict(self, key_field, values)

        is_frame_field = self._is_frame_field(field_name)

        if is_frame_field:
            _frame_ids, values = _parse_frame_values_dicts(
                self, _sample_ids, values
            )

        if expand_schema:
            field, new_group_field = self._expand_schema_from_values(
                field_name,
                values,
                dynamic=dynamic,
                allow_missing=_allow_missing,
            )
        else:
            field = None
            new_group_field = False

        if field is None:
            field = self.get_field(field_name)

        _field_name, _, list_fields, _, id_to_str = self._parse_field_name(
            field_name, omit_terminal_lists=True, allow_missing=_allow_missing
        )

        if field is None and id_to_str:
            field = fof.ObjectIdField()

        # Setting an entire label list document whose label elements have been
        # filtered is not allowed because this would delete the filtered labels
        if (
            isinstance(self, fov.DatasetView)
            and isinstance(field, fof.EmbeddedDocumentField)
            and issubclass(field.document_type, fol._HasLabelList)
        ):
            label_type = field.document_type
            list_field = label_type._LABEL_LIST_FIELD
            path = field_name + "." + list_field

            # pylint: disable=no-member
            filtered_fields = self._get_filtered_fields()
            if filtered_fields is not None and path in filtered_fields:
                msg = (
                    "Detected a label list field '%s' with filtered elements; "
                    "only the list elements will be updated"
                ) % path
                warnings.warn(msg)

                fcn = lambda l: l[list_field]
                level = 1 + is_frame_field
                list_values = _transform_values(values, fcn, level=level)

                return self.set_values(
                    path,
                    list_values,
                    key_field=key_field,
                    skip_none=skip_none,
                    expand_schema=expand_schema,
                    dynamic=dynamic,
                    validate=validate,
                    _allow_missing=_allow_missing,
                    _sample_ids=_sample_ids,
                    _frame_ids=_frame_ids,
                )

        # If we're directly updating a document list field of a dataset view,
        # then update list elements by ID in case the field has been filtered
        if (
            isinstance(self, fov.DatasetView)
            and isinstance(field, fof.ListField)
            and isinstance(field.field, fof.EmbeddedDocumentField)
            and isinstance(
                self.get_field(field_name + ".id"), fof.ObjectIdField
            )
        ):
            field = self.get_field(field_name, leaf=True)
            list_fields = sorted(set(list_fields + [_field_name]))

        try:
            if is_frame_field:
                self._set_frame_values(
                    _field_name,
                    values,
                    list_fields,
                    sample_ids=_sample_ids,
                    frame_ids=_frame_ids,
                    field=field,
                    skip_none=skip_none,
                    validate=validate,
                )
            else:
                self._set_sample_values(
                    _field_name,
                    values,
                    list_fields,
                    sample_ids=_sample_ids,
                    field=field,
                    skip_none=skip_none,
                    validate=validate,
                )
        except:
            # Add a group field converts the dataset's type, so if it fails we
            # must clean up after ourselves to avoid an inconsistent state
            if new_group_field:
                self._dataset.delete_sample_field(field_name)
                new_group_field = False

            raise
        finally:
            if new_group_field:
                self._dataset._doc.media_type = fom.GROUP
                self._dataset.save()

    @mutates_data
    def set_label_values(
        self,
        field_name,
        values,
        dynamic=False,
        skip_none=False,
        validate=True,
    ):
        """Sets the fields of the specified labels in the collection to the
        given values.

        .. note::

            This method is appropriate when you have the IDs of the labels you
            wish to modify. See :meth:`set_values` and :meth:`set_field` if
            your updates are not keyed by label ID.

        Examples::

            import fiftyone as fo
            import fiftyone.zoo as foz
            from fiftyone import ViewField as F

            dataset = foz.load_zoo_dataset("quickstart")

            #
            # Populate a new boolean attribute on all high confidence labels
            #

            view = dataset.filter_labels("predictions", F("confidence") > 0.99)

            label_ids = view.values("predictions.detections.id", unwind=True)
            values = {_id: True for _id in label_ids}

            dataset.set_label_values("predictions.detections.high_conf", values)

            print(dataset.count("predictions.detections"))
            print(len(label_ids))
            print(dataset.count_values("predictions.detections.high_conf"))

        Args:
            field_name: a field or ``embedded.field.name``
            values: a dict mapping label IDs to values
            skip_none (False): whether to treat None data in ``values`` as
                missing data that should not be set
            dynamic (False): whether to declare dynamic attributes of embedded
                document fields that are encountered
            validate (True): whether to validate that the values are compliant
                with the dataset schema before adding them
        """
        field, _ = self._expand_schema_from_values(
            field_name, values.values(), dynamic=dynamic, flat=True
        )

        if field is None:
            field = self.get_field(field_name)

        _field_name, is_frame_field, _, _, id_to_str = self._parse_field_name(
            field_name, omit_terminal_lists=True
        )

        if field is None and id_to_str:
            field = fof.ObjectIdField()

        label_field = _field_name.split(".", 1)[0]
        if is_frame_field:
            label_field = self._FRAMES_PREFIX + label_field

        root, is_list_field = self._get_label_field_root(label_field)
        label_id_path = root + ".id"
        _root, _ = self._handle_frame_field(root)

        id_map = {}

        # We only need `view` to contain labels we actually want to process, so
        # if the number of values is small enough that `select_labels()` may
        # optimize, we use it
        if len(values) <= 100000:
            view = self.select_labels(ids=list(values), fields=label_field)
        else:
            view = self

        if is_frame_field:
            frame_ids, label_ids = view.values(["frames._id", label_id_path])

            if is_list_field:
                for _fids, _flids in zip(frame_ids, label_ids):
                    for _frame_id, _label_ids in zip(_fids, _flids):
                        if _label_ids:
                            for _label_id in _label_ids:
                                id_map[_label_id] = _frame_id
            else:
                for _fids, _flids in zip(frame_ids, label_ids):
                    for _frame_id, _label_id in zip(_fids, _flids):
                        id_map[_label_id] = _frame_id
        else:
            sample_ids, label_ids = view.values(["_id", label_id_path])

            if is_list_field:
                for _sample_id, _label_ids in zip(sample_ids, label_ids):
                    if _label_ids:
                        for _label_id in _label_ids:
                            id_map[_label_id] = _sample_id
            else:
                for _sample_id, _label_id in zip(sample_ids, label_ids):
                    id_map[_label_id] = _sample_id

        if is_list_field:
            self._set_label_list_values(
                _field_name,
                values,
                id_map,
                _root,
                field=field,
                skip_none=skip_none,
                validate=validate,
                frames=is_frame_field,
            )
        else:
            _label_ids, _values = zip(*values.items())
            _ids = [id_map[label_id] for label_id in _label_ids]

            self._set_doc_values(
                _field_name,
                _ids,
                _values,
                field=field,
                skip_none=skip_none,
                validate=validate,
                frames=is_frame_field,
            )

    def _expand_schema_from_values(
        self,
        field_name,
        values,
        dynamic=False,
        allow_missing=False,
        flat=False,
    ):
        field_name, _ = self._handle_group_field(field_name)

        field = self.get_field(field_name)
        new_group_field = False

        if field is not None and not dynamic:
            return field, new_group_field

        if not flat:
            _, _is_frame_field, _list_fields, _, _ = self._parse_field_name(
                field_name, allow_missing=True
            )
            level = int(_is_frame_field) + len(_list_fields)
        else:
            level = 0

        field_name, is_frame_field = self._handle_frame_field(field_name)
        root = field_name.split(".", 1)[0]

        if is_frame_field:
            new_root_field = not self.has_field(self._FRAMES_PREFIX + root)

            if new_root_field and root != field_name:
                if allow_missing:
                    return field, new_group_field

                raise ValueError(
                    "Cannot infer an appropriate type for new frame field "
                    "'%s' when setting embedded field '%s'"
                    % (root, field_name)
                )

            value = _get_non_none_value(values, level=level)

            if value is None:
                if field is not None or allow_missing:
                    return field, new_group_field

                raise ValueError(
                    "Cannot infer an appropriate type for new frame field "
                    "'%s' from empty/all-None values" % field_name
                )
            elif dynamic:
                _values = _unwind_values(values, level=level)
                for _value in _values:
                    if _value is not None:
                        self._dataset._add_implied_frame_field(
                            field_name, _value, dynamic=dynamic, validate=False
                        )
            elif new_root_field:
                self._dataset._add_implied_frame_field(
                    field_name, value, dynamic=dynamic
                )
            else:
                # User didn't request new dynamic attributes to be declared,
                # but we still need to serialize the provided values
                field = foo.create_implied_field(
                    field_name, value, dynamic=dynamic
                )
        else:
            new_root_field = not self.has_field(root)

            if new_root_field and root != field_name:
                if allow_missing:
                    return field, new_group_field

                raise ValueError(
                    "Cannot infer an appropriate type for new sample field "
                    "'%s' when setting embedded field '%s'"
                    % (root, field_name)
                )

            value = _get_non_none_value(values, level=level)

            if value is None:
                if field is not None or allow_missing:
                    return field, new_group_field

                raise ValueError(
                    "Cannot infer an appropriate type for new sample field "
                    "'%s' from empty/all-None values" % field_name
                )
            elif isinstance(value, fog.Group):
                if new_root_field and not isinstance(self, fod.Dataset):
                    raise ValueError(
                        "Group fields can only be added to entire datasets"
                    )

                media_type = self.media_type
                self._dataset._add_group_field(field_name)

                if not new_root_field:
                    return field, new_group_field

                slice_names = set()
                for _value in values:
                    if isinstance(_value, fog.Group):
                        slice_names.add(_value.name)
                    else:
                        raise ValueError(
                            "All values must be `Group` instances when "
                            "declaring group fields; found %s" % type(_value)
                        )

                for slice_name in slice_names:
                    self._dataset._expand_group_schema(
                        field_name, slice_name, media_type
                    )

                # Temporarily lie about media type until after values are added
                self._dataset._doc.media_type = media_type
                new_group_field = True
            elif dynamic:
                _values = _unwind_values(values, level=level)
                for _value in _values:
                    if _value is not None:
                        self._dataset._add_implied_sample_field(
                            field_name, _value, dynamic=dynamic, validate=False
                        )
            elif new_root_field:
                self._dataset._add_implied_sample_field(
                    field_name, value, dynamic=dynamic
                )
            else:
                # User didn't request new dynamic attributes to be declared,
                # but we still need to serialize the provided values
                field = foo.create_implied_field(
                    field_name, value, dynamic=dynamic
                )

        return field, new_group_field

    def _set_sample_values(
        self,
        field_name,
        values,
        list_fields,
        sample_ids=None,
        field=None,
        skip_none=False,
        validate=True,
    ):
        if len(list_fields) > 1:
            raise ValueError(
                "At most one array field can be unwound when setting values"
            )

        if list_fields:
            list_field = list_fields[0]
            elem_id_field = list_field + "._id"

            if sample_ids is not None:
                view = self.select(sample_ids, ordered=True)
                sample_ids = [ObjectId(_id) for _id in sample_ids]
                elem_ids = view.values(elem_id_field)
            else:
                sample_ids, elem_ids = self.values(["_id", elem_id_field])

            self._set_list_values_by_id(
                field_name,
                sample_ids,
                elem_ids,
                values,
                list_field,
                field=field,
                skip_none=skip_none,
                validate=validate,
            )
        else:
            if sample_ids is not None:
                sample_ids = [ObjectId(_id) for _id in sample_ids]
            else:
                sample_ids = self.values("_id")

            self._set_doc_values(
                field_name,
                sample_ids,
                values,
                field=field,
                skip_none=skip_none,
                validate=validate,
            )

    def _set_frame_values(
        self,
        field_name,
        values,
        list_fields,
        sample_ids=None,
        frame_ids=None,
        field=None,
        skip_none=False,
        validate=True,
    ):
        if len(list_fields) > 1:
            raise ValueError(
                "At most one array field can be unwound when setting values"
            )

        if sample_ids is not None:
            view = self.select(sample_ids, ordered=True)
        else:
            view = self

        if list_fields:
            list_field = list_fields[0]
            elem_id_field = "frames." + list_field + "._id"

            if frame_ids is None:
                frame_ids, elem_ids = view.values(
                    ["frames._id", elem_id_field]
                )
            else:
                elem_ids = view.values(elem_id_field)

            frame_ids = itertools.chain.from_iterable(frame_ids)
            elem_ids = itertools.chain.from_iterable(elem_ids)
            values = itertools.chain.from_iterable(values)

            self._set_list_values_by_id(
                field_name,
                frame_ids,
                elem_ids,
                values,
                list_field,
                field=field,
                skip_none=skip_none,
                validate=validate,
                frames=True,
            )
        else:
            if frame_ids is None:
                frame_ids = view.values("frames._id")

            frame_ids = itertools.chain.from_iterable(frame_ids)
            values = itertools.chain.from_iterable(values)

            self._set_doc_values(
                field_name,
                frame_ids,
                values,
                field=field,
                skip_none=skip_none,
                validate=validate,
                frames=True,
            )

    def _set_doc_values(
        self,
        field_name,
        ids,
        values,
        field=None,
        skip_none=False,
        validate=True,
        frames=False,
    ):
        ops = []
        for _id, value in zip(ids, values):
            if value is None and skip_none:
                continue

            if etau.is_str(_id):
                _id = ObjectId(_id)

            if field is not None:
                value = _serialize_value(
                    field_name, field, value, validate=validate
                )

            ops.append(UpdateOne({"_id": _id}, {"$set": {field_name: value}}))

        self._dataset._bulk_write(ops, frames=frames)

    def _set_list_values_by_id(
        self,
        field_name,
        ids,
        elem_ids,
        values,
        list_field,
        field=None,
        skip_none=False,
        validate=True,
        frames=False,
    ):
        root = list_field
        leaf = field_name[len(root) + 1 :]
        elem_id = root + "._id"
        if leaf:
            elem = root + ".$." + leaf
        else:
            elem = root + ".$"

        ops = []
        for _id, _elem_ids, _values in zip(ids, elem_ids, values):
            if not _elem_ids:
                continue

            if etau.is_str(_id):
                _id = ObjectId(_id)

            for _elem_id, value in zip(_elem_ids, _values):
                if value is None and skip_none:
                    continue

                if field is not None:
                    value = _serialize_value(
                        field_name, field, value, validate=validate
                    )

                if _elem_id is None:
                    raise ValueError(
                        "Can only set values of array documents with IDs"
                    )

                if etau.is_str(_elem_id):
                    _elem_id = ObjectId(_elem_id)

                ops.append(
                    UpdateOne(
                        {"_id": _id, elem_id: _elem_id},
                        {"$set": {elem: value}},
                    )
                )

        self._dataset._bulk_write(ops, frames=frames)

    def _set_label_list_values(
        self,
        field_name,
        values,
        id_map,
        list_field,
        field=None,
        skip_none=None,
        validate=True,
        frames=False,
    ):
        root = list_field
        leaf = field_name[len(root) + 1 :]
        path = root + ".$[label]." + leaf

        ops = []
        for label_id, value in values.items():
            if value is None and skip_none:
                continue

            if field is not None:
                value = _serialize_value(
                    field_name, field, value, validate=validate
                )

            ops.append(
                UpdateOne(
                    {"_id": id_map[label_id]},
                    {"$set": {path: value}},
                    array_filters=[{"label._id": ObjectId(label_id)}],
                )
            )

        if ops:
            self._dataset._bulk_write(ops, frames=frames)

    def _set_labels(self, field_name, sample_ids, label_docs):
        if self._is_group_field(field_name):
            raise ValueError(
                "This method does not support setting attached group fields "
                "(found: '%s')" % field_name
            )

        root, is_list_field = self._get_label_field_root(field_name)
        field_name, is_frame_field = self._handle_frame_field(field_name)

        ops = []
        if is_list_field:
            elem_id = root + "._id"
            set_path = root + ".$"

            for _id, _docs in zip(sample_ids, label_docs):
                if not _docs:
                    continue

                if etau.is_str(_id):
                    _id = ObjectId(_id)

                if not isinstance(_docs, (list, tuple)):
                    _docs = [_docs]

                for doc in _docs:
                    ops.append(
                        UpdateOne(
                            {"_id": _id, elem_id: doc["_id"]},
                            {"$set": {set_path: doc}},
                        )
                    )
        else:
            elem_id = field_name + "._id"

            for _id, doc in zip(sample_ids, label_docs):
                if etau.is_str(_id):
                    _id = ObjectId(_id)

                ops.append(
                    UpdateOne(
                        {"_id": _id, elem_id: doc["_id"]},
                        {"$set": {field_name: doc}},
                    )
                )

        self._dataset._bulk_write(ops, frames=is_frame_field)

    def _delete_labels(self, ids, fields=None):
        self._dataset.delete_labels(ids=ids, fields=fields)

    # This method may mutate data, which is enforced by subcalls internally
    def compute_metadata(
        self,
        overwrite=False,
        num_workers=None,
        skip_failures=True,
        warn_failures=False,
    ):
        """Populates the ``metadata`` field of all samples in the collection.

        Any samples with existing metadata are skipped, unless
        ``overwrite == True``.

        Args:
            overwrite (False): whether to overwrite existing metadata
            num_workers (None): a suggested number of threads to use
            skip_failures (True): whether to gracefully continue without
                raising an error if metadata cannot be computed for a sample
            warn_failures (False): whether to log a warning if metadata cannot
                be computed for a sample
        """
        fomt.compute_metadata(
            self,
            overwrite=overwrite,
            num_workers=num_workers,
            skip_failures=skip_failures,
            warn_failures=warn_failures,
        )

    def download_media(
        self, media_fields=None, update=False, skip_failures=True
    ):
        """Downloads the source media files for all samples in the collection.

        This method is only useful for collections that contain remote media.

        Any existing files are not re-downloaded, unless ``update == True`` and
        their checksums no longer match.

        Args:
            media_fields (None): a field or iterable of fields containing media
                to download. By default, all media fields in the collection's
                :meth:`app_config` are used
            update (False): whether to re-download media whose checksums no
                longer match
            skip_failures (True): whether to gracefully continue without
                raising an error if a remote file cannot be downloaded
        """
        filepaths = self._get_media_paths(media_fields=media_fields)

        if update:
            foc.media_cache.update(
                filepaths=filepaths, skip_failures=skip_failures
            )
        else:
            foc.media_cache.get_local_paths(
                filepaths, download=True, skip_failures=skip_failures
            )

    def get_local_paths(
        self, media_field="filepath", download=True, skip_failures=True
    ):
        """Returns a list of local paths to the media files in this collection.

        This method is only useful for collections that contain remote media.

        Args:
            media_field ("filepath"): the field containing the media paths
            download (True): whether to download any non-cached media files
            skip_failures (True): whether to gracefully continue without
                raising an error if a remote file cannot be downloaded

        Returns:
            a list of local filepaths
        """
        filepaths = self._get_media_paths(media_fields=[media_field])
        return foc.media_cache.get_local_paths(
            filepaths, download=download, skip_failures=skip_failures
        )

    def clear_media(self, media_fields=None):
        """Deletes any local copies of media files in this collection from the
        media cache.

        This method is only useful for collections that contain remote media.

        Args:
            media_fields (None): a field or iterable of fields containing media
                paths to clear from the cache. By default, all media fields
                in the collection's :meth:`app_config` are cleared
        """
        filepaths = self._get_media_paths(media_fields=media_fields)
        foc.media_cache.clear(filepaths=filepaths)

    def cache_stats(self, media_fields=None):
        """Returns a dictionary of stats about the cached media files in this
        collection.

        This method is only useful for collections that contain remote media.

        Args:
            media_fields (None): a field or iterable of fields containing media
                paths. By default, all media fields in the collection's
                :meth:`app_config` are included

        Returns:
            a stats dict
        """
        filepaths = self._get_media_paths(media_fields=media_fields)
        return foc.media_cache.stats(filepaths=filepaths)

    def _get_media_paths(self, media_fields=None):
        if media_fields is None:
            media_fields = list(self._get_media_fields().keys())
        elif etau.is_container(media_fields):
            media_fields = list(media_fields)
        else:
            media_fields = [media_fields]

        _media_fields = []
        for media_field in media_fields:
            field = self.get_field(media_field)
            if isinstance(field, fof.EmbeddedDocumentField):
                if issubclass(field.document_type, fol._HasMedia):
                    media_field += "." + field.document_type._MEDIA_FIELD

            _media_fields.append(media_field)

        if len(_media_fields) > 1:
            return itertools.chain.from_iterable(
                self.values(_media_fields, unwind=True)
            )

        return self.values(_media_fields[0], unwind=True)

    @mutates_data
    def apply_model(
        self,
        model,
        label_field="predictions",
        confidence_thresh=None,
        store_logits=False,
        batch_size=None,
        num_workers=None,
        skip_failures=True,
        output_dir=None,
        rel_dir=None,
        **kwargs,
    ):
        """Applies the :class:`FiftyOne model <fiftyone.core.models.Model>` or
        :class:`Lightning Flash model <flash:flash.core.model.Task>` to the
        samples in the collection.

        This method supports all of the following cases:

        -   Applying an image :class:`fiftyone.core.models.Model` to an image
            collection
        -   Applying an image :class:`fiftyone.core.models.Model` to the frames
            of a video collection
        -   Applying a video :class:`fiftyone.core.models.Model` to a video
            collection
        -   Applying a :class:`flash:flash.core.model.Task` to an image or
            video collection

        Args:
            model: a :class:`fiftyone.core.models.Model` or
                :class:`flash:flash.core.model.Task`
            label_field ("predictions"): the name of the field in which to
                store the model predictions. When performing inference on video
                frames, the "frames." prefix is optional
            confidence_thresh (None): an optional confidence threshold to apply
                to any applicable labels generated by the model
            store_logits (False): whether to store logits for the model
                predictions. This is only supported when the provided ``model``
                has logits, ``model.has_logits == True``
            batch_size (None): an optional batch size to use, if the model
                supports batching
            num_workers (None): the number of workers for the
                :class:`torch:torch.utils.data.DataLoader` to use. Only
                applicable for Torch-based models
            skip_failures (True): whether to gracefully continue without
                raising an error if predictions cannot be generated for a
                sample. Only applicable to :class:`fiftyone.core.models.Model`
                instances
            output_dir (None): an optional output directory in which to write
                segmentation images. Only applicable if the model generates
                segmentations. If none is provided, the segmentations are
                stored in the database
            rel_dir (None): an optional relative directory to strip from each
                input filepath to generate a unique identifier that is joined
                with ``output_dir`` to generate an output path for each
                segmentation image. This argument allows for populating nested
                subdirectories in ``output_dir`` that match the shape of the
                input paths. The path is converted to an absolute path (if
                necessary) via :func:`fiftyone.core.storage.normalize_path`
            **kwargs: optional model-specific keyword arguments passed through
                to the underlying inference implementation
        """
        fomo.apply_model(
            self,
            model,
            label_field=label_field,
            confidence_thresh=confidence_thresh,
            store_logits=store_logits,
            batch_size=batch_size,
            num_workers=num_workers,
            skip_failures=skip_failures,
            output_dir=output_dir,
            rel_dir=rel_dir,
            **kwargs,
        )

    @mutates_data(condition_param="embeddings_field")
    def compute_embeddings(
        self,
        model,
        embeddings_field=None,
        batch_size=None,
        num_workers=None,
        skip_failures=True,
        **kwargs,
    ):
        """Computes embeddings for the samples in the collection using the
        given :class:`FiftyOne model <fiftyone.core.models.Model>` or
        :class:`Lightning Flash model <flash:flash.core.model.Task>`.

        This method supports all the following cases:

        -   Using an image :class:`fiftyone.core.models.Model` to compute
            embeddings for an image collection
        -   Using an image :class:`fiftyone.core.models.Model` to compute frame
            embeddings for a video collection
        -   Using a video :class:`fiftyone.core.models.Model` to compute
            embeddings for a video collection
        -   Using an :ref:`ImageEmbedder <flash:image_embedder>` to compute
            embeddings for an image collection

        When using a :class:`FiftyOne model <fiftyone.core.models.Model>`, the
        model must expose embeddings, i.e.,
        :meth:`fiftyone.core.models.Model.has_embeddings` must return ``True``.

        If an ``embeddings_field`` is provided, the embeddings are saved to the
        samples; otherwise, the embeddings are returned in-memory.

        Args:
            model: a :class:`fiftyone.core.models.Model` or
                :class:`flash:flash.core.model.Task`
            embeddings_field (None): the name of a field in which to store the
                embeddings. When computing video frame embeddings, the
                "frames." prefix is optional
            batch_size (None): an optional batch size to use, if the model
                supports batching
            num_workers (None): the number of workers for the
                :class:`torch:torch.utils.data.DataLoader` to use. Only
                applicable for Torch-based models
            skip_failures (True): whether to gracefully continue without
                raising an error if embeddings cannot be generated for a
                sample. Only applicable to :class:`fiftyone.core.models.Model`
                instances
            **kwargs: optional model-specific keyword arguments passed through
                to the underlying inference implementation

        Returns:
            one of the following:

            -   ``None``, if an ``embeddings_field`` is provided
            -   a ``num_samples x num_dim`` array of embeddings, when computing
                embeddings for image/video collections with image/video models,
                respectively, and no ``embeddings_field`` is provided. If
                ``skip_failures`` is ``True`` and any errors are detected, a
                list of length ``num_samples`` is returned instead containing
                all successfully computed embedding vectors along with ``None``
                entries for samples for which embeddings could not be computed
            -   a dictionary mapping sample IDs to ``num_frames x num_dim``
                arrays of embeddings, when computing frame embeddings for video
                collections using an image model. If ``skip_failures`` is
                ``True`` and any errors are detected, the values of this
                dictionary will contain arrays of embeddings for all frames
                1, 2, ... until the error occurred, or ``None`` if no
                embeddings were computed at all
        """
        return fomo.compute_embeddings(
            self,
            model,
            embeddings_field=embeddings_field,
            batch_size=batch_size,
            num_workers=num_workers,
            skip_failures=skip_failures,
            **kwargs,
        )

    @mutates_data(condition_param="embeddings_field")
    def compute_patch_embeddings(
        self,
        model,
        patches_field,
        embeddings_field=None,
        force_square=False,
        alpha=None,
        handle_missing="skip",
        batch_size=None,
        num_workers=None,
        skip_failures=True,
    ):
        """Computes embeddings for the image patches defined by
        ``patches_field`` of the samples in the collection using the given
        :class:`fiftyone.core.models.Model`.

        This method supports all the following cases:

        -   Using an image model to compute patch embeddings for an image
            collection
        -   Using an image model to compute frame patch embeddings for a video
            collection

        The ``model`` must expose embeddings, i.e.,
        :meth:`fiftyone.core.models.Model.has_embeddings` must return ``True``.

        If an ``embeddings_field`` is provided, the embeddings are saved to the
        samples; otherwise, the embeddings are returned in-memory.

        Args:
            model: a :class:`fiftyone.core.models.Model`
            patches_field: the name of the field defining the image patches in
                each sample to embed. Must be of type
                :class:`fiftyone.core.labels.Detection`,
                :class:`fiftyone.core.labels.Detections`,
                :class:`fiftyone.core.labels.Polyline`, or
                :class:`fiftyone.core.labels.Polylines`. When computing video
                frame embeddings, the "frames." prefix is optional
            embeddings_field (None): the name of a label attribute in which to
                store the embeddings
            force_square (False): whether to minimally manipulate the patch
                bounding boxes into squares prior to extraction
            alpha (None): an optional expansion/contraction to apply to the
                patches before extracting them, in ``[-1, inf)``. If provided,
                the length and width of the box are expanded (or contracted,
                when ``alpha < 0``) by ``(100 * alpha)%``. For example, set
                ``alpha = 1.1`` to expand the boxes by 10%, and set
                ``alpha = 0.9`` to contract the boxes by 10%
            handle_missing ("skip"): how to handle images with no patches.
                Supported values are:

                -   "skip": skip the image and assign its embedding as ``None``
                -   "image": use the whole image as a single patch
                -   "error": raise an error

            batch_size (None): an optional batch size to use, if the model
                supports batching
            num_workers (None): the number of workers for the
                :class:`torch:torch.utils.data.DataLoader` to use. Only
                applicable for Torch-based models
            skip_failures (True): whether to gracefully continue without
                raising an error if embeddings cannot be generated for a sample

        Returns:
            one of the following:

            -   ``None``, if an ``embeddings_field`` is provided
            -   a dict mapping sample IDs to ``num_patches x num_dim`` arrays
                of patch embeddings, when computing patch embeddings for image
                collections and no ``embeddings_field`` is provided. If
                ``skip_failures`` is ``True`` and any errors are detected, this
                dictionary will contain ``None`` values for any samples for
                which embeddings could not be computed
            -   a dict of dicts mapping sample IDs to frame numbers to
                ``num_patches x num_dim`` arrays of patch embeddings, when
                computing patch embeddings for the frames of video collections
                and no ``embeddings_field`` is provided. If ``skip_failures``
                is ``True`` and any errors are detected, this nested dict will
                contain missing or ``None`` values to indicate uncomputable
                embeddings
        """
        return fomo.compute_patch_embeddings(
            self,
            model,
            patches_field,
            embeddings_field=embeddings_field,
            batch_size=batch_size,
            num_workers=num_workers,
            force_square=force_square,
            alpha=alpha,
            handle_missing=handle_missing,
            skip_failures=skip_failures,
        )

    @mutates_data
    def evaluate_regressions(
        self,
        pred_field,
        gt_field="ground_truth",
        eval_key=None,
        missing=None,
        method=None,
        **kwargs,
    ):
        """Evaluates the regression predictions in this collection with respect
        to the specified ground truth values.

        You can customize the evaluation method by passing additional
        parameters for the method's config class as ``kwargs``.

        The natively provided ``method`` values and their associated configs
        are:

        -   ``"simple"``: :class:`fiftyone.utils.eval.regression.SimpleEvaluationConfig`

        If an ``eval_key`` is specified, then this method will record some
        statistics on each sample:

        -   When evaluating sample-level fields, an ``eval_key`` field will be
            populated on each sample recording the error of that sample's
            prediction.

        -   When evaluating frame-level fields, an ``eval_key`` field will be
            populated on each frame recording the error of that frame's
            prediction. In addition, an ``eval_key`` field will be populated on
            each sample that records the average error of the frame predictions
            of the sample.

        Args:
            pred_field: the name of the field containing the predicted
                :class:`fiftyone.core.labels.Regression` instances
            gt_field ("ground_truth"): the name of the field containing the
                ground truth :class:`fiftyone.core.labels.Regression` instances
            eval_key (None): a string key to use to refer to this evaluation
            missing (None): a missing value. Any None-valued regressions are
                given this value for results purposes
            method (None): a string specifying the evaluation method to use.
                The supported values are
                ``fo.evaluation_config.regression_backends.keys()`` and the
                default is ``fo.evaluation_config.regression_default_backend``
            **kwargs: optional keyword arguments for the constructor of the
                :class:`fiftyone.utils.eval.regression.RegressionEvaluationConfig`
                being used

        Returns:
            a :class:`fiftyone.utils.eval.regression.RegressionResults`
        """
        return foue.evaluate_regressions(
            self,
            pred_field,
            gt_field=gt_field,
            eval_key=eval_key,
            missing=missing,
            method=method,
            **kwargs,
        )

    @mutates_data
    def evaluate_classifications(
        self,
        pred_field,
        gt_field="ground_truth",
        eval_key=None,
        classes=None,
        missing=None,
        method=None,
        **kwargs,
    ):
        """Evaluates the classification predictions in this collection with
        respect to the specified ground truth labels.

        By default, this method simply compares the ground truth and prediction
        for each sample, but other strategies such as binary evaluation and
        top-k matching can be configured via the ``method`` parameter.

        You can customize the evaluation method by passing additional
        parameters for the method's config class as ``kwargs``.

        The natively provided ``method`` values and their associated configs
        are:

        -   ``"simple"``: :class:`fiftyone.utils.eval.classification.SimpleEvaluationConfig`
        -   ``"top-k"``: :class:`fiftyone.utils.eval.classification.TopKEvaluationConfig`
        -   ``"binary"``: :class:`fiftyone.utils.eval.classification.BinaryEvaluationConfig`

        If an ``eval_key`` is specified, then this method will record some
        statistics on each sample:

        -   When evaluating sample-level fields, an ``eval_key`` field will be
            populated on each sample recording whether that sample's prediction
            is correct.

        -   When evaluating frame-level fields, an ``eval_key`` field will be
            populated on each frame recording whether that frame's prediction
            is correct. In addition, an ``eval_key`` field will be populated on
            each sample that records the average accuracy of the frame
            predictions of the sample.

        Args:
            pred_field: the name of the field containing the predicted
                :class:`fiftyone.core.labels.Classification` instances
            gt_field ("ground_truth"): the name of the field containing the
                ground truth :class:`fiftyone.core.labels.Classification`
                instances
            eval_key (None): a string key to use to refer to this evaluation
            classes (None): the list of possible classes. If not provided,
                the observed ground truth/predicted labels are used
            missing (None): a missing label string. Any None-valued labels
                are given this label for results purposes
            method (None): a string specifying the evaluation method to use.
                The supported values are
                ``fo.evaluation_config.classification_backends.keys()`` and the
                default is ``fo.evaluation_config.classification_default_backend``
            **kwargs: optional keyword arguments for the constructor of the
                :class:`fiftyone.utils.eval.classification.ClassificationEvaluationConfig`
                being used

        Returns:
            a :class:`fiftyone.utils.eval.classification.ClassificationResults`
        """
        return foue.evaluate_classifications(
            self,
            pred_field,
            gt_field=gt_field,
            eval_key=eval_key,
            classes=classes,
            missing=missing,
            method=method,
            **kwargs,
        )

    @mutates_data
    def evaluate_detections(
        self,
        pred_field,
        gt_field="ground_truth",
        eval_key=None,
        classes=None,
        missing=None,
        method=None,
        iou=0.50,
        use_masks=False,
        use_boxes=False,
        classwise=True,
        dynamic=True,
        **kwargs,
    ):
        """Evaluates the specified predicted detections in this collection with
        respect to the specified ground truth detections.

        This method supports evaluating the following spatial data types:

        -   Object detections in :class:`fiftyone.core.labels.Detections` format
        -   Instance segmentations in :class:`fiftyone.core.labels.Detections`
            format with their ``mask`` attributes populated
        -   Polygons in :class:`fiftyone.core.labels.Polylines` format
        -   Keypoints in :class:`fiftyone.core.labels.Keypoints` format
        -   Temporal detections in
            :class:`fiftyone.core.labels.TemporalDetections` format

        For spatial object detection evaluation, this method uses COCO-style
        evaluation by default.

        When evaluating keypoints, "IoUs" are computed via
        `object keypoint similarity <https://cocodataset.org/#keypoints-eval>`_.

        For temporal segment detection, this method uses ActivityNet-style
        evaluation by default.

        You can use the ``method`` parameter to select a different method, and
        you can optionally customize the method by passing additional
        parameters for the method's config class as ``kwargs``.

        The natively provided ``method`` values and their associated configs
        are:

        -   ``"coco"``: :class:`fiftyone.utils.eval.coco.COCOEvaluationConfig`
        -   ``"open-images"``: :class:`fiftyone.utils.eval.openimages.OpenImagesEvaluationConfig`
        -   ``"activitynet"``: :class:`fiftyone.utils.eval.activitynet.ActivityNetEvaluationConfig`

        If an ``eval_key`` is provided, a number of fields are populated at the
        object- and sample-level recording the results of the evaluation:

        -   True positive (TP), false positive (FP), and false negative (FN)
            counts for the each sample are saved in top-level fields of each
            sample::

                TP: sample.<eval_key>_tp
                FP: sample.<eval_key>_fp
                FN: sample.<eval_key>_fn

            In addition, when evaluating frame-level objects, TP/FP/FN counts
            are recorded for each frame::

                TP: frame.<eval_key>_tp
                FP: frame.<eval_key>_fp
                FN: frame.<eval_key>_fn

        -   The fields listed below are populated on each individual object;
            these fields tabulate the TP/FP/FN status of the object, the ID of
            the matching object (if any), and the matching IoU::

                TP/FP/FN: object.<eval_key>
                      ID: object.<eval_key>_id
                     IoU: object.<eval_key>_iou

        Args:
            pred_field: the name of the field containing the predicted
                :class:`fiftyone.core.labels.Detections`,
                :class:`fiftyone.core.labels.Polylines`,
                :class:`fiftyone.core.labels.Keypoints`,
                or :class:`fiftyone.core.labels.TemporalDetections`
            gt_field ("ground_truth"): the name of the field containing the
                ground truth :class:`fiftyone.core.labels.Detections`,
                :class:`fiftyone.core.labels.Polylines`,
                :class:`fiftyone.core.labels.Keypoints`,
                or :class:`fiftyone.core.labels.TemporalDetections`
            eval_key (None): a string key to use to refer to this evaluation
            classes (None): the list of possible classes. If not provided,
                the observed ground truth/predicted labels are used
            missing (None): a missing label string. Any unmatched objects are
                given this label for results purposes
            method (None): a string specifying the evaluation method to use.
                The supported values are
                ``fo.evaluation_config.detection_backends.keys()`` and the
                default is ``fo.evaluation_config.detection_default_backend``
            iou (0.50): the IoU threshold to use to determine matches
            use_masks (False): whether to compute IoUs using the instances
                masks in the ``mask`` attribute of the provided objects, which
                must be :class:`fiftyone.core.labels.Detection` instances
            use_boxes (False): whether to compute IoUs using the bounding boxes
                of the provided :class:`fiftyone.core.labels.Polyline`
                instances rather than using their actual geometries
            classwise (True): whether to only match objects with the same class
                label (True) or allow matches between classes (False)
            dynamic (True): whether to declare the dynamic object-level
                attributes that are populated on the dataset's schema
            **kwargs: optional keyword arguments for the constructor of the
                :class:`fiftyone.utils.eval.detection.DetectionEvaluationConfig`
                being used

        Returns:
            a :class:`fiftyone.utils.eval.detection.DetectionResults`
        """
        return foue.evaluate_detections(
            self,
            pred_field,
            gt_field=gt_field,
            eval_key=eval_key,
            classes=classes,
            missing=missing,
            method=method,
            iou=iou,
            use_masks=use_masks,
            use_boxes=use_boxes,
            classwise=classwise,
            dynamic=dynamic,
            **kwargs,
        )

    @mutates_data
    def evaluate_segmentations(
        self,
        pred_field,
        gt_field="ground_truth",
        eval_key=None,
        mask_targets=None,
        method=None,
        **kwargs,
    ):
        """Evaluates the specified semantic segmentation masks in this
        collection with respect to the specified ground truth masks.

        If the size of a predicted mask does not match the ground truth mask,
        it is resized to match the ground truth.

        By default, this method simply performs pixelwise evaluation of the
        full masks, but other strategies such as boundary-only evaluation can
        be configured by passing additional parameters for the method's
        config class as ``kwargs``.

        The natively provided ``method`` values and their associated configs
        are:

        -   ``"simple"``: :class:`fiftyone.utils.eval.segmentation.SimpleEvaluationConfig`

        If an ``eval_key`` is provided, the accuracy, precision, and recall of
        each sample is recorded in top-level fields of each sample::

             Accuracy: sample.<eval_key>_accuracy
            Precision: sample.<eval_key>_precision
               Recall: sample.<eval_key>_recall

        In addition, when evaluating frame-level masks, the accuracy,
        precision, and recall of each frame if recorded in the following
        frame-level fields::

             Accuracy: frame.<eval_key>_accuracy
            Precision: frame.<eval_key>_precision
               Recall: frame.<eval_key>_recall

        .. note::

            The mask values ``0`` and ``#000000`` are treated as a background
            class for the purposes of computing evaluation metrics like
            precision and recall.

        Args:
            pred_field: the name of the field containing the predicted
                :class:`fiftyone.core.labels.Segmentation` instances
            gt_field ("ground_truth"): the name of the field containing the
                ground truth :class:`fiftyone.core.labels.Segmentation`
                instances
            eval_key (None): a string key to use to refer to this evaluation
            mask_targets (None): a dict mapping pixel values or RGB hex strings
                to labels. If not provided, the observed values are used as
                labels
            method (None): a string specifying the evaluation method to use.
                The supported values are
                ``fo.evaluation_config.segmentation_backends.keys()`` and the
                default is ``fo.evaluation_config.segmentation_default_backend``
            **kwargs: optional keyword arguments for the constructor of the
                :class:`fiftyone.utils.eval.segmentation.SegmentationEvaluationConfig`
                being used

        Returns:
            a :class:`fiftyone.utils.eval.segmentation.SegmentationResults`
        """
        return foue.evaluate_segmentations(
            self,
            pred_field,
            gt_field=gt_field,
            eval_key=eval_key,
            mask_targets=mask_targets,
            method=method,
            **kwargs,
        )

    @property
    def has_evaluations(self):
        """Whether this colection has any evaluation results."""
        return bool(self.list_evaluations())

    def has_evaluation(self, eval_key):
        """Whether this collection has an evaluation with the given key.

        Args:
            eval_key: an evaluation key

        Returns:
            True/False
        """
        return eval_key in self.list_evaluations()

    def list_evaluations(self, type=None, method=None, **kwargs):
        """Returns a list of evaluation keys on this collection.

        Args:
            type (None): a specific evaluation type to match, which can be:

                -   a string
                    :attr:`fiftyone.core.evaluations.EvaluationMethodConfig.type`
                -   a :class:`fiftyone.core.evaluations.EvaluationMethod` class
                    or its fully-qualified class name string

            method (None): a specific
                :attr:`fiftyone.core.evaluations.EvaluationMethodConfig.method`
                string to match
            **kwargs: optional config paramters to match

        Returns:
            a list of evaluation keys
        """
        return foev.EvaluationMethod.list_runs(
            self, type=type, method=method, **kwargs
        )

    @mutates_data
    def rename_evaluation(self, eval_key, new_eval_key):
        """Replaces the key for the given evaluation with a new key.

        Args:
            eval_key: an evaluation key
            new_anno_key: a new evaluation key
        """
        return foev.EvaluationMethod.update_run_key(
            self, eval_key, new_eval_key
        )

    def get_evaluation_info(self, eval_key):
        """Returns information about the evaluation with the given key on this
        collection.

        Args:
            eval_key: an evaluation key

        Returns:
            an :class:`fiftyone.core.evaluation.EvaluationInfo`
        """
        return foev.EvaluationMethod.get_run_info(self, eval_key)

    def load_evaluation_results(self, eval_key, cache=True, **kwargs):
        """Loads the results for the evaluation with the given key on this
        collection.

        Args:
            eval_key: an evaluation key
            cache (True): whether to cache the results on the collection
            **kwargs: keyword arguments for the run's
                :meth:`fiftyone.core.evaluation.EvaluationMethodConfig.load_credentials`
                method

        Returns:
            a :class:`fiftyone.core.evaluation.EvaluationResults`
        """
        return foev.EvaluationMethod.load_run_results(
            self, eval_key, cache=cache, **kwargs
        )

    def load_evaluation_view(self, eval_key, select_fields=False):
        """Loads the :class:`fiftyone.core.view.DatasetView` on which the
        specified evaluation was performed on this collection.

        Args:
            eval_key: an evaluation key
            select_fields (False): whether to exclude fields involved in other
                evaluations

        Returns:
            a :class:`fiftyone.core.view.DatasetView`
        """
        return foev.EvaluationMethod.load_run_view(
            self, eval_key, select_fields=select_fields
        )

    @mutates_data
    def delete_evaluation(self, eval_key):
        """Deletes the evaluation results associated with the given evaluation
        key from this collection.

        Args:
            eval_key: an evaluation key
        """
        foev.EvaluationMethod.delete_run(self, eval_key)

    @mutates_data
    def delete_evaluations(self):
        """Deletes all evaluation results from this collection."""
        foev.EvaluationMethod.delete_runs(self)

    @property
    def has_brain_runs(self):
        """Whether this colection has any brain runs."""
        return bool(self.list_brain_runs())

    def has_brain_run(self, brain_key):
        """Whether this collection has a brain method run with the given key.

        Args:
            brain_key: a brain key

        Returns:
            True/False
        """
        return brain_key in self.list_brain_runs()

    def list_brain_runs(self, type=None, method=None, **kwargs):
        """Returns a list of brain keys on this collection.

        Args:
            type (None): a specific brain run type to match, which can be:

                -   a string :attr:`fiftyone.core.brain.BrainMethodConfig.type`
                -   a :class:`fiftyone.core.brain.BrainMethod` class or its
                    fully-qualified class name string

            method (None): a specific
                :attr:`fiftyone.core.brain.BrainMethodConfig.method` string to
                match
            **kwargs: optional config paramters to match

        Returns:
            a list of brain keys
        """
        return fob.BrainMethod.list_runs(
            self, type=type, method=method, **kwargs
        )

    @mutates_data
    def rename_brain_run(self, brain_key, new_brain_key):
        """Replaces the key for the given brain run with a new key.

        Args:
            brain_key: a brain key
            new_brain_key: a new brain key
        """
        return fob.BrainMethod.update_run_key(self, brain_key, new_brain_key)

    def get_brain_info(self, brain_key):
        """Returns information about the brain method run with the given key on
        this collection.

        Args:
            brain_key: a brain key

        Returns:
            a :class:`fiftyone.core.brain.BrainInfo`
        """
        return fob.BrainMethod.get_run_info(self, brain_key)

    def load_brain_results(
        self, brain_key, cache=True, load_view=True, **kwargs
    ):
        """Loads the results for the brain method run with the given key on
        this collection.

        Args:
            brain_key: a brain key
            cache (True): whether to cache the results on the collection
            load_view (True): whether to load the view on which the results
                were computed (True) or the full dataset (False)
            **kwargs: keyword arguments for the run's
                :meth:`fiftyone.core.brain.BrainMethodConfig.load_credentials`
                method

        Returns:
            a :class:`fiftyone.core.brain.BrainResults`
        """
        return fob.BrainMethod.load_run_results(
            self, brain_key, cache=cache, load_view=load_view, **kwargs
        )

    def load_brain_view(self, brain_key, select_fields=False):
        """Loads the :class:`fiftyone.core.view.DatasetView` on which the
        specified brain method run was performed on this collection.

        Args:
            brain_key: a brain key
            select_fields (False): whether to exclude fields involved in other
                brain method runs

        Returns:
            a :class:`fiftyone.core.view.DatasetView`
        """
        return fob.BrainMethod.load_run_view(
            self, brain_key, select_fields=select_fields
        )

    @mutates_data
    def delete_brain_run(self, brain_key):
        """Deletes the brain method run with the given key from this
        collection.

        Args:
            brain_key: a brain key
        """
        fob.BrainMethod.delete_run(self, brain_key)

    @mutates_data
    def delete_brain_runs(self):
        """Deletes all brain method runs from this collection."""
        fob.BrainMethod.delete_runs(self)

    @property
    def has_runs(self):
        """Whether this colection has any runs."""
        return bool(self.list_runs())

    def has_run(self, run_key):
        """Whether this collection has a run with the given key.

        Args:
            run_key: a run key

        Returns:
            True/False
        """
        return run_key in self.list_runs()

    def list_runs(self, **kwargs):
        """Returns a list of run keys on this collection.

        Args:
            **kwargs: optional config paramters to match

        Returns:
            a list of run keys
        """
        return fors.Run.list_runs(self, **kwargs)

    def init_run(self):
        """Initializes a config instance for a new run.

        Returns:
            a :class:`fiftyone.core.runs.RunConfig`
        """
        return fors.RunConfig()

    def register_run(
        self, run_key, config, results=None, overwrite=False, cache=True
    ):
        """Registers a run under the given key on this collection.

        Args:
            run_key: a run key
            config: a :class:`fiftyone.core.runs.RunConfig`
            results (None): an optional :class:`fiftyone.core.runs.RunResults`
            overwrite (False): whether to allow overwriting an existing run of
                the same type
            cache (True): whether to cache the results on the collection
        """
        if not isinstance(config, fors.RunConfig):
            raise ValueError(
                "Expected config of type %s; found %s"
                % (fors.RunConfig, type(config))
            )

        run = config.build()
        run.ensure_requirements()

        run.register_run(self, run_key, overwrite=overwrite)

        if results is not None:
            if not isinstance(results, fors.RunResults):
                raise ValueError(
                    "Expected results of type %s; found %s"
                    % (fors.RunResults, type(results))
                )

            run.save_run_results(
                self, run_key, results, overwrite=overwrite, cache=cache
            )

    def rename_run(self, run_key, new_run_key):
        """Replaces the key for the given run with a new key.

        Args:
            run_key: a run key
            new_run_key: a new run key
        """
        return fors.Run.update_run_key(self, run_key, new_run_key)

    def get_run_info(self, run_key):
        """Returns information about the run with the given key on this
        collection.

        Args:
            run_key: a run key

        Returns:
            a :class:`fiftyone.core.runs.RunInfo`
        """
        return fors.Run.get_run_info(self, run_key)

    def update_run_config(self, run_key, config):
        """Updates the run config for the run with the given key.

        Args:
            run_key: a run key
            config: a :class:`fiftyone.core.runs.RunConfig`
        """
        if not isinstance(config, fors.RunConfig):
            raise ValueError(
                "Expected config of type %s; found %s"
                % (fors.RunConfig, type(config))
            )

        fors.Run.update_run_config(self, run_key, config)

    def init_run_results(self, run_key):
        """Initializes a results instance for the run with the given key.

        Args:
            run_key: a run key

        Returns:
            a :class:`fiftyone.core.runs.RunResults`
        """
        info = fors.Run.get_run_info(self, run_key)
        return fors.RunResults(self, info.config, run_key)

    def save_run_results(self, run_key, results, overwrite=True, cache=True):
        """Saves run results for the run with the given key.

        Args:
            run_key: a run key
            results: a :class:`fiftyone.core.runs.RunResults`
            overwrite (True): whether to overwrite an existing result with the
                same key
            cache (True): whether to cache the results on the collection
        """
        if not isinstance(results, fors.RunResults):
            raise ValueError(
                "Expected results of type %s; found %s"
                % (fors.RunResults, type(results))
            )

        fors.Run.save_run_results(
            self, run_key, results, overwrite=overwrite, cache=cache
        )

    def load_run_results(self, run_key, cache=True, load_view=True, **kwargs):
        """Loads the results for the run with the given key on this collection.

        Args:
            run_key: a run key
            cache (True): whether to cache the results on the collection
            load_view (True): whether to load the view on which the results
                were computed (True) or the full dataset (False)
            **kwargs: keyword arguments for the run's
                :meth:`fiftyone.core.runs.RunConfig.load_credentials` method

        Returns:
            a :class:`fiftyone.core.runs.RunResults`
        """
        return fors.Run.load_run_results(
            self, run_key, cache=cache, load_view=load_view, **kwargs
        )

    def load_run_view(self, run_key, select_fields=False):
        """Loads the :class:`fiftyone.core.view.DatasetView` on which the
        specified run was performed on this collection.

        Args:
            run_key: a run key
            select_fields (False): whether to exclude fields involved in other
                runs

        Returns:
            a :class:`fiftyone.core.view.DatasetView`
        """
        return fors.Run.load_run_view(
            self, run_key, select_fields=select_fields
        )

    def delete_run(self, run_key):
        """Deletes the run with the given key from this collection.

        Args:
            run_key: a run key
        """
        fors.Run.delete_run(self, run_key)

    def delete_runs(self):
        """Deletes all runs from this collection."""
        fors.Run.delete_runs(self)

    @classmethod
    def list_view_stages(cls):
        """Returns a list of all available methods on this collection that
        apply :class:`fiftyone.core.stages.ViewStage` operations to this
        collection.

        Returns:
            a list of :class:`SampleCollection` method names
        """
        return list(view_stage.all)

    def add_stage(self, stage):
        """Applies the given :class:`fiftyone.core.stages.ViewStage` to the
        collection.

        Args:
            stage: a :class:`fiftyone.core.stages.ViewStage`

        Returns:
            a :class:`fiftyone.core.view.DatasetView`
        """
        return self._add_view_stage(stage)

    @view_stage
    def concat(self, samples):
        """Concatenates the contents of the given :class:`SampleCollection` to
        this collection.

        Examples::

            import fiftyone as fo
            import fiftyone.zoo as foz
            from fiftyone import ViewField as F

            dataset = foz.load_zoo_dataset("quickstart")

            #
            # Concatenate two views
            #

            view1 = dataset.match(F("uniqueness") < 0.2)
            view2 = dataset.match(F("uniqueness") > 0.7)

            view = view1.concat(view2)

            print(view1)
            print(view2)
            print(view)

            #
            # Concatenate two patches views
            #

            gt_objects = dataset.to_patches("ground_truth")

            patches1 = gt_objects[:50]
            patches2 = gt_objects[-50:]
            patches = patches1.concat(patches2)

            print(patches1)
            print(patches2)
            print(patches)

        Args:
            samples: a :class:`SampleCollection` whose contents to append to
                this collection

        Returns:
            a :class:`fiftyone.core.view.DatasetView`
        """
        return self._add_view_stage(fos.Concat(samples))

    @view_stage
    def exclude(self, sample_ids):
        """Excludes the samples with the given IDs from the collection.

        Examples::

            import fiftyone as fo

            dataset = fo.Dataset()
            dataset.add_samples(
                [
                    fo.Sample(filepath="/path/to/image1.png"),
                    fo.Sample(filepath="/path/to/image2.png"),
                    fo.Sample(filepath="/path/to/image3.png"),
                ]
            )

            #
            # Exclude the first sample from the dataset
            #

            sample_id = dataset.first().id
            view = dataset.exclude(sample_id)

            #
            # Exclude the first and last samples from the dataset
            #

            sample_ids = [dataset.first().id, dataset.last().id]
            view = dataset.exclude(sample_ids)

        Args:
            sample_ids: the samples to exclude. Can be any of the following:

                -   a sample ID
                -   an iterable of sample IDs
                -   a :class:`fiftyone.core.sample.Sample` or
                    :class:`fiftyone.core.sample.SampleView`
                -   an iterable of :class:`fiftyone.core.sample.Sample` or
                    :class:`fiftyone.core.sample.SampleView` instances
                -   a :class:`fiftyone.core.collections.SampleCollection`

        Returns:
            a :class:`fiftyone.core.view.DatasetView`
        """
        return self._add_view_stage(fos.Exclude(sample_ids))

    @view_stage
    def exclude_by(self, field, values):
        """Excludes the samples with the given field values from the
        collection.

        This stage is typically used to work with categorical fields (strings,
        ints, and bools). If you want to exclude samples based on floating
        point fields, use :meth:`match`.

        Examples::

            import fiftyone as fo

            dataset = fo.Dataset()
            dataset.add_samples(
                [
                    fo.Sample(filepath="image%d.jpg" % i, int=i, str=str(i))
                    for i in range(10)
                ]
            )

            #
            # Create a view excluding samples whose `int` field have the given
            # values
            #

            view = dataset.exclude_by("int", [1, 9, 3, 7, 5])
            print(view.head(5))

            #
            # Create a view excluding samples whose `str` field have the given
            # values
            #

            view = dataset.exclude_by("str", ["1", "9", "3", "7", "5"])
            print(view.head(5))

        Args:
            field: a field or ``embedded.field.name``
            values: a value or iterable of values to exclude by

        Returns:
            a :class:`fiftyone.core.view.DatasetView`
        """
        return self._add_view_stage(fos.ExcludeBy(field, values))

    @view_stage
    def exclude_fields(
        self, field_names=None, meta_filter=None, _allow_missing=False
    ):
        """Excludes the fields with the given names from the samples in the
        collection.

        Note that default fields cannot be excluded.

        Examples::

            import fiftyone as fo

            dataset = fo.Dataset()
            dataset.add_samples(
                [
                    fo.Sample(
                        filepath="/path/to/image1.png",
                        ground_truth=fo.Classification(label="cat"),
                        predictions=fo.Classification(
                            label="cat",
                            confidence=0.9,
                            mood="surly",
                        ),
                    ),
                    fo.Sample(
                        filepath="/path/to/image2.png",
                        ground_truth=fo.Classification(label="dog"),
                        predictions=fo.Classification(
                            label="dog",
                            confidence=0.8,
                            mood="happy",
                        ),
                    ),
                    fo.Sample(
                        filepath="/path/to/image3.png",
                    ),
                ]
            )

            #
            # Exclude the `predictions` field from all samples
            #

            view = dataset.exclude_fields("predictions")

            #
            # Exclude the `mood` attribute from all classifications in the
            # `predictions` field
            #

            view = dataset.exclude_fields("predictions.mood")

        Args:
            field_names (None): a field name or iterable of field names to
                exclude. May contain ``embedded.field.name`` as well
            meta_filter (None): a filter that dynamically excludes fields in
                the collection's schema according to the specified rule, which
                can be matched against the field's ``name``, ``type``,
                ``description``, and/or ``info``. For example:

                -   Use ``meta_filter="2023"`` or
                    ``meta_filter={"any": "2023"}`` to exclude fields that have
                    the string "2023" anywhere in their name, type,
                    description, or info
                -   Use ``meta_filter={"type": "StringField"}`` or
                    ``meta_filter={"type": "Classification"}`` to exclude all
                    string or classification fields, respectively
                -   Use ``meta_filter={"description": "my description"}`` to
                    exclude fields whose description contains the string
                    "my description"
                -   Use ``meta_filter={"info": "2023"}`` to exclude fields that
                    have the string "2023" anywhere in their info
                -   Use ``meta_filter={"info.key": "value"}}`` to exclude
                    fields that have a specific key/value pair in their info
                -   Include ``meta_filter={"include_nested_fields": True, ...}``
                    in your meta filter to include all nested fields in the
                    filter

        Returns:
            a :class:`fiftyone.core.view.DatasetView`
        """
        return self._add_view_stage(
            fos.ExcludeFields(
                field_names=field_names,
                meta_filter=meta_filter,
                _allow_missing=_allow_missing,
            )
        )

    @view_stage
    def exclude_frames(self, frame_ids, omit_empty=True):
        """Excludes the frames with the given IDs from the video collection.

        Examples::

            import fiftyone as fo
            import fiftyone.zoo as foz

            dataset = foz.load_zoo_dataset("quickstart-video")

            #
            # Exclude some specific frames
            #

            frame_ids = [
                dataset.first().frames.first().id,
                dataset.last().frames.last().id,
            ]

            view = dataset.exclude_frames(frame_ids)

            print(dataset.count("frames"))
            print(view.count("frames"))

        Args:
            frame_ids: the frames to exclude. Can be any of the following:

                -   a frame ID
                -   an iterable of frame IDs
                -   a :class:`fiftyone.core.frame.Frame` or
                    :class:`fiftyone.core.frame.FrameView`
                -   an iterable of :class:`fiftyone.core.frame.Frame` or
                    :class:`fiftyone.core.frame.FrameView` instances
                -   a :class:`fiftyone.core.collections.SampleCollection` whose
                    frames to exclude

            omit_empty (True): whether to omit samples that have no frames
                after excluding the specified frames

        Returns:
            a :class:`fiftyone.core.view.DatasetView`
        """
        return self._add_view_stage(
            fos.ExcludeFrames(frame_ids, omit_empty=omit_empty)
        )

    @view_stage
    def exclude_groups(self, group_ids):
        """Excludes the groups with the given IDs from the grouped collection.

        Examples::

            import fiftyone as fo
            import fiftyone.zoo as foz

            dataset = foz.load_zoo_dataset("quickstart-groups")

            #
            # Exclude some specific groups by ID
            #

            view = dataset.take(2)
            group_ids = view.values("group.id")
            other_groups = dataset.exclude_groups(group_ids)

            assert len(set(group_ids) & set(other_groups.values("group.id"))) == 0

        Args:
            groups_ids: the groups to exclude. Can be any of the following:

                -   a group ID
                -   an iterable of group IDs
                -   a :class:`fiftyone.core.sample.Sample` or
                    :class:`fiftyone.core.sample.SampleView`
                -   a group dict returned by
                    :meth:`get_group() <fiftyone.core.collections.SampleCollection.get_group>`
                -   an iterable of :class:`fiftyone.core.sample.Sample` or
                    :class:`fiftyone.core.sample.SampleView` instances
                -   an iterable of group dicts returned by
                    :meth:`get_group() <fiftyone.core.collections.SampleCollection.get_group>`
                -   a :class:`fiftyone.core.collections.SampleCollection`

        Returns:
            a :class:`fiftyone.core.view.DatasetView`
        """
        return self._add_view_stage(fos.ExcludeGroups(group_ids))

    @view_stage
    def exclude_labels(
        self, labels=None, ids=None, tags=None, fields=None, omit_empty=True
    ):
        """Excludes the specified labels from the collection.

        The returned view will omit samples, sample fields, and individual
        labels that do not match the specified selection criteria.

        You can perform an exclusion via one or more of the following methods:

        -   Provide the ``labels`` argument, which should contain a list of
            dicts in the format returned by
            :attr:`fiftyone.core.session.Session.selected_labels`, to exclude
            specific labels

        -   Provide the ``ids`` argument to exclude labels with specific IDs

        -   Provide the ``tags`` argument to exclude labels with specific tags

        If multiple criteria are specified, labels must match all of them in
        order to be excluded.

        By default, the exclusion is applied to all
        :class:`fiftyone.core.labels.Label` fields, but you can provide the
        ``fields`` argument to explicitly define the field(s) in which to
        exclude.

        Examples::

            import fiftyone as fo
            import fiftyone.zoo as foz

            dataset = foz.load_zoo_dataset("quickstart")

            #
            # Exclude the labels currently selected in the App
            #

            session = fo.launch_app(dataset)

            # Select some labels in the App...

            view = dataset.exclude_labels(labels=session.selected_labels)

            #
            # Exclude labels with the specified IDs
            #

            # Grab some label IDs
            ids = [
                dataset.first().ground_truth.detections[0].id,
                dataset.last().predictions.detections[0].id,
            ]

            view = dataset.exclude_labels(ids=ids)

            print(dataset.count("ground_truth.detections"))
            print(view.count("ground_truth.detections"))

            print(dataset.count("predictions.detections"))
            print(view.count("predictions.detections"))

            #
            # Exclude labels with the specified tags
            #

            # Grab some label IDs
            ids = [
                dataset.first().ground_truth.detections[0].id,
                dataset.last().predictions.detections[0].id,
            ]

            # Give the labels a "test" tag
            dataset = dataset.clone()  # create copy since we're modifying data
            dataset.select_labels(ids=ids).tag_labels("test")

            print(dataset.count_values("ground_truth.detections.tags"))
            print(dataset.count_values("predictions.detections.tags"))

            # Exclude the labels via their tag
            view = dataset.exclude_labels(tags="test")

            print(dataset.count("ground_truth.detections"))
            print(view.count("ground_truth.detections"))

            print(dataset.count("predictions.detections"))
            print(view.count("predictions.detections"))

        Args:
            labels (None): a list of dicts specifying the labels to exclude in
                the format returned by
                :attr:`fiftyone.core.session.Session.selected_labels`
            ids (None): an ID or iterable of IDs of the labels to exclude
            tags (None): a tag or iterable of tags of labels to exclude
            fields (None): a field or iterable of fields from which to exclude
            omit_empty (True): whether to omit samples that have no labels
                after filtering

        Returns:
            a :class:`fiftyone.core.view.DatasetView`
        """
        return self._add_view_stage(
            fos.ExcludeLabels(
                labels=labels,
                ids=ids,
                tags=tags,
                fields=fields,
                omit_empty=omit_empty,
            )
        )

    @view_stage
    def exists(self, field, bool=None):
        """Returns a view containing the samples in the collection that have
        (or do not have) a non-``None`` value for the given field or embedded
        field.

        Examples::

            import fiftyone as fo

            dataset = fo.Dataset()
            dataset.add_samples(
                [
                    fo.Sample(
                        filepath="/path/to/image1.png",
                        ground_truth=fo.Classification(label="cat"),
                        predictions=fo.Classification(label="cat", confidence=0.9),
                    ),
                    fo.Sample(
                        filepath="/path/to/image2.png",
                        ground_truth=fo.Classification(label="dog"),
                        predictions=fo.Classification(label="dog", confidence=0.8),
                    ),
                    fo.Sample(
                        filepath="/path/to/image3.png",
                        ground_truth=fo.Classification(label="dog"),
                        predictions=fo.Classification(label="dog"),
                    ),
                    fo.Sample(
                        filepath="/path/to/image4.png",
                        ground_truth=None,
                        predictions=None,
                    ),
                    fo.Sample(filepath="/path/to/image5.png"),
                ]
            )

            #
            # Only include samples that have a value in their `predictions`
            # field
            #

            view = dataset.exists("predictions")

            #
            # Only include samples that do NOT have a value in their
            # `predictions` field
            #

            view = dataset.exists("predictions", False)

            #
            # Only include samples that have prediction confidences
            #

            view = dataset.exists("predictions.confidence")

        Args:
            field: the field name or ``embedded.field.name``
            bool (None): whether to check if the field exists (None or True) or
                does not exist (False)

        Returns:
            a :class:`fiftyone.core.view.DatasetView`
        """
        return self._add_view_stage(fos.Exists(field, bool=bool))

    @view_stage
    def filter_field(self, field, filter, only_matches=True):
        """Filters the values of a field or embedded field of each sample in
        the collection.

        Values of ``field`` for which ``filter`` returns ``False`` are
        replaced with ``None``.

        Examples::

            import fiftyone as fo
            from fiftyone import ViewField as F

            dataset = fo.Dataset()
            dataset.add_samples(
                [
                    fo.Sample(
                        filepath="/path/to/image1.png",
                        ground_truth=fo.Classification(label="cat"),
                        predictions=fo.Classification(label="cat", confidence=0.9),
                        numeric_field=1.0,
                    ),
                    fo.Sample(
                        filepath="/path/to/image2.png",
                        ground_truth=fo.Classification(label="dog"),
                        predictions=fo.Classification(label="dog", confidence=0.8),
                        numeric_field=-1.0,
                    ),
                    fo.Sample(
                        filepath="/path/to/image3.png",
                        ground_truth=None,
                        predictions=None,
                        numeric_field=None,
                    ),
                ]
            )

            #
            # Only include classifications in the `predictions` field
            # whose `label` is "cat"
            #

            view = dataset.filter_field("predictions", F("label") == "cat")

            #
            # Only include samples whose `numeric_field` value is positive
            #

            view = dataset.filter_field("numeric_field", F() > 0)

        Args:
            field: the field name or ``embedded.field.name``
            filter: a :class:`fiftyone.core.expressions.ViewExpression` or
                `MongoDB expression <https://docs.mongodb.com/manual/meta/aggregation-quick-reference/#aggregation-expressions>`_
                that returns a boolean describing the filter to apply
            only_matches (True): whether to only include samples that match
                the filter (True) or include all samples (False)

        Returns:
            a :class:`fiftyone.core.view.DatasetView`
        """
        return self._add_view_stage(
            fos.FilterField(field, filter, only_matches=only_matches)
        )

    @view_stage
    def filter_labels(
        self, field, filter, only_matches=True, trajectories=False
    ):
        """Filters the :class:`fiftyone.core.labels.Label` field of each
        sample in the collection.

        If the specified ``field`` is a single
        :class:`fiftyone.core.labels.Label` type, fields for which ``filter``
        returns ``False`` are replaced with ``None``:

        -   :class:`fiftyone.core.labels.Classification`
        -   :class:`fiftyone.core.labels.Detection`
        -   :class:`fiftyone.core.labels.Polyline`
        -   :class:`fiftyone.core.labels.Keypoint`

        If the specified ``field`` is a :class:`fiftyone.core.labels.Label`
        list type, the label elements for which ``filter`` returns ``False``
        are omitted from the view:

        -   :class:`fiftyone.core.labels.Classifications`
        -   :class:`fiftyone.core.labels.Detections`
        -   :class:`fiftyone.core.labels.Polylines`
        -   :class:`fiftyone.core.labels.Keypoints`

        Classifications Examples::

            import fiftyone as fo
            from fiftyone import ViewField as F

            dataset = fo.Dataset()
            dataset.add_samples(
                [
                    fo.Sample(
                        filepath="/path/to/image1.png",
                        predictions=fo.Classification(label="cat", confidence=0.9),
                    ),
                    fo.Sample(
                        filepath="/path/to/image2.png",
                        predictions=fo.Classification(label="dog", confidence=0.8),
                    ),
                    fo.Sample(
                        filepath="/path/to/image3.png",
                        predictions=fo.Classification(label="rabbit"),
                    ),
                    fo.Sample(
                        filepath="/path/to/image4.png",
                        predictions=None,
                    ),
                ]
            )

            #
            # Only include classifications in the `predictions` field whose
            # `confidence` is greater than 0.8
            #

            view = dataset.filter_labels("predictions", F("confidence") > 0.8)

            #
            # Only include classifications in the `predictions` field whose
            # `label` is "cat" or "dog"
            #

            view = dataset.filter_labels(
                "predictions", F("label").is_in(["cat", "dog"])
            )

        Detections Examples::

            import fiftyone as fo
            from fiftyone import ViewField as F

            dataset = fo.Dataset()
            dataset.add_samples(
                [
                    fo.Sample(
                        filepath="/path/to/image1.png",
                        predictions=fo.Detections(
                            detections=[
                                fo.Detection(
                                    label="cat",
                                    bounding_box=[0.1, 0.1, 0.5, 0.5],
                                    confidence=0.9,
                                ),
                                fo.Detection(
                                    label="dog",
                                    bounding_box=[0.2, 0.2, 0.3, 0.3],
                                    confidence=0.8,
                                ),
                            ]
                        ),
                    ),
                    fo.Sample(
                        filepath="/path/to/image2.png",
                        predictions=fo.Detections(
                            detections=[
                                fo.Detection(
                                    label="cat",
                                    bounding_box=[0.5, 0.5, 0.4, 0.4],
                                    confidence=0.95,
                                ),
                                fo.Detection(label="rabbit"),
                            ]
                        ),
                    ),
                    fo.Sample(
                        filepath="/path/to/image3.png",
                        predictions=fo.Detections(
                            detections=[
                                fo.Detection(
                                    label="squirrel",
                                    bounding_box=[0.25, 0.25, 0.5, 0.5],
                                    confidence=0.5,
                                ),
                            ]
                        ),
                    ),
                    fo.Sample(
                        filepath="/path/to/image4.png",
                        predictions=None,
                    ),
                ]
            )

            #
            # Only include detections in the `predictions` field whose
            # `confidence` is greater than 0.8
            #

            view = dataset.filter_labels("predictions", F("confidence") > 0.8)

            #
            # Only include detections in the `predictions` field whose `label`
            # is "cat" or "dog"
            #

            view = dataset.filter_labels(
                "predictions", F("label").is_in(["cat", "dog"])
            )

            #
            # Only include detections in the `predictions` field whose bounding
            # box area is smaller than 0.2
            #

            # Bboxes are in [top-left-x, top-left-y, width, height] format
            bbox_area = F("bounding_box")[2] * F("bounding_box")[3]

            view = dataset.filter_labels("predictions", bbox_area < 0.2)

        Polylines Examples::

            import fiftyone as fo
            from fiftyone import ViewField as F

            dataset = fo.Dataset()
            dataset.add_samples(
                [
                    fo.Sample(
                        filepath="/path/to/image1.png",
                        predictions=fo.Polylines(
                            polylines=[
                                fo.Polyline(
                                    label="lane",
                                    points=[[(0.1, 0.1), (0.1, 0.6)]],
                                    filled=False,
                                ),
                                fo.Polyline(
                                    label="road",
                                    points=[[(0.2, 0.2), (0.5, 0.5), (0.2, 0.5)]],
                                    filled=True,
                                ),
                            ]
                        ),
                    ),
                    fo.Sample(
                        filepath="/path/to/image2.png",
                        predictions=fo.Polylines(
                            polylines=[
                                fo.Polyline(
                                    label="lane",
                                    points=[[(0.4, 0.4), (0.9, 0.4)]],
                                    filled=False,
                                ),
                                fo.Polyline(
                                    label="road",
                                    points=[[(0.6, 0.6), (0.9, 0.9), (0.6, 0.9)]],
                                    filled=True,
                                ),
                            ]
                        ),
                    ),
                    fo.Sample(
                        filepath="/path/to/image3.png",
                        predictions=None,
                    ),
                ]
            )

            #
            # Only include polylines in the `predictions` field that are filled
            #

            view = dataset.filter_labels("predictions", F("filled") == True)

            #
            # Only include polylines in the `predictions` field whose `label`
            # is "lane"
            #

            view = dataset.filter_labels("predictions", F("label") == "lane")

            #
            # Only include polylines in the `predictions` field with at least
            # 3 vertices
            #

            num_vertices = F("points").map(F().length()).sum()
            view = dataset.filter_labels("predictions", num_vertices >= 3)

        Keypoints Examples::

            import fiftyone as fo
            from fiftyone import ViewField as F

            dataset = fo.Dataset()
            dataset.add_samples(
                [
                    fo.Sample(
                        filepath="/path/to/image1.png",
                        predictions=fo.Keypoint(
                            label="house",
                            points=[(0.1, 0.1), (0.1, 0.9), (0.9, 0.9), (0.9, 0.1)],
                        ),
                    ),
                    fo.Sample(
                        filepath="/path/to/image2.png",
                        predictions=fo.Keypoint(
                            label="window",
                            points=[(0.4, 0.4), (0.5, 0.5), (0.6, 0.6)],
                        ),
                    ),
                    fo.Sample(
                        filepath="/path/to/image3.png",
                        predictions=None,
                    ),
                ]
            )

            #
            # Only include keypoints in the `predictions` field whose `label`
            # is "house"
            #

            view = dataset.filter_labels("predictions", F("label") == "house")

            #
            # Only include keypoints in the `predictions` field with less than
            # four points
            #

            view = dataset.filter_labels("predictions", F("points").length() < 4)

        Args:
            field: the label field to filter
            filter: a :class:`fiftyone.core.expressions.ViewExpression` or
                `MongoDB expression <https://docs.mongodb.com/manual/meta/aggregation-quick-reference/#aggregation-expressions>`_
                that returns a boolean describing the filter to apply
            only_matches (True): whether to only include samples with at least
                one label after filtering (True) or include all samples (False)
            trajectories (False): whether to match entire object trajectories
                for which the object matches the given filter on at least one
                frame. Only applicable to datasets that contain videos and
                frame-level label fields whose objects have their ``index``
                attributes populated

        Returns:
            a :class:`fiftyone.core.view.DatasetView`
        """
        return self._add_view_stage(
            fos.FilterLabels(
                field,
                filter,
                only_matches=only_matches,
                trajectories=trajectories,
            )
        )

    @view_stage
    def filter_keypoints(
        self, field, filter=None, labels=None, only_matches=True
    ):
        """Filters the individual :attr:`fiftyone.core.labels.Keypoint.points`
        elements in the specified keypoints field of each sample in the
        collection.

        .. note::

            Use :meth:`filter_labels` if you simply want to filter entire
            :class:`fiftyone.core.labels.Keypoint` objects in a field.

        Examples::

            import fiftyone as fo
            from fiftyone import ViewField as F

            dataset = fo.Dataset()
            dataset.add_samples(
                [
                    fo.Sample(
                        filepath="/path/to/image1.png",
                        predictions=fo.Keypoints(
                            keypoints=[
                                fo.Keypoint(
                                    label="person",
                                    points=[(0.1, 0.1), (0.1, 0.9), (0.9, 0.9), (0.9, 0.1)],
                                    confidence=[0.7, 0.8, 0.95, 0.99],
                                )
                            ]
                        )
                    ),
                    fo.Sample(filepath="/path/to/image2.png"),
                ]
            )

            dataset.default_skeleton = fo.KeypointSkeleton(
                labels=["nose", "left eye", "right eye", "left ear", "right ear"],
                edges=[[0, 1, 2, 0], [0, 3], [0, 4]],
            )

            #
            # Only include keypoints in the `predictions` field whose
            # `confidence` is greater than 0.9
            #

            view = dataset.filter_keypoints(
                "predictions", filter=F("confidence") > 0.9
            )

            #
            # Only include keypoints in the `predictions` field with less than
            # four points
            #

            view = dataset.filter_keypoints(
                "predictions", labels=["left eye", "right eye"]
            )

        Args:
            field: the :class:`fiftyone.core.labels.Keypoint` or
                :class:`fiftyone.core.labels.Keypoints` field to filter
            filter (None): a :class:`fiftyone.core.expressions.ViewExpression`
                or `MongoDB expression <https://docs.mongodb.com/manual/meta/aggregation-quick-reference/#aggregation-expressions>`_
                that returns a boolean, like ``F("confidence") > 0.5`` or
                ``F("occluded") == False``, to apply elementwise to the
                specified field, which must be a list of same length as
                :attr:`fiftyone.core.labels.Keypoint.points`
            labels (None): a label or iterable of keypoint skeleton labels to
                keep
            only_matches (True): whether to only include keypoints/samples with
                at least one point after filtering (True) or include all
                keypoints/samples (False)

        Returns:
            a :class:`fiftyone.core.view.DatasetView`
        """
        return self._add_view_stage(
            fos.FilterKeypoints(
                field,
                filter=filter,
                labels=labels,
                only_matches=only_matches,
            )
        )

    @view_stage
    def flatten(self, stages=None):
        """Returns a flattened view that contains all samples in the dynamic
        grouped collection.

        Examples::

            import fiftyone as fo
            import fiftyone.zoo as foz
            from fiftyone import ViewField as F

            dataset = foz.load_zoo_dataset("cifar10", split="test")

            # Group samples by ground truth label
            grouped_view = dataset.take(1000).group_by("ground_truth.label")
            print(len(grouped_view))  # 10

            # Return a flat view that contains 10 samples from each class
            flat_view = grouped_view.flatten(fo.Limit(10))
            print(len(flat_view))  # 100

        Args:
            stages (None): a :class:`fiftyone.core.stages.ViewStage` or list of
                :class:`fiftyone.core.stages.ViewStage` instances to apply to
                each group's samples while flattening

        Returns:
            a :class:`fiftyone.core.view.DatasetView`
        """
        return self._add_view_stage(fos.Flatten(stages=stages))

    @view_stage
    def geo_near(
        self,
        point,
        location_field=None,
        min_distance=None,
        max_distance=None,
        query=None,
    ):
        """Sorts the samples in the collection by their proximity to a
        specified geolocation.

        .. note::

            This stage must be the **first stage** in any
            :class:`fiftyone.core.view.DatasetView` in which it appears.

        Examples::

            import fiftyone as fo
            import fiftyone.zoo as foz

            TIMES_SQUARE = [-73.9855, 40.7580]

            dataset = foz.load_zoo_dataset("quickstart-geo")

            #
            # Sort the samples by their proximity to Times Square
            #

            view = dataset.geo_near(TIMES_SQUARE)

            #
            # Sort the samples by their proximity to Times Square, and only
            # include samples within 5km
            #

            view = dataset.geo_near(TIMES_SQUARE, max_distance=5000)

            #
            # Sort the samples by their proximity to Times Square, and only
            # include samples that are in Manhattan
            #

            import fiftyone.utils.geojson as foug

            in_manhattan = foug.geo_within(
                "location.point",
                [
                    [
                        [-73.949701, 40.834487],
                        [-73.896611, 40.815076],
                        [-73.998083, 40.696534],
                        [-74.031751, 40.715273],
                        [-73.949701, 40.834487],
                    ]
                ]
            )

            view = dataset.geo_near(
                TIMES_SQUARE, location_field="location", query=in_manhattan
            )

        Args:
            point: the reference point to compute distances to. Can be any of
                the following:

                -   A ``[longitude, latitude]`` list
                -   A GeoJSON dict with ``Point`` type
                -   A :class:`fiftyone.core.labels.GeoLocation` instance whose
                    ``point`` attribute contains the point

            location_field (None): the location data of each sample to use. Can
                be any of the following:

                -   The name of a :class:`fiftyone.core.fields.GeoLocation`
                    field whose ``point`` attribute to use as location data
                -   An ``embedded.field.name`` containing GeoJSON data to use
                    as location data
                -   ``None``, in which case there must be a single
                    :class:`fiftyone.core.fields.GeoLocation` field on the
                    samples, which is used by default

            min_distance (None): filter samples that are less than this
                distance (in meters) from ``point``
            max_distance (None): filter samples that are greater than this
                distance (in meters) from ``point``
            query (None): an optional dict defining a
                `MongoDB read query <https://docs.mongodb.com/manual/tutorial/query-documents/#read-operations-query-argument>`_
                that samples must match in order to be included in this view

        Returns:
            a :class:`fiftyone.core.view.DatasetView`
        """
        return self._add_view_stage(
            fos.GeoNear(
                point,
                location_field=location_field,
                min_distance=min_distance,
                max_distance=max_distance,
                query=query,
            )
        )

    @view_stage
    def geo_within(self, boundary, location_field=None, strict=True):
        """Filters the samples in this collection to only include samples whose
        geolocation is within a specified boundary.

        Examples::

            import fiftyone as fo
            import fiftyone.zoo as foz

            MANHATTAN = [
                [
                    [-73.949701, 40.834487],
                    [-73.896611, 40.815076],
                    [-73.998083, 40.696534],
                    [-74.031751, 40.715273],
                    [-73.949701, 40.834487],
                ]
            ]

            dataset = foz.load_zoo_dataset("quickstart-geo")

            #
            # Create a view that only contains samples in Manhattan
            #

            view = dataset.geo_within(MANHATTAN)

        Args:
            boundary: a :class:`fiftyone.core.labels.GeoLocation`,
                :class:`fiftyone.core.labels.GeoLocations`, GeoJSON dict, or
                list of coordinates that define a ``Polygon`` or
                ``MultiPolygon`` to search within
            location_field (None): the location data of each sample to use. Can
                be any of the following:

                -   The name of a :class:`fiftyone.core.fields.GeoLocation`
                    field whose ``point`` attribute to use as location data
                -   An ``embedded.field.name`` that directly contains the
                    GeoJSON location data to use
                -   ``None``, in which case there must be a single
                    :class:`fiftyone.core.fields.GeoLocation` field on the
                    samples, which is used by default

            strict (True): whether a sample's location data must strictly fall
                within boundary (True) in order to match, or whether any
                intersection suffices (False)

        Returns:
            a :class:`fiftyone.core.view.DatasetView`
        """
        return self._add_view_stage(
            fos.GeoWithin(
                boundary, location_field=location_field, strict=strict
            )
        )

    @view_stage
    def group_by(
        self,
        field_or_expr,
        order_by=None,
        reverse=False,
        flat=False,
        match_expr=None,
        sort_expr=None,
        create_index=True,
    ):
        """Creates a view that groups the samples in the collection by a
        specified field or expression.

        Examples::

            import fiftyone as fo
            import fiftyone.zoo as foz
            from fiftyone import ViewField as F

            dataset = foz.load_zoo_dataset("cifar10", split="test")

            #
            # Take 1000 samples at random and group them by ground truth label
            #

            view = dataset.take(1000).group_by("ground_truth.label")

            for group in view.iter_dynamic_groups():
                group_value = group.first().ground_truth.label
                print("%s: %d" % (group_value, len(group)))

            #
            # Variation of above operation that arranges the groups in
            # decreasing order of size and immediately flattens them
            #

            from itertools import groupby

            view = dataset.take(1000).group_by(
                "ground_truth.label",
                flat=True,
                sort_expr=F().length(),
                reverse=True,
            )

            rle = lambda v: [(k, len(list(g))) for k, g in groupby(v)]
            for label, count in rle(view.values("ground_truth.label")):
                print("%s: %d" % (label, count))

        Args:
            field_or_expr: the field or ``embedded.field.name`` to group by, or
                a list of field names defining a compound group key, or a
                :class:`fiftyone.core.expressions.ViewExpression` or
                `MongoDB aggregation expression <https://docs.mongodb.com/manual/meta/aggregation-quick-reference/#aggregation-expressions>`_
                that defines the value to group by
            order_by (None): an optional field by which to order the samples in
                each group
            reverse (False): whether to return the results in descending order.
                Applies both to ``order_by`` and ``sort_expr``
            flat (False): whether to return a grouped collection (False) or a
                flattened collection (True)
            match_expr (None): an optional
                :class:`fiftyone.core.expressions.ViewExpression` or
                `MongoDB aggregation expression <https://docs.mongodb.com/manual/meta/aggregation-quick-reference/#aggregation-expressions>`_
                that defines which groups to include in the output view. If
                provided, this expression will be evaluated on the list of
                samples in each group. Only applicable when ``flat=True``
            sort_expr (None): an optional
                :class:`fiftyone.core.expressions.ViewExpression` or
                `MongoDB aggregation expression <https://docs.mongodb.com/manual/meta/aggregation-quick-reference/#aggregation-expressions>`_
                that defines how to sort the groups in the output view. If
                provided, this expression will be evaluated on the list of
                samples in each group. Only applicable when ``flat=True``
            create_index (True): whether to create an index, if necessary, to
                optimize the grouping. Only applicable when grouping by
                field(s), not expressions

        Returns:
            a :class:`fiftyone.core.view.DatasetView`
        """
        return self._add_view_stage(
            fos.GroupBy(
                field_or_expr,
                order_by=order_by,
                reverse=reverse,
                flat=flat,
                match_expr=match_expr,
                sort_expr=sort_expr,
                create_index=create_index,
            )
        )

    @view_stage
    def limit(self, limit):
        """Returns a view with at most the given number of samples.

        Examples::

            import fiftyone as fo

            dataset = fo.Dataset()
            dataset.add_samples(
                [
                    fo.Sample(
                        filepath="/path/to/image1.png",
                        ground_truth=fo.Classification(label="cat"),
                    ),
                    fo.Sample(
                        filepath="/path/to/image2.png",
                        ground_truth=fo.Classification(label="dog"),
                    ),
                    fo.Sample(
                        filepath="/path/to/image3.png",
                        ground_truth=None,
                    ),
                ]
            )

            #
            # Only include the first 2 samples in the view
            #

            view = dataset.limit(2)

        Args:
            limit: the maximum number of samples to return. If a non-positive
                number is provided, an empty view is returned

        Returns:
            a :class:`fiftyone.core.view.DatasetView`
        """
        return self._add_view_stage(fos.Limit(limit))

    @view_stage
    def limit_labels(self, field, limit):
        """Limits the number of :class:`fiftyone.core.labels.Label` instances
        in the specified labels list field of each sample in the collection.

        The specified ``field`` must be one of the following types:

        -   :class:`fiftyone.core.labels.Classifications`
        -   :class:`fiftyone.core.labels.Detections`
        -   :class:`fiftyone.core.labels.Keypoints`
        -   :class:`fiftyone.core.labels.Polylines`

        Examples::

            import fiftyone as fo
            from fiftyone import ViewField as F

            dataset = fo.Dataset()
            dataset.add_samples(
                [
                    fo.Sample(
                        filepath="/path/to/image1.png",
                        predictions=fo.Detections(
                            detections=[
                                fo.Detection(
                                    label="cat",
                                    bounding_box=[0.1, 0.1, 0.5, 0.5],
                                    confidence=0.9,
                                ),
                                fo.Detection(
                                    label="dog",
                                    bounding_box=[0.2, 0.2, 0.3, 0.3],
                                    confidence=0.8,
                                ),
                            ]
                        ),
                    ),
                    fo.Sample(
                        filepath="/path/to/image2.png",
                        predictions=fo.Detections(
                            detections=[
                                fo.Detection(
                                    label="cat",
                                    bounding_box=[0.5, 0.5, 0.4, 0.4],
                                    confidence=0.95,
                                ),
                                fo.Detection(label="rabbit"),
                            ]
                        ),
                    ),
                    fo.Sample(
                        filepath="/path/to/image4.png",
                        predictions=None,
                    ),
                ]
            )

            #
            # Only include the first detection in the `predictions` field of
            # each sample
            #

            view = dataset.limit_labels("predictions", 1)

        Args:
            field: the labels list field to filter
            limit: the maximum number of labels to include in each labels list.
                If a non-positive number is provided, all lists will be empty

        Returns:
            a :class:`fiftyone.core.view.DatasetView`
        """
        return self._add_view_stage(fos.LimitLabels(field, limit))

    @view_stage
    def map_labels(self, field, map):
        """Maps the ``label`` values of a :class:`fiftyone.core.labels.Label`
        field to new values for each sample in the collection.

        Examples::

            import fiftyone as fo
            from fiftyone import ViewField as F

            dataset = fo.Dataset()
            dataset.add_samples(
                [
                    fo.Sample(
                        filepath="/path/to/image1.png",
                        weather=fo.Classification(label="sunny"),
                        predictions=fo.Detections(
                            detections=[
                                fo.Detection(
                                    label="cat",
                                    bounding_box=[0.1, 0.1, 0.5, 0.5],
                                    confidence=0.9,
                                ),
                                fo.Detection(
                                    label="dog",
                                    bounding_box=[0.2, 0.2, 0.3, 0.3],
                                    confidence=0.8,
                                ),
                            ]
                        ),
                    ),
                    fo.Sample(
                        filepath="/path/to/image2.png",
                        weather=fo.Classification(label="cloudy"),
                        predictions=fo.Detections(
                            detections=[
                                fo.Detection(
                                    label="cat",
                                    bounding_box=[0.5, 0.5, 0.4, 0.4],
                                    confidence=0.95,
                                ),
                                fo.Detection(label="rabbit"),
                            ]
                        ),
                    ),
                    fo.Sample(
                        filepath="/path/to/image3.png",
                        weather=fo.Classification(label="partly cloudy"),
                        predictions=fo.Detections(
                            detections=[
                                fo.Detection(
                                    label="squirrel",
                                    bounding_box=[0.25, 0.25, 0.5, 0.5],
                                    confidence=0.5,
                                ),
                            ]
                        ),
                    ),
                    fo.Sample(
                        filepath="/path/to/image4.png",
                        predictions=None,
                    ),
                ]
            )

            #
            # Map the "partly cloudy" weather label to "cloudy"
            #

            view = dataset.map_labels("weather", {"partly cloudy": "cloudy"})

            #
            # Map "rabbit" and "squirrel" predictions to "other"
            #

            view = dataset.map_labels(
                "predictions", {"rabbit": "other", "squirrel": "other"}
            )

        Args:
            field: the labels field to map
            map: a dict mapping label values to new label values

        Returns:
            a :class:`fiftyone.core.view.DatasetView`
        """
        return self._add_view_stage(fos.MapLabels(field, map))

    @view_stage
    def set_field(self, field, expr, _allow_missing=False):
        """Sets a field or embedded field on each sample in a collection by
        evaluating the given expression.

        This method can process embedded list fields. To do so, simply append
        ``[]`` to any list component(s) of the field path.

        .. note::

            There are two cases where FiftyOne will automatically unwind array
            fields without requiring you to explicitly specify this via the
            ``[]`` syntax:

            **Top-level lists:** when you specify a ``field`` path that refers
            to a top-level list field of a dataset; i.e., ``list_field`` is
            automatically coerced to ``list_field[]``, if necessary.

            **List fields:** When you specify a ``field`` path that refers to
            the list field of a |Label| class, such as the
            :attr:`Detections.detections <fiftyone.core.labels.Detections.detections>`
            attribute; i.e., ``ground_truth.detections.label`` is automatically
            coerced to ``ground_truth.detections[].label``, if necessary.

            See the examples below for demonstrations of this behavior.

        The provided ``expr`` is interpreted relative to the document on which
        the embedded field is being set. For example, if you are setting a
        nested field ``field="embedded.document.field"``, then the expression
        ``expr`` you provide will be applied to the ``embedded.document``
        document. Note that you can override this behavior by defining an
        expression that is bound to the root document by prepending ``"$"`` to
        any field name(s) in the expression.

        See the examples below for more information.

        .. note::

            Note that you cannot set a non-existing top-level field using this
            stage, since doing so would violate the dataset's schema. You can,
            however, first declare a new field via
            :meth:`fiftyone.core.dataset.Dataset.add_sample_field` and then
            populate it in a view via this stage.

        Examples::

            import fiftyone as fo
            import fiftyone.zoo as foz
            from fiftyone import ViewField as F

            dataset = foz.load_zoo_dataset("quickstart")

            #
            # Replace all values of the `uniqueness` field that are less than
            # 0.5 with `None`
            #

            view = dataset.set_field(
                "uniqueness",
                (F("uniqueness") >= 0.5).if_else(F("uniqueness"), None)
            )
            print(view.bounds("uniqueness"))

            #
            # Lower bound all object confidences in the `predictions` field at
            # 0.5
            #

            view = dataset.set_field(
                "predictions.detections.confidence", F("confidence").max(0.5)
            )
            print(view.bounds("predictions.detections.confidence"))

            #
            # Add a `num_predictions` property to the `predictions` field that
            # contains the number of objects in the field
            #

            view = dataset.set_field(
                "predictions.num_predictions",
                F("$predictions.detections").length(),
            )
            print(view.bounds("predictions.num_predictions"))

            #
            # Set an `is_animal` field on each object in the `predictions` field
            # that indicates whether the object is an animal
            #

            ANIMALS = [
                "bear", "bird", "cat", "cow", "dog", "elephant", "giraffe",
                "horse", "sheep", "zebra"
            ]

            view = dataset.set_field(
                "predictions.detections.is_animal", F("label").is_in(ANIMALS)
            )
            print(view.count_values("predictions.detections.is_animal"))

        Args:
            field: the field or ``embedded.field.name`` to set
            expr: a :class:`fiftyone.core.expressions.ViewExpression` or
                `MongoDB expression <https://docs.mongodb.com/manual/meta/aggregation-quick-reference/#aggregation-expressions>`_
                that defines the field value to set

        Returns:
            a :class:`fiftyone.core.view.DatasetView`
        """
        return self._add_view_stage(
            fos.SetField(field, expr, _allow_missing=_allow_missing)
        )

    @view_stage
    def match(self, filter):
        """Filters the samples in the collection by the given filter.

        Examples::

            import fiftyone as fo
            from fiftyone import ViewField as F

            dataset = fo.Dataset()
            dataset.add_samples(
                [
                    fo.Sample(
                        filepath="/path/to/image1.png",
                        weather=fo.Classification(label="sunny"),
                        predictions=fo.Detections(
                            detections=[
                                fo.Detection(
                                    label="cat",
                                    bounding_box=[0.1, 0.1, 0.5, 0.5],
                                    confidence=0.9,
                                ),
                                fo.Detection(
                                    label="dog",
                                    bounding_box=[0.2, 0.2, 0.3, 0.3],
                                    confidence=0.8,
                                ),
                            ]
                        ),
                    ),
                    fo.Sample(
                        filepath="/path/to/image2.jpg",
                        weather=fo.Classification(label="cloudy"),
                        predictions=fo.Detections(
                            detections=[
                                fo.Detection(
                                    label="cat",
                                    bounding_box=[0.5, 0.5, 0.4, 0.4],
                                    confidence=0.95,
                                ),
                                fo.Detection(label="rabbit"),
                            ]
                        ),
                    ),
                    fo.Sample(
                        filepath="/path/to/image3.png",
                        weather=fo.Classification(label="partly cloudy"),
                        predictions=fo.Detections(
                            detections=[
                                fo.Detection(
                                    label="squirrel",
                                    bounding_box=[0.25, 0.25, 0.5, 0.5],
                                    confidence=0.5,
                                ),
                            ]
                        ),
                    ),
                    fo.Sample(
                        filepath="/path/to/image4.jpg",
                        predictions=None,
                    ),
                ]
            )

            #
            # Only include samples whose `filepath` ends with ".jpg"
            #

            view = dataset.match(F("filepath").ends_with(".jpg"))

            #
            # Only include samples whose `weather` field is "sunny"
            #

            view = dataset.match(F("weather").label == "sunny")

            #
            # Only include samples with at least 2 objects in their
            # `predictions` field
            #

            view = dataset.match(F("predictions").detections.length() >= 2)

            #
            # Only include samples whose `predictions` field contains at least
            # one object with area smaller than 0.2
            #

            # Bboxes are in [top-left-x, top-left-y, width, height] format
            bbox = F("bounding_box")
            bbox_area = bbox[2] * bbox[3]

            small_boxes = F("predictions.detections").filter(bbox_area < 0.2)
            view = dataset.match(small_boxes.length() > 0)

        Args:
            filter: a :class:`fiftyone.core.expressions.ViewExpression` or
                `MongoDB expression <https://docs.mongodb.com/manual/meta/aggregation-quick-reference/#aggregation-expressions>`_
                that returns a boolean describing the filter to apply

        Returns:
            a :class:`fiftyone.core.view.DatasetView`
        """
        return self._add_view_stage(fos.Match(filter))

    @view_stage
    def match_frames(self, filter, omit_empty=True):
        """Filters the frames in the video collection by the given filter.

        Examples::

            import fiftyone as fo
            import fiftyone.zoo as foz
            from fiftyone import ViewField as F

            dataset = foz.load_zoo_dataset("quickstart-video")

            #
            # Match frames with at least 10 detections
            #

            num_objects = F("detections.detections").length()
            view = dataset.match_frames(num_objects > 10)

            print(dataset.count())
            print(view.count())

            print(dataset.count("frames"))
            print(view.count("frames"))

        Args:
            filter: a :class:`fiftyone.core.expressions.ViewExpression` or
                `MongoDB aggregation expression <https://docs.mongodb.com/manual/meta/aggregation-quick-reference/#aggregation-expressions>`_
                that returns a boolean describing the filter to apply
            omit_empty (True): whether to omit samples with no frame labels
                after filtering

        Returns:
            a :class:`fiftyone.core.view.DatasetView`
        """
        return self._add_view_stage(
            fos.MatchFrames(filter, omit_empty=omit_empty)
        )

    @view_stage
    def match_labels(
        self,
        labels=None,
        ids=None,
        tags=None,
        filter=None,
        fields=None,
        bool=None,
    ):
        """Selects the samples from the collection that contain (or do not
        contain) at least one label that matches the specified criteria.

        Note that, unlike :meth:`select_labels` and :meth:`filter_labels`, this
        stage will not filter the labels themselves; it only selects the
        corresponding samples.

        You can perform a selection via one or more of the following methods:

        -   Provide the ``labels`` argument, which should contain a list of
            dicts in the format returned by
            :attr:`fiftyone.core.session.Session.selected_labels`, to match
            specific labels

        -   Provide the ``ids`` argument to match labels with specific IDs

        -   Provide the ``tags`` argument to match labels with specific tags

        -   Provide the ``filter`` argument to match labels based on a boolean
            :class:`fiftyone.core.expressions.ViewExpression` that is applied
            to each individual :class:`fiftyone.core.labels.Label` element

        -   Pass ``bool=False`` to negate the operation and instead match
            samples that *do not* contain at least one label matching the
            specified criteria

        If multiple criteria are specified, labels must match all of them in
        order to trigger a sample match.

        By default, the selection is applied to all
        :class:`fiftyone.core.labels.Label` fields, but you can provide the
        ``fields`` argument to explicitly define the field(s) in which to
        search.

        Examples::

            import fiftyone as fo
            import fiftyone.zoo as foz
            from fiftyone import ViewField as F

            dataset = foz.load_zoo_dataset("quickstart")

            #
            # Only show samples whose labels are currently selected in the App
            #

            session = fo.launch_app(dataset)

            # Select some labels in the App...

            view = dataset.match_labels(labels=session.selected_labels)

            #
            # Only include samples that contain labels with the specified IDs
            #

            # Grab some label IDs
            ids = [
                dataset.first().ground_truth.detections[0].id,
                dataset.last().predictions.detections[0].id,
            ]

            view = dataset.match_labels(ids=ids)

            print(len(view))
            print(view.count("ground_truth.detections"))
            print(view.count("predictions.detections"))

            #
            # Only include samples that contain labels with the specified tags
            #

            # Grab some label IDs
            ids = [
                dataset.first().ground_truth.detections[0].id,
                dataset.last().predictions.detections[0].id,
            ]

            # Give the labels a "test" tag
            dataset = dataset.clone()  # create copy since we're modifying data
            dataset.select_labels(ids=ids).tag_labels("test")

            print(dataset.count_values("ground_truth.detections.tags"))
            print(dataset.count_values("predictions.detections.tags"))

            # Retrieve the labels via their tag
            view = dataset.match_labels(tags="test")

            print(len(view))
            print(view.count("ground_truth.detections"))
            print(view.count("predictions.detections"))

            #
            # Only include samples that contain labels matching a filter
            #

            filter = F("confidence") > 0.99
            view = dataset.match_labels(filter=filter, fields="predictions")

            print(len(view))
            print(view.count("ground_truth.detections"))
            print(view.count("predictions.detections"))

        Args:
            labels (None): a list of dicts specifying the labels to select in
                the format returned by
                :attr:`fiftyone.core.session.Session.selected_labels`
            ids (None): an ID or iterable of IDs of the labels to select
            tags (None): a tag or iterable of tags of labels to select
            filter (None): a :class:`fiftyone.core.expressions.ViewExpression`
                or `MongoDB aggregation expression <https://docs.mongodb.com/manual/meta/aggregation-quick-reference/#aggregation-expressions>`_
                that returns a boolean describing whether to select a given
                label. In the case of list fields like
                :class:`fiftyone.core.labels.Detections`, the filter is applied
                to the list elements, not the root field
            fields (None): a field or iterable of fields from which to select
            bool (None): whether to match samples that have (None or True) or
                do not have (False) at least one label that matches the
                specified criteria

        Returns:
            a :class:`fiftyone.core.view.DatasetView`
        """
        return self._add_view_stage(
            fos.MatchLabels(
                labels=labels,
                ids=ids,
                tags=tags,
                filter=filter,
                fields=fields,
                bool=bool,
            )
        )

    @view_stage
    def match_tags(self, tags, bool=None, all=False):
        """Returns a view containing the samples in the collection that have
        or don't have any/all of the given tag(s).

        Examples::

            import fiftyone as fo

            dataset = fo.Dataset()
            dataset.add_samples(
                [
                    fo.Sample(filepath="image1.png", tags=["train"]),
                    fo.Sample(filepath="image2.png", tags=["test"]),
                    fo.Sample(filepath="image3.png", tags=["train", "test"]),
                    fo.Sample(filepath="image4.png"),
                ]
            )

            #
            # Only include samples that have the "test" tag
            #

            view = dataset.match_tags("test")

            #
            # Only include samples that do not have the "test" tag
            #

            view = dataset.match_tags("test", bool=False)

            #
            # Only include samples that have the "test" or "train" tags
            #

            view = dataset.match_tags(["test", "train"])

            #
            # Only include samples that have the "test" and "train" tags
            #

            view = dataset.match_tags(["test", "train"], all=True)

            #
            # Only include samples that do not have the "test" or "train" tags
            #

            view = dataset.match_tags(["test", "train"], bool=False)

            #
            # Only include samples that do not have the "test" and "train" tags
            #

            view = dataset.match_tags(["test", "train"], bool=False, all=True)

        Args:
            tags: the tag or iterable of tags to match
            bool (None): whether to match samples that have (None or True) or
                do not have (False) the given tags
            all (False): whether to match samples that have (or don't have) all
                (True) or any (False) of the given tags

        Returns:
            a :class:`fiftyone.core.view.DatasetView`
        """
        return self._add_view_stage(fos.MatchTags(tags, bool=bool, all=all))

    @view_stage
    def mongo(self, pipeline, _needs_frames=None, _group_slices=None):
        """Adds a view stage defined by a raw MongoDB aggregation pipeline.

        See `MongoDB aggregation pipelines <https://docs.mongodb.com/manual/core/aggregation-pipeline/>`_
        for more details.

        Examples::

            import fiftyone as fo

            dataset = fo.Dataset()
            dataset.add_samples(
                [
                    fo.Sample(
                        filepath="/path/to/image1.png",
                        predictions=fo.Detections(
                            detections=[
                                fo.Detection(
                                    label="cat",
                                    bounding_box=[0.1, 0.1, 0.5, 0.5],
                                    confidence=0.9,
                                ),
                                fo.Detection(
                                    label="dog",
                                    bounding_box=[0.2, 0.2, 0.3, 0.3],
                                    confidence=0.8,
                                ),
                            ]
                        ),
                    ),
                    fo.Sample(
                        filepath="/path/to/image2.png",
                        predictions=fo.Detections(
                            detections=[
                                fo.Detection(
                                    label="cat",
                                    bounding_box=[0.5, 0.5, 0.4, 0.4],
                                    confidence=0.95,
                                ),
                                fo.Detection(label="rabbit"),
                            ]
                        ),
                    ),
                    fo.Sample(
                        filepath="/path/to/image3.png",
                        predictions=fo.Detections(
                            detections=[
                                fo.Detection(
                                    label="squirrel",
                                    bounding_box=[0.25, 0.25, 0.5, 0.5],
                                    confidence=0.5,
                                ),
                            ]
                        ),
                    ),
                    fo.Sample(
                        filepath="/path/to/image4.png",
                        predictions=None,
                    ),
                ]
            )

            #
            # Extract a view containing the second and third samples in the
            # dataset
            #

            view = dataset.mongo([{"$skip": 1}, {"$limit": 2}])

            #
            # Sort by the number of objects in the `precictions` field
            #

            view = dataset.mongo([
                {
                    "$addFields": {
                        "_sort_field": {
                            "$size": {"$ifNull": ["$predictions.detections", []]}
                        }
                    }
                },
                {"$sort": {"_sort_field": -1}},
                {"$project": {"_sort_field": False}},
            ])

        Args:
            pipeline: a MongoDB aggregation pipeline (list of dicts)

        Returns:
            a :class:`fiftyone.core.view.DatasetView`
        """
        return self._add_view_stage(
            fos.Mongo(
                pipeline,
                _needs_frames=_needs_frames,
                _group_slices=_group_slices,
            )
        )

    @view_stage
    def select(self, sample_ids, ordered=False):
        """Selects the samples with the given IDs from the collection.

        Examples::

            import fiftyone as fo
            import fiftyone.zoo as foz

            dataset = foz.load_zoo_dataset("quickstart")

            #
            # Create a view containing the currently selected samples in the App
            #

            session = fo.launch_app(dataset)

            # Select samples in the App...

            view = dataset.select(session.selected)

        Args:
            sample_ids: the samples to select. Can be any of the following:

                -   a sample ID
                -   an iterable of sample IDs
                -   an iterable of booleans of same length as the collection
                    encoding which samples to select
                -   a :class:`fiftyone.core.sample.Sample` or
                    :class:`fiftyone.core.sample.SampleView`
                -   an iterable of :class:`fiftyone.core.sample.Sample` or
                    :class:`fiftyone.core.sample.SampleView` instances
                -   a :class:`fiftyone.core.collections.SampleCollection`

        ordered (False): whether to sort the samples in the returned view to
            match the order of the provided IDs

        Returns:
            a :class:`fiftyone.core.view.DatasetView`
        """
        return self._add_view_stage(fos.Select(sample_ids, ordered=ordered))

    @view_stage
    def select_by(self, field, values, ordered=False):
        """Selects the samples with the given field values from the collection.

        This stage is typically used to work with categorical fields (strings,
        ints, and bools). If you want to select samples based on floating point
        fields, use :meth:`match`.

        Examples::

            import fiftyone as fo

            dataset = fo.Dataset()
            dataset.add_samples(
                [
                    fo.Sample(filepath="image%d.jpg" % i, int=i, str=str(i))
                    for i in range(100)
                ]
            )

            #
            # Create a view containing samples whose `int` field have the given
            # values
            #

            view = dataset.select_by("int", [1, 51, 11, 41, 21, 31])
            print(view.head(6))

            #
            # Create a view containing samples whose `str` field have the given
            # values, in order
            #

            view = dataset.select_by(
                "str", ["1", "51", "11", "41", "21", "31"], ordered=True
            )
            print(view.head(6))

        Args:
            field: a field or ``embedded.field.name``
            values: a value or iterable of values to select by
            ordered (False): whether to sort the samples in the returned view
                to match the order of the provided values

        Returns:
            a :class:`fiftyone.core.view.DatasetView`
        """
        return self._add_view_stage(
            fos.SelectBy(field, values, ordered=ordered)
        )

    @view_stage
    def select_fields(
        self, field_names=None, meta_filter=None, _allow_missing=False
    ):
        """Selects only the fields with the given names from the samples in the
        collection. All other fields are excluded.

        Note that default sample fields are always selected.

        Examples::

            import fiftyone as fo

            dataset = fo.Dataset()
            dataset.add_samples(
                [
                    fo.Sample(
                        filepath="/path/to/image1.png",
                        uniqueness=1.0,
                        ground_truth=fo.Detections(
                            detections=[
                                fo.Detection(
                                    label="cat",
                                    bounding_box=[0.1, 0.1, 0.5, 0.5],
                                    mood="surly",
                                    age=51,
                                ),
                                fo.Detection(
                                    label="dog",
                                    bounding_box=[0.2, 0.2, 0.3, 0.3],
                                    mood="happy",
                                    age=52,
                                ),
                            ]
                        )
                    ),
                    fo.Sample(
                        filepath="/path/to/image2.png",
                        uniqueness=0.0,
                    ),
                    fo.Sample(
                        filepath="/path/to/image3.png",
                    ),
                ]
            )

            #
            # Include only the default fields on each sample
            #

            view = dataset.select_fields()

            #
            # Include only the `uniqueness` field (and the default fields) on
            # each sample
            #

            view = dataset.select_fields("uniqueness")

            #
            # Include only the `mood` attribute (and the default attributes) of
            # each `Detection` in the `ground_truth` field
            #

            view = dataset.select_fields("ground_truth.detections.mood")

        Args:
            field_names (None): a field name or iterable of field names to
                select. May contain ``embedded.field.name`` as well
            meta_filter (None): a filter that dynamically selects fields in
                the collection's schema according to the specified rule, which
                can be matched against the field's ``name``, ``type``,
                ``description``, and/or ``info``. For example:

                -   Use ``meta_filter="2023"`` or
                    ``meta_filter={"any": "2023"}`` to select fields that have
                    the string "2023" anywhere in their name, type,
                    description, or info
                -   Use ``meta_filter={"type": "StringField"}`` or
                    ``meta_filter={"type": "Classification"}`` to select all
                    string or classification fields, respectively
                -   Use ``meta_filter={"description": "my description"}`` to
                    select fields whose description contains the string
                    "my description"
                -   Use ``meta_filter={"info": "2023"}`` to select fields that
                    have the string "2023" anywhere in their info
                -   Use ``meta_filter={"info.key": "value"}}`` to select
                    fields that have a specific key/value pair in their info
                -   Include ``meta_filter={"include_nested_fields": True, ...}``
                    in your meta filter to include all nested fields in the
                    filter

        Returns:
            a :class:`fiftyone.core.view.DatasetView`
        """
        return self._add_view_stage(
            fos.SelectFields(
                field_names,
                meta_filter=meta_filter,
                _allow_missing=_allow_missing,
            )
        )

    @view_stage
    def select_frames(self, frame_ids, omit_empty=True):
        """Selects the frames with the given IDs from the video collection.

        Examples::

            import fiftyone as fo
            import fiftyone.zoo as foz

            dataset = foz.load_zoo_dataset("quickstart-video")

            #
            # Select some specific frames
            #

            frame_ids = [
                dataset.first().frames.first().id,
                dataset.last().frames.last().id,
            ]

            view = dataset.select_frames(frame_ids)

            print(dataset.count())
            print(view.count())

            print(dataset.count("frames"))
            print(view.count("frames"))

        Args:
            frame_ids: the frames to select. Can be any of the following:

                -   a frame ID
                -   an iterable of frame IDs
                -   a :class:`fiftyone.core.frame.Frame` or
                    :class:`fiftyone.core.frame.FrameView`
                -   an iterable of :class:`fiftyone.core.frame.Frame` or
                    :class:`fiftyone.core.frame.FrameView` instances
                -   a :class:`fiftyone.core.collections.SampleCollection`
                    whose frames to select

            omit_empty (True): whether to omit samples that have no frames
                after selecting the specified frames

        Returns:
            a :class:`fiftyone.core.view.DatasetView`
        """
        return self._add_view_stage(
            fos.SelectFrames(frame_ids, omit_empty=omit_empty)
        )

    @view_stage
    def select_groups(self, group_ids, ordered=False):
        """Selects the groups with the given IDs from the grouped collection.

        Examples::

            import fiftyone as fo
            import fiftyone.zoo as foz

            dataset = foz.load_zoo_dataset("quickstart-groups")

            #
            # Select some specific groups by ID
            #

            group_ids = dataset.take(10).values("group.id")

            view = dataset.select_groups(group_ids)

            assert set(view.values("group.id")) == set(group_ids)

            view = dataset.select_groups(group_ids, ordered=True)

            assert view.values("group.id") == group_ids

        Args:
            groups_ids: the groups to select. Can be any of the following:

                -   a group ID
                -   an iterable of group IDs
                -   a :class:`fiftyone.core.sample.Sample` or
                    :class:`fiftyone.core.sample.SampleView`
                -   a group dict returned by
                    :meth:`get_group() <fiftyone.core.collections.SampleCollection.get_group>`
                -   an iterable of :class:`fiftyone.core.sample.Sample` or
                    :class:`fiftyone.core.sample.SampleView` instances
                -   an iterable of group dicts returned by
                    :meth:`get_group() <fiftyone.core.collections.SampleCollection.get_group>`
                -   a :class:`fiftyone.core.collections.SampleCollection`

            ordered (False): whether to sort the groups in the returned view to
                match the order of the provided IDs

        Returns:
            a :class:`fiftyone.core.view.DatasetView`
        """
        return self._add_view_stage(
            fos.SelectGroups(group_ids, ordered=ordered)
        )

    @view_stage
    def select_group_slices(
        self,
        slices=None,
        media_type=None,
        _allow_mixed=False,
        _force_mixed=False,
    ):
        """Selects the samples in the group collection from the given slice(s).

        The returned view is a flattened non-grouped view containing only the
        slice(s) of interest.

        .. note::

            This stage performs a ``$lookup`` that pulls the requested slice(s)
            for each sample in the input collection from the source dataset.
            As a result, this stage always emits *unfiltered samples*.

        Examples::

            import fiftyone as fo

            dataset = fo.Dataset()
            dataset.add_group_field("group", default="ego")

            group1 = fo.Group()
            group2 = fo.Group()

            dataset.add_samples(
                [
                    fo.Sample(
                        filepath="/path/to/left-image1.jpg",
                        group=group1.element("left"),
                    ),
                    fo.Sample(
                        filepath="/path/to/video1.mp4",
                        group=group1.element("ego"),
                    ),
                    fo.Sample(
                        filepath="/path/to/right-image1.jpg",
                        group=group1.element("right"),
                    ),
                    fo.Sample(
                        filepath="/path/to/left-image2.jpg",
                        group=group2.element("left"),
                    ),
                    fo.Sample(
                        filepath="/path/to/video2.mp4",
                        group=group2.element("ego"),
                    ),
                    fo.Sample(
                        filepath="/path/to/right-image2.jpg",
                        group=group2.element("right"),
                    ),
                ]
            )

            #
            # Retrieve the samples from the "ego" group slice
            #

            view = dataset.select_group_slices("ego")

            #
            # Retrieve the samples from the "left" or "right" group slices
            #

            view = dataset.select_group_slices(["left", "right"])

            #
            # Retrieve all image samples
            #

            view = dataset.select_group_slices(media_type="image")

        Args:
            slices (None): a group slice or iterable of group slices to select.
                If neither argument is provided, a flattened list of all
                samples is returned
            media_type (None): a media type whose slice(s) to select

        Returns:
            a :class:`fiftyone.core.view.DatasetView`
        """
        return self._add_view_stage(
            fos.SelectGroupSlices(
                slices=slices,
                media_type=media_type,
                _allow_mixed=_allow_mixed,
                _force_mixed=_force_mixed,
            )
        )

    @view_stage
    def select_labels(
        self, labels=None, ids=None, tags=None, fields=None, omit_empty=True
    ):
        """Selects only the specified labels from the collection.

        The returned view will omit samples, sample fields, and individual
        labels that do not match the specified selection criteria.

        You can perform a selection via one or more of the following methods:

        -   Provide the ``labels`` argument, which should contain a list of
            dicts in the format returned by
            :attr:`fiftyone.core.session.Session.selected_labels`, to select
            specific labels

        -   Provide the ``ids`` argument to select labels with specific IDs

        -   Provide the ``tags`` argument to select labels with specific tags

        If multiple criteria are specified, labels must match all of them in
        order to be selected.

        By default, the selection is applied to all
        :class:`fiftyone.core.labels.Label` fields, but you can provide the
        ``fields`` argument to explicitly define the field(s) in which to
        select.

        Examples::

            import fiftyone as fo
            import fiftyone.zoo as foz

            dataset = foz.load_zoo_dataset("quickstart")

            #
            # Only include the labels currently selected in the App
            #

            session = fo.launch_app(dataset)

            # Select some labels in the App...

            view = dataset.select_labels(labels=session.selected_labels)

            #
            # Only include labels with the specified IDs
            #

            # Grab some label IDs
            ids = [
                dataset.first().ground_truth.detections[0].id,
                dataset.last().predictions.detections[0].id,
            ]

            view = dataset.select_labels(ids=ids)

            print(view.count("ground_truth.detections"))
            print(view.count("predictions.detections"))

            #
            # Only include labels with the specified tags
            #

            # Grab some label IDs
            ids = [
                dataset.first().ground_truth.detections[0].id,
                dataset.last().predictions.detections[0].id,
            ]

            # Give the labels a "test" tag
            dataset = dataset.clone()  # create copy since we're modifying data
            dataset.select_labels(ids=ids).tag_labels("test")

            print(dataset.count_label_tags())

            # Retrieve the labels via their tag
            view = dataset.select_labels(tags="test")

            print(view.count("ground_truth.detections"))
            print(view.count("predictions.detections"))

        Args:
            labels (None): a list of dicts specifying the labels to select in
                the format returned by
                :attr:`fiftyone.core.session.Session.selected_labels`
            ids (None): an ID or iterable of IDs of the labels to select
            tags (None): a tag or iterable of tags of labels to select
            fields (None): a field or iterable of fields from which to select
            omit_empty (True): whether to omit samples that have no labels
                after filtering

        Returns:
            a :class:`fiftyone.core.view.DatasetView`
        """
        return self._add_view_stage(
            fos.SelectLabels(
                labels=labels,
                ids=ids,
                tags=tags,
                fields=fields,
                omit_empty=omit_empty,
            )
        )

    # This populates a temporary field, which doesn't count as mutation
    @view_stage
    def shuffle(self, seed=None):
        """Randomly shuffles the samples in the collection.

        Examples::

            import fiftyone as fo

            dataset = fo.Dataset()
            dataset.add_samples(
                [
                    fo.Sample(
                        filepath="/path/to/image1.png",
                        ground_truth=fo.Classification(label="cat"),
                    ),
                    fo.Sample(
                        filepath="/path/to/image2.png",
                        ground_truth=fo.Classification(label="dog"),
                    ),
                    fo.Sample(
                        filepath="/path/to/image3.png",
                        ground_truth=None,
                    ),
                ]
            )

            #
            # Return a view that contains a randomly shuffled version of the
            # samples in the dataset
            #

            view = dataset.shuffle()

            #
            # Shuffle the samples with a fixed random seed
            #

            view = dataset.shuffle(seed=51)

        Args:
            seed (None): an optional random seed to use when shuffling the
                samples

        Returns:
            a :class:`fiftyone.core.view.DatasetView`
        """
        return self._add_view_stage(fos.Shuffle(seed=seed))

    @view_stage
    def skip(self, skip):
        """Omits the given number of samples from the head of the collection.

        Examples::

            import fiftyone as fo

            dataset = fo.Dataset()
            dataset.add_samples(
                [
                    fo.Sample(
                        filepath="/path/to/image1.png",
                        ground_truth=fo.Classification(label="cat"),
                    ),
                    fo.Sample(
                        filepath="/path/to/image2.png",
                        ground_truth=fo.Classification(label="dog"),
                    ),
                    fo.Sample(
                        filepath="/path/to/image3.png",
                        ground_truth=fo.Classification(label="rabbit"),
                    ),
                    fo.Sample(
                        filepath="/path/to/image4.png",
                        ground_truth=None,
                    ),
                ]
            )

            #
            # Omit the first two samples from the dataset
            #

            view = dataset.skip(2)

        Args:
            skip: the number of samples to skip. If a non-positive number is
                provided, no samples are omitted

        Returns:
            a :class:`fiftyone.core.view.DatasetView`
        """
        return self._add_view_stage(fos.Skip(skip))

    # This may create indexes and populate temporary fields, neither of which
    # count as mutations
    @view_stage
    def sort_by(self, field_or_expr, reverse=False, create_index=True):
        """Sorts the samples in the collection by the given field(s) or
        expression(s).

        Examples::

            import fiftyone as fo
            import fiftyone.zoo as foz
            from fiftyone import ViewField as F

            dataset = foz.load_zoo_dataset("quickstart")

            #
            # Sort the samples by their `uniqueness` field in ascending order
            #

            view = dataset.sort_by("uniqueness", reverse=False)

            #
            # Sorts the samples in descending order by the number of detections
            # in their `predictions` field whose bounding box area is less than
            # 0.2
            #

            # Bboxes are in [top-left-x, top-left-y, width, height] format
            bbox = F("bounding_box")
            bbox_area = bbox[2] * bbox[3]

            small_boxes = F("predictions.detections").filter(bbox_area < 0.2)
            view = dataset.sort_by(small_boxes.length(), reverse=True)

            #
            # Performs a compound sort where samples are first sorted in
            # descending or by number of detections and then in ascending order
            # of uniqueness for samples with the same number of predictions
            #

            view = dataset.sort_by(
                [
                    (F("predictions.detections").length(), -1),
                    ("uniqueness", 1),
                ]
            )

            num_objects, uniqueness = view[:5].values(
                [F("predictions.detections").length(), "uniqueness"]
            )
            print(list(zip(num_objects, uniqueness)))

        Args:
            field_or_expr: the field(s) or expression(s) to sort by. This can
                be any of the following:

                -   a field to sort by
                -   an ``embedded.field.name`` to sort by
                -   a :class:`fiftyone.core.expressions.ViewExpression` or a
                    `MongoDB aggregation expression <https://docs.mongodb.com/manual/meta/aggregation-quick-reference/#aggregation-expressions>`_
                    that defines the quantity to sort by
                -   a list of ``(field_or_expr, order)`` tuples defining a
                    compound sort criteria, where ``field_or_expr`` is a field
                    or expression as defined above, and ``order`` can be 1 or
                    any string starting with "a" for ascending order, or -1 or
                    any string starting with "d" for descending order
            reverse (False): whether to return the results in descending order
            create_index (True): whether to create an index, if necessary, to
                optimize the sort. Only applicable when sorting by field(s),
                not expressions

        Returns:
            a :class:`fiftyone.core.view.DatasetView`
        """
        return self._add_view_stage(
            fos.SortBy(
                field_or_expr,
                reverse=reverse,
                create_index=create_index,
            )
        )

    @mutates_data(condition_param="dist_field")
    @view_stage
    def sort_by_similarity(
        self, query, k=None, reverse=False, dist_field=None, brain_key=None
    ):
        """Sorts the collection by similiarity to a specified query.

        In order to use this stage, you must first use
        :meth:`fiftyone.brain.compute_similarity` to index your dataset by
        similiarity.

        Examples::

            import fiftyone as fo
            import fiftyone.brain as fob
            import fiftyone.zoo as foz

            dataset = foz.load_zoo_dataset("quickstart")

            fob.compute_similarity(
                dataset, model="clip-vit-base32-torch", brain_key="clip"
            )

            #
            # Sort samples by their similarity to a sample by its ID
            #

            query_id = dataset.first().id

            view = dataset.sort_by_similarity(query_id, k=5)

            #
            # Sort samples by their similarity to a manually computed vector
            #

            model = foz.load_zoo_model("clip-vit-base32-torch")
            embeddings = dataset.take(2, seed=51).compute_embeddings(model)
            query = embeddings.mean(axis=0)

            view = dataset.sort_by_similarity(query, k=5)

            #
            # Sort samples by their similarity to a text prompt
            #

            query = "kites high in the air"

            view = dataset.sort_by_similarity(query, k=5)

        Args:
            query: the query, which can be any of the following:

                -   an ID or iterable of IDs
                -   a ``num_dims`` vector or ``num_queries x num_dims`` array
                    of vectors
                -   a prompt or iterable of prompts (if supported by the index)

            k (None): the number of matches to return. By default, the entire
                collection is sorted
            reverse (False): whether to sort by least similarity (True) or
                greatest similarity (False). Some backends may not support
                least similarity
            dist_field (None): the name of a float field in which to store the
                distance of each example to the specified query. The field is
                created if necessary
            brain_key (None): the brain key of an existing
                :meth:`fiftyone.brain.compute_similarity` run on the dataset.
                If not specified, the dataset must have an applicable run,
                which will be used by default

        Returns:
            a :class:`fiftyone.core.view.DatasetView`
        """
        return self._add_view_stage(
            fos.SortBySimilarity(
                query,
                k=k,
                reverse=reverse,
                dist_field=dist_field,
                brain_key=brain_key,
            )
        )

    # This populates a temporary field, which doesn't count as mutation
    @view_stage
    def take(self, size, seed=None):
        """Randomly samples the given number of samples from the collection.

        Examples::

            import fiftyone as fo

            dataset = fo.Dataset()
            dataset.add_samples(
                [
                    fo.Sample(
                        filepath="/path/to/image1.png",
                        ground_truth=fo.Classification(label="cat"),
                    ),
                    fo.Sample(
                        filepath="/path/to/image2.png",
                        ground_truth=fo.Classification(label="dog"),
                    ),
                    fo.Sample(
                        filepath="/path/to/image3.png",
                        ground_truth=fo.Classification(label="rabbit"),
                    ),
                    fo.Sample(
                        filepath="/path/to/image4.png",
                        ground_truth=None,
                    ),
                ]
            )

            #
            # Take two random samples from the dataset
            #

            view = dataset.take(2)

            #
            # Take two random samples from the dataset with a fixed seed
            #

            view = dataset.take(2, seed=51)

        Args:
            size: the number of samples to return. If a non-positive number is
                provided, an empty view is returned
            seed (None): an optional random seed to use when selecting the
                samples

        Returns:
            a :class:`fiftyone.core.view.DatasetView`
        """
        return self._add_view_stage(fos.Take(size, seed=seed))

    @view_stage
    def to_patches(self, field, **kwargs):
        """Creates a view that contains one sample per object patch in the
        specified field of the collection.

        Fields other than ``field`` and the default sample fields will not be
        included in the returned view. A ``sample_id`` field will be added that
        records the sample ID from which each patch was taken.

        Examples::

            import fiftyone as fo
            import fiftyone.zoo as foz

            dataset = foz.load_zoo_dataset("quickstart")

            session = fo.launch_app(dataset)

            #
            # Create a view containing the ground truth patches
            #

            view = dataset.to_patches("ground_truth")
            print(view)

            session.view = view

        Args:
            field: the patches field, which must be of type
                :class:`fiftyone.core.labels.Detections`,
                :class:`fiftyone.core.labels.Polylines`, or
                :class:`fiftyone.core.labels.Keypoints`
            other_fields (None): controls whether fields other than ``field``
                and the default sample fields are included. Can be any of the
                following:

                -   a field or list of fields to include
                -   ``True`` to include all other fields
                -   ``None``/``False`` to include no other fields
            keep_label_lists (False): whether to store the patches in label
                list fields of the same type as the input collection rather
                than using their single label variants

        Returns:
            a :class:`fiftyone.core.patches.PatchesView`
        """
        return self._add_view_stage(fos.ToPatches(field, **kwargs))

    @view_stage
    def to_evaluation_patches(self, eval_key, **kwargs):
        """Creates a view based on the results of the evaluation with the
        given key that contains one sample for each true positive, false
        positive, and false negative example in the collection, respectively.

        True positive examples will result in samples with both their ground
        truth and predicted fields populated, while false positive/negative
        examples will only have one of their corresponding predicted/ground
        truth fields populated, respectively.

        If multiple predictions are matched to a ground truth object (e.g., if
        the evaluation protocol includes a crowd attribute), then all matched
        predictions will be stored in the single sample along with the ground
        truth object.

        The returned dataset will also have top-level ``type`` and ``iou``
        fields populated based on the evaluation results for that example, as
        well as a ``sample_id`` field recording the sample ID of the example,
        and a ``crowd`` field if the evaluation protocol defines a crowd
        attribute.

        .. note::

            The returned view will contain patches for the contents of this
            collection, which may differ from the view on which the
            ``eval_key`` evaluation was performed. This may exclude some labels
            that were evaluated and/or include labels that were not evaluated.

            If you would like to see patches for the exact view on which an
            evaluation was performed, first call :meth:`load_evaluation_view`
            to load the view and then convert to patches.

        Examples::

            import fiftyone as fo
            import fiftyone.zoo as foz

            dataset = foz.load_zoo_dataset("quickstart")
            dataset.evaluate_detections("predictions", eval_key="eval")

            session = fo.launch_app(dataset)

            #
            # Create a patches view for the evaluation results
            #

            view = dataset.to_evaluation_patches("eval")
            print(view)

            session.view = view

        Args:
            eval_key: an evaluation key that corresponds to the evaluation of
                ground truth/predicted fields that are of type
                :class:`fiftyone.core.labels.Detections`,
                :class:`fiftyone.core.labels.Polylines`, or
                :class:`fiftyone.core.labels.Keypoints`
            other_fields (None): controls whether fields other than the
                ground truth/predicted fields and the default sample fields are
                included. Can be any of the following:

                -   a field or list of fields to include
                -   ``True`` to include all other fields
                -   ``None``/``False`` to include no other fields

        Returns:
            a :class:`fiftyone.core.patches.EvaluationPatchesView`
        """
        return self._add_view_stage(
            fos.ToEvaluationPatches(eval_key, **kwargs)
        )

    # This may populate temporary fields, which doesn't count as mutation
    @view_stage
    def to_clips(self, field_or_expr, **kwargs):
        """Creates a view that contains one sample per clip defined by the
        given field or expression in the video collection.

        The returned view will contain:

        -   A ``sample_id`` field that records the sample ID from which each
            clip was taken
        -   A ``support`` field that records the ``[first, last]`` frame
            support of each clip
        -   All frame-level information from the underlying dataset of the
            input collection

        Refer to :meth:`fiftyone.core.clips.make_clips_dataset` to see the
        available configuration options for generating clips.

        .. note::

            The clip generation logic will respect any frame-level
            modifications defined in the input collection, but the output clips
            will always contain all frame-level labels.

        Examples::

            import fiftyone as fo
            import fiftyone.zoo as foz
            from fiftyone import ViewField as F

            dataset = foz.load_zoo_dataset("quickstart-video")

            #
            # Create a clips view that contains one clip for each contiguous
            # segment that contains at least one road sign in every frame
            #

            clips = (
                dataset
                .filter_labels("frames.detections", F("label") == "road sign")
                .to_clips("frames.detections")
            )
            print(clips)

            #
            # Create a clips view that contains one clip for each contiguous
            # segment that contains at least two road signs in every frame
            #

            signs = F("detections.detections").filter(F("label") == "road sign")
            clips = dataset.to_clips(signs.length() >= 2)
            print(clips)

        Args:
            field_or_expr: can be any of the following:

                -   a :class:`fiftyone.core.labels.TemporalDetection`,
                    :class:`fiftyone.core.labels.TemporalDetections`,
                    :class:`fiftyone.core.fields.FrameSupportField`, or list of
                    :class:`fiftyone.core.fields.FrameSupportField` field
                -   a frame-level label list field of any of the following
                    types:

                    -   :class:`fiftyone.core.labels.Classifications`
                    -   :class:`fiftyone.core.labels.Detections`
                    -   :class:`fiftyone.core.labels.Polylines`
                    -   :class:`fiftyone.core.labels.Keypoints`
                -   a :class:`fiftyone.core.expressions.ViewExpression` that
                    returns a boolean to apply to each frame of the input
                    collection to determine if the frame should be clipped
                -   a list of ``[(first1, last1), (first2, last2), ...]`` lists
                    defining the frame numbers of the clips to extract from
                    each sample
            other_fields (None): controls whether sample fields other than the
                default sample fields are included. Can be any of the
                following:

                -   a field or list of fields to include
                -   ``True`` to include all other fields
                -   ``None``/``False`` to include no other fields
            tol (0): the maximum number of false frames that can be overlooked
                when generating clips. Only applicable when ``field_or_expr``
                is a frame-level list field or expression
            min_len (0): the minimum allowable length of a clip, in frames.
                Only applicable when ``field_or_expr`` is a frame-level list
                field or an expression
            trajectories (False): whether to create clips for each unique
                object trajectory defined by their ``(label, index)``. Only
                applicable when ``field_or_expr`` is a frame-level field

        Returns:
            a :class:`fiftyone.core.clips.ClipsView`
        """
        return self._add_view_stage(fos.ToClips(field_or_expr, **kwargs))

    # This may populate temporary fields, which doesn't count as mutation
    @view_stage
    def to_trajectories(self, field, **kwargs):
        """Creates a view that contains one clip for each unique object
        trajectory defined by their ``(label, index)`` in a frame-level field
        of a video collection.

        The returned view will contain:

        -   A ``sample_id`` field that records the sample ID from which each
            clip was taken
        -   A ``support`` field that records the ``[first, last]`` frame
            support of each clip
        -   A sample-level label field that records the ``label`` and ``index``
            of each trajectory

        Examples::

            import fiftyone as fo
            import fiftyone.zoo as foz
            from fiftyone import ViewField as F

            dataset = foz.load_zoo_dataset("quickstart-video")

            #
            # Create a trajectories view for the vehicles in the dataset
            #

            trajectories = (
                dataset
                .filter_labels("frames.detections", F("label") == "vehicle")
                .to_trajectories("frames.detections")
            )

            print(trajectories)

        Args:
            field: a frame-level label list field of any of the following
                types:

                -   :class:`fiftyone.core.labels.Detections`
                -   :class:`fiftyone.core.labels.Polylines`
                -   :class:`fiftyone.core.labels.Keypoints`
            **kwargs: optional keyword arguments for
                :meth:`fiftyone.core.clips.make_clips_dataset` specifying how
                to perform the conversion

        Returns:
            a :class:`fiftyone.core.clips.TrajectoriesView`
        """
        return self._add_view_stage(fos.ToTrajectories(field, **kwargs))

    @mutates_data(condition_param="sample_frames")
    @view_stage
    def to_frames(self, **kwargs):
        """Creates a view that contains one sample per frame in the video
        collection.

        The returned view will contain all frame-level fields and the ``tags``
        of each video as sample-level fields, as well as a ``sample_id`` field
        that records the IDs of the parent sample for each frame.

        By default, ``sample_frames`` is False and this method assumes that the
        frames of the input collection have ``filepath`` fields populated
        pointing to each frame image. Any frames without a ``filepath``
        populated will be omitted from the returned view.

        When ``sample_frames`` is True, this method samples each video in the
        collection into a directory of per-frame images and stores the
        filepaths in the ``filepath`` frame field of the source dataset. By
        default, each folder of images is written using the same basename as
        the input video. For example, if ``frames_patt = "%%06d.jpg"``, then
        videos with the following paths::

            /path/to/video1.mp4
            /path/to/video2.mp4
            ...

        would be sampled as follows::

            /path/to/video1/
                000001.jpg
                000002.jpg
                ...
            /path/to/video2/
                000001.jpg
                000002.jpg
                ...

        However, you can use the optional ``output_dir`` and ``rel_dir``
        parameters to customize the location and shape of the sampled frame
        folders. For example, if ``output_dir = "/tmp"`` and
        ``rel_dir = "/path/to"``, then videos with the following paths::

            /path/to/folderA/video1.mp4
            /path/to/folderA/video2.mp4
            /path/to/folderB/video3.mp4
            ...

        would be sampled as follows::

            /tmp/folderA/
                video1/
                    000001.jpg
                    000002.jpg
                    ...
                video2/
                    000001.jpg
                    000002.jpg
                    ...
            /tmp/folderB/
                video3/
                    000001.jpg
                    000002.jpg
                    ...

        By default, samples will be generated for every video frame at full
        resolution, but this method provides a variety of parameters that can
        be used to customize the sampling behavior.

        .. note::

            If this method is run multiple times with ``sample_frames`` set to
            True, existing frames will not be resampled unless you set
            ``force_sample`` to True.

        Examples::

            import fiftyone as fo
            import fiftyone.zoo as foz
            from fiftyone import ViewField as F

            dataset = foz.load_zoo_dataset("quickstart-video")

            session = fo.launch_app(dataset)

            #
            # Create a frames view for an entire video dataset
            #

            frames = dataset.to_frames(sample_frames=True)
            print(frames)

            session.view = frames

            #
            # Create a frames view that only contains frames with at least 10
            # objects, sampled at a maximum frame rate of 1fps
            #

            num_objects = F("detections.detections").length()
            view = dataset.match_frames(num_objects > 10)

            frames = view.to_frames(max_fps=1)
            print(frames)

            session.view = frames

        Args:
            sample_frames (False): whether to assume that the frame images have
                already been sampled at locations stored in the ``filepath``
                field of each frame (False), or whether to sample the video
                frames now according to the specified parameters (True)
            fps (None): an optional frame rate at which to sample each video's
                frames
            max_fps (None): an optional maximum frame rate at which to sample.
                Videos with frame rate exceeding this value are downsampled
            size (None): an optional ``(width, height)`` at which to sample
                frames. A dimension can be -1, in which case the aspect ratio
                is preserved. Only applicable when ``sample_frames=True``
            min_size (None): an optional minimum ``(width, height)`` for each
                frame. A dimension can be -1 if no constraint should be
                applied. The frames are resized (aspect-preserving) if
                necessary to meet this constraint. Only applicable when
                ``sample_frames=True``
            max_size (None): an optional maximum ``(width, height)`` for each
                frame. A dimension can be -1 if no constraint should be
                applied. The frames are resized (aspect-preserving) if
                necessary to meet this constraint. Only applicable when
                ``sample_frames=True``
            sparse (False): whether to only sample frame images for frame
                numbers for which :class:`fiftyone.core.frame.Frame` instances
                exist in the input collection. This parameter has no effect
                when ``sample_frames==False`` since frames must always exist in
                order to have ``filepath`` information use
            output_dir (None): an optional output directory in which to write
                the sampled frames. By default, the frames are written in
                folders with the same basename of each video
            rel_dir (None): a relative directory to remove from the filepath of
                each video, if possible. The path is converted to an absolute
                path (if necessary) via
                :func:`fiftyone.core.storage.normalize_path`. This argument can
                be used in conjunction with ``output_dir`` to cause the sampled
                frames to be written in a nested directory structure within
                ``output_dir`` matching the shape of the input video's folder
                structure
            frames_patt (None): a pattern specifying the filename/format to use
                to write or check or existing sampled frames, e.g.,
                ``"%%06d.jpg"``. The default value is
                ``fiftyone.config.default_sequence_idx + fiftyone.config.default_image_ext``
            force_sample (False): whether to resample videos whose sampled
                frames already exist. Only applicable when
                ``sample_frames=True``
            skip_failures (True): whether to gracefully continue without
                raising an error if a video cannot be sampled
            verbose (False): whether to log information about the frames that
                will be sampled, if any

        Returns:
            a :class:`fiftyone.core.video.FramesView`
        """
        return self._add_view_stage(fos.ToFrames(**kwargs))

    @classmethod
    def list_aggregations(cls):
        """Returns a list of all available methods on this collection that
        apply :class:`fiftyone.core.aggregations.Aggregation` operations to
        this collection.

        Returns:
            a list of :class:`SampleCollection` method names
        """
        return list(aggregation.all)

    @aggregation
    def bounds(self, field_or_expr, expr=None, safe=False):
        """Computes the bounds of a numeric field of the collection.

        ``None``-valued fields are ignored.

        This aggregation is typically applied to *numeric* field types (or
        lists of such types):

        -   :class:`fiftyone.core.fields.IntField`
        -   :class:`fiftyone.core.fields.FloatField`

        Examples::

            import fiftyone as fo
            from fiftyone import ViewField as F

            dataset = fo.Dataset()
            dataset.add_samples(
                [
                    fo.Sample(
                        filepath="/path/to/image1.png",
                        numeric_field=1.0,
                        numeric_list_field=[1, 2, 3],
                    ),
                    fo.Sample(
                        filepath="/path/to/image2.png",
                        numeric_field=4.0,
                        numeric_list_field=[1, 2],
                    ),
                    fo.Sample(
                        filepath="/path/to/image3.png",
                        numeric_field=None,
                        numeric_list_field=None,
                    ),
                ]
            )

            #
            # Compute the bounds of a numeric field
            #

            bounds = dataset.bounds("numeric_field")
            print(bounds)  # (min, max)

            #
            # Compute the a bounds of a numeric list field
            #

            bounds = dataset.bounds("numeric_list_field")
            print(bounds)  # (min, max)

            #
            # Compute the bounds of a transformation of a numeric field
            #

            bounds = dataset.bounds(2 * (F("numeric_field") + 1))
            print(bounds)  # (min, max)

        Args:
            field_or_expr: a field name, ``embedded.field.name``,
                :class:`fiftyone.core.expressions.ViewExpression`, or
                `MongoDB expression <https://docs.mongodb.com/manual/meta/aggregation-quick-reference/#aggregation-expressions>`_
                defining the field or expression to aggregate. This can also
                be a list or tuple of such arguments, in which case a tuple of
                corresponding aggregation results (each receiving the same
                additional keyword arguments, if any) will be returned
            expr (None): a :class:`fiftyone.core.expressions.ViewExpression` or
                `MongoDB expression <https://docs.mongodb.com/manual/meta/aggregation-quick-reference/#aggregation-expressions>`_
                to apply to ``field_or_expr`` (which must be a field) before
                aggregating
            safe (False): whether to ignore nan/inf values when dealing with
                floating point values

        Returns:
            the ``(min, max)`` bounds
        """
        make = lambda field_or_expr: foa.Bounds(
            field_or_expr, expr=expr, safe=safe
        )
        return self._make_and_aggregate(make, field_or_expr)

    @aggregation
    def count(self, field_or_expr=None, expr=None, safe=False):
        """Counts the number of field values in the collection.

        ``None``-valued fields are ignored.

        If no field is provided, the samples themselves are counted.

        Examples::

            import fiftyone as fo
            from fiftyone import ViewField as F

            dataset = fo.Dataset()
            dataset.add_samples(
                [
                    fo.Sample(
                        filepath="/path/to/image1.png",
                        predictions=fo.Detections(
                            detections=[
                                fo.Detection(label="cat"),
                                fo.Detection(label="dog"),
                            ]
                        ),
                    ),
                    fo.Sample(
                        filepath="/path/to/image2.png",
                        predictions=fo.Detections(
                            detections=[
                                fo.Detection(label="cat"),
                                fo.Detection(label="rabbit"),
                                fo.Detection(label="squirrel"),
                            ]
                        ),
                    ),
                    fo.Sample(
                        filepath="/path/to/image3.png",
                        predictions=None,
                    ),
                ]
            )

            #
            # Count the number of samples in the dataset
            #

            count = dataset.count()
            print(count)  # the count

            #
            # Count the number of samples with `predictions`
            #

            count = dataset.count("predictions")
            print(count)  # the count

            #
            # Count the number of objects in the `predictions` field
            #

            count = dataset.count("predictions.detections")
            print(count)  # the count

            #
            # Count the number of objects in samples with > 2 predictions
            #

            count = dataset.count(
                (F("predictions.detections").length() > 2).if_else(
                    F("predictions.detections"), None
                )
            )
            print(count)  # the count

        Args:
            field_or_expr (None): a field name, ``embedded.field.name``,
                :class:`fiftyone.core.expressions.ViewExpression`, or
                `MongoDB expression <https://docs.mongodb.com/manual/meta/aggregation-quick-reference/#aggregation-expressions>`_
                defining the field or expression to aggregate. If neither
                ``field_or_expr`` or ``expr`` is provided, the samples
                themselves are counted. This can also be a list or tuple of
                such arguments, in which case a tuple of corresponding
                aggregation results (each receiving the same additional keyword
                arguments, if any) will be returned
            expr (None): a :class:`fiftyone.core.expressions.ViewExpression` or
                `MongoDB expression <https://docs.mongodb.com/manual/meta/aggregation-quick-reference/#aggregation-expressions>`_
                to apply to ``field_or_expr`` (which must be a field) before
                aggregating
            safe (False): whether to ignore nan/inf values when dealing with
                floating point values

        Returns:
            the count
        """
        make = lambda field_or_expr: foa.Count(
            field_or_expr, expr=expr, safe=safe
        )
        return self._make_and_aggregate(make, field_or_expr)

    @aggregation
    def count_values(self, field_or_expr, expr=None, safe=False):
        """Counts the occurrences of field values in the collection.

        This aggregation is typically applied to *countable* field types (or
        lists of such types):

        -   :class:`fiftyone.core.fields.BooleanField`
        -   :class:`fiftyone.core.fields.IntField`
        -   :class:`fiftyone.core.fields.StringField`

        Examples::

            import fiftyone as fo
            from fiftyone import ViewField as F

            dataset = fo.Dataset()
            dataset.add_samples(
                [
                    fo.Sample(
                        filepath="/path/to/image1.png",
                        tags=["sunny"],
                        predictions=fo.Detections(
                            detections=[
                                fo.Detection(label="cat"),
                                fo.Detection(label="dog"),
                            ]
                        ),
                    ),
                    fo.Sample(
                        filepath="/path/to/image2.png",
                        tags=["cloudy"],
                        predictions=fo.Detections(
                            detections=[
                                fo.Detection(label="cat"),
                                fo.Detection(label="rabbit"),
                            ]
                        ),
                    ),
                    fo.Sample(
                        filepath="/path/to/image3.png",
                        predictions=None,
                    ),
                ]
            )

            #
            # Compute the tag counts in the dataset
            #

            counts = dataset.count_values("tags")
            print(counts)  # dict mapping values to counts

            #
            # Compute the predicted label counts in the dataset
            #

            counts = dataset.count_values("predictions.detections.label")
            print(counts)  # dict mapping values to counts

            #
            # Compute the predicted label counts after some normalization
            #

            counts = dataset.count_values(
                F("predictions.detections.label").map_values(
                    {"cat": "pet", "dog": "pet"}
                ).upper()
            )
            print(counts)  # dict mapping values to counts

        Args:
            field_or_expr: a field name, ``embedded.field.name``,
                :class:`fiftyone.core.expressions.ViewExpression`, or
                `MongoDB expression <https://docs.mongodb.com/manual/meta/aggregation-quick-reference/#aggregation-expressions>`_
                defining the field or expression to aggregate. This can also
                be a list or tuple of such arguments, in which case a tuple of
                corresponding aggregation results (each receiving the same
                additional keyword arguments, if any) will be returned
            expr (None): a :class:`fiftyone.core.expressions.ViewExpression` or
                `MongoDB expression <https://docs.mongodb.com/manual/meta/aggregation-quick-reference/#aggregation-expressions>`_
                to apply to ``field_or_expr`` (which must be a field) before
                aggregating
            safe (False): whether to treat nan/inf values as None when dealing
                with floating point values

        Returns:
            a dict mapping values to counts
        """
        make = lambda field_or_expr: foa.CountValues(
            field_or_expr, expr=expr, safe=safe
        )
        return self._make_and_aggregate(make, field_or_expr)

    @aggregation
    def distinct(self, field_or_expr, expr=None, safe=False):
        """Computes the distinct values of a field in the collection.

        ``None``-valued fields are ignored.

        This aggregation is typically applied to *countable* field types (or
        lists of such types):

        -   :class:`fiftyone.core.fields.BooleanField`
        -   :class:`fiftyone.core.fields.IntField`
        -   :class:`fiftyone.core.fields.StringField`

        Examples::

            import fiftyone as fo
            from fiftyone import ViewField as F

            dataset = fo.Dataset()
            dataset.add_samples(
                [
                    fo.Sample(
                        filepath="/path/to/image1.png",
                        tags=["sunny"],
                        predictions=fo.Detections(
                            detections=[
                                fo.Detection(label="cat"),
                                fo.Detection(label="dog"),
                            ]
                        ),
                    ),
                    fo.Sample(
                        filepath="/path/to/image2.png",
                        tags=["sunny", "cloudy"],
                        predictions=fo.Detections(
                            detections=[
                                fo.Detection(label="cat"),
                                fo.Detection(label="rabbit"),
                            ]
                        ),
                    ),
                    fo.Sample(
                        filepath="/path/to/image3.png",
                        predictions=None,
                    ),
                ]
            )

            #
            # Get the distinct tags in a dataset
            #

            values = dataset.distinct("tags")
            print(values)  # list of distinct values

            #
            # Get the distinct predicted labels in a dataset
            #

            values = dataset.distinct("predictions.detections.label")
            print(values)  # list of distinct values

            #
            # Get the distinct predicted labels after some normalization
            #

            values = dataset.distinct(
                F("predictions.detections.label").map_values(
                    {"cat": "pet", "dog": "pet"}
                ).upper()
            )
            print(values)  # list of distinct values

        Args:
            field_or_expr: a field name, ``embedded.field.name``,
                :class:`fiftyone.core.expressions.ViewExpression`, or
                `MongoDB expression <https://docs.mongodb.com/manual/meta/aggregation-quick-reference/#aggregation-expressions>`_
                defining the field or expression to aggregate. This can also
                be a list or tuple of such arguments, in which case a tuple of
                corresponding aggregation results (each receiving the same
                additional keyword arguments, if any) will be returned
            expr (None): a :class:`fiftyone.core.expressions.ViewExpression` or
                `MongoDB expression <https://docs.mongodb.com/manual/meta/aggregation-quick-reference/#aggregation-expressions>`_
                to apply to ``field_or_expr`` (which must be a field) before
                aggregating
            safe (False): whether to ignore nan/inf values when dealing with
                floating point values

        Returns:
            a sorted list of distinct values
        """
        make = lambda field_or_expr: foa.Distinct(
            field_or_expr, expr=expr, safe=safe
        )
        return self._make_and_aggregate(make, field_or_expr)

    @aggregation
    def histogram_values(
        self, field_or_expr, expr=None, bins=None, range=None, auto=False
    ):
        """Computes a histogram of the field values in the collection.

        This aggregation is typically applied to *numeric* field types (or
        lists of such types):

        -   :class:`fiftyone.core.fields.IntField`
        -   :class:`fiftyone.core.fields.FloatField`

        Examples::

            import numpy as np
            import matplotlib.pyplot as plt

            import fiftyone as fo
            from fiftyone import ViewField as F

            samples = []
            for idx in range(100):
                samples.append(
                    fo.Sample(
                        filepath="/path/to/image%d.png" % idx,
                        numeric_field=np.random.randn(),
                        numeric_list_field=list(np.random.randn(10)),
                    )
                )

            dataset = fo.Dataset()
            dataset.add_samples(samples)

            def plot_hist(counts, edges):
                counts = np.asarray(counts)
                edges = np.asarray(edges)
                left_edges = edges[:-1]
                widths = edges[1:] - edges[:-1]
                plt.bar(left_edges, counts, width=widths, align="edge")

            #
            # Compute a histogram of a numeric field
            #

            counts, edges, other = dataset.histogram_values(
                "numeric_field", bins=50, range=(-4, 4)
            )

            plot_hist(counts, edges)
            plt.show(block=False)

            #
            # Compute the histogram of a numeric list field
            #

            counts, edges, other = dataset.histogram_values(
                "numeric_list_field", bins=50
            )

            plot_hist(counts, edges)
            plt.show(block=False)

            #
            # Compute the histogram of a transformation of a numeric field
            #

            counts, edges, other = dataset.histogram_values(
                2 * (F("numeric_field") + 1), bins=50
            )

            plot_hist(counts, edges)
            plt.show(block=False)

        Args:
            field_or_expr: a field name, ``embedded.field.name``,
                :class:`fiftyone.core.expressions.ViewExpression`, or
                `MongoDB expression <https://docs.mongodb.com/manual/meta/aggregation-quick-reference/#aggregation-expressions>`_
                defining the field or expression to aggregate. This can also
                be a list or tuple of such arguments, in which case a tuple of
                corresponding aggregation results (each receiving the same
                additional keyword arguments, if any) will be returned
            expr (None): a :class:`fiftyone.core.expressions.ViewExpression` or
                `MongoDB expression <https://docs.mongodb.com/manual/meta/aggregation-quick-reference/#aggregation-expressions>`_
                to apply to ``field_or_expr`` (which must be a field) before
                aggregating
            bins (None): can be either an integer number of bins to generate or
                a monotonically increasing sequence specifying the bin edges to
                use. By default, 10 bins are created. If ``bins`` is an integer
                and no ``range`` is specified, bin edges are automatically
                distributed in an attempt to evenly distribute the counts in
                each bin
            range (None): a ``(lower, upper)`` tuple specifying a range in
                which to generate equal-width bins. Only applicable when
                ``bins`` is an integer
            auto (False): whether to automatically choose bin edges in an
                attempt to evenly distribute the counts in each bin. If this
                option is chosen, ``bins`` will only be used if it is an
                integer, and the ``range`` parameter is ignored

        Returns:
            a tuple of

            -   counts: a list of counts in each bin
            -   edges: an increasing list of bin edges of length
                ``len(counts) + 1``. Note that each bin is treated as having an
                inclusive lower boundary and exclusive upper boundary,
                ``[lower, upper)``, including the rightmost bin
            -   other: the number of items outside the bins
        """
        make = lambda field_or_expr: foa.HistogramValues(
            field_or_expr, expr=expr, bins=bins, range=range, auto=auto
        )
        return self._make_and_aggregate(make, field_or_expr)

    @aggregation
    def mean(self, field_or_expr, expr=None, safe=False):
        """Computes the arithmetic mean of the field values of the collection.

        ``None``-valued fields are ignored.

        This aggregation is typically applied to *numeric* field types (or
        lists of such types):

        -   :class:`fiftyone.core.fields.IntField`
        -   :class:`fiftyone.core.fields.FloatField`

        Examples::

            import fiftyone as fo
            from fiftyone import ViewField as F

            dataset = fo.Dataset()
            dataset.add_samples(
                [
                    fo.Sample(
                        filepath="/path/to/image1.png",
                        numeric_field=1.0,
                        numeric_list_field=[1, 2, 3],
                    ),
                    fo.Sample(
                        filepath="/path/to/image2.png",
                        numeric_field=4.0,
                        numeric_list_field=[1, 2],
                    ),
                    fo.Sample(
                        filepath="/path/to/image3.png",
                        numeric_field=None,
                        numeric_list_field=None,
                    ),
                ]
            )

            #
            # Compute the mean of a numeric field
            #

            mean = dataset.mean("numeric_field")
            print(mean)  # the mean

            #
            # Compute the mean of a numeric list field
            #

            mean = dataset.mean("numeric_list_field")
            print(mean)  # the mean

            #
            # Compute the mean of a transformation of a numeric field
            #

            mean = dataset.mean(2 * (F("numeric_field") + 1))
            print(mean)  # the mean

        Args:
            field_or_expr: a field name, ``embedded.field.name``,
                :class:`fiftyone.core.expressions.ViewExpression`, or
                `MongoDB expression <https://docs.mongodb.com/manual/meta/aggregation-quick-reference/#aggregation-expressions>`_
                defining the field or expression to aggregate. This can also
                be a list or tuple of such arguments, in which case a tuple of
                corresponding aggregation results (each receiving the same
                additional keyword arguments, if any) will be returned
            expr (None): a :class:`fiftyone.core.expressions.ViewExpression` or
                `MongoDB expression <https://docs.mongodb.com/manual/meta/aggregation-quick-reference/#aggregation-expressions>`_
                to apply to ``field_or_expr`` (which must be a field) before
                aggregating
            safe (False): whether to ignore nan/inf values when dealing with
                floating point values

        Returns:
            the mean
        """
        make = lambda field_or_expr: foa.Mean(
            field_or_expr, expr=expr, safe=safe
        )
        return self._make_and_aggregate(make, field_or_expr)

    @aggregation
    def quantiles(self, field_or_expr, quantiles, expr=None, safe=False):
        """Computes the quantile(s) of the field values of a collection.

        ``None``-valued fields are ignored.

        This aggregation is typically applied to *numeric* field types (or
        lists of such types):

        -   :class:`fiftyone.core.fields.IntField`
        -   :class:`fiftyone.core.fields.FloatField`

        Examples::

            import fiftyone as fo
            from fiftyone import ViewField as F

            dataset = fo.Dataset()
            dataset.add_samples(
                [
                    fo.Sample(
                        filepath="/path/to/image1.png",
                        numeric_field=1.0,
                        numeric_list_field=[1, 2, 3],
                    ),
                    fo.Sample(
                        filepath="/path/to/image2.png",
                        numeric_field=4.0,
                        numeric_list_field=[1, 2],
                    ),
                    fo.Sample(
                        filepath="/path/to/image3.png",
                        numeric_field=None,
                        numeric_list_field=None,
                    ),
                ]
            )

            #
            # Compute the quantiles of a numeric field
            #

            quantiles = dataset.quantiles("numeric_field", [0.1, 0.5, 0.9])
            print(quantiles)  # the quantiles

            #
            # Compute the quantiles of a numeric list field
            #

            quantiles = dataset.quantiles("numeric_list_field", [0.1, 0.5, 0.9])
            print(quantiles)  # the quantiles

            #
            # Compute the mean of a transformation of a numeric field
            #

            quantiles = dataset.quantiles(2 * (F("numeric_field") + 1), [0.1, 0.5, 0.9])
            print(quantiles)  # the quantiles

        Args:
            field_or_expr: a field name, ``embedded.field.name``,
                :class:`fiftyone.core.expressions.ViewExpression`, or
                `MongoDB expression <https://docs.mongodb.com/manual/meta/aggregation-quick-reference/#aggregation-expressions>`_
                defining the field or expression to aggregate
            quantiles: the quantile or iterable of quantiles to compute. Each
                quantile must be a numeric value in ``[0, 1]``
            expr (None): a :class:`fiftyone.core.expressions.ViewExpression` or
                `MongoDB expression <https://docs.mongodb.com/manual/meta/aggregation-quick-reference/#aggregation-expressions>`_
                to apply to ``field_or_expr`` (which must be a field) before
                aggregating
            safe (False): whether to ignore nan/inf values when dealing with
                floating point values

        Returns:
            the quantile or list of quantiles
        """
        make = lambda field_or_expr: foa.Quantiles(
            field_or_expr, quantiles, expr=expr, safe=safe
        )
        return self._make_and_aggregate(make, field_or_expr)

    @aggregation
    def schema(
        self,
        field_or_expr,
        expr=None,
        dynamic_only=False,
        _doc_type=None,
        _include_private=False,
    ):
        """Extracts the names and types of the attributes of a specified
        embedded document field across all samples in the collection.

        Schema aggregations are useful for detecting the presence and types of
        dynamic attributes of :class:`fiftyone.core.labels.Label` fields
        across a collection.

        Examples::

            import fiftyone as fo

            dataset = fo.Dataset()

            sample1 = fo.Sample(
                filepath="image1.png",
                ground_truth=fo.Detections(
                    detections=[
                        fo.Detection(
                            label="cat",
                            bounding_box=[0.1, 0.1, 0.4, 0.4],
                            foo="bar",
                            hello=True,
                        ),
                        fo.Detection(
                            label="dog",
                            bounding_box=[0.5, 0.5, 0.4, 0.4],
                            hello=None,
                        )
                    ]
                )
            )

            sample2 = fo.Sample(
                filepath="image2.png",
                ground_truth=fo.Detections(
                    detections=[
                        fo.Detection(
                            label="rabbit",
                            bounding_box=[0.1, 0.1, 0.4, 0.4],
                            foo=None,
                        ),
                        fo.Detection(
                            label="squirrel",
                            bounding_box=[0.5, 0.5, 0.4, 0.4],
                            hello="there",
                        ),
                    ]
                )
            )

            dataset.add_samples([sample1, sample2])

            #
            # Get schema of all dynamic attributes on the detections in a
            # `Detections` field
            #

            print(dataset.schema("ground_truth.detections", dynamic_only=True))
            # {'foo': StringField, 'hello': [BooleanField, StringField]}

        Args:
            field_or_expr: a field name, ``embedded.field.name``,
                :class:`fiftyone.core.expressions.ViewExpression`, or
                `MongoDB expression <https://docs.mongodb.com/manual/meta/aggregation-quick-reference/#aggregation-expressions>`_
                defining the field or expression to aggregate
            expr (None): a :class:`fiftyone.core.expressions.ViewExpression` or
                `MongoDB expression <https://docs.mongodb.com/manual/meta/aggregation-quick-reference/#aggregation-expressions>`_
                to apply to ``field_or_expr`` (which must be a field) before
                aggregating
            dynamic_only (False): whether to only include dynamically added
                attributes

        Returns:
            a dict mapping field names to :class:`fiftyone.core.fields.Field`
            instances. If a field's values takes multiple non-None types, the
            list of observed types will be returned
        """
        make = lambda field_or_expr: foa.Schema(
            field_or_expr,
            expr=expr,
            dynamic_only=dynamic_only,
            _doc_type=_doc_type,
            _include_private=_include_private,
        )
        return self._make_and_aggregate(make, field_or_expr)

    @aggregation
    def list_schema(self, field_or_expr, expr=None):
        """Extracts the value type(s) in a specified list field across all
        samples in the collection.

        Examples::

            from datetime import datetime
            import fiftyone as fo

            dataset = fo.Dataset()

            sample1 = fo.Sample(
                filepath="image1.png",
                ground_truth=fo.Classification(
                    label="cat",
                    info=[
                        fo.DynamicEmbeddedDocument(
                            task="initial_annotation",
                            author="Alice",
                            timestamp=datetime(1970, 1, 1),
                            notes=["foo", "bar"],
                        ),
                        fo.DynamicEmbeddedDocument(
                            task="editing_pass",
                            author="Bob",
                            timestamp=datetime.utcnow(),
                        ),
                    ],
                ),
            )

            sample2 = fo.Sample(
                filepath="image2.png",
                ground_truth=fo.Classification(
                    label="dog",
                    info=[
                        fo.DynamicEmbeddedDocument(
                            task="initial_annotation",
                            author="Bob",
                            timestamp=datetime(2018, 10, 18),
                            notes=["spam", "eggs"],
                        ),
                    ],
                ),
            )

            dataset.add_samples([sample1, sample2])

            # Determine that `ground_truth.info` contains embedded documents
            print(dataset.list_schema("ground_truth.info"))
            # fo.EmbeddedDocumentField

            # Determine the fields of the embedded documents in the list
            print(dataset.schema("ground_truth.info[]"))
            # {'task': StringField, ..., 'notes': ListField}

            # Determine the type of the values in the nested `notes` list field
            # Since `ground_truth.info` is not yet declared on the dataset's
            # schema, we must manually include `[]` to unwind the info lists
            print(dataset.list_schema("ground_truth.info[].notes"))
            # fo.StringField

            # Declare the `ground_truth.info` field
            dataset.add_sample_field(
                "ground_truth.info",
                fo.ListField,
                subfield=fo.EmbeddedDocumentField,
                embedded_doc_type=fo.DynamicEmbeddedDocument,
            )

            # Now we can inspect the nested `notes` field without unwinding
            print(dataset.list_schema("ground_truth.info.notes"))
            # fo.StringField

        Args:
            field_or_expr: a field name, ``embedded.field.name``,
                :class:`fiftyone.core.expressions.ViewExpression`, or
                `MongoDB expression <https://docs.mongodb.com/manual/meta/aggregation-quick-reference/#aggregation-expressions>`_
                defining the field or expression to aggregate
            expr (None): a :class:`fiftyone.core.expressions.ViewExpression` or
                `MongoDB expression <https://docs.mongodb.com/manual/meta/aggregation-quick-reference/#aggregation-expressions>`_
                to apply to ``field_or_expr`` (which must be a field) before
                aggregating

        Returns:
            a :class:`fiftyone.core.fields.Field` or list of
            :class:`fiftyone.core.fields.Field` instances describing the value
            type(s) in the list
        """
        make = lambda field_or_expr: foa.ListSchema(field_or_expr, expr=expr)
        return self._make_and_aggregate(make, field_or_expr)

    @aggregation
    def std(self, field_or_expr, expr=None, safe=False, sample=False):
        """Computes the standard deviation of the field values of the
        collection.

        ``None``-valued fields are ignored.

        This aggregation is typically applied to *numeric* field types (or
        lists of such types):

        -   :class:`fiftyone.core.fields.IntField`
        -   :class:`fiftyone.core.fields.FloatField`

        Examples::

            import fiftyone as fo
            from fiftyone import ViewField as F

            dataset = fo.Dataset()
            dataset.add_samples(
                [
                    fo.Sample(
                        filepath="/path/to/image1.png",
                        numeric_field=1.0,
                        numeric_list_field=[1, 2, 3],
                    ),
                    fo.Sample(
                        filepath="/path/to/image2.png",
                        numeric_field=4.0,
                        numeric_list_field=[1, 2],
                    ),
                    fo.Sample(
                        filepath="/path/to/image3.png",
                        numeric_field=None,
                        numeric_list_field=None,
                    ),
                ]
            )

            #
            # Compute the standard deviation of a numeric field
            #

            std = dataset.std("numeric_field")
            print(std)  # the standard deviation

            #
            # Compute the standard deviation of a numeric list field
            #

            std = dataset.std("numeric_list_field")
            print(std)  # the standard deviation

            #
            # Compute the standard deviation of a transformation of a numeric field
            #

            std = dataset.std(2 * (F("numeric_field") + 1))
            print(std)  # the standard deviation

        Args:
            field_or_expr: a field name, ``embedded.field.name``,
                :class:`fiftyone.core.expressions.ViewExpression`, or
                `MongoDB expression <https://docs.mongodb.com/manual/meta/aggregation-quick-reference/#aggregation-expressions>`_
                defining the field or expression to aggregate. This can also
                be a list or tuple of such arguments, in which case a tuple of
                corresponding aggregation results (each receiving the same
                additional keyword arguments, if any) will be returned
            expr (None): a :class:`fiftyone.core.expressions.ViewExpression` or
                `MongoDB expression <https://docs.mongodb.com/manual/meta/aggregation-quick-reference/#aggregation-expressions>`_
                to apply to ``field_or_expr`` (which must be a field) before
                aggregating
            safe (False): whether to ignore nan/inf values when dealing with
                floating point values
            sample (False): whether to compute the sample standard deviation rather
                than the population standard deviation

        Returns:
            the standard deviation
        """
        make = lambda field_or_expr: foa.Std(
            field_or_expr, expr=expr, safe=safe, sample=sample
        )
        return self._make_and_aggregate(make, field_or_expr)

    @aggregation
    def sum(self, field_or_expr, expr=None, safe=False):
        """Computes the sum of the field values of the collection.

        ``None``-valued fields are ignored.

        This aggregation is typically applied to *numeric* field types (or
        lists of such types):

        -   :class:`fiftyone.core.fields.IntField`
        -   :class:`fiftyone.core.fields.FloatField`

        Examples::

            import fiftyone as fo
            from fiftyone import ViewField as F

            dataset = fo.Dataset()
            dataset.add_samples(
                [
                    fo.Sample(
                        filepath="/path/to/image1.png",
                        numeric_field=1.0,
                        numeric_list_field=[1, 2, 3],
                    ),
                    fo.Sample(
                        filepath="/path/to/image2.png",
                        numeric_field=4.0,
                        numeric_list_field=[1, 2],
                    ),
                    fo.Sample(
                        filepath="/path/to/image3.png",
                        numeric_field=None,
                        numeric_list_field=None,
                    ),
                ]
            )

            #
            # Compute the sum of a numeric field
            #

            total = dataset.sum("numeric_field")
            print(total)  # the sum

            #
            # Compute the sum of a numeric list field
            #

            total = dataset.sum("numeric_list_field")
            print(total)  # the sum

            #
            # Compute the sum of a transformation of a numeric field
            #

            total = dataset.sum(2 * (F("numeric_field") + 1))
            print(total)  # the sum

        Args:
            field_or_expr: a field name, ``embedded.field.name``,
                :class:`fiftyone.core.expressions.ViewExpression`, or
                `MongoDB expression <https://docs.mongodb.com/manual/meta/aggregation-quick-reference/#aggregation-expressions>`_
                defining the field or expression to aggregate. This can also
                be a list or tuple of such arguments, in which case a tuple of
                corresponding aggregation results (each receiving the same
                additional keyword arguments, if any) will be returned
            expr (None): a :class:`fiftyone.core.expressions.ViewExpression` or
                `MongoDB expression <https://docs.mongodb.com/manual/meta/aggregation-quick-reference/#aggregation-expressions>`_
                to apply to ``field_or_expr`` (which must be a field) before
                aggregating
            safe (False): whether to ignore nan/inf values when dealing with
                floating point values

        Returns:
            the sum
        """
        make = lambda field_or_expr: foa.Sum(
            field_or_expr, expr=expr, safe=safe
        )
        return self._make_and_aggregate(make, field_or_expr)

    @aggregation
    def values(
        self,
        field_or_expr,
        expr=None,
        missing_value=None,
        unwind=False,
        _allow_missing=False,
        _big_result=True,
        _raw=False,
        _field=None,
    ):
        """Extracts the values of a field from all samples in the collection.

        Values aggregations are useful for efficiently extracting a slice of
        field or embedded field values across all samples in a collection. See
        the examples below for more details.

        The dual function of :meth:`values` is :meth:`set_values`, which can be
        used to efficiently set a field or embedded field of all samples in a
        collection by providing lists of values of same structure returned by
        this aggregation.

        .. note::

            Unlike other aggregations, :meth:`values` does not automatically
            unwind list fields, which ensures that the returned values match
            the potentially-nested structure of the documents.

            You can opt-in to unwinding specific list fields using the ``[]``
            syntax, or you can pass the optional ``unwind=True`` parameter to
            unwind all supported list fields. See
            :ref:`aggregations-list-fields` for more information.

        Examples::

            import fiftyone as fo
            import fiftyone.zoo as foz
            from fiftyone import ViewField as F

            dataset = fo.Dataset()
            dataset.add_samples(
                [
                    fo.Sample(
                        filepath="/path/to/image1.png",
                        numeric_field=1.0,
                        numeric_list_field=[1, 2, 3],
                    ),
                    fo.Sample(
                        filepath="/path/to/image2.png",
                        numeric_field=4.0,
                        numeric_list_field=[1, 2],
                    ),
                    fo.Sample(
                        filepath="/path/to/image3.png",
                        numeric_field=None,
                        numeric_list_field=None,
                    ),
                ]
            )

            #
            # Get all values of a field
            #

            values = dataset.values("numeric_field")
            print(values)  # [1.0, 4.0, None]

            #
            # Get all values of a list field
            #

            values = dataset.values("numeric_list_field")
            print(values)  # [[1, 2, 3], [1, 2], None]

            #
            # Get all values of transformed field
            #

            values = dataset.values(2 * (F("numeric_field") + 1))
            print(values)  # [4.0, 10.0, None]

            #
            # Get values from a label list field
            #

            dataset = foz.load_zoo_dataset("quickstart")

            # list of `Detections`
            detections = dataset.values("ground_truth")

            # list of lists of `Detection` instances
            detections = dataset.values("ground_truth.detections")

            # list of lists of detection labels
            labels = dataset.values("ground_truth.detections.label")

        Args:
            field_or_expr: a field name, ``embedded.field.name``,
                :class:`fiftyone.core.expressions.ViewExpression`, or
                `MongoDB expression <https://docs.mongodb.com/manual/meta/aggregation-quick-reference/#aggregation-expressions>`_
                defining the field or expression to aggregate. This can also
                be a list or tuple of such arguments, in which case a tuple of
                corresponding aggregation results (each receiving the same
                additional keyword arguments, if any) will be returned
            expr (None): a :class:`fiftyone.core.expressions.ViewExpression` or
                `MongoDB expression <https://docs.mongodb.com/manual/meta/aggregation-quick-reference/#aggregation-expressions>`_
                to apply to ``field_or_expr`` (which must be a field) before
                aggregating
            missing_value (None): a value to insert for missing or
                ``None``-valued fields
            unwind (False): whether to automatically unwind all recognized list
                fields (True) or unwind all list fields except the top-level
                sample field (-1)

        Returns:
            the list of values
        """
        make = lambda field_or_expr: foa.Values(
            field_or_expr,
            expr=expr,
            missing_value=missing_value,
            unwind=unwind,
            _allow_missing=_allow_missing,
            _big_result=_big_result,
            _raw=_raw,
            _field=_field,
        )
        return self._make_and_aggregate(make, field_or_expr)

    def draw_labels(
        self,
        output_dir,
        rel_dir=None,
        label_fields=None,
        overwrite=False,
        config=None,
        **kwargs,
    ):
        """Renders annotated versions of the media in the collection with the
        specified label data overlaid to the given directory.

        The filenames of the sample media are maintained, unless a name
        conflict would occur in ``output_dir``, in which case an index of the
        form ``"-%d" % count`` is appended to the base filename.

        Images are written in format ``fo.config.default_image_ext``, and
        videos are written in format ``fo.config.default_video_ext``.

        Args:
            output_dir: the directory to write the annotated media
            rel_dir (None): an optional relative directory to strip from each
                input filepath to generate a unique identifier that is joined
                with ``output_dir`` to generate an output path for each
                annotated media. This argument allows for populating nested
                subdirectories in ``output_dir`` that match the shape of the
                input paths. The path is converted to an absolute path (if
                necessary) via :func:`fiftyone.core.storage.normalize_path`
            label_fields (None): a label field or list of label fields to
                render. By default, all :class:`fiftyone.core.labels.Label`
                fields are drawn
            overwrite (False): whether to delete ``output_dir`` if it exists
                before rendering
            config (None): an optional
                :class:`fiftyone.utils.annotations.DrawConfig` configuring how
                to draw the labels
            **kwargs: optional keyword arguments specifying parameters of the
                default :class:`fiftyone.utils.annotations.DrawConfig` to
                override

        Returns:
            the list of paths to the rendered media
        """
        if fost.isdir(output_dir):
            if overwrite:
                fost.delete_dir(output_dir)
            else:
                logger.warning(
                    "Directory '%s' already exists; outputs will be merged "
                    "with existing files",
                    output_dir,
                )

        if label_fields is None:
            label_fields = self._get_label_fields()

        if self.media_type == fom.IMAGE:
            return foua.draw_labeled_images(
                self,
                output_dir,
                rel_dir=rel_dir,
                label_fields=label_fields,
                config=config,
                **kwargs,
            )

        if self.media_type == fom.VIDEO:
            return foua.draw_labeled_videos(
                self,
                output_dir,
                rel_dir=rel_dir,
                label_fields=label_fields,
                config=config,
                **kwargs,
            )

        if self.media_type == fom.GROUP:
            raise fom.SelectGroupSlicesError((fom.IMAGE, fom.VIDEO))

        raise fom.MediaTypeError(
            "Unsupported media type '%s'" % self.media_type
        )

    def export(
        self,
        export_dir=None,
        dataset_type=None,
        data_path=None,
        labels_path=None,
        export_media=None,
        rel_dir=None,
        dataset_exporter=None,
        label_field=None,
        frame_labels_field=None,
        overwrite=False,
        **kwargs,
    ):
        """Exports the samples in the collection to disk.

        You can perform exports with this method via the following basic
        patterns:

        (a) Provide ``export_dir`` and ``dataset_type`` to export the content
            to a directory in the default layout for the specified format, as
            documented in :ref:`this page <exporting-datasets>`

        (b) Provide ``dataset_type`` along with ``data_path``, ``labels_path``,
            and/or ``export_media`` to directly specify where to export the
            source media and/or labels (if applicable) in your desired format.
            This syntax provides the flexibility to, for example, perform
            workflows like labels-only exports

        (c) Provide a ``dataset_exporter`` to which to feed samples to perform
            a fully-customized export

        In all workflows, the remaining parameters of this method can be
        provided to further configure the export.

        See :ref:`this page <exporting-datasets>` for more information about
        the available export formats and examples of using this method.

        See :ref:`this guide <custom-dataset-exporter>` for more details about
        exporting datasets in custom formats by defining your own
        :class:`fiftyone.utils.data.exporters.DatasetExporter`.

        This method will automatically coerce the data to match the requested
        export in the following cases:

        -   When exporting in either an unlabeled image or image classification
            format, if a spatial label field is provided
            (:class:`fiftyone.core.labels.Detection`,
            :class:`fiftyone.core.labels.Detections`,
            :class:`fiftyone.core.labels.Polyline`, or
            :class:`fiftyone.core.labels.Polylines`), then the
            **image patches** of the provided samples will be exported

        -   When exporting in labeled image dataset formats that expect
            list-type labels (:class:`fiftyone.core.labels.Classifications`,
            :class:`fiftyone.core.labels.Detections`,
            :class:`fiftyone.core.labels.Keypoints`, or
            :class:`fiftyone.core.labels.Polylines`), if a label field contains
            labels in non-list format
            (e.g., :class:`fiftyone.core.labels.Classification`), the labels
            will be automatically upgraded to single-label lists

        -   When exporting in labeled image dataset formats that expect
            :class:`fiftyone.core.labels.Detections` labels, if a
            :class:`fiftyone.core.labels.Classification` field is provided, the
            labels will be automatically upgraded to detections that span the
            entire images

        Args:
            export_dir (None): the directory to which to export the samples in
                format ``dataset_type``. This parameter may be omitted if you
                have provided appropriate values for the ``data_path`` and/or
                ``labels_path`` parameters. Alternatively, this can also be an
                archive path with one of the following extensions::

                    .zip, .tar, .tar.gz, .tgz, .tar.bz, .tbz

                If an archive path is specified, the export is performed in a
                directory of same name (minus extension) and then automatically
                archived and the directory then deleted
            dataset_type (None): the :class:`fiftyone.types.Dataset` type to
                write. If not specified, the default type for ``label_field``
                is used
            data_path (None): an optional parameter that enables explicit
                control over the location of the exported media for certain
                export formats. Can be any of the following:

                -   a folder name like ``"data"`` or ``"data/"`` specifying a
                    subfolder of ``export_dir`` in which to export the media
                -   an absolute directory path in which to export the media. In
                    this case, the ``export_dir`` has no effect on the location
                    of the data
                -   a filename like ``"data.json"`` specifying the filename of
                    a JSON manifest file in ``export_dir`` generated when
                    ``export_media`` is ``"manifest"``
                -   an absolute filepath specifying the location to write the
                    JSON manifest file when ``export_media`` is ``"manifest"``.
                    In this case, ``export_dir`` has no effect on the location
                    of the data

                If None, a default value of this parameter will be chosen based
                on the value of the ``export_media`` parameter. Note that this
                parameter is not applicable to certain export formats such as
                binary types like TF records
            labels_path (None): an optional parameter that enables explicit
                control over the location of the exported labels. Only
                applicable when exporting in certain labeled dataset formats.
                Can be any of the following:

                -   a type-specific folder name like ``"labels"`` or
                    ``"labels/"`` or a filename like ``"labels.json"`` or
                    ``"labels.xml"`` specifying the location in ``export_dir``
                    in which to export the labels
                -   an absolute directory or filepath in which to export the
                    labels. In this case, the ``export_dir`` has no effect on
                    the location of the labels

                For labeled datasets, the default value of this parameter will
                be chosen based on the export format so that the labels will be
                exported into ``export_dir``
            export_media (None): controls how to export the raw media. The
                supported values are:

                -   ``True``: copy all media files into the output directory
                -   ``False``: don't export media. This option is only useful
                    when exporting labeled datasets whose label format stores
                    sufficient information to locate the associated media
                -   ``"move"``: move all media files into the output directory
                -   ``"symlink"``: create symlinks to the media files in the
                    output directory
                -   ``"manifest"``: create a ``data.json`` in the output
                    directory that maps UUIDs used in the labels files to the
                    filepaths of the source media, rather than exporting the
                    actual media

                If None, an appropriate default value of this parameter will be
                chosen based on the value of the ``data_path`` parameter. Note
                that some dataset formats may not support certain values for
                this parameter (e.g., when exporting in binary formats such as
                TF records, "symlink" is not an option)
            rel_dir (None): an optional relative directory to strip from each
                input filepath to generate a unique identifier for each media.
                When exporting media, this identifier is joined with
                ``data_path`` to generate an output path for each exported
                media. This argument allows for populating nested
                subdirectories that match the shape of the input paths. The
                path is converted to an absolute path (if necessary) via
                :func:`fiftyone.core.storage.normalize_path`
            dataset_exporter (None): a
                :class:`fiftyone.utils.data.exporters.DatasetExporter` to use
                to export the samples. When provided, parameters such as
                ``export_dir``, ``dataset_type``, ``data_path``, and
                ``labels_path`` have no effect
            label_field (None): controls the label field(s) to export. Only
                applicable to labeled datasets. Can be any of the following:

                -   the name of a label field to export
                -   a glob pattern of label field(s) to export
                -   a list or tuple of label field(s) to export
                -   a dictionary mapping label field names to keys to use when
                    constructing the label dictionaries to pass to the exporter

                Note that multiple fields can only be specified when the
                exporter used can handle dictionaries of labels. By default,
                the first field of compatible type for the exporter is used.
                When exporting labeled video datasets, this argument may
                contain frame fields prefixed by ``"frames."``
            frame_labels_field (None): controls the frame label field(s) to
                export. The ``"frames."`` prefix is optional. Only applicable
                to labeled video datasets. Can be any of the following:

                -   the name of a frame label field to export
                -   a glob pattern of frame label field(s) to export
                -   a list or tuple of frame label field(s) to export
                -   a dictionary mapping frame label field names to keys to use
                    when constructing the frame label dictionaries to pass to
                    the exporter

                Note that multiple fields can only be specified when the
                exporter used can handle dictionaries of frame labels. By
                default, the first field of compatible type for the exporter is
                used
            overwrite (False): whether to delete existing directories before
                performing the export (True) or to merge the export with
                existing files and directories (False)
            **kwargs: optional keyword arguments to pass to the dataset
                exporter's constructor. If you are exporting image patches,
                this can also contain keyword arguments for
                :class:`fiftyone.utils.patches.ImagePatchesExtractor`
        """
        archive_path = None
        local_archive_path = None
        tmp_dir = None

        try:
            # If the user requested an archive, first populate a directory
            if export_dir is not None and etau.is_archive(export_dir):
                archive_path = export_dir
                export_dir, ext = etau.split_archive(archive_path)

                if not fost.is_local(export_dir):
                    tmp_dir = fost.make_temp_dir()
                    archive_name = os.path.basename(export_dir)
                    export_dir = fost.join(tmp_dir, archive_name)
                    local_archive_path = export_dir + ext

            # Perform the export
            _export(
                self,
                export_dir=export_dir,
                dataset_type=dataset_type,
                data_path=data_path,
                labels_path=labels_path,
                export_media=export_media,
                rel_dir=rel_dir,
                dataset_exporter=dataset_exporter,
                label_field=label_field,
                frame_labels_field=frame_labels_field,
                overwrite=overwrite,
                **kwargs,
            )

            # Make archive, if requested
            if local_archive_path is not None:
                fost.make_archive(export_dir, local_archive_path)
                fost.copy_file(local_archive_path, archive_path)
            elif archive_path is not None:
                fost.make_archive(export_dir, archive_path, cleanup=True)
        finally:
            if tmp_dir is not None:
                etau.delete_dir(tmp_dir)

    @mutates_data
    def annotate(
        self,
        anno_key,
        label_schema=None,
        label_field=None,
        label_type=None,
        classes=None,
        attributes=True,
        mask_targets=None,
        allow_additions=True,
        allow_deletions=True,
        allow_label_edits=True,
        allow_index_edits=True,
        allow_spatial_edits=True,
        media_field="filepath",
        backend=None,
        launch_editor=False,
        **kwargs,
    ):
        """Exports the samples and optional label field(s) in this collection
        to the given annotation backend.

        The ``backend`` parameter controls which annotation backend to use.
        Depending on the backend you use, you may want/need to provide extra
        keyword arguments to this function for the constructor of the backend's
        :class:`fiftyone.utils.annotations.AnnotationBackendConfig` class.

        The natively provided backends and their associated config classes are:

        -   ``"cvat"``: :class:`fiftyone.utils.cvat.CVATBackendConfig`
        -   ``"labelstudio"``: :class:`fiftyone.utils.labelstudio.LabelStudioBackendConfig`
        -   ``"labelbox"``: :class:`fiftyone.utils.labelbox.LabelboxBackendConfig`

        See :ref:`this page <requesting-annotations>` for more information
        about using this method, including how to define label schemas and how
        to configure login credentials for your annotation provider.

        Args:
            anno_key: a string key to use to refer to this annotation run
            label_schema (None): a dictionary defining the label schema to use.
                If this argument is provided, it takes precedence over the
                other schema-related arguments
            label_field (None): a string indicating a new or existing label
                field to annotate
            label_type (None): a string indicating the type of labels to
                annotate. The possible values are:

                -   ``"classification"``: a single classification stored in
                    :class:`fiftyone.core.labels.Classification` fields
                -   ``"classifications"``: multilabel classifications stored in
                    :class:`fiftyone.core.labels.Classifications` fields
                -   ``"detections"``: object detections stored in
                    :class:`fiftyone.core.labels.Detections` fields
                -   ``"instances"``: instance segmentations stored in
                    :class:`fiftyone.core.labels.Detections` fields with their
                    :attr:`mask <fiftyone.core.labels.Detection.mask>`
                    attributes populated
                -   ``"polylines"``: polylines stored in
                    :class:`fiftyone.core.labels.Polylines` fields with their
                    :attr:`filled <fiftyone.core.labels.Polyline.filled>`
                    attributes set to ``False``
                -   ``"polygons"``: polygons stored in
                    :class:`fiftyone.core.labels.Polylines` fields with their
                    :attr:`filled <fiftyone.core.labels.Polyline.filled>`
                    attributes set to ``True``
                -   ``"keypoints"``: keypoints stored in
                    :class:`fiftyone.core.labels.Keypoints` fields
                -   ``"segmentation"``: semantic segmentations stored in
                    :class:`fiftyone.core.labels.Segmentation` fields
                -   ``"scalar"``: scalar labels stored in
                    :class:`fiftyone.core.fields.IntField`,
                    :class:`fiftyone.core.fields.FloatField`,
                    :class:`fiftyone.core.fields.StringField`, or
                    :class:`fiftyone.core.fields.BooleanField` fields

                All new label fields must have their type specified via this
                argument or in ``label_schema``. Note that annotation backends
                may not support all label types
            classes (None): a list of strings indicating the class options for
                ``label_field`` or all fields in ``label_schema`` without
                classes specified. All new label fields must have a class list
                provided via one of the supported methods. For existing label
                fields, if classes are not provided by this argument nor
                ``label_schema``, they are retrieved from :meth:`get_classes`
                if possible, or else the observed labels on your dataset are
                used
            attributes (True): specifies the label attributes of each label
                field to include (other than their ``label``, which is always
                included) in the annotation export. Can be any of the
                following:

                -   ``True``: export all label attributes
                -   ``False``: don't export any custom label attributes
                -   a list of label attributes to export
                -   a dict mapping attribute names to dicts specifying the
                    ``type``, ``values``, and ``default`` for each attribute

                If a ``label_schema`` is also provided, this parameter
                determines which attributes are included for all fields that do
                not explicitly define their per-field attributes (in addition
                to any per-class attributes)
            mask_targets (None): a dict mapping pixel values to semantic label
                strings. Only applicable when annotating semantic segmentations
            allow_additions (True): whether to allow new labels to be added.
                Only applicable when editing existing label fields
            allow_deletions (True): whether to allow labels to be deleted. Only
                applicable when editing existing label fields
            allow_label_edits (True): whether to allow the ``label`` attribute
                of existing labels to be modified. Only applicable when editing
                existing fields with ``label`` attributes
            allow_index_edits (True): whether to allow the ``index`` attribute
                of existing video tracks to be modified. Only applicable when
                editing existing frame fields with ``index`` attributes
            allow_spatial_edits (True): whether to allow edits to the spatial
                properties (bounding boxes, vertices, keypoints, masks, etc) of
                labels. Only applicable when editing existing spatial label
                fields
            media_field ("filepath"): the field containing the paths to the
                media files to upload
            backend (None): the annotation backend to use. The supported values
                are ``fiftyone.annotation_config.backends.keys()`` and the
                default is ``fiftyone.annotation_config.default_backend``
            launch_editor (False): whether to launch the annotation backend's
                editor after uploading the samples
            **kwargs: keyword arguments for the
                :class:`fiftyone.utils.annotations.AnnotationBackendConfig`

        Returns:
            an :class:`fiftyone.utils.annotations.AnnnotationResults`
        """
        return foua.annotate(
            self,
            anno_key,
            label_schema=label_schema,
            label_field=label_field,
            label_type=label_type,
            classes=classes,
            attributes=attributes,
            mask_targets=mask_targets,
            allow_additions=allow_additions,
            allow_deletions=allow_deletions,
            allow_label_edits=allow_label_edits,
            allow_index_edits=allow_index_edits,
            allow_spatial_edits=allow_spatial_edits,
            media_field=media_field,
            backend=backend,
            launch_editor=launch_editor,
            **kwargs,
        )

    @property
    def has_annotation_runs(self):
        """Whether this colection has any annotation runs."""
        return bool(self.list_annotation_runs())

    def has_annotation_run(self, anno_key):
        """Whether this collection has an annotation run with the given key.

        Args:
            anno_key: an annotation key

        Returns:
            True/False
        """
        return anno_key in self.list_annotation_runs()

    def list_annotation_runs(self, type=None, method=None, **kwargs):
        """Returns a list of annotation keys on this collection.

        Args:
            type (None): a specific annotation run type to match, which can be:

                -   a string
                    :attr:`fiftyone.core.annotations.AnnotationMethodConfig.type`
                -   a :class:`fiftyone.core.annotations.AnnotationMethod` class
                    or its fully-qualified class name string

            method (None): a specific
                :attr:`fiftyone.core.annotations.AnnotationMethodConfig.method`
                string to match
            **kwargs: optional config paramters to match

        Returns:
            a list of annotation keys
        """
        return foan.AnnotationMethod.list_runs(
            self, type=type, method=method, **kwargs
        )

    @mutates_data
    def rename_annotation_run(self, anno_key, new_anno_key):
        """Replaces the key for the given annotation run with a new key.

        Args:
            anno_key: an annotation key
            new_anno_key: a new annotation key
        """
        return foan.AnnotationMethod.update_run_key(
            self, anno_key, new_anno_key
        )

    def get_annotation_info(self, anno_key):
        """Returns information about the annotation run with the given key on
        this collection.

        Args:
            anno_key: an annotation key

        Returns:
            a :class:`fiftyone.core.annotation.AnnotationInfo`
        """
        return foan.AnnotationMethod.get_run_info(self, anno_key)

    def load_annotation_results(self, anno_key, cache=True, **kwargs):
        """Loads the results for the annotation run with the given key on this
        collection.

        The :class:`fiftyone.utils.annotations.AnnotationResults` object
        returned by this method will provide a variety of backend-specific
        methods allowing you to perform actions such as checking the status and
        deleting this run from the annotation backend.

        Use :meth:`load_annotations` to load the labels from an annotation
        run onto your FiftyOne dataset.

        Args:
            anno_key: an annotation key
            cache (True): whether to cache the results on the collection
            **kwargs: keyword arguments for run's
                :meth:`fiftyone.core.annotation.AnnotationMethodConfig.load_credentials`
                method

        Returns:
            a :class:`fiftyone.utils.annotations.AnnotationResults`
        """
        return foan.AnnotationMethod.load_run_results(
            self, anno_key, cache=cache, load_view=False, **kwargs
        )

    def load_annotation_view(self, anno_key, select_fields=False):
        """Loads the :class:`fiftyone.core.view.DatasetView` on which the
        specified annotation run was performed on this collection.

        Args:
            anno_key: an annotation key
            select_fields (False): whether to exclude fields involved in other
                annotation runs

        Returns:
            a :class:`fiftyone.core.view.DatasetView`
        """
        return foan.AnnotationMethod.load_run_view(
            self, anno_key, select_fields=select_fields
        )

    @mutates_data
    def load_annotations(
        self,
        anno_key,
        dest_field=None,
        unexpected="prompt",
        cleanup=False,
        **kwargs,
    ):
        """Downloads the labels from the given annotation run from the
        annotation backend and merges them into this collection.

        See :ref:`this page <loading-annotations>` for more information
        about using this method to import annotations that you have scheduled
        by calling :meth:`annotate`.

        Args:
            anno_key: an annotation key
            dest_field (None): an optional name of a new destination field
                into which to load the annotations, or a dict mapping field names
                in the run's label schema to new desination field names
            unexpected ("prompt"): how to deal with any unexpected labels that
                don't match the run's label schema when importing. The
                supported values are:

                -   ``"prompt"``: present an interactive prompt to
                    direct/discard unexpected labels
                -   ``"ignore"``: automatically ignore any unexpected labels
                -   ``"keep"``: automatically keep all unexpected labels in a
                    field whose name matches the the label type
                -   ``"return"``: return a dict containing all unexpected
                    labels, or ``None`` if there aren't any
            cleanup (False): whether to delete any informtation regarding this
                run from the annotation backend after loading the annotations
            **kwargs: keyword arguments for the run's
                :meth:`fiftyone.core.annotation.AnnotationMethodConfig.load_credentials`
                method

        Returns:
            ``None``, unless ``unexpected=="return"`` and unexpected labels are
            found, in which case a dict containing the extra labels is returned
        """
        return foua.load_annotations(
            self,
            anno_key,
            dest_field=dest_field,
            unexpected=unexpected,
            cleanup=cleanup,
            **kwargs,
        )

    @mutates_data
    def delete_annotation_run(self, anno_key):
        """Deletes the annotation run with the given key from this collection.

        Calling this method only deletes the **record** of the annotation run
        from the collection; it will not delete any annotations loaded onto
        your dataset via :meth:`load_annotations`, nor will it delete any
        associated information from the annotation backend.

        Use :meth:`load_annotation_results` to programmatically manage/delete
        a run from the annotation backend.

        Args:
            anno_key: an annotation key
        """
        foan.AnnotationMethod.delete_run(self, anno_key)

    @mutates_data
    def delete_annotation_runs(self):
        """Deletes all annotation runs from this collection.

        Calling this method only deletes the **records** of the annotation runs
        from this collection; it will not delete any annotations loaded onto
        your dataset via :meth:`load_annotations`, nor will it delete any
        associated information from the annotation backend.

        Use :meth:`load_annotation_results` to programmatically manage/delete
        runs in the annotation backend.
        """
        foan.AnnotationMethod.delete_runs(self)

    def list_indexes(self):
        """Returns the list of index names on this collection.

        Single-field indexes are referenced by their field name, while compound
        indexes are referenced by more complicated strings. See
        :meth:`pymongo:pymongo.collection.Collection.index_information` for
        details on the compound format.

        Returns:
            the list of index names
        """
        return list(self.get_index_information().keys())

    def get_index_information(self):
        """Returns a dictionary of information about the indexes on this
        collection.

        See :meth:`pymongo:pymongo.collection.Collection.index_information` for
        details on the structure of this dictionary.

        Returns:
            a dict mapping index names to info dicts
        """
        index_info = {}

        # Sample-level indexes
        fields_map = self._get_db_fields_map(reverse=True)
        sample_info = self._dataset._sample_collection.index_information()
        for key, info in sample_info.items():
            if len(info["key"]) == 1:
                field = info["key"][0][0]
                key = fields_map.get(field, field)

            index_info[key] = info

        if self._has_frame_fields():
            # Frame-level indexes
            fields_map = self._get_db_fields_map(frames=True, reverse=True)
            frame_info = self._dataset._frame_collection.index_information()
            for key, info in frame_info.items():
                if len(info["key"]) == 1:
                    field = info["key"][0][0]
                    key = fields_map.get(field, field)

                index_info[self._FRAMES_PREFIX + key] = info

        return index_info

    # Indexes don't count as mutation because they only exist in-memory
    def create_index(self, field_or_spec, unique=False, **kwargs):
        """Creates an index on the given field or with the given specification,
        if necessary.

        Indexes enable efficient sorting, merging, and other such operations.

        Frame-level fields can be indexed by prepending ``"frames."`` to the
        field name.

        .. note::

            If an index with the same field(s) but different order(s) already
            exists, no new index will be created.

            Use :meth:`drop_index` to drop an existing index first if you wish
            to replace an existing index with new properties.

        .. note::

            If you are indexing a single field and it already has a unique
            constraint, it will be retained regardless of the ``unique`` value
            you specify. Conversely, if the given field already has a
            non-unique index but you requested a unique index, the existing
            index will be replaced with a unique index.

            Use :meth:`drop_index` to drop an existing index first if you wish
            to replace an existing index with new properties.

        Args:
            field_or_spec: the field name, ``embedded.field.name``, or index
                specification list. See
                :meth:`pymongo:pymongo.collection.Collection.create_index` for
                supported values
            unique (False): whether to add a uniqueness constraint to the index
            **kwargs: optional keyword arguments for
                :meth:`pymongo:pymongo.collection.Collection.create_index`

        Returns:
            the name of the index
        """
        if etau.is_str(field_or_spec):
            input_spec = [(field_or_spec, 1)]
        else:
            input_spec = list(field_or_spec)

        single_field_index = len(input_spec) == 1
        index_info = self.get_index_information()

        # For single field indexes, provide special handling based on `unique`
        # constraint
        if single_field_index:
            field = input_spec[0][0]

            if field in index_info:
                _unique = index_info[field].get("unique", False)
                if _unique or (unique == _unique):
                    # Satisfactory index already exists
                    return field

                _field, is_frame_field = self._handle_frame_field(field)

                if _field == "id":
                    # For some reason ID indexes are not reported by
                    # `get_index_information()` as being unique like other
                    # manually created indexes, but they are, so nothing needs
                    # to be done here
                    return field

                if _field in self._get_default_indexes(frames=is_frame_field):
                    raise ValueError(
                        "Cannot modify default index '%s'" % field
                    )

                # We need to drop existing index and replace with a unique one
                self.drop_index(field)

        is_frame_fields = []
        index_spec = []
        for field, option in input_spec:
            self._validate_root_field(field, include_private=True)
            _field, _, _ = self._handle_id_fields(field)
            _field, is_frame_field = self._handle_frame_field(_field)
            is_frame_fields.append(is_frame_field)
            index_spec.append((_field, option))

        if len(set(is_frame_fields)) > 1:
            raise ValueError(
                "Fields in a compound index must be either all sample-level "
                "or all frame-level fields"
            )

        is_frame_index = all(is_frame_fields)

        if single_field_index:
            index_name = input_spec[0][0]
        else:
            index_name = "_".join("%s_%s" % (f, o) for f, o in index_spec)

        if is_frame_index:
            index_name = self._FRAMES_PREFIX + index_name

        normalize = lambda name: name.replace("-1", "1")
        _index_name = normalize(index_name)
        if any(_index_name == normalize(name) for name in index_info.keys()):
            # Satisfactory index already exists
            return index_name

        if is_frame_index:
            coll = self._dataset._frame_collection
        else:
            coll = self._dataset._sample_collection

        name = coll.create_index(index_spec, unique=unique, **kwargs)

        if single_field_index:
            name = input_spec[0][0]
        elif is_frame_index:
            name = self._FRAMES_PREFIX + name

        return name

    # Indexes don't count as mutation because they only exist in-memory
    def drop_index(self, field_or_name):
        """Drops the index for the given field or name.

        Args:
            field_or_name: a field name, ``embedded.field.name``, or compound
                index name. Use :meth:`list_indexes` to see the available
                indexes
        """
        name, is_frame_index = self._handle_frame_field(field_or_name)

        if is_frame_index:
            if name in self._get_default_indexes(frames=True):
                raise ValueError("Cannot drop default frame index '%s'" % name)

            coll = self._dataset._frame_collection
        else:
            if name in self._get_default_indexes():
                raise ValueError("Cannot drop default index '%s'" % name)

            coll = self._dataset._sample_collection

        index_map = {}
        fields_map = self._get_db_fields_map(
            frames=is_frame_index, reverse=True
        )
        for key, info in coll.index_information().items():
            if len(info["key"]) == 1:
                # We use field name, not pymongo name, for single field indexes
                field = info["key"][0][0]
                index_map[fields_map.get(field, field)] = key
            else:
                index_map[key] = key

        if name not in index_map:
            itype = "frame index" if is_frame_index else "index"
            raise ValueError(
                "%s has no %s '%s'" % (self.__class__.__name__, itype, name)
            )

        coll.drop_index(index_map[name])

    def _get_default_indexes(self, frames=False):
        if frames:
            if self._has_frame_fields():
                return ["id", "_sample_id_1_frame_number_1"]

            return []

        if self._is_patches:
            names = ["id", "filepath", "sample_id"]
            if self._is_frames:
                names.extend(["frame_id", "_sample_id_1_frame_number_1"])

            return names

        if self._is_frames:
            return [
                "id",
                "filepath",
                "sample_id",
                "_sample_id_1_frame_number_1",
            ]

        if self._is_clips:
            return ["id", "filepath", "sample_id"]

        if self.media_type == fom.GROUP:
            gf = self.group_field
            return ["id", "filepath", gf + ".id", gf + ".name"]

        return ["id", "filepath"]

    def reload(self):
        """Reloads the collection from the database."""
        raise NotImplementedError("Subclass must implement reload()")

    def to_dict(
        self,
        rel_dir=None,
        include_private=False,
        include_frames=False,
        frame_labels_dir=None,
        pretty_print=False,
    ):
        """Returns a JSON dictionary representation of the collection.

        Args:
            rel_dir (None): a relative directory to remove from the
                ``filepath`` of each sample, if possible. The path is converted
                to an absolute path (if necessary) via
                :func:`fiftyone.core.storage.normalize_path`. The typical use
                case for this argument is that your source data lives in a
                single directory and you wish to serialize relative, rather
                than absolute, paths to the data within that directory
            include_private (False): whether to include private fields
            include_frames (False): whether to include the frame labels for
                video samples
            frame_labels_dir (None): a directory in which to write per-sample
                JSON files containing the frame labels for video samples. If
                omitted, frame labels will be included directly in the returned
                JSON dict (which can be quite quite large for video datasets
                containing many frames). Only applicable to datasets that
                contain videos when ``include_frames`` is True
            pretty_print (False): whether to render frame labels JSON in human
                readable format with newlines and indentations. Only applicable
                to datasets that contain videos when a ``frame_labels_dir`` is
                provided

        Returns:
            a JSON dict
        """
        if rel_dir is not None:
            rel_dir = fost.normalize_path(rel_dir) + fost.sep(rel_dir)

        contains_videos = self._contains_videos(any_slice=True)
        write_frame_labels = (
            contains_videos and include_frames and frame_labels_dir is not None
        )

        d = {
            "name": self._dataset.name,
            "version": self._dataset.version,
            "media_type": self.media_type,
        }

        if self.media_type == fom.GROUP:
            d["group_field"] = self.group_field
            d["group_media_types"] = self.group_media_types
            d["default_group_slice"] = self.default_group_slice

        d["sample_fields"] = self._serialize_field_schema()

        if contains_videos:
            d["frame_fields"] = self._serialize_frame_field_schema()

        d["info"] = self.info

        if self.classes:
            d["classes"] = self.classes

        if self.default_classes:
            d["default_classes"] = self.default_classes

        if self.mask_targets:
            d["mask_targets"] = self._serialize_mask_targets()

        if self.default_mask_targets:
            d["default_mask_targets"] = self._serialize_default_mask_targets()

        if self.skeletons:
            d["skeletons"] = self._serialize_skeletons()

        if self.default_skeleton:
            d["default_skeleton"] = self._serialize_default_skeleton()

        if self.media_type == fom.GROUP:
            view = self.select_group_slices(_allow_mixed=True)
        else:
            view = self

        # Serialize samples
        samples = []
        with fost.FileWriter() as writer:
            for sample in self.iter_samples(progress=True):
                sd = sample.to_dict(
                    include_frames=include_frames,
                    include_private=include_private,
                )

                if write_frame_labels and sample.media_type == fom.VIDEO:
                    frames = {"frames": sd.pop("frames", {})}
                    filename = sample.id + ".json"
                    sd["frames"] = filename
                    frames_path = fost.join(frame_labels_dir, filename)
                    local_path = writer.get_local_path(frames_path)
                    etas.write_json(
                        frames, local_path, pretty_print=pretty_print
                    )

                if rel_dir and sd["filepath"].startswith(rel_dir):
                    sd["filepath"] = sd["filepath"][len(rel_dir) :]

                samples.append(sd)

        d["samples"] = samples

        return d

    def to_json(
        self,
        rel_dir=None,
        include_private=False,
        include_frames=False,
        frame_labels_dir=None,
        pretty_print=False,
    ):
        """Returns a JSON string representation of the collection.

        The samples will be written as a list in a top-level ``samples`` field
        of the returned dictionary.

        Args:
            rel_dir (None): a relative directory to remove from the
                ``filepath`` of each sample, if possible. The path is converted
                to an absolute path (if necessary) via
                :func:`fiftyone.core.storage.normalize_path`. The typical use
                case for this argument is that your source data lives in a
                single directory and you wish to serialize relative, rather
                than absolute, paths to the data within that directory
            include_private (False): whether to include private fields
            include_frames (False): whether to include the frame labels for
                video samples
            frame_labels_dir (None): a directory in which to write per-sample
                JSON files containing the frame labels for video samples. If
                omitted, frame labels will be included directly in the returned
                JSON dict (which can be quite quite large for video datasets
                containing many frames). Only applicable to datasets that
                contain videos when ``include_frames`` is True
            pretty_print (False): whether to render the JSON in human readable
                format with newlines and indentations

        Returns:
            a JSON string
        """
        d = self.to_dict(
            rel_dir=rel_dir,
            include_private=include_private,
            include_frames=include_frames,
            frame_labels_dir=frame_labels_dir,
            pretty_print=pretty_print,
        )
        return etas.json_to_str(d, pretty_print=pretty_print)

    def write_json(
        self,
        json_path,
        rel_dir=None,
        include_private=False,
        include_frames=False,
        frame_labels_dir=None,
        pretty_print=False,
    ):
        """Writes the colllection to disk in JSON format.

        Args:
            json_path: the path to write the JSON
            rel_dir (None): a relative directory to remove from the
                ``filepath`` of each sample, if possible. The path is converted
                to an absolute path (if necessary) via
                :func:`fiftyone.core.storage.normalize_path`. The typical use
                case for this argument is that your source data lives in a
                single directory and you wish to serialize relative, rather
                than absolute, paths to the data within that directory
            include_private (False): whether to include private fields
            include_frames (False): whether to include the frame labels for
                video samples
            frame_labels_dir (None): a directory in which to write per-sample
                JSON files containing the frame labels for video samples. If
                omitted, frame labels will be included directly in the returned
                JSON dict (which can be quite quite large for video datasets
                containing many frames). Only applicable to datasets that
                contain videos when ``include_frames`` is True
            pretty_print (False): whether to render the JSON in human readable
                format with newlines and indentations
        """
        d = self.to_dict(
            rel_dir=rel_dir,
            include_private=include_private,
            include_frames=include_frames,
            frame_labels_dir=frame_labels_dir,
            pretty_print=pretty_print,
        )
        fost.write_json(d, json_path, pretty_print=pretty_print)

    def _add_view_stage(self, stage):
        """Returns a :class:`fiftyone.core.view.DatasetView` containing the
        contents of the collection with the given
        :class:fiftyone.core.stages.ViewStage` appended to its aggregation
        pipeline.

        Subclasses are responsible for performing any validation on the view
        stage to ensure that it is a valid stage to add to this collection.

        Args:
            stage: a :class:fiftyone.core.stages.ViewStage`

        Returns:
            a :class:`fiftyone.core.view.DatasetView`
        """
        raise NotImplementedError("Subclass must implement _add_view_stage()")

    def aggregate(self, aggregations):
        """Aggregates one or more
        :class:`fiftyone.core.aggregations.Aggregation` instances.

        Note that it is best practice to group aggregations into a single call
        to :meth:`aggregate`, as this will be more efficient than performing
        multiple aggregations in series.

        Args:
            aggregations: an :class:`fiftyone.core.aggregations.Aggregation` or
                iterable of :class:`fiftyone.core.aggregations.Aggregation`
                instances

        Returns:
            an aggregation result or list of aggregation results corresponding
            to the input aggregation(s)
        """
        if not aggregations:
            return []

        scalar_result = isinstance(aggregations, foa.Aggregation)

        if scalar_result:
            aggregations = [aggregations]

        # Partition aggregations by type
        big_aggs, batch_aggs, facet_aggs = self._parse_aggregations(
            aggregations, allow_big=True
        )

        # Placeholder to store results
        results = [None] * len(aggregations)

        idx_map = {}
        pipelines = []

        # Build batch pipeline
        if batch_aggs:
            pipeline = self._build_batch_pipeline(batch_aggs)
            pipelines.append(pipeline)

        # Build big pipelines
        for idx, aggregation in big_aggs.items():
            pipeline = self._build_big_pipeline(aggregation)
            idx_map[idx] = len(pipelines)
            pipelines.append(pipeline)

        # Build facet-able pipelines
        compiled_facet_aggs, facet_pipelines = self._build_facets(facet_aggs)
        for idx, pipeline in facet_pipelines.items():
            idx_map[idx] = len(pipelines)
            pipelines.append(pipeline)

        # Run all aggregations
        _results = foo.aggregate(self._dataset._sample_collection, pipelines)

        # Parse batch results
        if batch_aggs:
            result = list(_results[0])
            for idx, aggregation in batch_aggs.items():
                results[idx] = self._parse_big_result(aggregation, result)

        # Parse big results
        for idx, aggregation in big_aggs.items():
            result = list(_results[idx_map[idx]])
            results[idx] = self._parse_big_result(aggregation, result)

        # Parse facet-able results
        for idx, aggregation in compiled_facet_aggs.items():
            result = list(_results[idx_map[idx]])
            data = self._parse_faceted_result(aggregation, result)
            if (
                isinstance(aggregation, foa.FacetAggregations)
                and aggregation._compiled
            ):
                for idx, d in data.items():
                    results[idx] = d
            else:
                results[idx] = data

        return results[0] if scalar_result else results

    async def _async_aggregate(self, aggregations):
        if not aggregations:
            return []

        scalar_result = isinstance(aggregations, foa.Aggregation)

        if scalar_result:
            aggregations = [aggregations]

        _, _, facet_aggs = self._parse_aggregations(
            aggregations, allow_big=False
        )

        # Placeholder to store results
        results = [None] * len(aggregations)

        idx_map = {}
        pipelines = []

        if facet_aggs:
            # Build facet-able pipelines
            compiled_facet_aggs, facet_pipelines = self._build_facets(
                facet_aggs
            )
            for idx, pipeline in facet_pipelines.items():
                idx_map[idx] = len(pipelines)
                pipelines.append(pipeline)

            # Run all aggregations
            coll_name = self._dataset._sample_collection_name
            collection = foo.get_async_db_conn()[coll_name]
            _results = await foo.aggregate(collection, pipelines)

            # Parse facet-able results
            for idx, aggregation in compiled_facet_aggs.items():
                result = list(_results[idx_map[idx]])
                data = self._parse_faceted_result(aggregation, result)
                if (
                    isinstance(aggregation, foa.FacetAggregations)
                    and aggregation._compiled
                ):
                    for idx, d in data.items():
                        results[idx] = d
                else:
                    results[idx] = data

        return results[0] if scalar_result else results

    def _parse_aggregations(self, aggregations, allow_big=True):
        big_aggs = {}
        batch_aggs = {}
        facet_aggs = {}
        for idx, aggregation in enumerate(aggregations):
            if aggregation._is_big_batchable:
                batch_aggs[idx] = aggregation
            elif aggregation._has_big_result:
                big_aggs[idx] = aggregation
            else:
                facet_aggs[idx] = aggregation

        if not allow_big and (big_aggs or batch_aggs):
            raise ValueError(
                "This method does not support aggregations that return big "
                "results"
            )

        return big_aggs, batch_aggs, facet_aggs

    def _build_batch_pipeline(self, aggs_map):
        project = {}
        attach_frames = False
        group_slices = set()
        for idx, aggregation in aggs_map.items():
            big_field = "value%d" % idx

            _pipeline = aggregation.to_mongo(self, big_field=big_field)
            attach_frames |= aggregation._needs_frames(self)
            _group_slices = aggregation._needs_group_slices(self)
            if _group_slices:
                group_slices.update(_group_slices)

            try:
                assert len(_pipeline) == 1
                project[big_field] = _pipeline[0]["$project"][big_field]
            except:
                raise ValueError(
                    "Batchable aggregations must have pipelines with a single "
                    "$project stage; found %s" % _pipeline
                )

        return self._pipeline(
            pipeline=[{"$project": project}],
            attach_frames=attach_frames,
            group_slices=group_slices,
        )

    def _build_big_pipeline(self, aggregation):
        return self._pipeline(
            pipeline=aggregation.to_mongo(self, big_field="values"),
            attach_frames=aggregation._needs_frames(self),
            group_slices=aggregation._needs_group_slices(self),
        )

    def _build_facets(self, aggs_map):
        compiled = {}
        facetable = defaultdict(dict)
        for idx, aggregation in aggs_map.items():
            if aggregation.field_name is None or isinstance(
                aggregation, foa.FacetAggregations
            ):
                compiled[idx] = aggregation
            else:
                # @todo optimize this
                if "[]" in aggregation.field_name:
                    root = aggregation.field_name
                    leaf = ""
                else:
                    keys = aggregation.field_name.split(".")
                    root = ""
                    leaf = keys[-1]
                    for num in range(len(keys), 0, -1):
                        root = ".".join(keys[:num])
                        leaf = ".".join(keys[num:])
                        field = self.get_field(root)
                        if isinstance(field, fof.ListField) and isinstance(
                            field.field, fof.EmbeddedDocumentField
                        ):
                            break

                facetable[root][idx] = (leaf, aggregation)

        for field_name, aggregations in facetable.items():
            if len(aggregations) > 1:
                _aggregations = {}
                for idx, (leaf, aggregation) in aggregations.items():
                    aggregation = copy(aggregation)
                    aggregation._field_name = leaf
                    _aggregations[idx] = aggregation

                compiled[field_name] = foa.FacetAggregations(
                    field_name, _aggregations, _compiled=True
                )
            else:
                idx, (_, aggregation) = next(iter(aggregations.items()))
                compiled[idx] = aggregation

        pipelines = {}
        for idx, aggregation in compiled.items():
            pipelines[idx] = self._pipeline(
                pipeline=aggregation.to_mongo(self),
                attach_frames=aggregation._needs_frames(self),
                group_slices=aggregation._needs_group_slices(self),
            )

        return compiled, pipelines

    def _parse_big_result(self, aggregation, result):
        if result:
            return aggregation.parse_result(result)

        return aggregation.default_result()

    def _parse_faceted_result(self, aggregation, result):
        if result:
            return aggregation.parse_result(result[0])

        return aggregation.default_result()

    def _pipeline(
        self,
        pipeline=None,
        media_type=None,
        attach_frames=False,
        detach_frames=False,
        frames_only=False,
        support=None,
        group_slice=None,
        group_slices=None,
        detach_groups=False,
        groups_only=False,
        manual_group_select=False,
        post_pipeline=None,
    ):
        """Returns the MongoDB aggregation pipeline for the collection.

        Args:
            pipeline (None): a MongoDB aggregation pipeline (list of dicts) to
                append to the current pipeline
            media_type (None): the media type of the collection, if different
                than the source dataset's media type
            attach_frames (False): whether to attach the frame documents
                immediately prior to executing ``pipeline``. Only applicable to
                datasets that contain videos
            detach_frames (False): whether to detach the frame documents at the
                end of the pipeline. Only applicable to datasets that contain
                videos
            frames_only (False): whether to generate a pipeline that contains
                *only* the frames in the collection
            support (None): an optional ``[first, last]`` range of frames to
                attach. Only applicable when attaching frames
            group_slice (None): the current group slice of the collection, if
                different than the source dataset's group slice. Only
                applicable for grouped collections
            group_slices (None): an optional list of group slices to attach
                when ``groups_only`` is True
            detach_groups (False): whether to detach the group documents at the
                end of the pipeline. Only applicable to grouped collections
            groups_only (False): whether to generate a pipeline that contains
                *only* the flattened group documents for the collection
            manual_group_select (False): whether the pipeline has manually
                handled the initial group selection. Only applicable to grouped
                collections
            post_pipeline (None): a MongoDB aggregation pipeline (list of
                dicts) to append to the very end of the pipeline, after all
                other arguments are applied

        Returns:
            the aggregation pipeline
        """
        raise NotImplementedError("Subclass must implement _pipeline()")

    def _aggregate(
        self,
        pipeline=None,
        media_type=None,
        attach_frames=False,
        detach_frames=False,
        frames_only=False,
        support=None,
        group_slice=None,
        group_slices=None,
        detach_groups=False,
        groups_only=False,
        manual_group_select=False,
        post_pipeline=None,
    ):
        """Runs the MongoDB aggregation pipeline on the collection and returns
        the result.

        Args:
            pipeline (None): a MongoDB aggregation pipeline (list of dicts) to
                append to the current pipeline
            media_type (None): the media type of the collection, if different
                than the source dataset's media type
            attach_frames (False): whether to attach the frame documents
                immediately prior to executing ``pipeline``. Only applicable to
                datasets that contain videos
            detach_frames (False): whether to detach the frame documents at the
                end of the pipeline. Only applicable to datasets that contain
                videos
            frames_only (False): whether to generate a pipeline that contains
                *only* the frames in the colection
            support (None): an optional ``[first, last]`` range of frames to
                attach. Only applicable when attaching frames
            group_slice (None): the current group slice of the collection, if
                different than the source dataset's group slice. Only
                applicable for grouped collections
            group_slices (None): an optional list of group slices to attach
                when ``groups_only`` is True
            detach_groups (False): whether to detach the group documents at the
                end of the pipeline. Only applicable to grouped collections
            groups_only (False): whether to generate a pipeline that contains
                *only* the flattened group documents for the collection
            manual_group_select (False): whether the pipeline has manually
                handled the initial group selection. Only applicable to grouped
                collections
            post_pipeline (None): a MongoDB aggregation pipeline (list of
                dicts) to append to the very end of the pipeline, after all
                other arguments are applied

        Returns:
            the aggregation result dict
        """
        raise NotImplementedError("Subclass must implement _aggregate()")

    def _make_and_aggregate(self, make, args):
        if isinstance(args, (list, tuple)):
            return tuple(self.aggregate([make(arg) for arg in args]))

        return self.aggregate(make(args))

    def _build_aggregation(self, aggregations):
        scalar_result = isinstance(aggregations, foa.Aggregation)
        if scalar_result:
            aggregations = [aggregations]
        elif not aggregations:
            return False, [], None

        pipelines = {}
        for idx, agg in enumerate(aggregations):
            if not isinstance(agg, foa.Aggregation):
                raise TypeError(
                    "'%s' is not an %s" % (agg.__class__, foa.Aggregation)
                )

            pipelines[str(idx)] = agg.to_mongo(self)

        return scalar_result, aggregations, [{"$facet": pipelines}]

    def _process_aggregations(self, aggregations, result, scalar_result):
        results = []
        for idx, agg in enumerate(aggregations):
            _result = result[str(idx)]
            if _result:
                results.append(agg.parse_result(_result[0]))
            else:
                results.append(agg.default_result())

        return results[0] if scalar_result else results

    def _serialize(self):
        # pylint: disable=no-member
        return self._doc.to_dict(extended=True)

    def _serialize_field_schema(self):
        return self._serialize_schema(self.get_field_schema())

    def _serialize_frame_field_schema(self):
        return self._serialize_schema(self.get_frame_field_schema())

    def _serialize_schema(self, schema):
        return {field_name: str(field) for field_name, field in schema.items()}

    def _serialize_mask_targets(self):
        return self._root_dataset._doc.field_to_mongo("mask_targets")

    def _serialize_default_mask_targets(self):
        return self._root_dataset._doc.field_to_mongo("default_mask_targets")

    def _parse_mask_targets(self, mask_targets):
        if not mask_targets:
            return mask_targets

        return self._root_dataset._doc.field_to_python(
            "mask_targets", mask_targets
        )

    def _parse_default_mask_targets(self, default_mask_targets):
        if not default_mask_targets:
            return default_mask_targets

        return self._root_dataset._doc.field_to_python(
            "default_mask_targets", default_mask_targets
        )

    def _serialize_skeletons(self):
        return self._root_dataset._doc.field_to_mongo("skeletons")

    def _serialize_default_skeleton(self):
        return self._root_dataset._doc.field_to_mongo("default_skeleton")

    def _parse_skeletons(self, skeletons):
        if not skeletons:
            return skeletons

        return self._root_dataset._doc.field_to_python("skeletons", skeletons)

    def _parse_default_skeleton(self, default_skeleton):
        if not default_skeleton:
            return default_skeleton

        return self._root_dataset._doc.field_to_python(
            "default_skeleton", default_skeleton
        )

    def _to_fields_str(self, field_schema):
        max_len = max([len(field_name) for field_name in field_schema]) + 1
        return "\n".join(
            "    %s %s" % ((field_name + ":").ljust(max_len), str(field))
            for field_name, field in field_schema.items()
        )

    def _split_frame_fields(self, fields):
        if etau.is_str(fields):
            fields = [fields]

        if self._has_frame_fields():
            return fou.split_frame_fields(fields)

        return fields, []

    def _parse_field_name(
        self,
        field_name,
        auto_unwind=True,
        omit_terminal_lists=False,
        allow_missing=False,
        new_field=None,
    ):
        return _parse_field_name(
            self,
            field_name,
            auto_unwind,
            omit_terminal_lists,
            allow_missing,
            new_field=new_field,
        )

    def _has_field(self, field_path):
        return self.get_field(field_path) is not None

    def _handle_frame_field(self, field_name):
        is_frame_field = self._is_frame_field(field_name)
        if is_frame_field:
            field_name = field_name[len(self._FRAMES_PREFIX) :]

        return field_name, is_frame_field

    def _is_frame_field(self, field_name):
        return self._has_frame_fields() and (
            field_name.startswith(self._FRAMES_PREFIX)
            or field_name == self._FRAMES_PREFIX[:-1]
        )

    def _handle_group_field(self, field_name):
        is_group_field = self._is_group_field(field_name)
        if is_group_field:
            try:
                field_name = field_name.split(".", 2)[2]
            except IndexError:
                field_name = ""

        return field_name, is_group_field

    def _is_group_field(self, field_name):
        return (self.media_type == fom.GROUP) and (
            field_name.startswith(self._GROUPS_PREFIX)
            or field_name == self._GROUPS_PREFIX[:-1]
        )

    def _get_group_slices(self, field_names):
        if etau.is_str(field_names):
            field_names = [field_names]

        group_slices = set()
        for field_name in field_names:
            if field_name.startswith(self._GROUPS_PREFIX):
                group_slice = field_name.split(".", 2)[1]
                group_slices.add(group_slice)

        return list(group_slices)

    def _get_group_media_types(self):
        return self._dataset._doc.group_media_types

    def _contains_media_type(self, media_type, any_slice=False):
        if self.media_type == media_type:
            return True

        if self.media_type == fom.GROUP:
            if self.group_media_types is None:
                return self._dataset.media_type == media_type

            if any_slice:
                return any(
                    slice_media_type == media_type
                    for slice_media_type in self.group_media_types.values()
                )

            return (
                self.group_media_types.get(self.group_slice, None)
                == media_type
            )

        if self.media_type == fom.MIXED:
            return any(
                slice_media_type == media_type
                for slice_media_type in self._get_group_media_types().values()
            )

        return False

    def _contains_videos(self, any_slice=False):
        return self._contains_media_type(fom.VIDEO, any_slice=any_slice)

    def _has_frame_fields(self):
        return self._contains_videos(any_slice=True)

    def _handle_id_fields(self, field_name):
        return _handle_id_fields(self, field_name)

    def _is_label_field(self, field_name, label_type_or_types):
        try:
            label_type = self._get_label_field_type(field_name)
        except:
            return False

        if etau.is_container(label_type_or_types):
            label_type_or_types = tuple(label_type_or_types)

        return issubclass(label_type, label_type_or_types)

    def _parse_label_field(
        self,
        label_field,
        dataset_exporter=None,
        allow_coercion=False,
        force_dict=False,
        required=False,
    ):
        return _parse_label_field(
            self,
            label_field,
            dataset_exporter=dataset_exporter,
            allow_coercion=allow_coercion,
            force_dict=force_dict,
            required=required,
        )

    def _parse_frame_labels_field(
        self,
        frame_labels_field,
        dataset_exporter=None,
        allow_coercion=False,
        force_dict=False,
        required=False,
    ):
        return _parse_frame_labels_field(
            self,
            frame_labels_field,
            dataset_exporter=dataset_exporter,
            allow_coercion=allow_coercion,
            force_dict=force_dict,
            required=required,
        )

    def _get_db_fields_map(
        self, include_private=False, frames=False, reverse=False
    ):
        if frames:
            schema = self.get_frame_field_schema(
                include_private=include_private, flat=True
            )
        else:
            schema = self.get_field_schema(
                include_private=include_private, flat=True
            )

        if schema is None:
            return None

        fields_map = {}
        for path, field in schema.items():
            chunks = path.rsplit(".", 1)
            field_name = chunks[-1]
            db_field_name = field.db_field

            if db_field_name not in (None, field_name):
                if len(chunks) > 1:
                    _path = chunks[0] + "." + db_field_name
                else:
                    _path = db_field_name

                if reverse:
                    fields_map[_path] = path
                else:
                    fields_map[path] = _path

        return fields_map

    def _handle_db_field(self, path, frames=False):
        # @todo handle "groups.<slice>.field.name", if it becomes necessary
        db_fields_map = self._get_db_fields_map(frames=frames)
        return db_fields_map.get(path, path)

    def _handle_db_fields(self, paths, frames=False):
        # @todo handle "groups.<slice>.field.name", if it becomes necessary
        db_fields_map = self._get_db_fields_map(frames=frames)
        return [db_fields_map.get(p, p) for p in paths]

    def _get_media_fields(
        self, include_filepath=True, whitelist=None, frames=False
    ):
        media_fields = {}

        if frames:
            schema = self.get_frame_field_schema(flat=True)
            app_media_fields = set()
        else:
            schema = self.get_field_schema(flat=True)
            app_media_fields = set(self._dataset.app_config.media_fields)

        if not include_filepath:
            app_media_fields.discard("filepath")

        for field_name, field in schema.items():
            if field_name in app_media_fields:
                media_fields[field_name] = None
            elif isinstance(field, fof.EmbeddedDocumentField) and issubclass(
                field.document_type, fol._HasMedia
            ):
                media_fields[field_name] = field.document_type._MEDIA_FIELD

        if whitelist is not None:
            if etau.is_container(whitelist):
                whitelist = set(whitelist)
            else:
                whitelist = {whitelist}

            media_fields = {
                k: v for k, v in media_fields.items() if k in whitelist
            }

        return media_fields

    def _get_label_fields(self):
        return [path for path, _ in _iter_label_fields(self)]

    def _get_label_field_schema(self):
        schema = self.get_field_schema()
        return dict(_iter_schema_label_fields(schema))

    def _get_frame_label_field_schema(self):
        if not self._has_frame_fields():
            return None

        schema = self.get_frame_field_schema()
        return dict(_iter_schema_label_fields(schema))

    def _get_root_fields(self, fields):
        root_fields = set()
        for field in fields:
            if self._has_frame_fields() and field.startswith(
                self._FRAMES_PREFIX
            ):
                # Converts `frames.root[.x.y]` to `frames.root`
                root = ".".join(field.split(".", 2)[:2])
            else:
                # Converts `root[.x.y]` to `root`
                root = field.split(".", 1)[0]

            root_fields.add(root)

        return list(root_fields)

    def _validate_root_field(self, field_name, include_private=False):
        _ = self._get_root_field_type(
            field_name, include_private=include_private
        )

    def _get_root_field_type(self, field_name, include_private=False):
        field_name, _ = self._handle_group_field(field_name)
        field_name, is_frame_field = self._handle_frame_field(field_name)

        if is_frame_field:
            schema = self.get_frame_field_schema(
                include_private=include_private
            )
        else:
            schema = self.get_field_schema(include_private=include_private)

        root = field_name.split(".", 1)[0]

        if root not in schema:
            ftype = "frame field" if is_frame_field else "field"
            raise ValueError(
                "%s has no %s '%s'" % (self.__class__.__name__, ftype, root)
            )

        return schema[root]

    def _get_label_field_type(self, field_name):
        field_name, _ = self._handle_group_field(field_name)
        field_name, is_frame_field = self._handle_frame_field(field_name)

        # for fiftyone.server.view hidden results
        if field_name.startswith("___"):
            field_name = field_name[3:]

        # for fiftyone.core.stages hidden results
        if field_name.startswith("__"):
            field_name = field_name[2:]

        if is_frame_field:
            schema = self.get_frame_field_schema(flat=True)
        else:
            schema = self.get_field_schema(flat=True)

        if field_name not in schema:
            ftype = "frame field" if is_frame_field else "field"
            raise ValueError(
                "%s has no %s '%s'"
                % (self.__class__.__name__, ftype, field_name)
            )

        field = schema[field_name]

        if isinstance(field, fof.ListField):
            field = field.field

        if not isinstance(field, fof.EmbeddedDocumentField) or not issubclass(
            field.document_type, fol.Label
        ):
            raise ValueError(
                "Field '%s' is not a Label type; found %s"
                % (field_name, field)
            )

        return field.document_type

    def _get_label_field_root(self, field_name):
        label_type = self._get_label_field_type(field_name)

        if issubclass(label_type, fol._HasLabelList):
            root = field_name + "." + label_type._LABEL_LIST_FIELD
            is_list_field = True
        else:
            root = field_name
            is_list_field = isinstance(self.get_field(root), fof.ListField)

        return root, is_list_field

    def _get_label_field_path(self, field_name, subfield=None):
        label_type = self._get_label_field_type(field_name)

        if issubclass(label_type, fol._HasLabelList):
            field_name += "." + label_type._LABEL_LIST_FIELD

        if subfield:
            field_path = field_name + "." + subfield
        else:
            field_path = field_name

        return label_type, field_path

    def _get_geo_location_field(self):
        geo_schema = self.get_field_schema(
            ftype=fof.EmbeddedDocumentField, embedded_doc_type=fol.GeoLocation
        )
        if not geo_schema:
            raise ValueError("No %s field found to use" % fol.GeoLocation)

        if len(geo_schema) > 1:
            raise ValueError(
                "Multiple %s fields found; you must specify which to use"
                % fol.GeoLocation
            )

        return next(iter(geo_schema.keys()))

    def _get_label_attributes_schema(self, label_field):
        label_type, attrs_path = self._get_label_field_path(
            label_field, "attributes"
        )
        dynamic_path = attrs_path.rsplit(".", 1)[0]

        # We're implicitly dealing with nested list fields where possible
        label_type = fol._LABEL_LIST_TO_SINGLE_MAP.get(label_type, label_type)

        if not issubclass(label_type, fol._HasAttributesDict):
            return self.schema(dynamic_path, dynamic_only=True)

        #
        # Handle legacy attributes
        #

        dynamic = foa.Schema(dynamic_path, dynamic_only=True)
        attrs = foa.Schema(attrs_path)

        schema, attrs_map = self.aggregate([dynamic, attrs])

        names = []
        aggs = []
        for name in attrs_map.keys():
            names.append("attributes." + name + ".value")
            aggs.append(foa.Schema(attrs_path + "." + name))

        if not aggs:
            return schema

        for name, attr_schema in zip(names, self.aggregate(aggs)):
            schema[name] = attr_schema.get("value", None)

        return schema

    def _unwind_values(self, field_name, values, keep_top_level=False):
        if values is None:
            return None

        list_fields = self._parse_field_name(field_name, auto_unwind=False)[-2]
        level = len(list_fields)

        if keep_top_level:
            return [_unwind_values(v, level=level - 1) for v in values]

        return _unwind_values(values, level=level)

    def _make_set_field_pipeline(
        self,
        field,
        expr,
        embedded_root=False,
        allow_missing=False,
        new_field=None,
        context=None,
    ):
        return _make_set_field_pipeline(
            self,
            field,
            expr,
            embedded_root=embedded_root,
            allow_missing=allow_missing,
            new_field=new_field,
            context=context,
        )

    def _get_values_by_id(self, path_or_expr, ids, link_field=None):
        is_list_field = False
        if link_field == "frames":
            if self._is_frames:
                id_path = "id"
            else:
                id_path = "frames.id"
        elif link_field is not None:
            root, is_list_field = self._get_label_field_root(link_field)
            id_path = root + ".id"
        elif self._is_patches:
            id_path = "sample_id"
        else:
            id_path = "id"

        ref_ids, values = self.values([id_path, path_or_expr])
        values_map = {}

        if is_list_field:
            for _ids, _values in zip(ref_ids, values):
                if not _ids:
                    continue

                for _id, _val in zip(_ids, _values):
                    values_map[_id] = _val
        else:
            for _id, _val in zip(ref_ids, values):
                values_map[_id] = _val

        return [values_map.get(i, None) for i in ids]


def _iter_label_fields(sample_collection):
    schema = sample_collection.get_field_schema()
    for path, field in _iter_schema_label_fields(schema):
        yield path, field

    if not sample_collection._has_frame_fields():
        return

    prefix = sample_collection._FRAMES_PREFIX
    schema = sample_collection.get_frame_field_schema()
    for path, field in _iter_schema_label_fields(schema):
        yield prefix + path, field


def _iter_schema_label_fields(schema):
    for path, field in schema.items():
        if isinstance(field, fof.EmbeddedDocumentField):
            if issubclass(field.document_type, fol.Label):
                yield path, field
            else:
                for _path, _field in field.get_field_schema().items():
                    if isinstance(_field, fof.EmbeddedDocumentField):
                        if issubclass(_field.document_type, fol.Label):
                            yield path + "." + _path, _field


def _serialize_value(field_name, field, value, validate=True):
    if value is None:
        return None

    if validate:
        try:
            field.validate(value)
        except Exception as e:
            raise ValueError(
                "Invalid value for field '%s'. Reason: %s"
                % (field_name, str(e))
            )

    return field.to_mongo(value)


def _unwind_values(values, level=0):
    if not values:
        return values

    while level > 0:
        values = list(itertools.chain.from_iterable(v for v in values if v))
        level -= 1

    return values


def _parse_label_field(
    sample_collection,
    label_field,
    dataset_exporter=None,
    allow_coercion=False,
    force_dict=False,
    required=False,
):
    if isinstance(label_field, dict):
        return label_field

    if _is_glob_pattern(label_field):
        label_field = _get_matching_label_fields(
            sample_collection, label_field
        )

    if etau.is_container(label_field):
        return {f: f for f in label_field}

    if label_field is None and dataset_exporter is not None:
        label_field = _get_default_label_fields_for_exporter(
            sample_collection,
            dataset_exporter,
            allow_coercion=allow_coercion,
            required=required,
        )

    if label_field is None and required:
        raise ValueError(
            "Unable to find any label fields matching the provided arguments"
        )

    if (
        force_dict
        and label_field is not None
        and not isinstance(label_field, dict)
    ):
        return {label_field: label_field}

    return label_field


def _parse_frame_labels_field(
    sample_collection,
    frame_labels_field,
    dataset_exporter=None,
    allow_coercion=False,
    force_dict=False,
    required=False,
):
    if isinstance(frame_labels_field, dict):
        return frame_labels_field

    if _is_glob_pattern(frame_labels_field):
        frame_labels_field = _get_matching_label_fields(
            sample_collection, frame_labels_field, frames=True
        )

    if etau.is_container(frame_labels_field):
        return {f: f for f in frame_labels_field}

    if frame_labels_field is None and dataset_exporter is not None:
        frame_labels_field = _get_default_frame_label_fields_for_exporter(
            sample_collection,
            dataset_exporter,
            allow_coercion=allow_coercion,
            required=required,
        )

    if frame_labels_field is None and required:
        raise ValueError(
            "Unable to find any frame label fields matching the provided "
            "arguments"
        )

    if (
        force_dict
        and frame_labels_field is not None
        and not isinstance(frame_labels_field, dict)
    ):
        return {frame_labels_field: frame_labels_field}

    return frame_labels_field


def _is_glob_pattern(s):
    if not etau.is_str(s):
        return False

    return "*" in s or "?" in s or "[" in s


def _get_matching_label_fields(sample_collection, patt, frames=False):
    if frames:
        label_schema = sample_collection._get_frame_label_field_schema()
    else:
        label_schema = sample_collection._get_label_field_schema()

    if label_schema is None:
        return label_schema

    return fnmatch.filter(list(label_schema.keys()), patt)


def _get_default_label_fields_for_exporter(
    sample_collection, dataset_exporter, allow_coercion=True, required=True
):
    label_cls = dataset_exporter.label_cls

    if label_cls is None:
        if required:
            raise ValueError(
                "Unable to automatically select an appropriate label field to "
                "export because the %s does not provide a `label_cls`"
                % type(dataset_exporter)
            )

        return None

    media_type = sample_collection.media_type
    label_schema = sample_collection._get_label_field_schema()

    label_field_or_dict = _get_fields_with_types(
        media_type,
        label_schema,
        label_cls,
        frames=False,
        allow_coercion=allow_coercion,
    )

    if label_field_or_dict is not None:
        return label_field_or_dict

    if required:
        # Strange formatting is because `label_cls` may be a tuple
        raise ValueError(
            "No compatible field(s) of type %s found" % (label_cls,)
        )

    return None


def _get_default_frame_label_fields_for_exporter(
    sample_collection, dataset_exporter, allow_coercion=True, required=True
):
    frame_labels_cls = dataset_exporter.frame_labels_cls

    if frame_labels_cls is None:
        if required:
            raise ValueError(
                "Cannot select a default frame field when exporter does not "
                "provide a `frame_labels_cls`"
            )

        return None

    media_type = sample_collection.media_type
    frame_label_schema = sample_collection._get_frame_label_field_schema()

    frame_labels_field_or_dict = _get_fields_with_types(
        media_type,
        frame_label_schema,
        frame_labels_cls,
        frames=True,
        allow_coercion=allow_coercion,
    )

    if frame_labels_field_or_dict is not None:
        return frame_labels_field_or_dict

    if required:
        # Strange formatting is because `frame_labels_cls` may be a tuple
        raise ValueError(
            "No compatible frame field(s) of type %s found"
            % (frame_labels_cls,)
        )

    return None


def _get_fields_with_types(
    media_type, label_schema, label_cls, frames=False, allow_coercion=False
):
    if not isinstance(label_cls, dict):
        return _get_field_with_type(
            media_type,
            label_schema,
            label_cls,
            frames=frames,
            allow_coercion=allow_coercion,
        )

    labels_dict = {}
    for name, _label_cls in label_cls.items():
        field = _get_field_with_type(
            media_type,
            label_schema,
            _label_cls,
            frames=frames,
            allow_coercion=allow_coercion,
        )
        if field is not None:
            labels_dict[field] = name

    return labels_dict if labels_dict else None


def _get_field_with_type(
    media_type, label_schema, label_cls, frames=False, allow_coercion=False
):
    field = _get_matching_label_field(label_schema, label_cls)
    if field is not None:
        return field

    if not allow_coercion:
        return None

    # Allow for extraction of image patches when exporting image classification
    # datasets
    if media_type == fom.IMAGE and label_cls is fol.Classification:
        field = _get_matching_label_field(label_schema, fol._PATCHES_FIELDS)
        if field is not None:
            return field

    # Allow for extraction of video clips when exporting temporal detection
    # datasets
    if (
        media_type == fom.VIDEO
        and not frames
        and label_cls is fol.Classification
    ):
        field = _get_matching_label_field(
            label_schema, (fol.TemporalDetection, fol.TemporalDetections)
        )
        if field is not None:
            return field

    # Wrap single label fields as list fields
    _label_cls = fol._LABEL_LIST_TO_SINGLE_MAP.get(label_cls, None)
    if _label_cls is not None:
        field = _get_fields_with_types(
            media_type,
            label_schema,
            _label_cls,
            frames=frames,
            allow_coercion=False,
        )
        if field is not None:
            return field

    # Allow for conversion of `Classification` labels to `Detections` format
    if label_cls is fol.Detections:
        field = _get_matching_label_field(label_schema, fol.Classification)
        if field is not None:
            return field

    return None


def _get_matching_label_field(label_schema, label_type_or_types):
    if etau.is_container(label_type_or_types):
        label_type_or_types = tuple(label_type_or_types)

    valid_fields = []
    for field, field_type in label_schema.items():
        if issubclass(field_type.document_type, label_type_or_types):
            valid_fields.append(field)

    if not valid_fields:
        return None

    if len(valid_fields) > 1:
        logger.info(
            "Found multiple fields %s with compatible type %s; exporting '%s'",
            valid_fields,
            label_type_or_types,
            valid_fields[0],
        )

    return valid_fields[0]


def _parse_values_dict(sample_collection, key_field, values):
    if not values:
        return [], []

    if key_field == "id":
        return zip(*values.items())

    if key_field == "_id":
        sample_ids, values = zip(*values.items())
        return [str(_id) for _id in sample_ids], values

    _key_field = key_field
    (
        key_field,
        is_frame_field,
        list_fields,
        other_list_fields,
        id_to_str,
    ) = sample_collection._parse_field_name(key_field)

    if is_frame_field:
        raise ValueError(
            "Invalid key field '%s'; keys cannot be frame fields" % _key_field
        )

    if list_fields or other_list_fields:
        raise ValueError(
            "Invalid key field '%s'; keys cannot be list fields" % _key_field
        )

    keys = list(values.keys())

    if id_to_str:
        keys = [ObjectId(k) for k in keys]

    view = sample_collection.mongo([{"$match": {key_field: {"$in": keys}}}])
    id_map = {k: v for k, v in zip(*view.values([key_field, "id"]))}

    sample_ids = []
    bad_keys = []
    for key in keys:
        sample_id = id_map.get(key, None)
        if sample_id is not None:
            sample_ids.append(sample_id)
        else:
            bad_keys.append(key)

    if bad_keys:
        raise ValueError(
            "Found %d keys (eg: %s) that do not match the '%s' field of any "
            "samples" % (len(bad_keys), bad_keys[0], key_field)
        )

    values = list(values.values())

    return sample_ids, values


def _parse_frame_values_dicts(sample_collection, sample_ids, values):
    value = _get_non_none_value(values)
    if not isinstance(value, dict):
        return None, values

    if sample_ids is not None:
        view = sample_collection.select(sample_ids, ordered=True)
        frame_ids, frame_numbers = view.values(
            ["frames._id", "frames.frame_number"]
        )
    else:
        sample_ids, frame_ids, frame_numbers = sample_collection.values(
            ["id", "frames._id", "frames.frame_number"]
        )

    id_map = {}
    dicts = []
    for _id, _fids, _fns, _vals in zip(
        sample_ids, frame_ids, frame_numbers, values
    ):
        for _fid, fn in zip(_fids, _fns):
            id_map[(_id, fn)] = _fid

        for fn in set(_vals.keys()) - set(_fns):
            dicts.append({"_sample_id": ObjectId(_id), "frame_number": fn})

    # Insert frame documents for new frame numbers
    if dicts:
        sample_collection._dataset._bulk_write(
            [InsertOne(d) for d in dicts], frames=True
        )  # adds `_id` to each dict

        for d in dicts:
            id_map[(str(d["_sample_id"]), d["frame_number"])] = d["_id"]

    _frame_ids = []
    _values = []
    for _id, _frame_values in zip(sample_ids, values):
        _fns, _vals = zip(*_frame_values.items())
        _fids = [id_map[(_id, fn)] for fn in _fns]

        _frame_ids.append(_fids)
        _values.append(_vals)

    return _frame_ids, _values


def _parse_field_name(
    sample_collection,
    field_name,
    auto_unwind,
    omit_terminal_lists,
    allow_missing,
    new_field=None,
):
    unwind_list_fields = []
    other_list_fields = []

    # Parse explicit array references
    # Note: `field[][]` is valid syntax for list-of-list fields
    chunks = field_name.split("[]")
    for idx in range(len(chunks) - 1):
        unwind_list_fields.append("".join(chunks[: (idx + 1)]))

    # Array references [] have been stripped
    field_name = "".join(chunks)

    # Handle public (string) vs private (ObjectId) ID fields
    field_name, is_id_field, id_to_str = _handle_id_fields(
        sample_collection, field_name
    )

    field_name, is_frame_field = sample_collection._handle_frame_field(
        field_name
    )

    if is_frame_field:
        if field_name == "":
            return "frames", True, [], [], False

        prefix = sample_collection._FRAMES_PREFIX
        unwind_list_fields = [f[len(prefix) :] for f in unwind_list_fields]

        if new_field:
            new_field = new_field[len(prefix) :]
    else:
        prefix = ""

    if not allow_missing and not is_id_field:
        root_field_name = field_name.split(".", 1)[0]

        if sample_collection.get_field(prefix + root_field_name) is None:
            ftype = "frame field" if is_frame_field else "field"
            raise ValueError(
                "%s has no %s '%s'"
                % (
                    sample_collection.__class__.__name__,
                    ftype,
                    root_field_name,
                )
            )

    # Detect list fields in schema
    path = None
    for part in field_name.split("."):
        if path is None:
            path = part
        else:
            path += "." + part

        field_type = sample_collection.get_field(prefix + path)

        if field_type is None:
            break

        if isinstance(field_type, fof.ListField):
            if omit_terminal_lists and path == field_name:
                break

            list_count = 1
            while isinstance(field_type.field, fof.ListField):
                list_count += 1
                field_type = field_type.field

            if auto_unwind:
                if path not in unwind_list_fields:
                    unwind_list_fields.extend([path] * list_count)
            elif path not in unwind_list_fields:
                if path not in other_list_fields:
                    other_list_fields.extend([path] * list_count)

    if is_frame_field:
        if auto_unwind:
            unwind_list_fields = [f for f in unwind_list_fields if f != ""]
        else:
            field_name = prefix + field_name
            unwind_list_fields = [
                prefix + f if f else "frames" for f in unwind_list_fields
            ]
            other_list_fields = [
                prefix + f if f else "frames" for f in other_list_fields
            ]
            if "frames" not in unwind_list_fields:
                if "frames" not in other_list_fields:
                    other_list_fields.append("frames")

    # Sorting is important here because one must unwind field `x` before
    # embedded field `x.y`
    unwind_list_fields = sorted(unwind_list_fields)
    other_list_fields = sorted(other_list_fields)

    def _replace(path):
        n = new_field.count(".") + 1
        chunks = path.split(".", n)
        return new_field + "." + chunks[-1] if len(chunks) > n else new_field

    if new_field:
        field_name = _replace(field_name)
        unwind_list_fields = [_replace(p) for p in unwind_list_fields]
        other_list_fields = [_replace(p) for p in other_list_fields]

    return (
        field_name,
        is_frame_field,
        unwind_list_fields,
        other_list_fields,
        id_to_str,
    )


def _handle_id_field(schema, field_name, include_private=False):
    if not include_private and field_name.startswith("_"):
        return None

    if field_name in schema:
        return field_name

    if field_name.startswith("_"):
        _field_name = field_name[1:]
    else:
        _field_name = "_" + field_name

    field = schema.get(_field_name, None)

    if isinstance(field, fof.ObjectIdField):
        return _field_name

    return field_name


def _handle_id_fields(sample_collection, field_name):
    if not field_name:
        return field_name, False, False

    if "." not in field_name:
        root = None
        leaf = field_name
    else:
        root, leaf = field_name.rsplit(".", 1)

    is_private = leaf.startswith("_")

    if is_private:
        private_field = field_name
        public_field = leaf[1:]
        if root is not None:
            public_field = root + "." + public_field
    else:
        public_field = field_name
        private_field = "_" + leaf
        if root is not None:
            private_field = root + "." + private_field

    public_type = sample_collection.get_field(
        public_field, include_private=True
    )
    private_type = sample_collection.get_field(
        private_field, include_private=True
    )

    if isinstance(public_type, fof.ObjectIdField):
        id_to_str = not is_private
        return private_field, True, id_to_str

    if isinstance(private_type, fof.ObjectIdField):
        id_to_str = not is_private
        return private_field, True, id_to_str

    return field_name, False, False


def _transform_values(values, fcn, level=1):
    if level < 1:
        return fcn(values)

    if values is None:
        return None

    return [_transform_values(v, fcn, level=level - 1) for v in values]


def _make_set_field_pipeline(
    sample_collection,
    field,
    expr,
    embedded_root=False,
    allow_missing=False,
    new_field=None,
    context=None,
):
    (
        path,
        is_frame_field,
        list_fields,
        _,
        _,
    ) = sample_collection._parse_field_name(
        field,
        auto_unwind=True,
        omit_terminal_lists=True,
        allow_missing=allow_missing,
        new_field=new_field,
    )

    if context:
        if is_frame_field:
            context = ".".join(context.split(".")[1:])

        list_fields = [f for f in list_fields if not context.startswith(f)]

    if is_frame_field and path != "frames":
        path = sample_collection._FRAMES_PREFIX + path
        list_fields = ["frames"] + [
            sample_collection._FRAMES_PREFIX + lf for lf in list_fields
        ]

    # Case 1: no list fields
    if not list_fields:
        expr_dict = _render_expr(expr, path, embedded_root)
        pipeline = [{"$addFields": {path: expr_dict}}]
        return pipeline, expr_dict

    # Case 2: one list field
    if len(list_fields) == 1:
        list_field = list_fields[0]
        subfield = path[len(list_field) + 1 :]
        expr, expr_dict = _set_terminal_list_field(
            list_field, subfield, expr, embedded_root
        )
        pipeline = [{"$addFields": {list_field: expr.to_mongo()}}]
        return pipeline, expr_dict

    # Case 3: multiple list fields

    last_list_field = list_fields[-1]
    terminal_prefix = last_list_field[len(list_fields[-2]) + 1 :]
    subfield = path[len(last_list_field) + 1 :]
    expr, expr_dict = _set_terminal_list_field(
        terminal_prefix, subfield, expr, embedded_root
    )

    for list_field1, list_field2 in zip(
        reversed(list_fields[:-1]), reversed(list_fields[1:])
    ):
        inner_list_field = list_field2[len(list_field1) + 1 :]
        expr = F().map(F().set_field(inner_list_field, expr))

    expr = expr.to_mongo(prefix="$" + list_fields[0])

    pipeline = [{"$addFields": {list_fields[0]: expr}}]

    return pipeline, expr_dict


def _set_terminal_list_field(list_field, subfield, expr, embedded_root):
    map_path = "$this"
    if subfield:
        map_path += "." + subfield

    expr_dict = _render_expr(expr, map_path, embedded_root)

    if subfield:
        map_expr = F().set_field(subfield, expr_dict)
    else:
        map_expr = foe.ViewExpression(expr_dict)

    set_expr = F(list_field).map(map_expr)

    return set_expr, expr_dict


def _render_expr(expr, path, embedded_root):
    if not embedded_root:
        prefix = path
    elif "." in path:
        prefix = path.rsplit(".", 1)[0]
    else:
        prefix = None

    if prefix:
        prefix = "$" + prefix

    return foe.to_mongo(expr, prefix=prefix)


def _get_random_characters(n):
    return "".join(
        random.choice(string.ascii_lowercase + string.digits) for _ in range(n)
    )


def _get_non_none_value(values, level=0):
    for value in values:
        if value is None:
            continue
        elif level > 0:
            result = _get_non_none_value(value, level=level - 1)
            if result is not None:
                return result
        else:
            return value

    return None


def _export(
    sample_collection,
    export_dir=None,
    dataset_type=None,
    data_path=None,
    labels_path=None,
    export_media=None,
    rel_dir=None,
    dataset_exporter=None,
    label_field=None,
    frame_labels_field=None,
    overwrite=False,
    **kwargs,
):
    if dataset_type is None and dataset_exporter is None:
        raise ValueError(
            "Either `dataset_type` or `dataset_exporter` must be provided"
        )

    # Overwrite existing directories or warn if files will be merged
    _handle_existing_dirs(
        dataset_exporter=dataset_exporter,
        export_dir=export_dir,
        data_path=data_path,
        labels_path=labels_path,
        export_media=export_media,
        overwrite=overwrite,
    )

    # If no dataset exporter was provided, construct one
    if dataset_exporter is None:
        dataset_exporter, kwargs = foud.build_dataset_exporter(
            dataset_type,
            warn_unused=False,  # don't warn yet, might be patches kwargs
            export_dir=export_dir,
            data_path=data_path,
            labels_path=labels_path,
            export_media=export_media,
            rel_dir=rel_dir,
            **kwargs,
        )

    # Get label field(s) to export
    if isinstance(dataset_exporter, foud.LabeledImageDatasetExporter):
        # Labeled images
        label_field = sample_collection._parse_label_field(
            label_field,
            dataset_exporter=dataset_exporter,
            allow_coercion=True,
            required=True,
        )
        frame_labels_field = None
    elif isinstance(dataset_exporter, foud.LabeledVideoDatasetExporter):
        # Labeled videos
        label_field, frame_labels_field = _parse_frame_label_fields(
            sample_collection, label_field, frame_labels_field
        )

        label_field = sample_collection._parse_label_field(
            label_field,
            dataset_exporter=dataset_exporter,
            allow_coercion=True,
            required=False,
        )
        frame_labels_field = sample_collection._parse_frame_labels_field(
            frame_labels_field,
            dataset_exporter=dataset_exporter,
            allow_coercion=True,
            required=False,
        )

        if label_field is None and frame_labels_field is None:
            raise ValueError(
                "Unable to locate compatible sample or frame-level "
                "field(s) to export"
            )

    # Perform the export
    foud.export_samples(
        sample_collection,
        dataset_exporter=dataset_exporter,
        label_field=label_field,
        frame_labels_field=frame_labels_field,
        **kwargs,
    )


def _parse_frame_label_fields(samples, label_field, frame_labels_field):
    if not samples._has_frame_fields():
        return label_field, frame_labels_field

    force_dict, label_fields_dict = _to_label_fields_dict(label_field)
    _force_dict, frame_labels_field_dict = _to_label_fields_dict(
        frame_labels_field
    )
    force_dict &= _force_dict

    updated = False

    # Move frame fields to `frame_labels_field`
    for k, v in list(label_fields_dict.items()):
        _v, is_frame_field = samples._handle_frame_field(v)
        if is_frame_field:
            updated = True
            frame_labels_field_dict[k] = _v
            del label_fields_dict[k]

    # Remove "frames." prefix from frame fields
    for k, v in list(frame_labels_field_dict.items()):
        _v, is_frame_field = samples._handle_frame_field(v)
        if is_frame_field:
            updated = True
            frame_labels_field_dict[k] = _v
            del frame_labels_field_dict[k]

    if not updated:
        return label_field, frame_labels_field

    label_field = _finalize_label_fields(label_fields_dict, force_dict)
    frame_labels_field = _finalize_label_fields(
        frame_labels_field_dict, force_dict
    )

    return label_field, frame_labels_field


def _to_label_fields_dict(label_field):
    force_dict = isinstance(label_field, dict)

    if label_field is None:
        label_field = {}

    if not isinstance(label_field, dict):
        label_field = {label_field: label_field}

    return force_dict, label_field


def _finalize_label_fields(label_fields_dict, force_dict):
    if not label_fields_dict:
        return None

    if len(label_fields_dict) == 1 and not force_dict:
        return next(iter(label_fields_dict.values()))

    return label_fields_dict


def _handle_existing_dirs(
    dataset_exporter=None,
    export_dir=None,
    data_path=None,
    labels_path=None,
    export_media=False,
    overwrite=False,
):
    if dataset_exporter is not None:
        try:
            export_dir = dataset_exporter.export_dir
        except:
            pass

        try:
            data_path = dataset_exporter.data_path
        except:
            pass

        try:
            labels_path = dataset_exporter.labels_path
        except:
            pass

        try:
            export_media = dataset_exporter.export_media
        except:
            pass

    if export_dir is not None and fost.isdir(export_dir):
        if overwrite:
            fost.delete_dir(export_dir)
        else:
            logger.warning(
                "Directory '%s' already exists; export will be merged with "
                "existing files",
                export_dir,
            )

    # When `export_media=False`, `data_path` is used as a relative directory
    # for filename purposes, not a sink for writing data
    if data_path is not None and export_media != False:
        if fost.isabs(data_path) or export_dir is None:
            _data_path = data_path
        else:
            _data_path = fost.join(export_dir, data_path)

        if fost.isdir(_data_path):
            if overwrite:
                fost.delete_dir(_data_path)
            else:
                logger.warning(
                    "Directory '%s' already exists; export will be merged "
                    "with existing files",
                    _data_path,
                )
        elif overwrite:
            try:
                fost.delete_file(_data_path)
            except:
                pass

    if labels_path is not None:
        if fost.isabs(labels_path) or export_dir is None:
            _labels_path = labels_path
        else:
            _labels_path = fost.join(export_dir, labels_path)

        if fost.isdir(_labels_path):
            if overwrite:
                fost.delete_dir(_labels_path)
            else:
                logger.warning(
                    "Directory '%s' already exists; export will be merged "
                    "with existing files",
                    _labels_path,
                )
        elif overwrite:
            try:
                fost.delete_file(_labels_path)
            except:
                pass


def _add_db_fields_to_schema(schema):
    additions = {}
    for field in schema.values():
        if field.db_field != field.name:
            additions[field.db_field] = field

    schema.update(additions)<|MERGE_RESOLUTION|>--- conflicted
+++ resolved
@@ -37,11 +37,8 @@
 import fiftyone.core.metadata as fomt
 import fiftyone.core.models as fomo
 import fiftyone.core.odm as foo
-<<<<<<< HEAD
 from fiftyone.core.readonly import mutates_data
-=======
 import fiftyone.core.runs as fors
->>>>>>> 279935c8
 import fiftyone.core.sample as fosa
 import fiftyone.core.storage as fost
 import fiftyone.core.utils as fou
