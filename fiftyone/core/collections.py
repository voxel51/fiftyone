--- conflicted
+++ resolved
@@ -3944,7 +3944,6 @@
     def map_samples(
         self,
         map_fcn,
-<<<<<<< HEAD
         save=False,
         num_workers=None,
         batch_size=None,
@@ -3952,16 +3951,6 @@
         progress=None,
         parallelize_method="process",
         skip_failures=False,
-=======
-        *_,
-        workers=None,
-        batch_method="id",
-        batch_size=None,
-        progress=None,
-        parallelize_method="process",
-        skip_failures=False,
-        save=False,
->>>>>>> 696ad223
     ):
         """
         Applies `map_fcn` to each sample using the specified backend strategy
@@ -3969,20 +3958,13 @@
 
         Args:
             map_fcn: Function to apply to each sample.
-<<<<<<< HEAD
             save (False): Whether to save any modified samples.
             num_workers (None): Number of workers.
             batch_size (None): Number of samples per batch. If None, the batch size
                 is automatically calculated to be the number of samples per worker.
             batch_method: Explicit method for batching samples. Supported
               methods are 'id' and 'slice'
-=======
-            workers (None): Number of workers.
-            batch_method: Explicit method for batching samples. Supported
-              methods are 'id' and 'slice'
-            batch_size (None): Number of samples per batch. If None, the batch size
-                is automatically calculated to be the number of samples per worker.
->>>>>>> 696ad223
+
             progress (None): Whether to show progress bar. If None, uses the
                 default value ``fiftyone.config.show_progress_bars``. If "workers",
                 shows a progress bar for each worker.
@@ -3991,20 +3973,13 @@
             skip_failures (False): whether to gracefully continue without
                 raising an error if the update function raises an
                 exception for a sample.
-<<<<<<< HEAD
-=======
-            save (False): Whether to save any modified samples.
->>>>>>> 696ad223
+
 
         Returns:
             A generator yielding processed sample results.
         """
         mapper = focm.MapperFactory.create(
-<<<<<<< HEAD
             parallelize_method, num_workers, batch_method, batch_size
-=======
-            parallelize_method, workers, batch_method, batch_size
->>>>>>> 696ad223
         )
 
         yield from mapper.map_samples(
@@ -4018,20 +3993,11 @@
     def update_samples(
         self,
         update_fcn,
-<<<<<<< HEAD
         num_workers=None,
         batch_size=None,
         batch_method=None,
         progress=None,
         parallelize_method="process",
-=======
-        *_,
-        workers=None,
-        batch_method=None,
-        batch_size=None,
-        progress=None,
-        parallelize_method=None,
->>>>>>> 696ad223
         skip_failures=True,
     ):
         """
@@ -4039,19 +4005,11 @@
 
         Args:
             update_fcn: Function to apply to each sample.
-<<<<<<< HEAD
             num_workers (None): Number of workers.
             batch_size (None): Number of samples per batch. If None, the batch size
                 is automatically calculated to be the number of samples per worker.
             batch_method: Explicit method for batching samples. Supported
               methods are 'id' and 'slice'.
-=======
-            workers (None): Number of workers.
-            batch_method: Explicit method for batching samples. Supported
-              methods are 'id' and 'slice'.
-            batch_size (None): Number of samples per batch. If None, the batch size
-                is automatically calculated to be the number of samples per worker.
->>>>>>> 696ad223
             progress (None): Whether to show progress bar. If None, uses the
                 default value ``fiftyone.config.show_progress_bars``. If "workers",
                 shows a progress bar for each worker.
@@ -4062,11 +4020,7 @@
                 exception for a sample.
         """
         mapper = focm.MapperFactory.create(
-<<<<<<< HEAD
             parallelize_method, num_workers, batch_method, batch_size
-=======
-            parallelize_method, workers, batch_method, batch_size
->>>>>>> 696ad223
         )
 
         for _ in mapper.map_samples(
