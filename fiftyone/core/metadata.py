--- conflicted
+++ resolved
@@ -10,28 +10,17 @@
 import logging
 import multiprocessing.dummy
 import os
-<<<<<<< HEAD
-import pathlib
-import requests
 
 import backoff
 from PIL import ExifTags, Image
-=======
-
 import requests
-from PIL import Image
->>>>>>> c308d461
 
 import eta.core.utils as etau
 import eta.core.video as etav
 
-<<<<<<< HEAD
 import fiftyone as fo
 import fiftyone.core.cache as foc
 from fiftyone.core.config import HTTPRetryConfig
-from fiftyone.core.odm import DynamicEmbeddedDocument
-=======
->>>>>>> c308d461
 import fiftyone.core.fields as fof
 import fiftyone.core.media as fom
 from fiftyone.core.odm import DynamicEmbeddedDocument
@@ -676,15 +665,11 @@
     return sample_id, metadata
 
 
-<<<<<<< HEAD
-def _compute_sample_metadata(filepath, media_type, skip_failures=False):
-    filepath, _ = foc.media_cache.use_cached_path(filepath)
-
-=======
 def _compute_sample_metadata(
     filepath, media_type, skip_failures=False, cache=None
 ):
->>>>>>> c308d461
+    filepath, _ = foc.media_cache.use_cached_path(filepath)
+
     if not skip_failures:
         return _get_metadata(filepath, media_type, cache=cache)
 
@@ -694,7 +679,6 @@
         return None
 
 
-<<<<<<< HEAD
 def _do_get_metadata(args):
     filepath, skip_failures = args
     if not filepath:
@@ -715,15 +699,12 @@
     return filepath, metadata
 
 
-def _get_metadata(filepath, media_type):
-=======
 def _get_metadata(filepath, media_type, cache=None):
     if cache is not None:
         metadata = cache.get(filepath, None)
         if metadata is not None:
             return metadata
 
->>>>>>> c308d461
     if media_type == fom.IMAGE:
         metadata = ImageMetadata.build_for(filepath)
     elif media_type == fom.VIDEO:
