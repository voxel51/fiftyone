--- conflicted
+++ resolved
@@ -5,6 +5,7 @@
 | `voxel51.com <https://voxel51.com/>`_
 |
 """
+
 from collections import defaultdict
 import itertools
 import json
@@ -713,15 +714,8 @@
 def _compute_sample_metadata(
     filepath, media_type, skip_failures=False, cache=None
 ):
-<<<<<<< HEAD
-    filepath, _ = foc.media_cache.use_cached_path(filepath)
-
-    if not skip_failures:
-        return _get_metadata(filepath, media_type, cache=cache)
-
-=======
->>>>>>> 3799178d
     try:
+        filepath, _ = foc.media_cache.use_cached_path(filepath)
         return _get_metadata(filepath, media_type, cache=cache)
     except:
         if skip_failures:
