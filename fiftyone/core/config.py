"""
FiftyOne config.

| Copyright 2017-2021, Voxel51, Inc.
| `voxel51.com <https://voxel51.com/>`_
|
"""
import logging
import os

try:
    from importlib import metadata as importlib_metadata  # Python 3.8
except ImportError:
    import importlib_metadata  # Python < 3.8

import pytz

import eta
import eta.core.config as etac

import fiftyone.constants as foc
import fiftyone.core.utils as fou

fop = fou.lazy_import("fiftyone.core.plots.plotly")


logger = logging.getLogger(__name__)


class Config(etac.Config):
    """Base class for JSON serializable config classes."""

    def __repr__(self):
        return self.__str__()


class Configurable(etac.Configurable):
    """Base class for classes that can be initialized with a :class:`Config`
    instance that configures their behavior.

    :class:`Configurable` subclasses must obey the following rules:

        (a) Configurable class ``Foo`` has an associated Config class
            ``FooConfig`` that is importable from the same namespace as ``Foo``

        (b) Configurable class ``Foo`` must be initializable via the syntax
            ``Foo(config)``, where config is a ``FooConfig`` instance

    Args:
        config: a :class:`Config`
    """

    def __init__(self, config):
        self.validate(config)
        self.config = config


class EnvConfig(etac.EnvConfig):
    def __repr__(self):
        return self.__str__()


class FiftyOneConfig(EnvConfig):
    """FiftyOne configuration settings."""

    def __init__(self, d=None):
        if d is None:
            d = {}

        self.database_uri = self.parse_string(
            d, "database_uri", env_var="FIFTYONE_DATABASE_URI", default=None
        )
        self.database_validation = self.parse_bool(
            d,
            "database_validation",
            env_var="FIFTYONE_DATABASE_VALIDATION",
            default=True,
        )
        self.database_dir = self.parse_string(
            d,
            "database_dir",
            env_var="FIFTYONE_DATABASE_DIR",
            default=foc.DEFAULT_DB_DIR,
        )
        self.dataset_zoo_dir = self.parse_string(
            d,
            "dataset_zoo_dir",
            env_var="FIFTYONE_DATASET_ZOO_DIR",
            default=None,
        )
        self.model_zoo_dir = self.parse_string(
            d, "model_zoo_dir", env_var="FIFTYONE_MODEL_ZOO_DIR", default=None
        )
        self.dataset_zoo_manifest_paths = self.parse_string_array(
            d,
            "dataset_zoo_manifest_paths",
            env_var="FIFTYONE_DATASET_ZOO_MANIFEST_PATHS",
            default=None,
        )
        self.model_zoo_manifest_paths = self.parse_string_array(
            d,
            "model_zoo_manifest_paths",
            env_var="FIFTYONE_MODEL_ZOO_MANIFEST_PATHS",
            default=None,
        )
        self.default_dataset_dir = self.parse_string(
            d,
            "default_dataset_dir",
            env_var="FIFTYONE_DEFAULT_DATASET_DIR",
            default=None,
        )
        self.default_ml_backend = self.parse_string(
            d,
            "default_ml_backend",
            env_var="FIFTYONE_DEFAULT_ML_BACKEND",
            default=None,
        )
        self.default_batch_size = self.parse_int(
            d,
            "default_batch_size",
            env_var="FIFTYONE_DEFAULT_BATCH_SIZE",
            default=None,
        )
        self.default_sequence_idx = self.parse_string(
            d,
            "default_sequence_idx",
            env_var="FIFTYONE_DEFAULT_SEQUENCE_IDX",
            default="%06d",
        )
        self.default_image_ext = self.parse_string(
            d,
            "default_image_ext",
            env_var="FIFTYONE_DEFAULT_IMAGE_EXT",
            default=".jpg",
        )
        self.default_video_ext = self.parse_string(
            d,
            "default_video_ext",
            env_var="FIFTYONE_DEFAULT_VIDEO_EXT",
            default=".mp4",
        )
        self.default_app_port = self.parse_int(
            d,
            "default_app_port",
            env_var="FIFTYONE_DEFAULT_APP_PORT",
            default=5151,
        )
        self.default_app_address = self.parse_string(
            d,
            "default_app_address",
            env_var="FIFTYONE_DEFAULT_APP_ADDRESS",
            default=None,
        )
        self.desktop_app = self.parse_bool(
            d, "desktop_app", env_var="FIFTYONE_DESKTOP_APP", default=False,
        )
        self._show_progress_bars = None  # declare
        self.show_progress_bars = self.parse_bool(
            d,
            "show_progress_bars",
            env_var="FIFTYONE_SHOW_PROGRESS_BARS",
            default=True,
        )
        self.do_not_track = self.parse_bool(
            d, "do_not_track", env_var="FIFTYONE_DO_NOT_TRACK", default=False,
        )
        self.requirement_error_level = self.parse_int(
            d,
            "requirement_error_level",
            env_var="FIFTYONE_REQUIREMENT_ERROR_LEVEL",
            default=0,
        )
        self.timezone = self.parse_string(
            d, "timezone", env_var="FIFTYONE_TIMEZONE", default=None
        )

        self._set_defaults()
        self._validate()

    @property
    def show_progress_bars(self):
        return self._show_progress_bars

    @show_progress_bars.setter
    def show_progress_bars(self, value):
        self._show_progress_bars = value
        try:
            # Keep ETA config in-sync
            eta.config.show_progress_bars = value
        except:
            pass

    def attributes(self):
        # Includes `show_progress_bars`
        return super().custom_attributes(dynamic=True)

    def _set_defaults(self):
        if self.default_dataset_dir is None:
            self.default_dataset_dir = os.path.join(
                os.path.expanduser("~"), "fiftyone"
            )

        if self.dataset_zoo_dir is None:
            self.dataset_zoo_dir = self.default_dataset_dir

        if self.model_zoo_dir is None:
            self.model_zoo_dir = os.path.join(
                self.default_dataset_dir, "__models__"
            )

        if self.default_ml_backend is None:
            installed_packages = _get_installed_packages()

            if "torch" in installed_packages:
                self.default_ml_backend = "torch"
            elif "tensorflow" in installed_packages:
                self.default_ml_backend = "tensorflow"

    def _validate(self):
        if self.default_ml_backend is not None:
            self.default_ml_backend = self.default_ml_backend.lower()

        if self.timezone and self.timezone.lower() not in {"local", "utc"}:
            try:
                pytz.timezone(self.timezone)
            except:
                logger.warning("Ignoring invalid timezone '%s'", self.timezone)
                self.timezone = None


class FiftyOneConfigError(etac.EnvConfigError):
    """Exception raised when a FiftyOne configuration issue is encountered."""

    pass


class AppConfig(EnvConfig):
    """FiftyOne App configuration settings."""

    def __init__(self, d=None):
        if d is None:
            d = {}

        self.color_pool = self.parse_string_array(
            d,
            "color_pool",
            env_var="FIFTYONE_APP_COLOR_POOL",
            default=foc.DEFAULT_APP_COLOR_POOL,
        )
        self.colorscale = self.parse_string(
            d,
            "colorscale",
            env_var="FIFTYONE_APP_COLORSCALE",
            default="viridis",
        )
        self.grid_zoom = self.parse_int(
            d, "grid_zoom", env_var="FIFTYONE_APP_GRID_ZOOM", default=5
        )
        self.loop_videos = self.parse_bool(
            d,
            "loop_videos",
            env_var="FIFTYONE_APP_LOOP_VIDEOS",
            default=False,
        )
        self.notebook_height = self.parse_int(
            d,
            "notebook_height",
            env_var="FIFTYONE_APP_NOTEBOOK_HEIGHT",
            default=800,
        )
        self.show_confidence = self.parse_bool(
            d,
            "show_confidence",
            env_var="FIFTYONE_APP_SHOW_CONFIDENCE",
            default=True,
        )
        self.show_index = self.parse_bool(
            d, "show_index", env_var="FIFTYONE_APP_SHOW_INDEX", default=True,
        )
        self.show_label = self.parse_bool(
            d, "show_label", env_var="FIFTYONE_APP_SHOW_LABEL", default=True,
        )
        self.show_tooltip = self.parse_bool(
            d,
            "show_tooltip",
            env_var="FIFTYONE_APP_SHOW_TOOLTIP",
            default=True,
        )
        self.use_frame_number = self.parse_bool(
            d,
            "use_frame_number",
            env_var="FIFTYONE_APP_USE_FRAME_NUMBER",
            default=False,
        )

        self._validate()

    def get_colormap(self, colorscale=None, n=256, hex_strs=False):
        """Generates a continuous colormap with the specified number of colors
        from the given colorscale.

<<<<<<< HEAD
        The provided ``colorscale`` can be any of the following::
=======
        The provided ``colorscale`` can be any of the following:
>>>>>>> 7051ca1e

        -   The string name of any colorscale recognized by plotly. See
            https://plotly.com/python/colorscales for possible options

        -   A manually-defined colorscale like the following::

<<<<<<< HEAD
            [
                [0.000, "rgb(165,0,38)"],
                [0.111, "rgb(215,48,39)"],
                [0.222, "rgb(244,109,67)"],
                [0.333, "rgb(253,174,97)"],
                [0.444, "rgb(254,224,144)"],
                [0.555, "rgb(224,243,248)"],
                [0.666, "rgb(171,217,233)"],
                [0.777, "rgb(116,173,209)"],
                [0.888, "rgb(69,117,180)"],
                [1.000, "rgb(49,54,149)"],
            ]
=======
                [
                    [0.000, "rgb(165,0,38)"],
                    [0.111, "rgb(215,48,39)"],
                    [0.222, "rgb(244,109,67)"],
                    [0.333, "rgb(253,174,97)"],
                    [0.444, "rgb(254,224,144)"],
                    [0.555, "rgb(224,243,248)"],
                    [0.666, "rgb(171,217,233)"],
                    [0.777, "rgb(116,173,209)"],
                    [0.888, "rgb(69,117,180)"],
                    [1.000, "rgb(49,54,149)"],
                ]
>>>>>>> 7051ca1e

        The colorscale will be sampled evenly at the required resolution in
        order to generate the colormap.

        Args:
            colorscale (None): a valid colorscale. See above for possible
                options. By default, :attr:`colorscale` is used
            n (256): the desired number of colors
            hex_strs (False): whether to return ``#RRGGBB`` hex strings rather
                than ``(R, G, B)`` tuples

        Returns:
            a list of ``(R, G, B)`` tuples in `[0, 255]`, or, if ``hex_strs``
            is True, a list of `#RRGGBB` strings
        """
        if colorscale is None:
            colorscale = self.colorscale

        return fop.get_colormap(colorscale, n=n, hex_strs=hex_strs)

    def _validate(self):
        if self.grid_zoom < 0 or self.grid_zoom > 10:
            raise AppConfigError(
                "`grid_zoom` must be in [0, 10]; found %d" % self.grid_zoom
            )


class AppConfigError(etac.EnvConfigError):
    """Exception raised when an invalid :class:`AppConfig` instance is
    encountered.
    """

    pass


class AnnotationConfig(EnvConfig):
    """FiftyOne annotation configuration settings."""

    _BUILTIN_BACKENDS = {
        "cvat": {
            "config_cls": "fiftyone.utils.cvat.CVATBackendConfig",
            "url": "https://cvat.org",
        }
    }

    def __init__(self, d=None):
        if d is None:
            d = {}

        self.default_backend = self.parse_string(
            d,
            "default_backend",
            env_var="FIFTYONE_ANNOTATION_DEFAULT_BACKEND",
            default="cvat",
        )

        self.backends = self._parse_backends(d)

    def _parse_backends(self, d):
        d = d.get("backends", {})
        env_vars = dict(os.environ)

        #
        # `FIFTYONE_ANNOTATION_BACKENDS` can be used to declare which backends
        # are exposed. This may exclude builtin backends and/or declare new
        # backends
        #

        if "FIFTYONE_ANNOTATION_BACKENDS" in env_vars:
            backends = env_vars["FIFTYONE_ANNOTATION_BACKENDS"].split(",")

            # Declare new backends and omit any others not in `backends`
            d = {backend: d.get(backend, {}) for backend in backends}
        else:
            backends = sorted(self._BUILTIN_BACKENDS.keys())

            # Declare builtin backends if necessary
            for backend in backends:
                if backend not in d:
                    d[backend] = {}

        #
        # Extract parameters from any environment variables of the form
        # `FIFTYONE_<BACKEND>_<PARAMETER>`
        #

        for backend, parameters in d.items():
            prefix = "FIFTYONE_%s_" % backend.upper()
            for env_name, env_value in env_vars.items():
                if env_name.startswith(prefix):
                    name = env_name[len(prefix) :].lower()
                    value = _parse_env_value(env_value)
                    parameters[name] = value

        #
        # Set default parameters for builtin annotation backends
        #

        for backend, defaults in self._BUILTIN_BACKENDS.items():
            if backend not in d:
                continue

            d_backend = d[backend]
            for name, value in defaults.items():
                if name not in d_backend:
                    d_backend[name] = value

        return d


def locate_config():
    """Returns the path to the :class:`FiftyOneConfig` on disk.

    The default location is ``~/.fiftyone/config.json``, but you can override
    this path by setting the ``FIFTYONE_CONFIG_PATH`` environment variable.

    Note that a config file may not actually exist on disk in the default
    location, in which case the default config settings will be used.

    Returns:
        the path to the :class:`FiftyOneConfig` on disk

    Raises:
        OSError: if the config path has been customized but the file does not
            exist on disk
    """
    if "FIFTYONE_CONFIG_PATH" not in os.environ:
        return foc.FIFTYONE_CONFIG_PATH

    config_path = os.environ["FIFTYONE_CONFIG_PATH"]
    if not os.path.isfile(config_path):
        raise OSError("Config file '%s' not found" % config_path)

    return config_path


def locate_app_config():
    """Returns the path to the :class:`AppConfig` on disk.

    The default location is ``~/.fiftyone/app_config.json``, but you can
    override this path by setting the ``FIFTYONE_APP_CONFIG_PATH`` environment
    variable.

    Note that a config file may not actually exist on disk in the default
    location, in which case the default config settings will be used.

    Returns:
        the path to the :class:`AppConfig` on disk

    Raises:
        OSError: if the App config path has been customized but the file does
            not exist on disk
    """
    if "FIFTYONE_APP_CONFIG_PATH" not in os.environ:
        return foc.FIFTYONE_APP_CONFIG_PATH

    config_path = os.environ["FIFTYONE_APP_CONFIG_PATH"]
    if not os.path.isfile(config_path):
        raise OSError("App config file '%s' not found" % config_path)

    return config_path


def locate_annotation_config():
    """Returns the path to the :class:`AnnotationConfig` on disk.

    The default location is ``~/.fiftyone/annotation_config.json``, but you can
    override this path by setting the ``FIFTYONE_ANNOTATION_CONFIG_PATH``
    environment variable.

    Note that a config file may not actually exist on disk in the default
    location, in which case the default config settings will be used.

    Returns:
        the path to the :class:`AnnotationConfig` on disk

    Raises:
        OSError: if the annotation config path has been customized but the file
            does not exist on disk
    """
    if "FIFTYONE_ANNOTATION_CONFIG_PATH" not in os.environ:
        return foc.FIFTYONE_ANNOTATION_CONFIG_PATH

    config_path = os.environ["FIFTYONE_ANNOTATION_CONFIG_PATH"]
    if not os.path.isfile(config_path):
        raise OSError("Annotation config file '%s' not found" % config_path)

    return config_path


def load_config():
    """Loads the FiftyOne config.

    Returns:
        a :class:`FiftyOneConfig` instance
    """
    config_path = locate_config()
    if os.path.isfile(config_path):
        return FiftyOneConfig.from_json(config_path)

    return FiftyOneConfig()


def load_app_config():
    """Loads the FiftyOne App config.

    Returns:
        an :class:`AppConfig` instance
    """
    app_config_path = locate_app_config()
    if os.path.isfile(app_config_path):
        return AppConfig.from_json(app_config_path)

    return AppConfig()


def load_annotation_config():
    """Loads the FiftyOne annotation config.

    Returns:
        an :class:`AnnotationConfig` instance
    """
    annotation_config_path = locate_annotation_config()
    if os.path.isfile(annotation_config_path):
        return AnnotationConfig.from_json(annotation_config_path)

    return AnnotationConfig()


def _parse_env_value(value):
    try:
        return int(value)
    except:
        pass

    try:
        return float(value)
    except:
        pass

    if value in {"True", "true"}:
        return True

    if value in {"False", "false"}:
        return False

    if value == "None":
        return None

    if "," in value:
        return [_parse_env_value(v) for v in value.split(",")]

    return value


def _get_installed_packages():
    try:
        return set(
            d.metadata["Name"] for d in importlib_metadata.distributions()
        )
    except:
        logger.debug("Failed to get installed packages")
        return set()<|MERGE_RESOLUTION|>--- conflicted
+++ resolved
@@ -299,31 +299,13 @@
         """Generates a continuous colormap with the specified number of colors
         from the given colorscale.
 
-<<<<<<< HEAD
-        The provided ``colorscale`` can be any of the following::
-=======
         The provided ``colorscale`` can be any of the following:
->>>>>>> 7051ca1e
 
         -   The string name of any colorscale recognized by plotly. See
             https://plotly.com/python/colorscales for possible options
 
         -   A manually-defined colorscale like the following::
 
-<<<<<<< HEAD
-            [
-                [0.000, "rgb(165,0,38)"],
-                [0.111, "rgb(215,48,39)"],
-                [0.222, "rgb(244,109,67)"],
-                [0.333, "rgb(253,174,97)"],
-                [0.444, "rgb(254,224,144)"],
-                [0.555, "rgb(224,243,248)"],
-                [0.666, "rgb(171,217,233)"],
-                [0.777, "rgb(116,173,209)"],
-                [0.888, "rgb(69,117,180)"],
-                [1.000, "rgb(49,54,149)"],
-            ]
-=======
                 [
                     [0.000, "rgb(165,0,38)"],
                     [0.111, "rgb(215,48,39)"],
@@ -336,7 +318,6 @@
                     [0.888, "rgb(69,117,180)"],
                     [1.000, "rgb(49,54,149)"],
                 ]
->>>>>>> 7051ca1e
 
         The colorscale will be sampled evenly at the required resolution in
         order to generate the colormap.
