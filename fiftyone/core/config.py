"""
FiftyOne config.

| Copyright 2017-2025, Voxel51, Inc.
| `voxel51.com <https://voxel51.com/>`_
|
"""

import logging
import multiprocessing
import os
from importlib import metadata

import pytz

import eta
import eta.core.config as etac

import fiftyone.constants as foc
import fiftyone.core.utils as fou

fop = fou.lazy_import("fiftyone.core.plots.plotly")


logger = logging.getLogger(__name__)


class Config(etac.Config):
    """Base class for JSON serializable config classes."""

    def __repr__(self):
        return self.__str__()


class Configurable(etac.Configurable):
    """Base class for classes that can be initialized with a :class:`Config`
    instance that configures their behavior.

    :class:`Configurable` subclasses must obey the following rules:

        (a) Configurable class ``Foo`` has an associated Config class
            ``FooConfig`` that is importable from the same namespace as ``Foo``

        (b) Configurable class ``Foo`` must be initializable via the syntax
            ``Foo(config)``, where config is a ``FooConfig`` instance

    Args:
        config: a :class:`Config`
    """

    def __init__(self, config):
        self.validate(config)
        self.config = config


class EnvConfig(etac.EnvConfig):
    def __repr__(self):
        return self.__str__()


class FiftyOneConfig(EnvConfig):
    """FiftyOne configuration settings."""

    def __init__(self, d=None):
        if d is None:
            d = {}

<<<<<<< HEAD
        self.api_client_connect_timeout = self.parse_int(
            d,
            "api_client_connect_timeout",
            "FIFTYONE_API_CLIENT_CONNECT_TIMEOUT",
            default=10,
        )
        self.api_client_read_timeout = self.parse_int(
            d,
            "api_client_read_timeout",
            "FIFTYONE_API_CLIENT_READ_TIMEOUT",
            default=600,
        )
        self.api_key = self.parse_string(
            d, "api_key", env_var="FIFTYONE_API_KEY", default=None
        )
        self.api_uri = self.parse_string(
            d, "api_uri", env_var="FIFTYONE_API_URI", default=None
        )
        self.api_compressor = self.parse_string(
            d,
            "api_compressor",
            env_var="FIFTYONE_API_COMPRESSOR",
            default="lz4",
        )
        self.api_transfer_method = self.parse_string(
            d,
            "api_transfer_method",
            env_var="FIFTYONE_API_TRANSFER_METHOD",
            default="bytes",
=======
        self.database_compressor = self.parse_string(
            d,
            "database_compressor",
            env_var="FIFTYONE_DATABASE_COMPRESSOR",
            default=None,
>>>>>>> 49329247
        )
        self.database_uri = self.parse_string(
            d, "database_uri", env_var="FIFTYONE_DATABASE_URI", default=None
        )
        self.database_validation = self.parse_bool(
            d,
            "database_validation",
            env_var="FIFTYONE_DATABASE_VALIDATION",
            default=True,
        )
        self.database_admin = self.parse_bool(
            d,
            "database_admin",
            env_var="FIFTYONE_DATABASE_ADMIN",
            default=False,  # Teams clients can't migrate by default
        )
        self.database_dir = self.parse_path(
            d,
            "database_dir",
            env_var="FIFTYONE_DATABASE_DIR",
            default=foc.DEFAULT_DB_DIR,
        )
        self.database_name = self.parse_string(
            d,
            "database_name",
            env_var="FIFTYONE_DATABASE_NAME",
            default="fiftyone",
        )
        self.dataset_zoo_dir = self.parse_path(
            d,
            "dataset_zoo_dir",
            env_var="FIFTYONE_DATASET_ZOO_DIR",
            default=None,
        )
        self.model_zoo_dir = self.parse_path(
            d, "model_zoo_dir", env_var="FIFTYONE_MODEL_ZOO_DIR", default=None
        )
        self.module_path = self.parse_string_array(
            d,
            "module_path",
            env_var="FIFTYONE_MODULE_PATH",
            default=None,
        )
        self.plugins_dir = self.parse_string(
            d, "plugins_dir", env_var="FIFTYONE_PLUGINS_DIR", default=None
        )
        self.plugins_cache_enabled = self.parse_bool(
            d,
            "plugins_cache_enabled",
            env_var="FIFTYONE_PLUGINS_CACHE_ENABLED",
            default=False,
        )
        self.operator_timeout = self.parse_int(
            d,
            "operator_timeout",
            env_var="FIFTYONE_OPERATOR_TIMEOUT",
            default=600,  # 600 seconds (10 minutes)
        )
        self.allow_legacy_orchestrators = self.parse_bool(
            d,
            "allow_legacy_orchestrators",
            env_var="FIFTYONE_ALLOW_LEGACY_ORCHESTRATORS",
            default=False,
        )
        self.dataset_zoo_manifest_paths = self.parse_path_array(
            d,
            "dataset_zoo_manifest_paths",
            env_var="FIFTYONE_DATASET_ZOO_MANIFEST_PATHS",
            default=None,
        )
        self.model_zoo_manifest_paths = self.parse_path_array(
            d,
            "model_zoo_manifest_paths",
            env_var="FIFTYONE_MODEL_ZOO_MANIFEST_PATHS",
            default=None,
        )
        self.default_dataset_dir = self.parse_path(
            d,
            "default_dataset_dir",
            env_var="FIFTYONE_DEFAULT_DATASET_DIR",
            default=None,
        )
        self.default_ml_backend = self.parse_string(
            d,
            "default_ml_backend",
            env_var="FIFTYONE_DEFAULT_ML_BACKEND",
            default=None,
        )
        self.default_batch_size = self.parse_int(
            d,
            "default_batch_size",
            env_var="FIFTYONE_DEFAULT_BATCH_SIZE",
            default=None,
        )
        self.default_batcher = self.parse_string(
            d,
            "default_batcher",
            env_var="FIFTYONE_DEFAULT_BATCHER",
            default="latency" if self.api_uri is None else "size",
        )
        self.batcher_static_size = self.parse_int(
            d,
            "batcher_static_size",
            env_var="FIFTYONE_BATCHER_STATIC_SIZE",
            default=100,
        )
        self.batcher_target_size_bytes = self.parse_int(
            d,
            "batcher_target_size_bytes",
            env_var="FIFTYONE_BATCHER_TARGET_SIZE_BYTES",
            default=2**20,
        )
        self.batcher_target_latency = self.parse_number(
            d,
            "batcher_target_latency",
            env_var="FIFTYONE_BATCHER_TARGET_LATENCY",
            default=0.2,
        )
        self.default_sequence_idx = self.parse_string(
            d,
            "default_sequence_idx",
            env_var="FIFTYONE_DEFAULT_SEQUENCE_IDX",
            default="%06d",
        )
        self.default_image_ext = self.parse_string(
            d,
            "default_image_ext",
            env_var="FIFTYONE_DEFAULT_IMAGE_EXT",
            default=".jpg",
        )
        self.default_video_ext = self.parse_string(
            d,
            "default_video_ext",
            env_var="FIFTYONE_DEFAULT_VIDEO_EXT",
            default=".mp4",
        )
        self.default_app_port = self.parse_int(
            d,
            "default_app_port",
            env_var="FIFTYONE_DEFAULT_APP_PORT",
            default=5151,
        )
        self.default_app_address = self.parse_string(
            d,
            "default_app_address",
            env_var="FIFTYONE_DEFAULT_APP_ADDRESS",
            default="localhost",
        )
        self.logging_level = self.parse_string(
            d,
            "logging_level",
            env_var="FIFTYONE_LOGGING_LEVEL",
            default="INFO",
        )
        self._show_progress_bars = None  # declare
        self.show_progress_bars = self.parse_bool(
            d,
            "show_progress_bars",
            env_var="FIFTYONE_SHOW_PROGRESS_BARS",
            default=True,
        )
        self.disable_websocket_info_logs = self.parse_bool(
            d,
            "disable_websocket_info_logs",
            env_var="FIFTYONE_DISABLE_WEBSOCKET_INFO_LOGS",
            default=True,
        )
        self.do_not_track = self.parse_bool(
            d,
            "do_not_track",
            env_var="FIFTYONE_DO_NOT_TRACK",
            default=False,
        )
        self.requirement_error_level = self.parse_int(
            d,
            "requirement_error_level",
            env_var="FIFTYONE_REQUIREMENT_ERROR_LEVEL",
            default=0,
        )
        delegated_operation_legacy_log_path = self.parse_string(
            d,
            "delegated_operation_run_link_path",
            env_var="FIFTYONE_DELEGATED_OPERATION_RUN_LINK_PATH",
            default=None,
        )
        self.delegated_operation_log_path = self.parse_string(
            d,
            "delegated_operation_log_path",
            env_var="FIFTYONE_DELEGATED_OPERATION_LOG_PATH",
            default=delegated_operation_legacy_log_path,
        )
        self.timezone = self.parse_string(
            d, "timezone", env_var="FIFTYONE_TIMEZONE", default=None
        )
        self.max_thread_pool_workers = self.parse_int(
            d,
            "max_thread_pool_workers",
            env_var="FIFTYONE_MAX_THREAD_POOL_WORKERS",
            default=None,
        )
        self.max_process_pool_workers = self.parse_int(
            d,
            "max_process_pool_workers",
            env_var="FIFTYONE_MAX_PROCESS_POOL_WORKERS",
            default=None,
        )
<<<<<<< HEAD
        self.override_api_dynamic_batching = self.parse_bool(
            d,
            "override_api_dynamic_batching",
            env_var="FIFTYONE_OVERRIDE_API_DYNAMIC_BATCHING",
            default=False,
        )
        self.signed_url_cache_size = self.parse_int(
            d,
            "signed_url_cache_size",
            env_var="FIFTYONE_SIGNED_URL_CACHE_SIZE",
            default=1000,
        )
        self.signed_url_expiration = self.parse_int(
            d,
            "signed_url_expiration",
            env_var="FIFTYONE_SIGNED_URL_EXPIRATION",
            default=24,
        )
        # Enable using aliased media URLs in the service worker after removing global creds
        self.media_filepath_prefix_alias = self.parse_string(
            d,
            "media_filepath_prefix_alias",
            default=None,
            env_var="FIFTYONE_MEDIA_FILEPATH_PREFIX_ALIAS",
        )
        self.media_filepath_prefix_url = self.parse_string(
            d,
            "media_filepath_prefix_url",
            default=None,
            env_var="FIFTYONE_MEDIA_FILEPATH_PREFIX_URL",
        )

=======
        self.execution_cache_enabled = self.parse_bool(
            d,
            "execution_cache_enabled",
            env_var="FIFTYONE_EXECUTION_CACHE_ENABLED",
            default=True,
        )
>>>>>>> 49329247
        self._init()

    @property
    def show_progress_bars(self):
        return self._show_progress_bars

    @show_progress_bars.setter
    def show_progress_bars(self, value):
        self._show_progress_bars = value
        try:
            # Keep ETA config in-sync
            eta.config.show_progress_bars = value
        except:
            pass

    def attributes(self):
        # Includes `show_progress_bars`
        return super().custom_attributes(dynamic=True)

    def _init(self):
        if self.default_dataset_dir is None:
            self.default_dataset_dir = os.path.join(
                os.path.expanduser("~"), "fiftyone"
            )

        if self.dataset_zoo_dir is None:
            self.dataset_zoo_dir = self.default_dataset_dir

        if self.model_zoo_dir is None:
            self.model_zoo_dir = os.path.join(
                self.default_dataset_dir, "__models__"
            )

        if self.plugins_dir is None:
            self.plugins_dir = os.path.join(
                self.default_dataset_dir,
                "__plugins__",
            )

        if self.default_ml_backend is None:
            installed_packages = _get_installed_packages()

            if "torch" in installed_packages:
                self.default_ml_backend = "torch"
            elif "tensorflow" in installed_packages:
                self.default_ml_backend = "tensorflow"

        if self.default_ml_backend is not None:
            self.default_ml_backend = self.default_ml_backend.lower()

        if self.module_path is not None:
            for idx, module_name in enumerate(self.module_path):
                try:
                    __import__(module_name)
                except ImportError as e:
                    logger.warning(
                        "Failed to import fiftyone.config.module_path[%d]: %s",
                        idx,
                        e,
                    )

        if self.timezone and self.timezone.lower() not in {"local", "utc"}:
            try:
                pytz.timezone(self.timezone)
            except:
                logger.warning("Ignoring invalid timezone '%s'", self.timezone)
                self.timezone = None


class FiftyOneConfigError(etac.EnvConfigError):
    """Exception raised when a FiftyOne configuration issue is encountered."""

    pass


class AppConfig(EnvConfig):
    """FiftyOne App configuration settings."""

    def __init__(self, d=None):
        if d is None:
            d = {}

        self.color_by = self.parse_string(
            d,
            "color_by",
            env_var="FIFTYONE_APP_COLOR_BY",
            default="field",
        )
        self.color_pool = self.parse_string_array(
            d,
            "color_pool",
            env_var="FIFTYONE_APP_COLOR_POOL",
            default=foc.DEFAULT_APP_COLOR_POOL,
        )
        self.colorscale = self.parse_string(
            d,
            "colorscale",
            env_var="FIFTYONE_APP_COLORSCALE",
            default="viridis",
        )
        self.grid_zoom = self.parse_int(
            d, "grid_zoom", env_var="FIFTYONE_APP_GRID_ZOOM", default=7
        )
        self.enable_query_performance = self.parse_bool(
            d,
            "enable_query_performance",
            env_var="FIFTYONE_APP_ENABLE_QUERY_PERFORMANCE",
            default=True,
        )
        self.default_query_performance = self.parse_bool(
            d,
            "default_query_performance",
            env_var="FIFTYONE_APP_DEFAULT_QUERY_PERFORMANCE",
            default=True,
        )
        self.loop_videos = self.parse_bool(
            d,
            "loop_videos",
            env_var="FIFTYONE_APP_LOOP_VIDEOS",
            default=False,
        )
        self.media_fallback = self.parse_bool(
            d,
            "media_fallback",
            env_var="FIFTYONE_APP_MEDIA_FALLBACK",
            default=False,
        )
        self.disable_frame_filtering = self.parse_bool(
            d,
            "disable_frame_filtering",
            env_var="FIFTYONE_APP_DISABLE_FRAME_FILTERING",
            default=False,
        )
        self.multicolor_keypoints = self.parse_bool(
            d,
            "multicolor_keypoints",
            env_var="FIFTYONE_APP_MULTICOLOR_KEYPOINTS",
            default=False,
        )
        self.notebook_height = self.parse_int(
            d,
            "notebook_height",
            env_var="FIFTYONE_APP_NOTEBOOK_HEIGHT",
            default=800,
        )
        self.proxy_url = self.parse_string(
            d,
            "proxy_url",
            env_var="FIFTYONE_APP_PROXY_URL",
            default=None,
        )
        self.show_confidence = self.parse_bool(
            d,
            "show_confidence",
            env_var="FIFTYONE_APP_SHOW_CONFIDENCE",
            default=True,
        )
        self.show_index = self.parse_bool(
            d,
            "show_index",
            env_var="FIFTYONE_APP_SHOW_INDEX",
            default=True,
        )
        self.show_label = self.parse_bool(
            d,
            "show_label",
            env_var="FIFTYONE_APP_SHOW_LABEL",
            default=True,
        )
        self.show_skeletons = self.parse_bool(
            d,
            "show_skeletons",
            env_var="FIFTYONE_APP_SHOW_SKELETONS",
            default=True,
        )
        self.show_tooltip = self.parse_bool(
            d,
            "show_tooltip",
            env_var="FIFTYONE_APP_SHOW_TOOLTIP",
            default=True,
        )
        self.theme = self.parse_string(
            d,
            "theme",
            env_var="FIFTYONE_APP_THEME",
            default="browser",
        )
        self.use_frame_number = self.parse_bool(
            d,
            "use_frame_number",
            env_var="FIFTYONE_APP_USE_FRAME_NUMBER",
            default=False,
        )
        self.plugins = d.get("plugins", {})

        self._init()

    def get_colormap(self, colorscale=None, n=256, hex_strs=False):
        """Generates a continuous colormap with the specified number of colors
        from the given colorscale.

        The provided ``colorscale`` can be any of the following:

        -   The string name of any colorscale recognized by plotly. See
            https://plotly.com/python/colorscales for possible options

        -   A manually-defined colorscale like the following::

                [
                    [0.000, "rgb(165,0,38)"],
                    [0.111, "rgb(215,48,39)"],
                    [0.222, "rgb(244,109,67)"],
                    [0.333, "rgb(253,174,97)"],
                    [0.444, "rgb(254,224,144)"],
                    [0.555, "rgb(224,243,248)"],
                    [0.666, "rgb(171,217,233)"],
                    [0.777, "rgb(116,173,209)"],
                    [0.888, "rgb(69,117,180)"],
                    [1.000, "rgb(49,54,149)"],
                ]

        The colorscale will be sampled evenly at the required resolution in
        order to generate the colormap.

        Args:
            colorscale (None): a valid colorscale. See above for possible
                options. By default, :attr:`colorscale` is used
            n (256): the desired number of colors
            hex_strs (False): whether to return ``#RRGGBB`` hex strings rather
                than ``(R, G, B)`` tuples

        Returns:
            a list of ``(R, G, B)`` tuples in `[0, 255]`, or, if ``hex_strs``
            is True, a list of `#RRGGBB` strings
        """
        if colorscale is None:
            colorscale = self.colorscale

        return fop.get_colormap(colorscale, n=n, hex_strs=hex_strs)

    def _init(self):
        supported_color_bys = {"field", "instance", "value"}
        default_color_by = "field"
        if self.color_by not in supported_color_bys:
            logger.warning(
                "Invalid color_by=%s. Must be one of %s. Defaulting to '%s'",
                self.color_by,
                supported_color_bys,
                default_color_by,
            )
            self.color_by = default_color_by

        supported_themes = {"browser", "dark", "light"}
        default_theme = "browser"
        if self.theme not in supported_themes:
            logger.warning(
                "Invalid theme=%s. Must be one of %s. Defaulting to '%s'",
                self.theme,
                supported_themes,
                default_theme,
            )
            self.theme = default_theme

        if self.grid_zoom < 0 or self.grid_zoom > 10:
            logger.warning(
                "`grid_zoom` must be in [0, 10]; found %d", self.grid_zoom
            )
            self.grid_zoom = 5

        if "MAPBOX_TOKEN" in os.environ:
            try:
                _set_nested_dict_value(
                    self.plugins,
                    "map.mapboxAccessToken",
                    os.environ["MAPBOX_TOKEN"],
                )
            except Exception as e:
                logger.warning("Failed to set mapbox token: %s", e)


class AppConfigError(etac.EnvConfigError):
    """Exception raised when an invalid :class:`AppConfig` instance is
    encountered.
    """

    pass


class AnnotationConfig(EnvConfig):
    """FiftyOne annotation configuration settings."""

    _BUILTIN_BACKENDS = {
        "cvat": {
            "config_cls": "fiftyone.utils.cvat.CVATBackendConfig",
            "url": "https://app.cvat.ai",
        },
        "labelbox": {
            "config_cls": "fiftyone.utils.labelbox.LabelboxBackendConfig",
            "url": "https://labelbox.com",
        },
        "labelstudio": {
            "config_cls": "fiftyone.utils.labelstudio.LabelStudioBackendConfig",
            "url": "https://labelstud.io",
        },
    }

    def __init__(self, d=None):
        if d is None:
            d = {}

        self.default_backend = self.parse_string(
            d,
            "default_backend",
            env_var="FIFTYONE_ANNOTATION_DEFAULT_BACKEND",
            default="cvat",
        )

        self.backends = self._parse_backends(d)
        if self.default_backend not in self.backends:
            self.default_backend = next(
                iter(sorted(self.backends.keys())), None
            )

    def _parse_backends(self, d):
        d = d.get("backends", {})
        env_vars = dict(os.environ)

        #
        # `FIFTYONE_ANNOTATION_BACKENDS` can be used to declare which backends
        # are exposed. This may exclude builtin backends and/or declare new
        # backends
        #

        if "FIFTYONE_ANNOTATION_BACKENDS" in env_vars:
            backends = env_vars["FIFTYONE_ANNOTATION_BACKENDS"].split(",")

            # Special syntax to append rather than override default backends
            if "*" in backends:
                backends = set(b for b in backends if b != "*")
                backends |= set(self._BUILTIN_BACKENDS.keys())

            d = {backend: d.get(backend, {}) for backend in backends}
        else:
            for backend in self._BUILTIN_BACKENDS.keys():
                if backend not in d:
                    d[backend] = {}

        #
        # Extract parameters from any environment variables of the form
        # `FIFTYONE_<BACKEND>_<PARAMETER>`
        #

        for backend, d_backend in d.items():
            prefix = "FIFTYONE_%s_" % backend.upper()
            for env_name, env_value in env_vars.items():
                if env_name.startswith(prefix):
                    name = env_name[len(prefix) :].lower()
                    value = _parse_env_value(env_value)
                    d_backend[name] = value

        #
        # Set default parameters for builtin annotation backends
        #

        for backend, defaults in self._BUILTIN_BACKENDS.items():
            if backend not in d:
                continue

            d_backend = d[backend]
            for name, value in defaults.items():
                if name not in d_backend:
                    d_backend[name] = value

        return d


class MediaCacheConfig(EnvConfig):
    """FiftyOne media cache configuration settings."""

    def __init__(self, d=None):
        if d is None:
            d = {}

        self.cache_dir = self.parse_path(
            d,
            "cache_dir",
            env_var="FIFTYONE_MEDIA_CACHE_DIR",
            default=None,
        )
        self.cache_size_bytes = self.parse_int(
            d,
            "cache_size_bytes",
            env_var="FIFTYONE_MEDIA_CACHE_SIZE_BYTES",
            default=32 * 1024**3,  # 32 GB
        )
        self.download_size_bytes = self.parse_int(
            d,
            "download_size_bytes",
            env_var="FIFTYONE_MEDIA_CACHE_DOWNLOAD_SIZE_BYTES",
            default=128 * 1024**2,  # 128MB
        )
        self.cache_app_images = self.parse_bool(
            d,
            "cache_app_images",
            env_var="FIFTYONE_MEDIA_CACHE_APP_IMAGES",
            default=False,
        )
        self.num_workers = self.parse_int(
            d,
            "num_workers",
            env_var="FIFTYONE_MEDIA_CACHE_NUM_WORKERS",
            default=None,
        )
        self.gc_sleep_seconds = self.parse_number(
            d,
            "gc_sleep_seconds",
            env_var="FIFTYONE_MEDIA_CACHE_GC_SLEEP_SECONDS",
            default=60,
        )
        self.gc_log = self.parse_bool(
            d,
            "gc_log",
            env_var="FIFTYONE_MEDIA_CACHE_GC_LOG",
            default=False,
        )
        self.gc_log_max_bytes = self.parse_number(
            d,
            "gc_log_max_bytes",
            env_var="FIFTYONE_MEDIA_CACHE_GC_LOG_MAX_BYTES",
            default=512 * 1024**2,  # 512 KB
        )
        self.gc_log_backup_count = self.parse_int(
            d,
            "gc_log_backup_count",
            env_var="FIFTYONE_MEDIA_CACHE_GC_LOG_BACKUP_COUNT",
            default=10,
        )
        self.aws_config_file = self.parse_path(
            d,
            "aws_config_file",
            env_var="AWS_CONFIG_FILE",
            default=None,
        )
        self.aws_profile = self.parse_string(
            d,
            "aws_profile",
            env_var="AWS_PROFILE",
            default=None,
        )
        self.google_application_credentials = self.parse_path(
            d,
            "google_application_credentials",
            env_var="GOOGLE_APPLICATION_CREDENTIALS",
            default=None,
        )
        self.azure_credentials_file = self.parse_path(
            d,
            "azure_credentials_file",
            env_var="AZURE_CREDENTIALS_FILE",
            default=None,
        )
        self.azure_profile = self.parse_string(
            d,
            "azure_profile",
            env_var="AZURE_PROFILE",
            default=None,
        )
        self.minio_config_file = self.parse_path(
            d,
            "minio_config_file",
            env_var="MINIO_CONFIG_FILE",
            default=None,
        )
        self.minio_profile = self.parse_string(
            d,
            "minio_profile",
            env_var="MINIO_PROFILE",
            default=None,
        )
        self.extra_client_kwargs = self.parse_dict(
            d,
            "extra_client_kwargs",
            env_var="FIFTYONE_MEDIA_EXTRA_CLIENT_KWARGS",
            default=None,
        )

        self._set_defaults()

    def _set_defaults(self):
        if self.cache_dir is None:
            self.cache_dir = os.path.join(
                os.path.expanduser("~"), "fiftyone", "__cache__"
            )

        if self.num_workers is None:
            self.num_workers = multiprocessing.cpu_count()


class EvaluationConfig(EnvConfig):
    """FiftyOne evaluation configuration settings."""

    _BUILTIN_BACKENDS = {
        "regression": {
            "simple": {
                "config_cls": "fiftyone.utils.eval.regression.SimpleEvaluationConfig",
            },
        },
        "classification": {
            "simple": {
                "config_cls": "fiftyone.utils.eval.classification.SimpleEvaluationConfig",
            },
            "binary": {
                "config_cls": "fiftyone.utils.eval.classification.BinaryEvaluationConfig",
            },
            "top-k": {
                "config_cls": "fiftyone.utils.eval.classification.TopKEvaluationConfig",
            },
        },
        "detection": {
            "activitynet": {
                "config_cls": "fiftyone.utils.eval.activitynet.ActivityNetEvaluationConfig",
            },
            "coco": {
                "config_cls": "fiftyone.utils.eval.coco.COCOEvaluationConfig",
            },
            "open-images": {
                "config_cls": "fiftyone.utils.eval.openimages.OpenImagesEvaluationConfig",
            },
        },
        "segmentation": {
            "simple": {
                "config_cls": "fiftyone.utils.eval.segmentation.SimpleEvaluationConfig",
            },
        },
    }

    def __init__(self, d=None):
        if d is None:
            d = {}

        self.default_regression_backend = self.parse_string(
            d,
            "default_regression_backend",
            env_var="FIFTYONE_DEFAULT_REGRESSION_BACKEND",
            default="simple",
        )
        self.default_classification_backend = self.parse_string(
            d,
            "default_classification_backend",
            env_var="DEFAULT_FIFTYONE_CLASSIFICATION_BACKEND",
            default="simple",
        )
        self.default_detection_backend = self.parse_string(
            d,
            "default_detection_backend",
            env_var="DEFAULT_FIFTYONE_DETECTION_BACKEND",
            default="coco",
        )
        self.default_segmentation_backend = self.parse_string(
            d,
            "default_segmentation_backend",
            env_var="DEFAULT_FIFTYONE_SEGMENTATION_BACKEND",
            default="simple",
        )

        self.regression_backends = self._parse_backends(d, "regression")
        self.classification_backends = self._parse_backends(
            d, "classification"
        )
        self.detection_backends = self._parse_backends(d, "detection")
        self.segmentation_backends = self._parse_backends(d, "segmentation")

    def _parse_backends(self, d, type):
        TYPE = type.upper()

        d = d.get(f"{type}_backends", {})
        env_vars = dict(os.environ)

        #
        # `FIFTYONE_{TYPE}_BACKENDS` can be used to declare which backends
        # are exposed. This may exclude builtin backends and/or declare new
        # backends
        #

        if f"FIFTYONE_{TYPE}_BACKENDS" in env_vars:
            backends = env_vars[f"FIFTYONE_{TYPE}_BACKENDS"].split(",")

            # Special syntax to append rather than override default backends
            if "*" in backends:
                backends = set(b for b in backends if b != "*")
                backends |= set(self._BUILTIN_BACKENDS[type].keys())

            d = {backend: d.get(backend, {}) for backend in backends}
        else:
            for backend in self._BUILTIN_BACKENDS[type].keys():
                if backend not in d:
                    d[backend] = {}

        #
        # Extract parameters from any environment variables of the form
        # `FIFTYONE_{TYPE}_{BACKEND}_{PARAMETER}`
        #

        for backend, d_backend in d.items():
            BACKEND = backend.upper()
            prefix = f"FIFTYONE_{TYPE}_{BACKEND}_"
            for env_name, env_value in env_vars.items():
                if env_name.startswith(prefix):
                    name = env_name[len(prefix) :].lower()
                    value = _parse_env_value(env_value)
                    d_backend[name] = value

        #
        # Set default parameters for builtin similarity backends
        #

        for backend, defaults in self._BUILTIN_BACKENDS[type].items():
            if backend not in d:
                continue

            d_backend = d[backend]
            for name, value in defaults.items():
                if name not in d_backend:
                    d_backend[name] = value

        return d


def locate_config():
    """Returns the path to the :class:`FiftyOneConfig` on disk.

    The default location is ``~/.fiftyone/config.json``, but you can override
    this path by setting the ``FIFTYONE_CONFIG_PATH`` environment variable.

    Note that a config file may not actually exist on disk.

    Returns:
        the path to the :class:`FiftyOneConfig` on disk
    """
    if "FIFTYONE_CONFIG_PATH" not in os.environ:
        return foc.FIFTYONE_CONFIG_PATH

    return os.environ["FIFTYONE_CONFIG_PATH"]


def locate_app_config():
    """Returns the path to the :class:`AppConfig` on disk.

    The default location is ``~/.fiftyone/app_config.json``, but you can
    override this path by setting the ``FIFTYONE_APP_CONFIG_PATH`` environment
    variable.

    Note that the file may not actually exist.

    Returns:
        the path to the :class:`AppConfig` on disk
    """
    if "FIFTYONE_APP_CONFIG_PATH" not in os.environ:
        return foc.FIFTYONE_APP_CONFIG_PATH

    return os.environ["FIFTYONE_APP_CONFIG_PATH"]


def locate_annotation_config():
    """Returns the path to the :class:`AnnotationConfig` on disk.

    The default location is ``~/.fiftyone/annotation_config.json``, but you can
    override this path by setting the ``FIFTYONE_ANNOTATION_CONFIG_PATH``
    environment variable.

    Note that a config file may not actually exist on disk.

    Returns:
        the path to the :class:`AnnotationConfig` on disk
    """
    if "FIFTYONE_ANNOTATION_CONFIG_PATH" not in os.environ:
        return foc.FIFTYONE_ANNOTATION_CONFIG_PATH

    return os.environ["FIFTYONE_ANNOTATION_CONFIG_PATH"]


def locate_media_cache_config():
    """Returns the path to the :class:`MediaCacheConfig` on disk.

    The default location is ``~/.fiftyone/media_cache_config.json``, but you
    can override this path by setting the ``FIFTYONE_MEDIA_CACHE_CONFIG_PATH``
    environment variable.

    Note that a config file may not actually exist on disk in the default
    location, in which case the default config settings will be used.

    Returns:
        the path to the :class:`MediaCacheConfig` on disk

    Raises:
        OSError: if the media cache config path has been customized but the
            file does not exist on disk
    """
    if "FIFTYONE_MEDIA_CACHE_CONFIG_PATH" not in os.environ:
        return foc.FIFTYONE_MEDIA_CACHE_CONFIG_PATH

    config_path = os.environ["FIFTYONE_MEDIA_CACHE_CONFIG_PATH"]
    if not os.path.isfile(config_path):
        raise OSError("Media cache config file '%s' not found" % config_path)

    return config_path


def locate_evaluation_config():
    """Returns the path to the :class:`EvaluationConfig` on disk.

    The default location is ``~/.fiftyone/evaluation_config.json``, but you can
    override this path by setting the ``FIFTYONE_EVALUATION_CONFIG_PATH``
    environment variable.

    Note that a config file may not actually exist on disk.

    Returns:
        the path to the :class:`EvaluationConfig` on disk
    """
    if "FIFTYONE_EVALUATION_CONFIG_PATH" not in os.environ:
        return foc.FIFTYONE_EVALUATION_CONFIG_PATH

    return os.environ["FIFTYONE_EVALUATION_CONFIG_PATH"]


def load_config():
    """Loads the FiftyOne config.

    Returns:
        a :class:`FiftyOneConfig` instance
    """
    config_path = locate_config()
    if os.path.isfile(config_path):
        return FiftyOneConfig.from_json(config_path)

    return FiftyOneConfig()


def load_app_config():
    """Loads the FiftyOne App config.

    Returns:
        an :class:`AppConfig` instance
    """
    app_config_path = locate_app_config()
    if os.path.isfile(app_config_path):
        return AppConfig.from_json(app_config_path)

    return AppConfig()


def load_annotation_config():
    """Loads the FiftyOne annotation config.

    Returns:
        an :class:`AnnotationConfig` instance
    """
    annotation_config_path = locate_annotation_config()
    if os.path.isfile(annotation_config_path):
        return AnnotationConfig.from_json(annotation_config_path)

    return AnnotationConfig()


def load_media_cache_config():
    """Loads the FiftyOne media cache config.

    Returns:
        an :class:`MediaCacheConfig` instance
    """
    media_cache_config_path = locate_media_cache_config()
    if os.path.isfile(media_cache_config_path):
        return MediaCacheConfig.from_json(media_cache_config_path)

    return MediaCacheConfig()


class HTTPRetryConfig(object):
    """Values used to configure the behavior of the retry logic of HTTP calls
    made throughout the library.

    NOTE: calls made directly through storage clients (GCS, S3) use their own
    internal retry logic implementation and may not perfectly match this
    configuration. This configuration is for direct HTTP requests.
    """

    # HTTP codes that should trigger a retry
    RETRY_CODES = {408, 429, 500, 502, 503, 504, 509}

    # Exponential backoff factor
    # See https://github.com/litl/backoff/blob/master/backoff/_wait_gen.py#L17
    FACTOR = 0.1

    # Maximum number of times to execute a retry before throwing an exception
    MAX_TRIES = 10


def load_evaluation_config():
    """Loads the FiftyOne evaluation config.

    Returns:
        an :class:`EvaluationConfig` instance
    """
    evaluation_config_path = locate_evaluation_config()
    if os.path.isfile(evaluation_config_path):
        return EvaluationConfig.from_json(evaluation_config_path)

    return EvaluationConfig()


def _parse_env_value(value):
    try:
        return int(value)
    except:
        pass

    try:
        return float(value)
    except:
        pass

    if value in ("True", "true"):
        return True

    if value in ("False", "false"):
        return False

    if value in ("None", ""):
        return None

    if "," in value:
        return [_parse_env_value(v) for v in value.split(",")]

    return value


def _get_installed_packages():
    try:
        return set(d.metadata["Name"] for d in metadata.distributions())
    except:
        logger.debug("Failed to get installed packages")
        return set()


def _set_nested_dict_value(d, path, value):
    keys = path.split(".")

    for key in keys[:-1]:
        if key not in d:
            d[key] = {}

        d = d[key]

    d[keys[-1]] = value<|MERGE_RESOLUTION|>--- conflicted
+++ resolved
@@ -65,7 +65,6 @@
         if d is None:
             d = {}
 
-<<<<<<< HEAD
         self.api_client_connect_timeout = self.parse_int(
             d,
             "api_client_connect_timeout",
@@ -95,13 +94,12 @@
             "api_transfer_method",
             env_var="FIFTYONE_API_TRANSFER_METHOD",
             default="bytes",
-=======
+        )
         self.database_compressor = self.parse_string(
             d,
             "database_compressor",
             env_var="FIFTYONE_DATABASE_COMPRESSOR",
             default=None,
->>>>>>> 49329247
         )
         self.database_uri = self.parse_string(
             d, "database_uri", env_var="FIFTYONE_DATABASE_URI", default=None
@@ -308,7 +306,6 @@
             env_var="FIFTYONE_MAX_PROCESS_POOL_WORKERS",
             default=None,
         )
-<<<<<<< HEAD
         self.override_api_dynamic_batching = self.parse_bool(
             d,
             "override_api_dynamic_batching",
@@ -340,15 +337,12 @@
             default=None,
             env_var="FIFTYONE_MEDIA_FILEPATH_PREFIX_URL",
         )
-
-=======
         self.execution_cache_enabled = self.parse_bool(
             d,
             "execution_cache_enabled",
             env_var="FIFTYONE_EXECUTION_CACHE_ENABLED",
             default=True,
         )
->>>>>>> 49329247
         self._init()
 
     @property
