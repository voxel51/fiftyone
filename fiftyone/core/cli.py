--- conflicted
+++ resolved
@@ -3209,13 +3209,8 @@
 
     @staticmethod
     def setup(parser):
-<<<<<<< HEAD
-        # Default is local which is unsupported in Teams. This is so that
-        #   caller must be intentional about wanting "remote" mode.
-=======
         # We leave the default as `local` in Teams so that the caller must be
         # intentional about specifying `remote` or `-f`
->>>>>>> 22b90719
         parser.add_argument(
             "-t",
             "--type",
@@ -3225,17 +3220,6 @@
         )
 
         parser.add_argument(
-<<<<<<< HEAD
-            "--interval",
-            "-i",
-            type=int,
-            default=10,
-            help="Interval in seconds to check for new operations",
-        )
-
-        parser.add_argument(
-            "--no-validate", action="store_false", dest="validate"
-=======
             "-i",
             "--interval",
             type=int,
@@ -3249,22 +3233,15 @@
             action="store_false",
             dest="validate",
             help="whether to skip parameter validation",
->>>>>>> 22b90719
-        )
-
-    @staticmethod
-    def execute(parser, args):
-<<<<<<< HEAD
-        # "local" not supported in Teams
-        supported_types = {"remote"}
-        if args.type not in supported_types:
-=======
+        )
+
+    @staticmethod
+    def execute(parser, args):
         # Note that `local` is not supported in Teams unless the caller forces
         # no validation, because we don't want users accidentally running jobs
         # scheduled by other teammates on a shared deployment
         supported_types = {"remote"}
         if args.validate and args.type not in supported_types:
->>>>>>> 22b90719
             raise ValueError(
                 "Unsupported service type '%s'. Supported values are %s"
                 % (args.type, supported_types)
