--- conflicted
+++ resolved
@@ -414,12 +414,9 @@
         return Detection(
             label=dobj.label,
             bounding_box=bounding_box,
-<<<<<<< HEAD
             confidence=dobj.confidence,
             index=dobj.index,
-=======
             mask=dobj.mask,
->>>>>>> ee480aef
             attributes=attributes,
         )
 
