"""
Labels stored in dataset samples.

| Copyright 2017-2021, Voxel51, Inc.
| `voxel51.com <https://voxel51.com/>`_
|
"""
import itertools
import warnings

from bson import ObjectId
import cv2
import numpy as np

import eta.core.frameutils as etaf
import eta.core.image as etai

from fiftyone.core.odm.document import DynamicEmbeddedDocument
import fiftyone.core.fields as fof
import fiftyone.core.metadata as fom
import fiftyone.core.utils as fou

foue = fou.lazy_import("fiftyone.utils.eta")
foug = fou.lazy_import("fiftyone.utils.geojson")
sg = fou.lazy_import(
    "shapely.geometry", callback=lambda: fou.ensure_package("shapely")
)


class _NoDefault(object):
    pass


no_default = _NoDefault()


class Label(DynamicEmbeddedDocument):
    """Base class for labels.

    Label instances represent a logical collection of labels associated with a
    sample in a dataset. Label instances may represent concrete tasks such as
    image classification (:class:`Classification`) or image object detection
    (:class:`Detections`), or they may represent higher-level constructs such
    as a collection of labels for a particular sample (:class:`ImageLabels`).
    """

    meta = {"allow_inheritance": True}

    def iter_attributes(self):
        """Returns an iterator over the custom attributes of the label.

        Returns:
            a generator that emits ``(name, value)`` tuples
        """
        # pylint: disable=no-member
        custom_fields = set(self._fields_ordered) - set(self._fields.keys())

        for field in custom_fields:
            yield field, self.get_attribute_value(field)

    def has_attribute(self, name):
        """Determines whether the label has an attribute with the given name.

        Args:
            name: the attribute name

        Returns:
            True/False
        """
        return hasattr(self, name)

    def get_attribute_value(self, name, default=no_default):
        """Gets the value of the attribute with the given name.

        Args:
            name: the attribute name
            default (no_default): a default value to return if the attribute
                does not exist. Can be ``None``

        Returns:
            the attribute value

        Raises:
            AttributeError: if the attribute does not exist and no default
                value was provided
        """
        try:
            return getattr(self, name)
        except AttributeError:
            pass

        if default is not no_default:
            return default

        raise AttributeError(
            "%s has no attribute '%s'" % (self.__class__.__name__, name)
        )

    def set_attribute_value(self, name, value):
        """Sets the value of the attribute with the given name.

        The attribute will be declared if it does not exist.

        Args:
            name: the attribute name
            value: the value
        """
        setattr(self, name, value)

    def delete_attribute(self, name):
        """Deletes the attribute with the given name.

        Args:
            name: the attribute name

        Raises:
            AttributeError: if the attribute does not exist
        """
        try:
            delattr(self, name)
        except AttributeError:
            raise AttributeError(
                "%s has no attribute '%s'" % (self.__class__.__name__, name)
            )


class Attribute(DynamicEmbeddedDocument):
    """Base class for attributes.

    Attribute instances represent an atomic piece of information, its
    ``value``, usually embedded with a ``name`` within a dict field of another
    :class:`Label` instance.

    Args:
        value (None): the attribute value
    """

    meta = {"allow_inheritance": True}

    value = fof.Field()


class BooleanAttribute(Attribute):
    """A boolean attribute.

    Args:
        value (None): the attribute value
    """

    value = fof.BooleanField()


class CategoricalAttribute(Attribute):
    """A categorical attribute.

    Args:
        value (None): the attribute value
        confidence (None): a confidence in ``[0, 1]`` for the value
        logits (None): logits associated with the attribute
    """

    value = fof.StringField()
    confidence = fof.FloatField()
    logits = fof.VectorField()


class NumericAttribute(Attribute):
    """A numeric attribute.

    Args:
        value (None): the attribute value
    """

    value = fof.FloatField()


class ListAttribute(Attribute):
    """A list attribute.

    The list can store arbitrary JSON-serialiable values.

    Args:
        value (None): the attribute value
    """

    value = fof.ListField()


# @todo remove this in favor of dynamic-only attributes
class _HasAttributesDict(Label):
    """Mixin for :class:`Label` classes that have an :attr:`attributes` field
    that contains a dict of of :class:`Attribute` instances.
    """

    meta = {"allow_inheritance": True}

    attributes = fof.DictField(fof.EmbeddedDocumentField(Attribute))

    def iter_attributes(self):
        """Returns an iterator over the custom attributes of the label.

        Attribute may either exist in the :attr:`attributes` dict or as dynamic
        attributes.

        Returns:
            a generator that emits ``(name, value)`` tuples
        """
        # pylint: disable=no-member
        custom_fields = set(self._fields_ordered) - set(self._fields.keys())
        custom_fields.update(self.attributes.keys())

        for field in custom_fields:
            yield field, self.get_attribute_value(field)

    def has_attribute(self, name):
        """Determines whether the label has an attribute with the given name.

        The specified attribute may either exist in the :attr:`attributes` dict
        or as a dynamic attribute.

        Args:
            name: the attribute name

        Returns:
            True/False
        """
        # pylint: disable=unsupported-membership-test
        return name in self.attributes or hasattr(self, name)

    def get_attribute_value(self, name, default=no_default):
        """Gets the value of the attribute with the given name.

        The specified attribute may either exist in the :attr:`attributes` dict
        or as a dynamic attribute.

        Args:
            name: the attribute name
            default (no_default): a default value to return if the attribute
                does not exist. Can be ``None``

        Returns:
            the attribute value

        Raises:
            AttributeError: if the attribute does not exist and no default
                value was provided
        """
        try:
            return getattr(self, name)
        except AttributeError:
            pass

        try:
            # pylint: disable=unsubscriptable-object
            return self.attributes[name].value
        except KeyError:
            pass

        if default is not no_default:
            return default

        raise AttributeError(
            "%s has no attribute '%s'" % (self.__class__.__name__, name)
        )

    def set_attribute_value(self, name, value):
        """Sets the value of the attribute with the given name.

        If the specified attribute already exists in the :attr:`attributes`
        dict, its value is updated there. Otherwise, the attribute is
        set (or created) as a dynamic attribute.

        Args:
            name: the attribute name
            value: the value
        """
        # pylint: disable=unsupported-membership-test
        if name in self.attributes:
            # pylint: disable=unsubscriptable-object
            self.attributes[name].value = value
        else:
            setattr(self, name, value)

    def delete_attribute(self, name):
        """Deletes the attribute with the given name.

        The specified attribute may either exist in the :attr:`attributes` dict
        or as a dynamic attribute.

        Args:
            name: the attribute name

        Raises:
            AttributeError: if the attribute does not exist
        """
        # pylint: disable=unsupported-membership-test
        if name in self.attributes:
            # pylint: disable=unsupported-delete-operation
            try:
                del self.attributes[name]
            except KeyError:
                raise AttributeError(
                    "%s has no attribute '%s'"
                    % (self.__class__.__name__, name)
                )
        else:
            try:
                delattr(self, name)
            except AttributeError:
                raise AttributeError(
                    "%s has no attribute '%s'"
                    % (self.__class__.__name__, name)
                )


class _HasID(Label):
    """Mixin for :class:`Label` classes that expose a UUID via an ``id``
    property, as well as a ``tags`` attribute.
    """

    meta = {"allow_inheritance": True}

    _id = fof.ObjectIdField(default=ObjectId, required=True, unique=True)
    tags = fof.ListField(fof.StringField())

    @property
    def id(self):
        """The ID of the label."""
        return str(self._id)

    def _get_repr_fields(self):
        # pylint: disable=no-member
        return ("id",) + self._fields_ordered


class _HasLabelList(object):
    """Mixin for :class:`Label` classes that contain a list of :class:`Label`
    instances.

    The ``_LABEL_LIST_FIELD`` attribute must be defined to specify the name of
    the field that contains the :class:`Label` elements.
    """

    _LABEL_LIST_FIELD = None


class Classification(_HasID, Label):
    """A classification label.

    Args:
        label (None): the label string
        confidence (None): a confidence in ``[0, 1]`` for the classification
        logits (None): logits associated with the labels
    """

    meta = {"allow_inheritance": True}

    label = fof.StringField()
    confidence = fof.FloatField()
    logits = fof.VectorField()


class Classifications(_HasLabelList, Label):
    """A list of classifications for an image.

    Args:
        classifications (None): a list of :class:`Classification` instances
    """

    _LABEL_LIST_FIELD = "classifications"

    meta = {"allow_inheritance": True}

    classifications = fof.ListField(fof.EmbeddedDocumentField(Classification))
    logits = fof.VectorField()


class Detection(_HasID, _HasAttributesDict, Label):
    """An object detection.

    Args:
        label (None): the label string
        bounding_box (None): a list of relative bounding box coordinates in
            ``[0, 1]`` in the following format::

            [<top-left-x>, <top-left-y>, <width>, <height>]

        mask (None): an instance segmentation mask for the detection within
            its bounding box, which should be a 2D binary or 0/1 integer numpy
            array
        confidence (None): a confidence in ``[0, 1]`` for the detection
        index (None): an index for the object
        attributes ({}): a dict mapping attribute names to :class:`Attribute`
            instances
    """

    meta = {"allow_inheritance": True}

    label = fof.StringField()
    bounding_box = fof.ListField(fof.FloatField())
    mask = fof.ArrayField()
    confidence = fof.FloatField()
    index = fof.IntField()

    def to_polyline(self, tolerance=2, filled=True):
        """Returns a :class:`Polyline` representation of this instance.

        If the detection has a mask, the returned polyline will trace the
        boundary of the mask; otherwise, the polyline will trace the bounding
        box itself.

        Args:
            tolerance (2): a tolerance, in pixels, when generating an
                approximate polyline for the instance mask. Typical values are
                1-3 pixels
            filled (True): whether the polyline should be filled

        Returns:
            a :class:`Polyline`
        """
        dobj = foue.to_detected_object(self)
        polyline = etai.convert_object_to_polygon(
            dobj, tolerance=tolerance, filled=filled
        )
        return foue.from_polyline(polyline)

    def to_segmentation(self, mask=None, frame_size=None, target=255):
        """Returns a :class:`Segmentation` representation of this instance.

        The detection must have an instance mask, i.e., its :attr:`mask`
        attribute must be populated.

        You must provide either ``mask`` or ``frame_size`` to use this method.

        Args:
            mask (None): an optional 2D integer numpy array to use as an
                initial mask to which to add this object
            frame_size (None): the ``(width, height)`` of the segmentation
                mask to render. This parameter has no effect if a ``mask`` is
                provided
            target (255): the pixel value to use to render the object

        Returns:
            a :class:`Segmentation`
        """
        if self.mask is None:
            raise ValueError(
                "Only detections with their `mask` attributes populated can "
                "be converted to segmentations"
            )

        mask, _ = _parse_to_segmentation_inputs(mask, frame_size, None)
        _render_instance(mask, self, target)
        return Segmentation(mask=mask)

    def to_shapely(self, frame_size=None):
        """Returns a Shapely representation of this instance.

        Args:
            frame_size (None): the ``(width, height)`` of the image. If
                provided, the returned geometry will use absolute coordinates

        Returns:
            a ``shapely.geometry.polygon.Polygon``
        """
        # pylint: disable=unpacking-non-sequence
        x, y, w, h = self.bounding_box

        if frame_size is not None:
            width, height = frame_size
            x *= width
            y *= height
            w *= width
            h *= height

        return sg.box(x, y, x + w, y + h)


class Detections(_HasLabelList, Label):
    """A list of object detections in an image.

    Args:
        detections (None): a list of :class:`Detection` instances
    """

    _LABEL_LIST_FIELD = "detections"

    meta = {"allow_inheritance": True}

    detections = fof.ListField(fof.EmbeddedDocumentField(Detection))

    def to_polylines(self, tolerance=2, filled=True):
        """Returns a :class:`Polylines` representation of this instance.

        For detections with masks, the returned polylines will trace the
        boundaries of the masks; otherwise, the polylines will trace the
        bounding boxes themselves.

        Args:
            tolerance (2): a tolerance, in pixels, when generating approximate
                polylines for the instance masks
            filled (True): whether the polylines should be filled

        Returns:
            a :class:`Polylines`
        """
        # pylint: disable=not-an-iterable
        return Polylines(
            polylines=[
                d.to_polyline(tolerance=tolerance, filled=filled)
                for d in self.detections
            ]
        )

    def to_segmentation(self, mask=None, frame_size=None, mask_targets=None):
        """Returns a :class:`Segmentation` representation of this instance.

        Only detections with instance masks (i.e., their :attr:`mask`
        attributes populated) will be rendered.

        You must provide either ``mask`` or ``frame_size`` to use this method.

        Args:
            mask (None): an optional 2D integer numpy array to use as an
                initial mask to which to add objects
            frame_size (None): the ``(width, height)`` of the segmentation
                mask to render. This parameter has no effect if a ``mask`` is
                provided
            mask_targets (None): a dict mapping integer pixel values to label
                strings defining which object classes to render and which pixel
                values to use for each class. If omitted, all objects are
                rendered with pixel value 255

        Returns:
            a :class:`Segmentation`
        """
        mask, labels_to_targets = _parse_to_segmentation_inputs(
            mask, frame_size, mask_targets
        )

        # pylint: disable=not-an-iterable
        for detection in self.detections:
            if detection.mask is None:
                msg = "Skipping detection(s) with no instance mask"
                warnings.warn(msg)
                continue

            if labels_to_targets is not None:
                target = labels_to_targets.get(detection.label, None)
                if target is None:
                    continue  # skip unknown target
            else:
                target = 255

            _render_instance(mask, detection, target)

        return Segmentation(mask=mask)


class Polyline(_HasID, _HasAttributesDict, Label):
    """A set of semantically related polylines or polygons.

    Args:
        label (None): a label for the polyline
        points (None): a list of lists of ``(x, y)`` points in
            ``[0, 1] x [0, 1]`` describing the vertices of each shape in the
            polyline
        confidence (None): a confidence in ``[0, 1]`` for the polyline
        index (None): an index for the polyline
        closed (False): whether the shapes are closed, i.e., and edge should
            be drawn from the last vertex to the first vertex of each shape
        filled (False): whether the polyline represents polygons, i.e., shapes
            that should be filled when rendering them
        attributes ({}): a dict mapping attribute names to :class:`Attribute`
            instances for the polyline
    """

    meta = {"allow_inheritance": True}

    label = fof.StringField()
    points = fof.PolylinePointsField()
    confidence = fof.FloatField()
    index = fof.IntField()
    closed = fof.BooleanField(default=False)
    filled = fof.BooleanField(default=False)

    def to_detection(self, mask_size=None, frame_size=None):
        """Returns a :class:`Detection` representation of this instance whose
        bounding box tightly encloses the polyline.

        If a ``mask_size`` is provided, an instance mask of the specified size
        encoding the polyline's shape is included.

        Alternatively, if a ``frame_size`` is provided, the required mask size
        is then computed based off of the polyline points and ``frame_size``.

        Args:
            mask_size (None): an optional ``(width, height)`` at which to
                render an instance mask for the polyline
            frame_size (None): used when no ``mask_size`` is provided.
                an optional ``(width, height)`` of the frame containing this
                polyline that is used to compute the required ``mask_size``

        Returns:
            a :class:`Detection`
        """
        polyline = foue.to_polyline(self)
        if mask_size is not None:
            bbox, mask = etai.render_bounding_box_and_mask(polyline, mask_size)
        else:
            bbox = etai.render_bounding_box(polyline)
            mask = None

        xtl, ytl, xbr, ybr = bbox.to_coords()
        bounding_box = [xtl, ytl, (xbr - xtl), (ybr - ytl)]

        if mask_size is None and frame_size:
            w, h = frame_size
            rel_mask_w = bounding_box[2]
            rel_mask_h = bounding_box[3]
            abs_mask_w = int(round(rel_mask_w * w))
            abs_mask_h = int(round(rel_mask_h * h))
            mask_size = (abs_mask_w, abs_mask_h)
            _, mask = etai.render_bounding_box_and_mask(polyline, mask_size)

        attributes = dict(self.iter_attributes())

        return Detection(
            label=self.label,
            bounding_box=bounding_box,
            confidence=self.confidence,
            mask=mask,
            index=self.index,
            tags=self.tags,
            **attributes,
        )

    def to_segmentation(
        self, mask=None, frame_size=None, target=255, thickness=1
    ):
        """Returns a :class:`Segmentation` representation of this instance.

        You must provide either ``mask`` or ``frame_size`` to use this method.

        Args:
            mask (None): an optional 2D integer numpy array to use as an
                initial mask to which to add objects
            frame_size (None): the ``(width, height)`` of the segmentation
                mask to render. This parameter has no effect if a ``mask`` is
                provided
            target (255): the pixel value to use to render the object
            thickness (1): the thickness, in pixels, at which to render
                (non-filled) polylines

        Returns:
            a :class:`Segmentation`
        """
        mask, _ = _parse_to_segmentation_inputs(mask, frame_size, None)
        _render_polyline(mask, self, target, thickness)
        return Segmentation(mask=mask)

    def to_shapely(self, frame_size=None):
        """Returns a Shapely representation of this instance.

        The type of geometry returned depends on the number of shapes
        (:attr:`points`) and whether they are polygons or lines
        (:attr:`filled`).

        Args:
            frame_size (None): the ``(width, height)`` of the image. If
                provided, the returned geometry will use absolute coordinates

        Returns:
            one of the following:

            -   ``shapely.geometry.polygon.Polygon``: if :attr:`filled` is True
                and :attr:`points` contains a single shape
            -   ``shapely.geometry.multipolygon.MultiPolygon``: if
                :attr:`filled` is True and :attr:`points` contains multiple
                shapes
            -   ``shapely.geometry.linestring.LineString``: if :attr:`filled`
                is False and :attr:`points` contains a single shape
            -   ``shapely.geometry.multilinestring.MultiLineString``: if
                :attr:`filled` is False and :attr:`points` contains multiple
                shapes
        """
        if self.closed:
            points = []
            for shape in self.points:  # pylint: disable=not-an-iterable
                if shape:
                    shape = list(shape) + [shape[0]]

                points.append(shape)
        else:
            points = self.points

        if frame_size is not None:
            w, h = frame_size
            points = [[(x * w, y * h) for x, y in shape] for shape in points]

        if len(points) == 1:
            if self.filled:
                return sg.Polygon(points[0])

            return sg.LineString(points[0])

        if self.filled:
            return sg.MultiPolygon(list(zip(points, itertools.repeat(None))))

        return sg.MultiLineString(points)


class Polylines(_HasLabelList, Label):
    """A list of polylines or polygons in an image.

    Args:
        polylines (None): a list of :class:`Polyline` instances
    """

    _LABEL_LIST_FIELD = "polylines"

    meta = {"allow_inheritance": True}

    polylines = fof.ListField(fof.EmbeddedDocumentField(Polyline))

    def to_detections(self, mask_size=None, frame_size=None):
        """Returns a :class:`Detections` representation of this instance whose
        bounding boxes tightly enclose the polylines.

        If a ``mask_size`` is provided, instance masks of the specified size
        encoding the polyline's shape are included in each :class:`Detection`.

        Alternatively, if a ``frame_size`` is provided, the required mask size
        is then computed based off of the polyline points and ``frame_size``.

        Args:
            mask_size (None): an optional ``(width, height)`` at which to
                render instance masks for the polylines
            frame_size (None): used when no ``mask_size`` is provided.
                an optional ``(width, height)`` of the frame containing these
                polylines that is used to compute the required ``mask_size``

        Returns:
            a :class:`Detections`
        """
        # pylint: disable=not-an-iterable
        return Detections(
            detections=[
                p.to_detection(mask_size=mask_size, frame_size=frame_size)
                for p in self.polylines
            ]
        )

    def to_segmentation(
        self, mask=None, frame_size=None, mask_targets=None, thickness=1
    ):
        """Returns a :class:`Segmentation` representation of this instance.

        You must provide either ``mask`` or ``frame_size`` to use this method.

        Args:
            mask (None): an optional 2D integer numpy array to use as an
                initial mask to which to add objects
            frame_size (None): the ``(width, height)`` of the segmentation
                mask to render. This parameter has no effect if a ``mask`` is
                provided
            mask_targets (None): a dict mapping integer pixel values to label
                strings defining which object classes to render and which
                pixel values to use for each class. If omitted, all objects are
                rendered with pixel value 255
            thickness (1): the thickness, in pixels, at which to render
                (non-filled) polylines

        Returns:
            a :class:`Segmentation`
        """
        mask, labels_to_targets = _parse_to_segmentation_inputs(
            mask, frame_size, mask_targets
        )

        # pylint: disable=not-an-iterable
        for polyline in self.polylines:
            if labels_to_targets is not None:
                target = labels_to_targets.get(polyline.label, None)
                if target is None:
                    continue  # skip unknown target
            else:
                target = 255

            _render_polyline(mask, polyline, target, thickness)

        return Segmentation(mask=mask)


class Keypoint(_HasID, _HasAttributesDict, Label):
    """A list of keypoints in an image.

    Args:
        label (None): a label for the points
        points (None): a list of ``(x, y)`` keypoints in ``[0, 1] x [0, 1]``
        confidence (None): a confidence in ``[0, 1]`` for the points
        index (None): an index for the keypoints
        attributes ({}): a dict mapping attribute names to :class:`Attribute`
            instances
    """

    meta = {"allow_inheritance": True}

    label = fof.StringField()
    points = fof.KeypointsField()
    confidence = fof.FloatField()
    index = fof.IntField()

    def to_shapely(self, frame_size=None):
        """Returns a Shapely representation of this instance.

        Args:
            frame_size (None): the ``(width, height)`` of the image. If
                provided, the returned geometry will use absolute coordinates

        Returns:
            a ``shapely.geometry.multipoint.MultiPoint``
        """
        # pylint: disable=not-an-iterable
        points = self.points

        if frame_size is not None:
            w, h = frame_size
            points = [(x * w, y * h) for x, y in points]

        return sg.MultiPoint(points)


class Keypoints(_HasLabelList, Label):
    """A list of :class:`Keypoint` instances in an image.

    Args:
        keypoints (None): a list of :class:`Keypoint` instances
    """

    _LABEL_LIST_FIELD = "keypoints"

    meta = {"allow_inheritance": True}

    keypoints = fof.ListField(fof.EmbeddedDocumentField(Keypoint))


<<<<<<< HEAD
        Returns:
            an ``eta.core.image.ImageLabels``
        """
        image_labels = etai.ImageLabels()

        # pylint: disable=not-an-iterable
        for keypoint in self.keypoints:
            image_labels.add_keypoints(keypoint.to_eta_keypoints(name=name))

        return image_labels

    @classmethod
    def from_eta_keypoints(cls, keypoints):
        """Creates a :class:`Keypoints` instance from an
        ``eta.core.keypoints.KeypointsContainer``.

        Args:
            keypoints: an ``eta.core.keypoints.KeypointsContainer``

        Returns:
            a :class:`Keypoints`
        """
        return cls(
            keypoints=[Keypoint.from_eta_keypoints(k) for k in keypoints]
        )


class Segmentation(ImageLabel, _HasID):
    """A semantic segmentation for an image.
=======
class Segmentation(_HasID, Label):
    """A semantic segmentation mask for an image.
>>>>>>> 866b17a4

    Args:
        mask (None): a 2D numpy array with integer values encoding the semantic
            labels
    """

    meta = {"allow_inheritance": True}

    mask = fof.ArrayField()

    def to_detections(self, mask_targets=None, mask_types="stuff"):
        """Returns a :class:`Detections` representation of this instance with
        instance masks populated.

        Each ``"stuff"`` class will be converted to a single :class:`Detection`
        whose instance mask spans all region(s) of the class.

        Each ``"thing"`` class will result in one :class:`Detection` instance
        per connected region of that class in the segmentation.

        Args:
            mask_targets (None): a dict mapping integer pixel values to label
                strings defining which classes to generate detections for. If
                omitted, all labels are assigned to the integer pixel values
            mask_types ("stuff"): whether the classes are ``"stuff"``
                (amorphous regions of pixels) or ``"thing"`` (connected
                regions, each representing an instance of the thing). Can be
                any of the following:

                -   ``"stuff"`` if all classes are stuff classes
                -   ``"thing"`` if all classes are thing classes
                -   a dict mapping pixel values to ``"stuff"`` or ``"thing"``
                    for each class

        Returns:
            a :class:`Detections`
        """
        detections = _segmentation_to_detections(
            self, mask_targets, mask_types
        )
        return Detections(detections=detections)

    def to_polylines(self, mask_targets=None, mask_types="stuff", tolerance=2):
        """Returns a :class:`Polylines` representation of this instance.

        Each ``"stuff"`` class will be converted to a single :class:`Polyline`
        that may contain multiple disjoint shapes capturing the class.

        Each ``"thing"`` class will result in one :class:`Polyline` instance
        per connected region of that class.

        Args:
            mask_targets (None): a dict mapping integer pixel values to label
                strings defining which object classes to generate polylines
                for. If omitted, all labels are assigned to the integer pixel
                values
            mask_types ("stuff"): whether the classes are ``"stuff"``
                (amorphous regions of pixels) or ``"thing"`` (connected
                regions, each representing an instance of the thing). Can be
                any of the following:

                -   ``"stuff"`` if all classes are stuff classes
                -   ``"thing"`` if all classes are thing classes
                -   a dict mapping pixel values to ``"stuff"`` or ``"thing"``
                    for each class
            tolerance (2): a tolerance, in pixels, when generating approximate
                polylines for each region. Typical values are 1-3 pixels

        Returns:
            a :class:`Polylines`
        """
        polylines = _segmentation_to_polylines(
            self, mask_targets, mask_types, tolerance
        )
        return Polylines(polylines=polylines)

<<<<<<< HEAD

class Heatmap(_HasID, Label):
    """A heatmap for an image.

    Args:
        map (None): a 2D numpy array
        range (None): an optional ``[min, max]`` range of the map's values. If
            None is provided, ``[0, 1]`` will be assumed if ``map`` contains
            floating point values, and ``[0, 255]`` will be assumed if ``map``
            contains integer values
    """

    meta = {"allow_inheritance": True}

    map = fof.ArrayField()
    range = fof.HeatmapRangeField()
=======

class TemporalDetection(_HasID, Label):
    """A temporal detection in a video whose support is defined by a start and
    end frame.

    Args:
        label (None): the label string
        support (None): the ``[first, last]`` frame numbers, inclusive
        confidence (None): a confidence in ``[0, 1]`` for the detection
    """

    meta = {"allow_inheritance": True}

    label = fof.StringField()
    support = fof.FrameSupportField()
    confidence = fof.FloatField()

    @classmethod
    def from_timestamps(cls, timestamps, sample=None, metadata=None, **kwargs):
        """Creates a :class:`TemporalDetection` instance from ``[start, stop]``
        timestamps for the specified video.

        You must provide either ``sample`` or ``metadata`` to inform the
        conversion.

        Args:
            timestamps: the ``[start, stop]`` timestamps, in seconds or
                "HH:MM:SS.XXX" format
            sample (None): a video :class:`fiftyone.core.sample.Sample` whose
                ``metadata`` field is populated
            metadata (None): a :class:`fiftyone.core.metadata.VideoMetadata`
                instance
            **kwargs: additional arguments for :class:`TemporalDetection`

        Returns:
            a :class:`TemporalDetection`
        """
        start, end = timestamps
        total_frame_count, duration = _parse_video_metadata(sample, metadata)
        support = [
            etaf.timestamp_to_frame_number(start, duration, total_frame_count),
            etaf.timestamp_to_frame_number(end, duration, total_frame_count),
        ]
        return cls(support=support, **kwargs)

    def to_timestamps(self, sample=None, metadata=None):
        """Returns the ``[start, stop]`` timestamps, in seconds, for this
        temporal detection in the given video.

        You must provide either ``sample`` or ``metadata`` to inform the
        conversion.

        Args:
            sample (None): a video :class:`fiftyone.core.sample.Sample` whose
                ``metadata`` field is populated
            metadata (None): a :class:`fiftyone.core.metadata.VideoMetadata`
                instance

        Returns:
            the ``[start, stop]`` timestamps of this detection, in seconds
        """
        first, last = self.support  # pylint: disable=unpacking-non-sequence
        total_frame_count, duration = _parse_video_metadata(sample, metadata)
        return [
            etaf.frame_number_to_timestamp(first, total_frame_count, duration),
            etaf.frame_number_to_timestamp(last, total_frame_count, duration),
        ]


def _parse_video_metadata(sample, metadata):
    if sample is not None:
        metadata = sample.metadata

    if not isinstance(metadata, fom.VideoMetadata):
        raise ValueError(
            "You must provide either `metadata` or a `sample` whose "
            "`metadata` field is populated containing `VideoMetadata`"
        )

    return metadata.total_frame_count, metadata.duration


class TemporalDetections(_HasLabelList, Label):
    """A list of temporal detections for a video.

    Args:
        detections (None): a list of :class:`TemporalDetection`
            instances
    """

    _LABEL_LIST_FIELD = "detections"

    meta = {"allow_inheritance": True}

    detections = fof.ListField(fof.EmbeddedDocumentField(TemporalDetection))
>>>>>>> 866b17a4


class GeoLocation(_HasID, Label):
    """Location data in GeoJSON format.

    Args:
        point (None): a ``[longitude, latitude]`` point
        line (None): a line defined by coordinates as shown below::

                [[lon1, lat1], [lon2, lat2], ...]

        polygon (None): a polygon defined by coorindates as shown below::

                [
                    [[lon1, lat1], [lon2, lat2], ...],
                    [[lon1, lat1], [lon2, lat2], ...],
                    ...
                ]

            where the first outer list describes the boundary of the polygon
            and any remaining entries describe holes
    """

    meta = {"allow_inheritance": True}

    point = fof.GeoPointField(auto_index=False)
    line = fof.GeoLineStringField(auto_index=False)
    polygon = fof.GeoPolygonField(auto_index=False)

    def to_geo_json(self):
        """Returns a GeoJSON ``geometry`` dict for this instance.

        Returns:
            a GeoJSON dict
        """
        return foug.to_geo_json_geometry(self)

    @classmethod
    def from_geo_json(cls, d):
        """Creates a :class:`GeoLocation` from a GeoJSON dictionary.

        Args:
            d: a GeoJSON dict

        Returns:
            a :class:`GeoLocation`
        """
        point, line, polygon = _from_geo_json_single(d)
        return cls(point=point, line=line, polygon=polygon)


class GeoLocations(_HasID, Label):
    """A batch of location data in GeoJSON format.

    The attributes of this class accept lists of data in the format of the
    corresponding attributes of :class:`GeoLocation`.

    Args:
        points (None): a list of points
        lines (None): a list of lines
        polygons (None): a list of polygons
    """

    meta = {"allow_inheritance": True}

    points = fof.GeoMultiPointField(auto_index=False)
    lines = fof.GeoMultiLineStringField(auto_index=False)
    polygons = fof.GeoMultiPolygonField(auto_index=False)

    def to_geo_json(self):
        """Returns a GeoJSON ``geometry`` dict for this instance.

        Returns:
            a GeoJSON dict
        """
        return foug.to_geo_json_geometry(self)

    @classmethod
    def from_geo_json(cls, d):
        """Creates a :class:`GeoLocation` from a GeoJSON dictionary.

        Args:
            d: a GeoJSON dict

        Returns:
            a :class:`GeoLocation`
        """
        points, lines, polygons = _from_geo_json(d)
        return cls(points=points, lines=lines, polygons=polygons)


<<<<<<< HEAD
=======
_SINGLE_LABEL_FIELDS = (
    Classification,
    Detection,
    GeoLocation,
    Keypoint,
    Polyline,
    Segmentation,
    TemporalDetection,
)

>>>>>>> 866b17a4
_LABEL_LIST_FIELDS = (
    Classifications,
    Detections,
    Keypoints,
    Polylines,
    TemporalDetections,
)

_PATCHES_FIELDS = (
    Detection,
    Detections,
    Polyline,
    Polylines,
)

_SINGLE_LABEL_TO_LIST_MAP = {
    Classification: Classifications,
    Detection: Detections,
    Keypoint: Keypoints,
    Polyline: Polylines,
    TemporalDetection: TemporalDetections,
}

_LABEL_LIST_TO_SINGLE_MAP = {
    Classifications: Classification,
    Detections: Detection,
    Keypoints: Keypoint,
    Polylines: Polyline,
    TemporalDetections: TemporalDetection,
}


def _parse_to_segmentation_inputs(mask, frame_size, mask_targets):
    if mask is None:
        if frame_size is None:
            raise ValueError("Either `mask` or `frame_size` must be provided")

        if mask_targets is not None and max(mask_targets) > 255:
            dtype = np.int
        else:
            dtype = np.uint8

        width, height = frame_size
        mask = np.zeros((height, width), dtype=dtype)
    else:
        height, width = mask.shape[:2]

    if mask_targets is not None:
        labels_to_targets = {label: idx for idx, label in mask_targets.items()}
    else:
        labels_to_targets = None

    return mask, labels_to_targets


def _render_instance(mask, detection, target):
    dobj = foue.to_detected_object(detection)
    obj_mask, offset = etai.render_instance_mask(
        dobj.mask, dobj.bounding_box, img=mask
    )

    x0, y0 = offset
    dh, dw = obj_mask.shape

    patch = mask[y0 : (y0 + dh), x0 : (x0 + dw)]
    patch[obj_mask] = target
    mask[y0 : (y0 + dh), x0 : (x0 + dw)] = patch


def _render_polyline(mask, polyline, target, thickness):
    points = foue.to_polyline(polyline).coords_in(img=mask)
    points = [np.array(shape, dtype=np.int32) for shape in points]

    if polyline.filled:
        # pylint: disable=no-member
        mask = cv2.fillPoly(mask, points, target)
    else:
        mask = cv2.polylines(  # pylint: disable=no-member
            mask, points, polyline.closed, target, thickness=thickness
        )


def _segmentation_to_detections(segmentation, mask_targets, mask_types):
    if isinstance(mask_types, dict):
        default = None
    else:
        default = mask_types
        mask_types = {}

    mask = segmentation.mask

    detections = []
    for target in np.unique(mask):
        if target == 0:
            continue  # skip background

        if mask_targets is not None:
            label = mask_targets.get(target, None)
            if label is None:
                continue  # skip unknown target
        else:
            label = str(target)

        label_type = mask_types.get(target, None)
        if label_type is None:
            if default is None:
                continue  # skip unknown type

            label_type = default

        label_mask = mask == target

        if label_type == "stuff":
            instances = [_parse_stuff_instance(label_mask)]
        elif label_type == "thing":
            instances = _parse_thing_instances(label_mask)
        else:
            raise ValueError(
                "Unsupported mask type '%s'. Supported values are "
                "('stuff', 'thing')"
            )

        for bbox, instance_mask in instances:
            detections.append(
                Detection(label=label, bounding_box=bbox, mask=instance_mask)
            )

    return detections


def _segmentation_to_polylines(
    segmentation, mask_targets, mask_types, tolerance
):
    if isinstance(mask_types, dict):
        default = None
    else:
        default = mask_types
        mask_types = {}

    mask = segmentation.mask

    polylines = []
    for target in np.unique(mask):
        if target == 0:
            continue  # skip background

        if mask_targets is not None:
            label = mask_targets.get(target, None)
            if label is None:
                continue  # skip unknown target
        else:
            label = str(target)

        label_type = mask_types.get(target, None)
        if label_type is None:
            if default is None:
                continue  # skip unknown type

            label_type = default

        label_mask = mask == target

        polygons = _get_polygons(label_mask, tolerance)

        if label_type == "stuff":
            polygons = [polygons]
        elif label_type == "thing":
            polygons = [[p] for p in polygons]
        else:
            raise ValueError(
                "Unsupported mask type '%s'. Supported values are "
                "('stuff', 'thing')"
            )

        for points in polygons:
            polyline = Polyline(
                label=label, points=points, filled=True, closed=True
            )
            polylines.append(polyline)

    return polylines


def _parse_stuff_instance(mask):
    cols = np.any(mask, axis=0)
    rows = np.any(mask, axis=1)
    xmin, xmax = np.where(cols)[0][[0, -1]]
    ymin, ymax = np.where(rows)[0][[0, -1]]

    height, width = mask.shape
    x = xmin / width
    y = ymin / height
    w = (xmax - xmin + 1) / width
    h = (ymax - ymin + 1) / height

    bbox = [x, y, w, h]
    instance_mask = mask[ymin:ymax, xmin:xmax]

    return bbox, instance_mask


def _parse_thing_instances(mask):
    height, width = mask.shape
    polygons = _get_polygons(mask, 2, abs_coords=True)

    instances = []
    for p in polygons:
        p = np.array(p)
        xmin, ymin = np.floor(p.min(axis=0)).astype(int)
        xmax, ymax = np.ceil(p.max(axis=0)).astype(int)

        xmax = max(xmin + 1, xmax)
        ymax = max(ymin + 1, ymax)

        x = xmin / width
        y = ymin / height
        w = (xmax - xmin) / width
        h = (ymax - ymin) / height

        bbox = [x, y, w, h]
        instance_mask = mask[ymin:ymax, xmin:xmax]

        instances.append((bbox, instance_mask))

    return instances


def _get_polygons(mask, tolerance, abs_coords=False):
    polygons = etai._mask_to_polygons(mask, tolerance=tolerance)
    if abs_coords:
        return polygons

    height, width = mask.shape
    return [[(x / width, y / height) for x, y in p] for p in polygons]


def _from_geo_json_single(d):
    points, lines, polygons = _from_geo_json(d)

    if not points:
        point = None
    elif len(points) == 1:
        point = points[0]
    else:
        raise ValueError(
            "%s can contain only one point. Use %s to store multiple "
            "points" % (GeoLocation, GeoLocations)
        )

    if not lines:
        line = None
    elif len(lines) == 1:
        line = lines[0]
    else:
        raise ValueError(
            "%s can contain only one line. Use %s to store multiple lines"
            % (GeoLocation, GeoLocations)
        )

    if not polygons:
        polygon = None
    elif len(polygons) == 1:
        polygon = polygons[0]
    else:
        raise ValueError(
            "%s can contain only one polygon. Use %s to store multiple "
            "polygons" % (GeoLocation, GeoLocations)
        )

    return point, line, polygon


def _from_geo_json(d):
    points, lines, polygons = foug.extract_coordinates(d)

    if not points:
        points = None

    if not lines:
        lines = None

    if not polygons:
        polygons = None

    return points, lines, polygons<|MERGE_RESOLUTION|>--- conflicted
+++ resolved
@@ -845,40 +845,8 @@
     keypoints = fof.ListField(fof.EmbeddedDocumentField(Keypoint))
 
 
-<<<<<<< HEAD
-        Returns:
-            an ``eta.core.image.ImageLabels``
-        """
-        image_labels = etai.ImageLabels()
-
-        # pylint: disable=not-an-iterable
-        for keypoint in self.keypoints:
-            image_labels.add_keypoints(keypoint.to_eta_keypoints(name=name))
-
-        return image_labels
-
-    @classmethod
-    def from_eta_keypoints(cls, keypoints):
-        """Creates a :class:`Keypoints` instance from an
-        ``eta.core.keypoints.KeypointsContainer``.
-
-        Args:
-            keypoints: an ``eta.core.keypoints.KeypointsContainer``
-
-        Returns:
-            a :class:`Keypoints`
-        """
-        return cls(
-            keypoints=[Keypoint.from_eta_keypoints(k) for k in keypoints]
-        )
-
-
-class Segmentation(ImageLabel, _HasID):
+class Segmentation(_HasID, Label):
     """A semantic segmentation for an image.
-=======
-class Segmentation(_HasID, Label):
-    """A semantic segmentation mask for an image.
->>>>>>> 866b17a4
 
     Args:
         mask (None): a 2D numpy array with integer values encoding the semantic
@@ -955,7 +923,6 @@
         )
         return Polylines(polylines=polylines)
 
-<<<<<<< HEAD
 
 class Heatmap(_HasID, Label):
     """A heatmap for an image.
@@ -972,7 +939,7 @@
 
     map = fof.ArrayField()
     range = fof.HeatmapRangeField()
-=======
+
 
 class TemporalDetection(_HasID, Label):
     """A temporal detection in a video whose support is defined by a start and
@@ -1068,7 +1035,6 @@
     meta = {"allow_inheritance": True}
 
     detections = fof.ListField(fof.EmbeddedDocumentField(TemporalDetection))
->>>>>>> 866b17a4
 
 
 class GeoLocation(_HasID, Label):
@@ -1160,19 +1126,6 @@
         return cls(points=points, lines=lines, polygons=polygons)
 
 
-<<<<<<< HEAD
-=======
-_SINGLE_LABEL_FIELDS = (
-    Classification,
-    Detection,
-    GeoLocation,
-    Keypoint,
-    Polyline,
-    Segmentation,
-    TemporalDetection,
-)
-
->>>>>>> 866b17a4
 _LABEL_LIST_FIELDS = (
     Classifications,
     Detections,
