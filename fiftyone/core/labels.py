--- conflicted
+++ resolved
@@ -324,23 +324,11 @@
     property, as well as a ``tags`` attribute.
     """
 
-<<<<<<< HEAD
     _id: ObjectId
-    id: str = field(load=str, dump=ObjectId, link="_id")
+    id: str = field(
+        load=str, dump=ObjectId, link="_id", default=lambda: str(ObjectId())
+    )
     tags: t.List[str]
-=======
-    id = fof.ObjectIdField(
-        required=True,
-        unique=True,
-        default=lambda: str(ObjectId()),
-        db_field="_id",
-    )
-    tags = fof.ListField(fof.StringField())
-
-    @property
-    def _id(self):
-        return ObjectId(self.id)
->>>>>>> e3e21af2
 
 
 class _HasLabelList(object):
