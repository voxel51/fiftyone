"""
Labels stored in dataset samples.

| Copyright 2017-2020, Voxel51, Inc.
| `voxel51.com <https://voxel51.com/>`_
|
"""
from bson.objectid import ObjectId
from collections import defaultdict

import eta.core.data as etad
import eta.core.geometry as etag
import eta.core.keypoints as etak
import eta.core.image as etai
import eta.core.objects as etao
import eta.core.polylines as etap
import eta.core.utils as etau

from fiftyone.core.odm.document import DynamicEmbeddedDocument
import fiftyone.core.fields as fof


class _NoDefault(object):
    pass


no_default = _NoDefault()


class Label(DynamicEmbeddedDocument):
    """Base class for labels.

    Label instances represent a logical collection of labels associated with a
    sample in a dataset. Label instances may represent concrete tasks such as
    image classification (:class:`Classification`) or image object detection
    (:class:`Detections`), or they may represent higher-level constructs such
    as a collection of labels for a particular sample (:class:`ImageLabels`).
    """

    meta = {"allow_inheritance": True}


class Attribute(DynamicEmbeddedDocument):
    """Base class for attributes.

    Attribute instances represent an atomic piece of information, its
    ``value``, usually embedded with a ``name`` within a dict field of another
    :class:`Label` instance.

    Args:
        value (None): the attribute value
    """

    meta = {"allow_inheritance": True}

    value = fof.Field()


class BooleanAttribute(Attribute):
    """A boolean attribute.

    Args:
        value (None): the attribute value
    """

    value = fof.BooleanField()


class CategoricalAttribute(Attribute):
    """A categorical attribute.

    Args:
        value (None): the attribute value
        confidence (None): a confidence in ``[0, 1]`` for the value
        logits (None): logits associated with the attribute
    """

    value = fof.StringField()
    confidence = fof.FloatField()
    logits = fof.VectorField()


class NumericAttribute(Attribute):
    """A numeric attribute.

    Args:
        value (None): the attribute value
    """

    value = fof.FloatField()


class ListAttribute(Attribute):
    """A list attribute.

    The list can store arbitrary JSON-serialiable values.

    Args:
        value (None): the attribute value
    """

    value = fof.ListField()


class _HasAttributes(Label):
    """Mixin for :class:`Label` classes that have an ``attributes`` field that
    contains a dict of of :class:`Attribute` instances.
    """

    meta = {"allow_inheritance": True}

    attributes = fof.DictField(fof.EmbeddedDocumentField(Attribute))

    def has_attribute(self, name):
        """Determines whether the detection has an attribute with the given
        name.

        Args:
            name: the attribute name

        Returns:
            True/False
        """
        # pylint: disable=unsupported-membership-test
        return name in self.attributes

    def get_attribute_value(self, name, default=no_default):
        """Gets the value of the attribute with the given name.

        Args:
            name: the attribute name
            default (no_default): the default value to return if the attribute
                does not exist. Can be ``None``. If no default value is
                provided, an exception is raised if the attribute does not
                exist

        Returns:
            the attribute value

        Raises:
            KeyError: if the attribute does not exist and no default value was
                provided
        """
        try:
            # pylint: disable=unsubscriptable-object
            return self.attributes[name].value
        except KeyError:
            if default is not no_default:
                return default

            raise


class _HasID(Label):
    """Mixin for :class:`Label` classes that expose an ``id`` property that
    contains a unique identifier for the label.
    """

    meta = {"allow_inheritance": True}

    _id = fof.ObjectIdField(
        required=True, default=ObjectId, unique=True, primary_key=True
    )

    @property
    def id(self):
        """The ID of the label."""
        return str(self._id)

    def _get_repr_fields(self):
        # pylint: disable=no-member
        return ("id",) + self._fields_ordered


class ImageLabel(Label):
    """Base class for labels associated with images."""

    meta = {"allow_inheritance": True}

    def to_image_labels(self, name=None):
        """Returns an ``eta.core.image.ImageLabels`` representation of this
        instance.

        Args:
            name (None): the name of the label field

        Returns:
            an ``eta.core.image.ImageLabels``
        """
        raise NotImplementedError("Subclass must implement to_image_labels()")


class Classification(ImageLabel):
    """A classification label.

    Args:
        label (None): the label string
        confidence (None): a confidence in ``[0, 1]`` for the label
        logits (None): logits associated with the labels
    """

    meta = {"allow_inheritance": True}

    label = fof.StringField()
    confidence = fof.FloatField()
    logits = fof.VectorField()

    def to_image_labels(self, name=None):
        """Returns an ``eta.core.image.ImageLabels`` representation of this
        instance.

        Args:
            name (None): the name of the label field

        Returns:
            an ``eta.core.image.ImageLabels``
        """
        image_labels = etai.ImageLabels()
        image_labels.add_attribute(
            etad.CategoricalAttribute(
                name, self.label, confidence=self.confidence
            )
        )
        return image_labels

    @classmethod
    def from_attribute(cls, attr):
        """Creates a :class:`Classification` instance from an attribute.

        The attribute value is cast to a string, if necessary.

        Args:
            attr: an :class:`Attribute` or ``eta.core.data.Attribute``

        Returns:
            a :class:`Classification`
        """
        classification = cls(label=str(attr.value))

        try:
            classification.confidence = attr.confidence
        except:
            pass

        return classification


class Classifications(ImageLabel):
    """A list of classifications (typically from a multilabel model) in an
    image.

    Args:
        classifications (None): a list of :class:`Classification` instances
    """

    meta = {"allow_inheritance": True}

    classifications = fof.ListField(fof.EmbeddedDocumentField(Classification))
    logits = fof.VectorField()

    def to_image_labels(self, name=None):
        """Returns an ``eta.core.image.ImageLabels`` representation of this
        instance.

        Args:
            name (None): the name of the label field

        Returns:
            an ``eta.core.image.ImageLabels``
        """
        image_labels = etai.ImageLabels()

        # pylint: disable=not-an-iterable
        for classification in self.classifications:
            image_labels.add_attribute(
                etad.CategoricalAttribute(
                    name,
                    classification.label,
                    confidence=classification.confidence,
                )
            )

        return image_labels

    @classmethod
    def from_attributes(cls, attrs, skip_non_categorical=False):
        """Creates a :class:`Classifications` instance from a list of
        attributes.

        Args:
            attrs: an iterable of :class:`Attribute` or
                ``eta.core.data.Attribute`` instances
            skip_non_categorical (False): whether to skip non-categorical
                attributes (True) or cast all attribute values to strings
                (False)

        Returns:
            a :class:`Classifications`
        """
        classifications = []
        for attr in attrs:
            if skip_non_categorical and not etau.is_str(attr.value):
                continue

            classifications.append(Classification.from_attribute(attr))

        return cls(classifications=classifications)


class Detection(ImageLabel, _HasID, _HasAttributes):
    """An object detection.

    Args:
        label (None): the label string
        bounding_box (None): a list of relative bounding box coordinates in
            ``[0, 1]`` in the following format::

            [<top-left-x>, <top-left-y>, <width>, <height>]

        confidence (None): a confidence in ``[0, 1]`` for the label
        index (None): an index for the object
        attributes ({}): a dict mapping attribute names to :class:`Attribute`
            instances
    """

    meta = {"allow_inheritance": True}

    label = fof.StringField()
    bounding_box = fof.ListField()
    confidence = fof.FloatField()
<<<<<<< HEAD
=======
    index = fof.IntField()
    attributes = fof.DictField(fof.EmbeddedDocumentField(Attribute))

    @property
    def id(self):
        """The ID of the document."""
        return str(self._id)

    def has_attribute(self, name):
        """Determines whether the detection has an attribute with the given
        name.

        Args:
            name: the attribute name

        Returns:
            True/False
        """
        # pylint: disable=unsupported-membership-test
        return name in self.attributes

    def get_attribute_value(self, name, default=no_default):
        """Gets the value of the attribute with the given name.

        Args:
            name: the attribute name
            default (no_default): the default value to return if the attribute
                does not exist. Can be ``None``. If no default value is
                provided, an exception is raised if the attribute does not
                exist

        Returns:
            the attribute value

        Raises:
            KeyError: if the attribute does not exist and no default value was
                provided
        """
        try:
            # pylint: disable=unsubscriptable-object
            return self.attributes[name].value
        except KeyError:
            if default is not no_default:
                return default

            raise
>>>>>>> 60faccb3

    def to_detected_object(self, name=None):
        """Returns an ``eta.core.objects.DetectedObject`` representation of
        this instance.

        Args:
            name (None): the name of the label field

        Returns:
            an ``eta.core.objects.DetectedObject``
        """
        label = self.label
        index = self.index

        # pylint: disable=unpacking-non-sequence
        tlx, tly, w, h = self.bounding_box
        brx = tlx + w
        bry = tly + h
        bounding_box = etag.BoundingBox.from_coords(tlx, tly, brx, bry)

        confidence = self.confidence

        # pylint: disable=no-member
        attrs = _to_eta_attributes(self.attributes)

        return etao.DetectedObject(
            label=label,
            index=index,
            bounding_box=bounding_box,
            confidence=confidence,
            name=name,
            attrs=attrs,
        )

    def to_image_labels(self, name=None):
        """Returns an ``eta.core.image.ImageLabels`` representation of this
        instance.

        Args:
            name (None): the name of the label field

        Returns:
            an ``eta.core.image.ImageLabels``
        """
        image_labels = etai.ImageLabels()
        image_labels.add_object(self.to_detected_object(name=name))
        return image_labels

    @classmethod
    def from_detected_object(cls, dobj):
        """Creates a :class:`Detection` instance from an
        ``eta.core.objects.DetectedObject``.

        Args:
            dobj: a ``eta.core.objects.DetectedObject``

        Returns:
            a :class:`Detection`
        """
        xtl, ytl, xbr, ybr = dobj.bounding_box.to_coords()
        bounding_box = [xtl, ytl, (xbr - xtl), (ybr - ytl)]

        attributes = _from_eta_attributes(dobj.attrs)

        return cls(
            label=dobj.label,
            bounding_box=bounding_box,
            confidence=dobj.confidence,
            index=dobj.index,
            attributes=attributes,
        )

    def _get_repr_fields(self):
        # pylint: disable=no-member
        return ("id",) + self._fields_ordered


class Detections(ImageLabel):
    """A list of object detections in an image.

    Args:
        detections (None): a list of :class:`Detection` instances
    """

    meta = {"allow_inheritance": True}

    detections = fof.ListField(fof.EmbeddedDocumentField(Detection))

    def to_image_labels(self, name=None):
        """Returns an ``eta.core.image.ImageLabels`` representation of this
        instance.

        Args:
            name (None): the name of the label field

        Returns:
            an ``eta.core.image.ImageLabels``
        """
        image_labels = etai.ImageLabels()

        # pylint: disable=not-an-iterable
        for detection in self.detections:
            image_labels.add_object(detection.to_detected_object(name=name))

        return image_labels

    @classmethod
    def from_detected_objects(cls, objects):
        """Creates a :class:`Detections` instance from an
        ``eta.core.objects.DetectedObjectContainer``.

        Args:
            objects: a ``eta.core.objects.DetectedObjectContainer``

        Returns:
            a :class:`Detections`
        """
        return cls(
            detections=[
                Detection.from_detected_object(dobj) for dobj in objects
            ]
        )


class Polyline(ImageLabel, _HasID, _HasAttributes):
    """A polyline or polygon.

    Args:
        label (None): a label for the shape
        points (None): a list of ``(x, y)`` points in ``[0, 1] x [0, 1]``
            describing the vertexes of a polyline
        closed (False): whether the polyline is closed, i.e., and edge should
            be drawn from the last vertex to the first vertex
        filled (False): whether the polyline represents a shape that can be
            filled when rendering it
        attributes ({}): a dict mapping attribute names to :class:`Attribute`
            instances
    """

    meta = {"allow_inheritance": True}

    label = fof.StringField()
    points = fof.ListField()
    closed = fof.BooleanField(default=False)
    filled = fof.BooleanField(default=False)

    def to_eta_polyline(self, name=None):
        """Returns an ``eta.core.polylines.Polyline`` representation of this
        instance.

        Args:
            name (None): the name of the label field

        Returns:
            an ``eta.core.polylines.Polyline``
        """
        # pylint: disable=no-member
        attrs = _to_eta_attributes(self.attributes)

        return etap.Polyline(
            label=self.label,
            name=name,
            points=self.points,
            closed=self.closed,
            filled=self.filled,
            attrs=attrs,
        )

    def to_image_labels(self, name=None):
        """Returns an ``eta.core.image.ImageLabels`` representation of this
        instance.

        Args:
            name (None): the name of the label field

        Returns:
            an ``eta.core.image.ImageLabels``
        """
        image_labels = etai.ImageLabels()
        image_labels.add_polyline(self.to_eta_polyline(name=name))
        return image_labels

    @classmethod
    def from_eta_polyline(cls, polyline):
        """Creates a :class:`Polyline` instance from an
        ``eta.core.polylines.Polyline``.

        Args:
            polyline: an ``eta.core.polylines.Polyline``

        Returns:
            a :class:`Polyline`
        """
        attributes = _from_eta_attributes(polyline.attrs)

        return cls(
            label=polyline.label,
            points=polyline.points,
            closed=polyline.closed,
            filled=polyline.filled,
            attributes=attributes,
        )


class Polylines(ImageLabel):
    """A list of polylines or polygons in an image.

    Args:
        polylines (None): a list of :class:`Polyline` instances
    """

    meta = {"allow_inheritance": True}

    polylines = fof.ListField(fof.EmbeddedDocumentField(Polyline))

    def to_image_labels(self, name=None):
        """Returns an ``eta.core.image.ImageLabels`` representation of this
        instance.

        Args:
            name (None): the name of the label field

        Returns:
            an ``eta.core.image.ImageLabels``
        """
        image_labels = etai.ImageLabels()

        # pylint: disable=not-an-iterable
        for polyline in self.polylines:
            image_labels.add_polyline(polyline.to_eta_polyline(name=name))

        return image_labels

    @classmethod
    def from_eta_polylines(cls, polylines):
        """Creates a :class:`Polylines` instance from an
        ``eta.core.polylines.PolylineContainer``.

        Args:
            polylines: an ``eta.core.polylines.PolylineContainer``

        Returns:
            a :class:`Polylines`
        """
        return cls(
            polylines=[Polyline.from_eta_polyline(p) for p in polylines]
        )


class Keypoint(ImageLabel, _HasID, _HasAttributes):
    """A list of keypoints in an image.

    Args:
        label (None): a label for the points
        points (None): a list of ``(x, y)`` keypoints in ``[0, 1] x [0, 1]``
        attributes ({}): a dict mapping attribute names to :class:`Attribute`
            instances
    """

    meta = {"allow_inheritance": True}

    label = fof.StringField()
    points = fof.ListField()

    def to_eta_keypoints(self, name=None):
        """Returns an ``eta.core.keypoints.Keypoints`` representation of this
        instance.

        Args:
            name (None): the name of the label field

        Returns:
            an ``eta.core.keypoints.Keypoints``
        """
        # pylint: disable=no-member
        attrs = _to_eta_attributes(self.attributes)

        return etak.Keypoints(
            name=name, label=self.label, points=self.points, attrs=attrs,
        )

    def to_image_labels(self, name=None):
        """Returns an ``eta.core.image.ImageLabels`` representation of this
        instance.

        Args:
            name (None): the name of the label field

        Returns:
            an ``eta.core.image.ImageLabels``
        """
        image_labels = etai.ImageLabels()
        image_labels.add_keypoints(self.to_eta_keypoints(name=name))
        return image_labels

    @classmethod
    def from_eta_keypoints(cls, keypoints):
        """Creates a :class:`Keypoint` instance from an
        ``eta.core.keypoints.Keypoints``.

        Args:
            keypoints: an ``eta.core.keypoints.Keypoints``

        Returns:
            a :class:`Keypoint`
        """
        attributes = _from_eta_attributes(keypoints.attrs)

        return cls(
            label=keypoints.label,
            points=keypoints.points,
            attributes=attributes,
        )


class Keypoints(ImageLabel):
    """A list of :class:`Keypoint` instances in an image.

    Args:
        keypoints (None): a list of :class:`Keypoint` instances
    """

    meta = {"allow_inheritance": True}

    keypoints = fof.ListField(fof.EmbeddedDocumentField(Keypoint))

    def to_image_labels(self, name=None):
        """Returns an ``eta.core.image.ImageLabels`` representation of this
        instance.

        Args:
            name (None): the name of the label field

        Returns:
            an ``eta.core.image.ImageLabels``
        """
        image_labels = etai.ImageLabels()

        # pylint: disable=not-an-iterable
        for keypoint in self.keypoints:
            image_labels.add_keypoints(keypoint.to_eta_keypoints(name=name))

        return image_labels

    @classmethod
    def from_eta_keypoints(cls, keypoints):
        """Creates a :class:`Keypoints` instance from an
        ``eta.core.keypoints.KeypointsContainer``.

        Args:
            keypoints: an ``eta.core.keypoints.KeypointsContainer``

        Returns:
            a :class:`Keypoints`
        """
        return cls(
            keypoints=[Keypoint.from_eta_keypoints(k) for k in keypoints]
        )


class ImageLabels(ImageLabel):
    """A collection of multitask labels for an image sample in a
    :class:`fiftyone.core.dataset.Dataset`.

    Args:
        labels: an ``eta.core.image.ImageLabels`` or a serialized dict
            representation of one
    """

    meta = {"allow_inheritance": True}

    labels = fof.ImageLabelsField()

    def to_image_labels(self, name=None):
        """Returns an ``eta.core.image.ImageLabels`` representation of this
        instance.

        Args:
            name (None): the name of the label field

        Returns:
            an ``eta.core.image.ImageLabels``
        """
        return self.labels

    def expand(
        self,
        prefix=None,
        labels_dict=None,
        multilabel=False,
        skip_non_categorical=False,
    ):
        """Expands the image labels into a dictionary of :class:`Label`
        instances.

        Provide ``labels_dict`` if you want to customize which components of
        the labels are expanded. Otherwise, all labels are expanded as
        explained below.

        If ``multilabel`` is False, frame attributes will be stored in separate
        :class:`Classification` fields with names ``prefix + attr.name``.

        If ``multilabel`` if True, all frame attributes will be stored in a
        :class:`Classifications` field called ``prefix + "attrs"``.

        Objects are expanded into fields with names ``prefix + obj.name``, or
        ``prefix + "objs"`` for objects that do not have their ``name`` field
        populated.

        Polylines are expanded into fields with names
        ``prefix + polyline.name``, or ``prefix + "polylines"`` for polylines
        that do not have their ``name`` field populated.

        Keypoints are expanded into fields with names
        ``prefix + keypoints.name``, or ``prefix + "keypoints"`` for keypoints
        that do not have their ``name`` field populated.

        Args:
            prefix (None): a string prefix to prepend to each field name in the
                output dict
            labels_dict (None): a dictionary mapping names of labels to keys to
                assign them in the output dictionary
            multilabel (False): whether to store frame attributes in a single
                :class:`Classifications` instance
            skip_non_categorical (False): whether to skip non-categorical
                frame attributes (True) or cast them to strings (False)

        Returns:
            a dict mapping label names to :class:`Label` instances
        """
        if labels_dict is not None:
            return _expand_with_labels_dict(
                self, labels_dict, multilabel, skip_non_categorical
            )

        return _expand_with_prefix(
            self, prefix, multilabel, skip_non_categorical
        )


def _from_eta_attributes(attrs):
    attributes = {}
    for attr in attrs:
        if isinstance(attr, etad.NumericAttribute):
            _attr = NumericAttribute(value=attr.value)
        elif isinstance(attr, etad.BooleanAttribute):
            _attr = BooleanAttribute(value=attr.value)
        else:
            _attr = CategoricalAttribute(value=str(attr.value))

        if attr.confidence is not None:
            _attr.confidence = attr.confidence

        attributes[attr.name] = _attr

    return attributes


def _to_eta_attributes(attributes):
    attrs = etad.AttributeContainer()
    for attr_name, attr in attributes.items():
        attr_value = attr.value
        if isinstance(attr_value, bool):
            _attr = etad.BooleanAttribute(attr_name, attr_value)
        elif etau.is_numeric(attr_value):
            _attr = etad.NumericAttribute(attr_name, attr_value)
        else:
            _attr = etad.CategoricalAttribute(attr_name, str(attr_value))

        attrs.add(_attr)

    return attrs


def _expand_with_prefix(
    image_labels, prefix, multilabel, skip_non_categorical
):
    if prefix is None:
        prefix = ""

    labels = {}
    _image_labels = image_labels.labels

    #
    # Classifications
    #

    if multilabel:
        # Store frame attributes as multilabels
        # pylint: disable=no-member
        labels[prefix + "attrs"] = Classifications.from_attributes(
            _image_labels.attrs, skip_non_categorical=skip_non_categorical,
        )
    else:
        # Store each frame attribute separately
        for attr in _image_labels.attrs:  # pylint: disable=no-member
            if skip_non_categorical and not etau.is_str(attr.value):
                continue

            labels[prefix + attr.name] = Classification.from_attribute(attr)

    #
    # Detections
    #

    objects_map = defaultdict(etao.DetectedObjectContainer)

    for dobj in _image_labels.objects:
        objects_map[prefix + (dobj.name or "objs")].add(dobj)

    for name, objects in objects_map.items():
        # pylint: disable=no-member
        labels[name] = Detections.from_detected_objects(objects)

    #
    # Polylines
    #

    polylines_map = defaultdict(etap.PolylineContainer)

    for polyline in _image_labels.polylines:
        polylines_map[prefix + (polyline.name or "polylines")].add(polyline)

    for name, polylines in polylines_map.items():
        # pylint: disable=no-member
        labels[name] = Polylines.from_eta_polylines(polylines)

    #
    # Keypoints
    #

    keypoints_map = defaultdict(etak.KeypointsContainer)

    for keypoints in _image_labels.keypoints:
        keypoints_map[prefix + (keypoints.name or "keypoints")].add(keypoints)

    for name, keypoints in keypoints_map.items():
        # pylint: disable=no-member
        labels[name] = Keypoints.from_eta_keypoints(keypoints)

    return labels


def _expand_with_labels_dict(
    image_labels, labels_dict, multilabel, skip_non_categorical
):
    labels = {}
    _image_labels = image_labels.labels

    #
    # Classifications
    #

    if multilabel:
        # Store frame attributes as multilabels
        attrs_map = defaultdict(etad.AttributeContainer)
        for attr in _image_labels.attrs:
            if attr.name not in labels_dict:
                continue

            attrs_map[labels_dict[attr.name]].add(attr)

        for name, attrs in attrs_map.items():
            labels[name] = Classifications.from_attributes(
                attrs, skip_non_categorical=skip_non_categorical
            )
    else:
        # Store each frame attribute separately
        for attr in _image_labels.attrs:  # pylint: disable=no-member
            if skip_non_categorical and not etau.is_str(attr.value):
                continue

            if attr.name not in labels_dict:
                continue

            labels[labels_dict[attr.name]] = Classification.from_attribute(
                attr
            )

    #
    # Detections
    #

    objects_map = defaultdict(etao.DetectedObjectContainer)

    for dobj in _image_labels.objects:
        if dobj.name not in labels_dict:
            continue

        objects_map[labels_dict[dobj.name]].add(dobj)

    for name, objects in objects_map.items():
        # pylint: disable=no-member
        labels[name] = Detections.from_detected_objects(objects)

    #
    # Polylines
    #

    polylines_map = defaultdict(etap.PolylineContainer)

    for polyline in _image_labels.polylines:
        if polyline.name not in labels_dict:
            continue

        polylines_map[labels_dict[polyline.name]].add(polyline)

    for name, polylines in polylines_map.items():
        # pylint: disable=no-member
        labels[name] = Polylines.from_eta_polylines(polylines)

    #
    # Keypoints
    #

    keypoints_map = defaultdict(etak.KeypointsContainer)

    for keypoints in _image_labels.keypoints:
        if keypoints.name not in labels_dict:
            continue

        keypoints_map[labels_dict[keypoints.name]].add(keypoints)

    for name, keypoints in keypoints_map.items():
        # pylint: disable=no-member
        labels[name] = Keypoints.from_eta_keypoints(keypoints)

    return labels<|MERGE_RESOLUTION|>--- conflicted
+++ resolved
@@ -328,55 +328,7 @@
     label = fof.StringField()
     bounding_box = fof.ListField()
     confidence = fof.FloatField()
-<<<<<<< HEAD
-=======
     index = fof.IntField()
-    attributes = fof.DictField(fof.EmbeddedDocumentField(Attribute))
-
-    @property
-    def id(self):
-        """The ID of the document."""
-        return str(self._id)
-
-    def has_attribute(self, name):
-        """Determines whether the detection has an attribute with the given
-        name.
-
-        Args:
-            name: the attribute name
-
-        Returns:
-            True/False
-        """
-        # pylint: disable=unsupported-membership-test
-        return name in self.attributes
-
-    def get_attribute_value(self, name, default=no_default):
-        """Gets the value of the attribute with the given name.
-
-        Args:
-            name: the attribute name
-            default (no_default): the default value to return if the attribute
-                does not exist. Can be ``None``. If no default value is
-                provided, an exception is raised if the attribute does not
-                exist
-
-        Returns:
-            the attribute value
-
-        Raises:
-            KeyError: if the attribute does not exist and no default value was
-                provided
-        """
-        try:
-            # pylint: disable=unsubscriptable-object
-            return self.attributes[name].value
-        except KeyError:
-            if default is not no_default:
-                return default
-
-            raise
->>>>>>> 60faccb3
 
     def to_detected_object(self, name=None):
         """Returns an ``eta.core.objects.DetectedObject`` representation of
