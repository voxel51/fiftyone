--- conflicted
+++ resolved
@@ -44,9 +44,61 @@
 
 
 class _HasMedia(object):
-    """Mixin for :class:`Label` classes that contain a media field."""
+    """Mixin for :class:`Label` classes that contain a media field that may be
+    remote.
+    """
 
     _MEDIA_FIELD = None
+
+    @property
+    def local_path(self):
+        """The local path to this instance's media.
+
+        Accessing this property will cause remote files to be downloaded to
+        FiftyOne's local media cache, if necessary.
+        """
+        return self.get_local_path()
+
+    @property
+    def is_local(self):
+        """Determines whether the instance's media is local.
+
+        Returns:
+            True/False
+        """
+        media_path = getattr(self, self._MEDIA_FIELD)
+        return foc.media_cache.is_local(media_path)
+
+    @property
+    def is_local_or_cached(self):
+        """Determines whether this instance's media is either local or a remote
+        file that is currently in FiftyOne's local media cache.
+
+        If this method returns True, calling :meth:`local_path` will not cause
+        a media download.
+
+        Returns:
+            True/False
+        """
+        media_path = getattr(self, self._MEDIA_FIELD)
+        return foc.media_cache.is_local_or_cached(media_path)
+
+    def get_local_path(self, download=True, skip_failures=True):
+        """Returns the local path to this instance's media.
+
+        Args:
+            download (True): whether to download the remote media to FiftyOne's
+                local media cache, if necessary
+            skip_failures (True): whether to gracefully continue without
+                raising an error if a remote file cannot be downloaded
+
+        Returns:
+            the local filepath
+        """
+        media_path = getattr(self, self._MEDIA_FIELD)
+        return foc.media_cache.get_local_path(
+            media_path, download=download, skip_failures=skip_failures
+        )
 
 
 class Label(DynamicEmbeddedDocument):
@@ -1062,67 +1114,6 @@
     keypoints = fof.ListField(fof.EmbeddedDocumentField(Keypoint))
 
 
-<<<<<<< HEAD
-class _HasMedia(object):
-    """Mixin for :class:`Label` classes that contain a media field that may be
-    remote.
-    """
-
-    _MEDIA_FIELD = None
-
-    @property
-    def local_path(self):
-        """The local path to this instance's media.
-
-        Accessing this property will cause remote files to be downloaded to
-        FiftyOne's local media cache, if necessary.
-        """
-        return self.get_local_path()
-
-    @property
-    def is_local(self):
-        """Determines whether the instance's media is local.
-
-        Returns:
-            True/False
-        """
-        media_path = getattr(self, self._MEDIA_FIELD)
-        return foc.media_cache.is_local(media_path)
-
-    @property
-    def is_local_or_cached(self):
-        """Determines whether this instance's media is either local or a remote
-        file that is currently in FiftyOne's local media cache.
-
-        If this method returns True, calling :meth:`local_path` will not cause
-        a media download.
-
-        Returns:
-            True/False
-        """
-        media_path = getattr(self, self._MEDIA_FIELD)
-        return foc.media_cache.is_local_or_cached(media_path)
-
-    def get_local_path(self, download=True, skip_failures=True):
-        """Returns the local path to this instance's media.
-
-        Args:
-            download (True): whether to download the remote media to FiftyOne's
-                local media cache, if necessary
-            skip_failures (True): whether to gracefully continue without
-                raising an error if a remote file cannot be downloaded
-
-        Returns:
-            the local filepath
-        """
-        media_path = getattr(self, self._MEDIA_FIELD)
-        return foc.media_cache.get_local_path(
-            media_path, download=download, skip_failures=skip_failures
-        )
-
-
-=======
->>>>>>> 15e7ece3
 class Segmentation(_HasID, _HasMedia, Label):
     """A semantic segmentation for an image.
 
