--- conflicted
+++ resolved
@@ -69,29 +69,6 @@
                         "Accept": "text/event-stream",
                         "Content-type": "application/json",
                     },
-<<<<<<< HEAD
-                    data=FiftyOneJSONEncoder.dumps(
-                        stringify(
-                            asdict(
-                                ListenPayload(
-                                    events=[
-                                        "capture_notebook_cell",
-                                        "close_session",
-                                        "reactivate_notebook_cell",
-                                        "refresh",
-                                        "reload_session",
-                                        "select_labels",
-                                        "select_samples",
-                                        "set_group_slice",
-                                        "set_spaces",
-                                        "state_update",
-                                    ],
-                                    initializer=state,
-                                    subscription=self._subscription,
-                                ),
-                                dict_factory=dict_factory,
-                            )
-=======
                     data=json_util.dumps(
                         asdict(
                             ListenPayload(
@@ -99,14 +76,18 @@
                                     "capture_notebook_cell",
                                     "close_session",
                                     "reactivate_notebook_cell",
+                                    "refresh",
                                     "reload_session",
+                                    "select_labels",
+                                    "select_samples",
+                                    "set_group_slice",
+                                    "set_spaces",
                                     "state_update",
                                 ],
                                 initializer=state,
                                 subscription=self._subscription,
                             ),
                             dict_factory=dict_factory,
->>>>>>> 5af63542
                         )
                     ),
                 )
