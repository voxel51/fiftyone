"""
FiftyOne Server aggregations

| Copyright 2017-2025, Voxel51, Inc.
| `voxel51.com <https://voxel51.com/>`_
|
"""

from datetime import date, datetime
import typing as t

from pymongo.errors import ExecutionTimeout
import strawberry as gql

import fiftyone.core.aggregations as foa
import fiftyone.core.collections as foc
import fiftyone.core.fields as fof
import fiftyone.core.labels as fol
import fiftyone.core.media as fom
from fiftyone.core.utils import datetime_to_timestamp
import fiftyone.core.view as fov

from fiftyone.server.constants import LIST_LIMIT
from fiftyone.server.exceptions import AggregationQueryTimeout
from fiftyone.server.filters import GroupElementFilter, SampleFilter
from fiftyone.server.inputs import SelectedLabel
from fiftyone.server.scalars import BSON, BSONArray
from fiftyone.server.utils import from_dict, meets_type
import fiftyone.server.view as fosv


@gql.input
class AggregationForm:
    dataset: str
    extended_stages: BSONArray
    filters: t.Optional[BSON]
    group_id: t.Optional[gql.ID]
    hidden_labels: t.List[SelectedLabel]
    index: t.Optional[int]
    mixed: bool
    paths: t.List[str]
    sample_ids: t.List[gql.ID]
    slice: t.Optional[str]
    slices: t.Optional[t.List[str]]
    view: BSONArray
<<<<<<< HEAD
    dynamic_group: t.Optional[BSON] = None
    hint: t.Optional[str] = None
    query_performance: t.Optional[bool] = False
    view_name: t.Optional[str] = None
=======
    hint: t.Optional[str] = None
    max_query_time: t.Optional[int] = None
    view_name: t.Optional[str] = None
    query_performance: t.Optional[bool] = False
>>>>>>> 79671620


@gql.interface
class Aggregation:
    path: str
    count: int
    exists: int


@gql.type
class BooleanAggregation(Aggregation):
    false: int = 0
    true: int = 0


@gql.type
class DataAggregation(Aggregation):
    pass


@gql.type
class IntAggregation(Aggregation):
    max: t.Optional[float]
    min: t.Optional[float]


@gql.type
class FloatAggregation(Aggregation):
    inf: int = 0
    max: t.Optional[float]
    min: t.Optional[float]
    nan: int = 0
    ninf: int = 0


@gql.type
class RootAggregation(Aggregation):
    slice: t.Optional[int]
    expanded_field_count: int
    frame_label_field_count: t.Optional[int] = None


@gql.type
class StringAggregationValue:
    count: int
    value: str


@gql.type
class StringAggregation(Aggregation):
    values: t.Optional[t.List[StringAggregationValue]] = None


AggregateResult = t.Annotated[
    t.Union[
        BooleanAggregation,
        DataAggregation,
        IntAggregation,
        FloatAggregation,
        RootAggregation,
        StringAggregation,
    ],
    gql.union("AggregateResult"),
]


async def aggregate_resolver(
    form: AggregationForm,
) -> t.List[
    t.Annotated[
        t.Union[AggregateResult, AggregationQueryTimeout],
        gql.union("AggregationResponse"),
    ]
]:
    if not form.dataset:
        raise ValueError("Aggregate form missing dataset")

    if not form.paths:
        return []

    view = await _load_view(form, form.slices)

    slice_view = None

    if form.mixed and "" in form.paths:
        slice_view = await _load_view(form, [form.slice])

    if form.sample_ids:
        view = fov.make_optimized_select_view(view, form.sample_ids)

    if form.hidden_labels:
        view = view.exclude_labels(
            [
                {
                    "sample_id": l.sample_id,
                    "field": l.field,
                    "label_id": l.label_id,
                    "frame_number": l.frame_number,
                }
                for l in form.hidden_labels
            ]
        )

    aggregations, deserializers = zip(
        *[
            _resolve_path_aggregation(
                path, view, form.query_performance, form.hint
            )
            for path in form.paths
        ]
    )
    counts = [len(a) for a in aggregations]
    flattened = [item for sublist in aggregations for item in sublist]

    maxTimeMS = form.max_query_time * 1000 if form.max_query_time else None
    try:
        result = await view._async_aggregate(flattened, maxTimeMS=maxTimeMS)
    except ExecutionTimeout:
        return [
            AggregationQueryTimeout(path=path, query_time=form.max_query_time)
            for path in form.paths
        ]

    results = []
    offset = 0
    for length, deserialize in zip(counts, deserializers):
        results.append(deserialize(result[offset : length + offset]))
        offset += length

    if slice_view:
        for result in results:
            if isinstance(result, RootAggregation):
                result.slice = await slice_view._async_aggregate(foa.Count())
                break

    return results


RESULT_MAPPING = {
    fof.BooleanField: BooleanAggregation,
    fof.EmbeddedDocumentField: DataAggregation,
    fof.DictField: DataAggregation,
    fof.FrameNumberField: IntAggregation,
    fof.GeoMultiPointField: DataAggregation,
    fof.GeoMultiPolygonField: DataAggregation,
    fof.GeoMultiLineStringField: DataAggregation,
    fof.GeoPointField: DataAggregation,
    fof.GeoLineStringField: DataAggregation,
    fof.GeoPolygonField: DataAggregation,
    fof.DateField: IntAggregation,
    fof.DateTimeField: IntAggregation,
    fof.IntField: IntAggregation,
    fof.FloatField: FloatAggregation,
    fof.ObjectIdField: StringAggregation,
    fof.StringField: StringAggregation,
}


async def _load_view(form: AggregationForm, slices: t.List[str]):
    return await fosv.get_view(
        form.dataset,
        view_name=form.view_name or None,
        stages=form.view,
        filters=form.filters,
        extended_stages=form.extended_stages,
        sample_filter=SampleFilter(
            group=(
                GroupElementFilter(
                    id=form.group_id, slice=form.slice, slices=slices
                )
                if not form.sample_ids
                else None
            )
        ),
        dynamic_group=form.dynamic_group,
        awaitable=True,
    )


def _resolve_path_aggregation(
    path: str,
    view: foc.SampleCollection,
    query_performance: bool,
    hint: t.Optional[str] = None,
) -> AggregateResult:
    aggregations: t.List[foa.Aggregation] = [
        foa.Count(
            path if path and path != "" else None,
            _optimize=query_performance,
            _hint=hint if query_performance else None,
        )
    ]
    field = view.get_field(path)

    while isinstance(field, fof.ListField):
        field = field.field

    cls = (
        RESULT_MAPPING.get(field.__class__, DataAggregation)
        if path
        else RootAggregation
    )

    if not query_performance:
        if meets_type(field, fof.BooleanField):
            aggregations.append(foa.CountValues(path))

        elif meets_type(
            field, (fof.DateField, fof.DateTimeField, fof.IntField)
        ):
            aggregations.append(foa.Bounds(path))

        elif meets_type(field, fof.FloatField):
            aggregations.append(
                foa.Bounds(
                    path,
                    safe=True,
                    _count_nonfinites=True,
                )
            )

        elif meets_type(field, (fof.ObjectIdField, fof.StringField)):
            aggregations.append(foa.CountValues(path, _first=LIST_LIMIT))

    data = {"path": path}

    def from_results(results):
        for aggregation, result in zip(aggregations, results):
            if isinstance(aggregation, foa.Bounds):
                if isinstance(field, fof.FloatField):
                    mn, mx = result["bounds"]
                    data["inf"] = result["inf"]
                    data["min"] = mn
                    data["max"] = mx
                    data["nan"] = result["nan"]
                    data["ninf"] = result["-inf"]
                else:
                    mn, mx = result
                    data["min"] = (
                        datetime_to_timestamp(mn)
                        if meets_type(mn, (datetime, date))
                        else mn
                    )
                    data["max"] = (
                        datetime_to_timestamp(mx)
                        if meets_type(mx, (datetime, date))
                        else mx
                    )
            elif isinstance(aggregation, foa.Count):
                data["count"] = result
            elif isinstance(aggregation, foa.CountValues):
                if isinstance(field, fof.BooleanField):
                    data["true"] = result.get(True, 0)
                    data["false"] = result.get(False, 0)
                else:
                    _, result = result
                    data["values"] = [
                        {"value": value, "count": count}
                        for value, count in result
                    ]
            elif isinstance(aggregation, _CountExists):
                data["exists"] = result

            if "exists" not in data:
                data["exists"] = data["count"]

        if cls == RootAggregation:
            data["expanded_field_count"] = _count_expanded_fields(
                view._root_dataset
            )
            if view._root_dataset.media_type == fom.VIDEO:
                data["frame_label_field_count"] = len(
                    view._root_dataset.get_frame_field_schema(
                        embedded_doc_type=fol.Label
                    )
                )
        return from_dict(cls, data)

    return aggregations, from_results


class _CountExists(foa.Count):
    """Named helper aggregation for counting existence"""

    def __init__(self, field):
        super().__init__(field, _unwind=False)


def _count_expanded_fields(collection: foc.SampleCollection) -> int:
    schema = collection._root_dataset.get_field_schema()
    count = 0
    for field in schema.values():
        while isinstance(field, fof.ListField):
            field = field.field

        if (
            isinstance(field, fof.EmbeddedDocumentField)
            and field.document_type is not None
            and not issubclass(field.document_type, fol.Label)
        ):
            count += len(field.fields)
        else:
            count += 1

    return count<|MERGE_RESOLUTION|>--- conflicted
+++ resolved
@@ -32,28 +32,22 @@
 @gql.input
 class AggregationForm:
     dataset: str
+    dynamic_group: t.Optional[BSON] = None
     extended_stages: BSONArray
     filters: t.Optional[BSON]
     group_id: t.Optional[gql.ID]
     hidden_labels: t.List[SelectedLabel]
+    hint: t.Optional[str] = None
     index: t.Optional[int]
+    max_query_time: t.Optional[int] = None
     mixed: bool
     paths: t.List[str]
+    query_performance: t.Optional[bool] = False
     sample_ids: t.List[gql.ID]
     slice: t.Optional[str]
     slices: t.Optional[t.List[str]]
     view: BSONArray
-<<<<<<< HEAD
-    dynamic_group: t.Optional[BSON] = None
-    hint: t.Optional[str] = None
-    query_performance: t.Optional[bool] = False
     view_name: t.Optional[str] = None
-=======
-    hint: t.Optional[str] = None
-    max_query_time: t.Optional[int] = None
-    view_name: t.Optional[str] = None
-    query_performance: t.Optional[bool] = False
->>>>>>> 79671620
 
 
 @gql.interface
