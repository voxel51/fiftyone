--- conflicted
+++ resolved
@@ -146,17 +146,9 @@
             view = state.dataset.default_view()
         else:
             return []
-<<<<<<< HEAD
+
         view = view.skip((page - 1) * page_length).limit(page_length)
-        res = [
-            s.get_backing_doc_dict(extended=True) for s in view.iter_samples()
-        ]
-        return res
-=======
-
-        view = view.offset((page - 1) * page_length).take(page_length)
         return [s.get_backing_doc_dict(extended=True) for s in view]
->>>>>>> f029a80a
 
     def on_get_label_distributions(self, _):
         """Gets the labels distributions for the current state."""
