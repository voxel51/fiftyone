"""
FiftyOne Server samples pagination

| Copyright 2017-2023, Voxel51, Inc.
| `voxel51.com <https://voxel51.com/>`_
|
"""
import aiohttp
import asyncio
import strawberry as gql
import typing as t


from fiftyone.core.collections import SampleCollection
import fiftyone.core.media as fom
import fiftyone.core.odm as foo
from fiftyone.core.utils import run_sync_task

from fiftyone.server.filters import SampleFilter
import fiftyone.server.metadata as fosm
from fiftyone.server.paginator import Connection, Edge, PageInfo
from fiftyone.server.scalars import BSON, JSON, BSONArray
from fiftyone.server.utils import from_dict
import fiftyone.server.view as fosv


@gql.type
class MediaURL:
    field: str
    url: t.Optional[str]


@gql.interface
class Sample:
    id: gql.ID
    sample: JSON
    urls: t.List[MediaURL]
    aspect_ratio: float


@gql.type
class ImageSample(Sample):
    pass


@gql.type
class PointCloudSample(Sample):
    pass


@gql.type
class VideoSample(Sample):
    frame_number: int
    frame_rate: float


SampleItem = gql.union(
    "SampleItem", types=(ImageSample, PointCloudSample, VideoSample)
)

MEDIA_TYPES = {
    fom.IMAGE: ImageSample,
    fom.POINT_CLOUD: PointCloudSample,
    fom.VIDEO: VideoSample,
}


async def paginate_samples(
    dataset: str,
    stages: BSONArray,
    filters: JSON,
    first: int,
    after: t.Optional[str] = None,
    extended_stages: t.Optional[BSON] = None,
    sample_filter: t.Optional[SampleFilter] = None,
    pagination_data: t.Optional[bool] = False,
) -> Connection[t.Union[ImageSample, VideoSample], str]:
    run = lambda reload: fosv.get_view(
        dataset,
        stages=stages,
        filters=filters,
        pagination_data=pagination_data,
        extended_stages=extended_stages,
        sample_filter=sample_filter,
        reload=reload,
    )
    try:
        view = await run_sync_task(run, False)
    except:
        view = await run_sync_task(run, True)

    # check frame field schema explicitly, media type is not reliable for groups
    has_frames = view.get_frame_field_schema() is not None

    # TODO: Remove this once we have a better way to handle large videos. This
    # is a temporary fix to reduce the $lookup overhead for sample frames on
    # full datasets.
    full_lookup = has_frames and (filters or stages)
    support = [1, 1] if not full_lookup else None
    if after is None:
        after = "-1"

    if int(after) > -1:
        view = view.skip(int(after) + 1)

    pipeline = view._pipeline(
        attach_frames=has_frames,
        detach_frames=False,
        manual_group_select=sample_filter
        and sample_filter.group
        and (sample_filter.group.id and not sample_filter.group.slices),
        support=support,
    )

    # Only return the first frame of each video sample for the grid thumbnail
    if has_frames:
        pipeline.append({"$addFields": {"frames": {"$slice": ["$frames", 1]}}})

    samples = await foo.aggregate(
        foo.get_async_db_conn()[view._dataset._sample_collection_name],
        pipeline,
    ).to_list(first + 1)

    more = False
    if len(samples) > first:
        samples = samples[:first]
        more = True

    metadata_cache = {}
    url_cache = {}
<<<<<<< HEAD
    async with aiohttp.ClientSession(trust_env=True) as session:
        nodes = await asyncio.gather(
            *[
                _create_sample_item(
                    view, sample, metadata_cache, url_cache, session
                )
                for sample in samples
            ]
        )
=======
    nodes = await asyncio.gather(
        *[
            _create_sample_item(
                view, sample, metadata_cache, url_cache, pagination_data
            )
            for sample in samples
        ]
    )
>>>>>>> 5ce78833

    edges = []
    for idx, node in enumerate(nodes):
        edges.append(
            Edge(
                node=node,
                cursor=str(idx + int(after) + 1),
            )
        )

    return Connection(
        page_info=PageInfo(
            has_previous_page=False,
            has_next_page=more,
            start_cursor=edges[0].cursor if edges else None,
            end_cursor=edges[-1].cursor if len(edges) > 1 else None,
        ),
        edges=edges,
    )


async def _create_sample_item(
    dataset: SampleCollection,
    sample: t.Dict,
    metadata_cache: t.Dict[str, t.Dict],
    url_cache: t.Dict[str, str],
<<<<<<< HEAD
    session: aiohttp.ClientSession,
=======
    pagination_data: bool,
>>>>>>> 5ce78833
) -> SampleItem:
    media_type = fom.get_media_type(sample["filepath"])

    if media_type == fom.IMAGE:
        cls = ImageSample
    elif media_type == fom.VIDEO:
        cls = VideoSample
    elif media_type == fom.POINT_CLOUD:
        cls = PointCloudSample
    else:
        raise ValueError(f"unknown media type '{media_type}'")

    metadata = await fosm.get_metadata(
        dataset, sample, media_type, metadata_cache, url_cache, session
    )

    if cls == VideoSample:
        metadata = dict(**metadata, frame_number=sample.get("frame_number", 1))

    _id = sample["_id"]

    if not pagination_data:
        _id = f"{_id}-modal"

    return from_dict(cls, {"id": _id, "sample": sample, **metadata})<|MERGE_RESOLUTION|>--- conflicted
+++ resolved
@@ -128,26 +128,20 @@
 
     metadata_cache = {}
     url_cache = {}
-<<<<<<< HEAD
     async with aiohttp.ClientSession(trust_env=True) as session:
         nodes = await asyncio.gather(
             *[
                 _create_sample_item(
-                    view, sample, metadata_cache, url_cache, session
+                    view,
+                    sample,
+                    metadata_cache,
+                    url_cache,
+                    session,
+                    pagination_data,
                 )
                 for sample in samples
             ]
         )
-=======
-    nodes = await asyncio.gather(
-        *[
-            _create_sample_item(
-                view, sample, metadata_cache, url_cache, pagination_data
-            )
-            for sample in samples
-        ]
-    )
->>>>>>> 5ce78833
 
     edges = []
     for idx, node in enumerate(nodes):
@@ -174,11 +168,8 @@
     sample: t.Dict,
     metadata_cache: t.Dict[str, t.Dict],
     url_cache: t.Dict[str, str],
-<<<<<<< HEAD
     session: aiohttp.ClientSession,
-=======
     pagination_data: bool,
->>>>>>> 5ce78833
 ) -> SampleItem:
     media_type = fom.get_media_type(sample["filepath"])
 
