"""
FiftyOne Server samples pagination

| Copyright 2017-2024, Voxel51, Inc.
| `voxel51.com <https://voxel51.com/>`_
|
"""
<<<<<<< HEAD
import aiohttp
=======

>>>>>>> 7026d31f
import asyncio
import strawberry as gql
import typing as t


from fiftyone.core.collections import SampleCollection
import fiftyone.core.media as fom
import fiftyone.core.odm as foo
from fiftyone.core.utils import run_sync_task

from fiftyone.server.filters import SampleFilter
import fiftyone.server.metadata as fosm
from fiftyone.server.paginator import Connection, Edge, PageInfo
from fiftyone.server.scalars import BSON, JSON, BSONArray
from fiftyone.server.utils import from_dict
import fiftyone.server.view as fosv


@gql.type
class MediaURL:
    field: str
    url: t.Optional[str]


@gql.interface
class Sample:
    id: gql.ID
    sample: JSON
    urls: t.List[MediaURL]
    aspect_ratio: float


@gql.type
class ImageSample(Sample):
    pass


@gql.type
class PointCloudSample(Sample):
    pass


@gql.type
class ThreeDSample(Sample):
    pass


@gql.type
class VideoSample(Sample):
    frame_number: int
    frame_rate: float


SampleItem = gql.union(
    "SampleItem",
    types=(ImageSample, PointCloudSample, ThreeDSample, VideoSample),
)

MEDIA_TYPES = {
    fom.IMAGE: ImageSample,
    fom.POINT_CLOUD: PointCloudSample,
    fom.VIDEO: VideoSample,
    fom.THREE_D: ThreeDSample,
}


async def paginate_samples(
    dataset: str,
    stages: BSONArray,
    filters: JSON,
    first: int,
    after: t.Optional[str] = None,
    extended_stages: t.Optional[BSON] = None,
    sample_filter: t.Optional[SampleFilter] = None,
    pagination_data: t.Optional[bool] = False,
) -> Connection[t.Union[ImageSample, VideoSample], str]:
    run = lambda reload: fosv.get_view(
        dataset,
        stages=stages,
        filters=filters,
        pagination_data=pagination_data,
        extended_stages=extended_stages,
        sample_filter=sample_filter,
        reload=reload,
    )
    try:
        view = await run_sync_task(run, False)
    except:
        view = await run_sync_task(run, True)

    # check frame field schema explicitly, media type is not reliable for groups
    has_frames = view.get_frame_field_schema() is not None

    # TODO: Remove this once we have a better way to handle large videos. This
    # is a temporary fix to reduce the $lookup overhead for sample frames on
    # full datasets.
    full_lookup = has_frames and (filters or stages)
    support = [1, 1] if not full_lookup else None
    if after is None:
        after = "-1"

    if int(after) > -1:
        view = view.skip(int(after) + 1)

    pipeline = view._pipeline(
        attach_frames=has_frames,
        detach_frames=False,
        manual_group_select=sample_filter
        and sample_filter.group
        and (sample_filter.group.id and not sample_filter.group.slices),
        support=support,
    )

    # Only return the first frame of each video sample for the grid thumbnail
    if has_frames:
        pipeline.append({"$addFields": {"frames": {"$slice": ["$frames", 1]}}})

    samples = await foo.aggregate(
        foo.get_async_db_conn()[view._dataset._sample_collection_name],
        pipeline,
    ).to_list(first + 1)

    more = False
    if len(samples) > first:
        samples = samples[:first]
        more = True

    metadata_cache = {}
    url_cache = {}
    async with aiohttp.ClientSession(trust_env=True) as session:
        nodes = await asyncio.gather(
            *[
                _create_sample_item(
                    view,
                    sample,
                    metadata_cache,
                    url_cache,
                    session,
                    pagination_data,
                )
                for sample in samples
            ]
        )

    edges = []
    for idx, node in enumerate(nodes):
        edges.append(
            Edge(
                node=node,
                cursor=str(idx + int(after) + 1),
            )
        )

    return Connection(
        page_info=PageInfo(
            has_previous_page=False,
            has_next_page=more,
            start_cursor=edges[0].cursor if edges else None,
            end_cursor=edges[-1].cursor if len(edges) > 1 else None,
        ),
        edges=edges,
    )


async def _create_sample_item(
    dataset: SampleCollection,
    sample: t.Dict,
    metadata_cache: t.Dict[str, t.Dict],
    url_cache: t.Dict[str, str],
    session: aiohttp.ClientSession,
    pagination_data: bool,
) -> SampleItem:
    media_type = fom.get_media_type(sample["filepath"])

    if media_type == fom.IMAGE:
        cls = ImageSample
    elif media_type == fom.VIDEO:
        cls = VideoSample
    elif media_type == fom.POINT_CLOUD:
        cls = PointCloudSample
    elif media_type == fom.THREE_D:
        cls = ThreeDSample
    else:
        raise ValueError(f"unknown media type '{media_type}'")

    metadata = await fosm.get_metadata(
        dataset, sample, media_type, metadata_cache, url_cache, session
    )

    if cls == VideoSample:
        metadata = dict(**metadata, frame_number=sample.get("frame_number", 1))

    _id = sample["_id"]

    if not pagination_data:
        _id = f"{_id}-modal"

    return from_dict(cls, {"id": _id, "sample": sample, **metadata})<|MERGE_RESOLUTION|>--- conflicted
+++ resolved
@@ -5,11 +5,9 @@
 | `voxel51.com <https://voxel51.com/>`_
 |
 """
-<<<<<<< HEAD
+
 import aiohttp
-=======
-
->>>>>>> 7026d31f
+
 import asyncio
 import strawberry as gql
 import typing as t
