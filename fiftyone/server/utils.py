--- conflicted
+++ resolved
@@ -155,15 +155,9 @@
         ):
             parent_path = ".".join(path.split(".")[:-1])
             parent_field = schema.get(parent_path, None)
-<<<<<<< HEAD
-            if parent_field and issubclass(
-                parent_field.document_type, fol._HasLabelList
-            ):
-=======
             if isinstance(
                 parent_field, fof.EmbeddedDocumentField
             ) and issubclass(parent_field.document_type, fol._HasLabelList):
->>>>>>> 5af63542
                 yield parent_path, parent_field
                 continue
 
