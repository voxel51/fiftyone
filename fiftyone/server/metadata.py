"""
FiftyOne Server metadata utilities.

| Copyright 2017-2024, Voxel51, Inc.
| `voxel51.com <https://voxel51.com/>`_
|
"""

import asyncio
import logging
import shutil
import struct
import typing as t
from enum import Enum
from functools import reduce
from pydash import get

import aiofiles
import aiohttp
import backoff
import eta.core.serial as etas
import eta.core.utils as etau
import eta.core.video as etav
import requests
import strawberry as gql
from cachetools import LRUCache

import fiftyone as fo
import fiftyone.core.cache as foc
import fiftyone.core.fields as fof
import fiftyone.core.labels as fol
import fiftyone.core.media as fom
import fiftyone.core.metadata as fome
import fiftyone.core.utils as fou
from fiftyone.core.collections import SampleCollection
from fiftyone.core.config import HTTPRetryConfig
from fiftyone.server.cache import get_cached_media_url
from fiftyone.utils.rerun import RrdFile
from fiftyone.utils.utils3d import OrthographicProjectionMetadata

logger = logging.getLogger(__name__)

_ADDITIONAL_MEDIA_FIELDS = {
    fol.Detection: "mask_path",
    fol.Detections: "mask_path",
    fol.Heatmap: "map_path",
    fol.Segmentation: "mask_path",
    OrthographicProjectionMetadata: "filepath",
    RrdFile: "filepath",
}
_FFPROBE_BINARY_PATH = shutil.which("ffprobe")

_metadata_cache = LRUCache(
    fo.config.signed_url_cache_size,
)


@gql.enum
class MediaType(Enum):
    image = "image"
    group = "group"
    point_cloud = "point-cloud"
    three_d = "3d"
    video = "video"


async def get_metadata(
    collection: SampleCollection,
    sample: t.Dict,
    media_type: str,
    metadata_cache: t.Dict[str, t.Dict[str, str]],
    url_cache: t.Dict[str, str],
    session: aiohttp.ClientSession,
):
    """Gets the metadata for the given local or remote media file.

    Args:
        collection: the collection being processed
        sample: the sample dict
        media_type: the file's media type
        metadata_cache: the metadata cache
        url_cache: the URL cache
        session: an ``aiohttp.ClientSession`` to use if necessary

    Returns:
        metadata dict
    """
    filepath = sample["filepath"]
    metadata = sample.get("metadata", None)

    (
        opm_field,
        detections_fields,
        additional_fields,
    ) = _get_additional_media_fields(collection)

    filepath_result, filepath_source, urls = await _create_media_urls(
        collection,
        sample,
        media_type,
        url_cache,
        session,
        additional_fields=additional_fields,
        opm_field=opm_field,
        detections_fields=detections_fields,
    )
    if filepath_result is not None:
        filepath = filepath_result

    local_only = (
        collection.media_type == fom.IMAGE
        and foc.media_cache.config.cache_app_images
    )
    if filepath_result is not None:
        filepath = filepath_result

    is_video = media_type == fom.VIDEO

    # If sufficient pre-existing metadata exists, use it
    if filepath not in metadata_cache and metadata:
        if is_video:
            width = metadata.get("frame_width", None)
            height = metadata.get("frame_height", None)
            frame_rate = metadata.get("frame_rate", None)

            if width and height and frame_rate:
                metadata_cache[filepath] = dict(
                    aspect_ratio=width / height,
                    frame_rate=frame_rate,
                )
        else:
            width = metadata.get("width", None)
            height = metadata.get("height", None)

            if width and height:
                metadata_cache[filepath] = dict(aspect_ratio=width / height)

    if filepath not in metadata_cache:
        metadata_cache[filepath] = await read_metadata(
            session, filepath, filepath_source, local_only, is_video
        )

    return dict(urls=urls, **metadata_cache[filepath])


async def read_metadata(session, filepath, filepath_url, local_only, is_video):
    try:
        result = _metadata_cache.get(filepath, None)
        if result is not None:
            return result

        if local_only or foc.media_cache.is_local_or_cached(filepath):
            # Retrieve media metadata from local disk
            local_path = await foc.media_cache._async_get_local_path(
                filepath, session, download=True
            )
            result = await read_local_metadata(local_path, is_video)
        else:
            # Retrieve metadata from remote source
            result = await read_url_metadata(session, filepath_url, is_video)
            _metadata_cache[filepath] = result

        _metadata_cache[filepath] = result
        return result

    except Exception as exc:
        # Immediately fail so the user knows they should install FFmpeg
        if isinstance(exc, FFmpegNotFoundException):
            raise exc

        # Something went wrong (ie non-existent file), so we gracefully
        # return some placeholder metadata so the App grid can be rendered
        if is_video:
            return dict(aspect_ratio=1, frame_rate=30)
        else:
            return dict(aspect_ratio=1)


async def read_url_metadata(session, url, is_video):
    """Calculates the metadata for the given media URL.

    Args:
        session: an ``aiohttp.ClientSession`` to use
        url: a file URL
        is_video: whether the file is a video

    Returns:
        metadata dict
    """
    if is_video:
        info = await get_stream_info(url, session=session)
        return {
            "aspect_ratio": info.frame_size[0] / info.frame_size[1],
            "frame_rate": info.frame_rate,
        }

    width, height = await get_url_image_dimensions(session, url)

    #
    # Here's an alternative that uses PIL.Image
    # Our async get_url_image_dimensions() seems to be a bit faster, so we
    # won't use this unless PIL's presumably wider range of supported image
    # formats becomes important
    #
    """
    loop = asyncio.get_event_loop()
    width, height, _ = await loop.run_in_executor(
        None, _get_url_image_dimensions, url
    )
    """

    return {"aspect_ratio": width / height}


async def read_local_metadata(local_path, is_video):
    """Calculates the metadata for the given local media path.

    Args:
        local_path: a local filepath
        is_video: whether the file is a video

    Returns:
        dict
    """
    if is_video:
        info = await get_stream_info(local_path)
        return dict(
            aspect_ratio=info.frame_size[0] / info.frame_size[1],
            frame_rate=info.frame_rate,
        )

    async with aiofiles.open(local_path, "rb") as f:
        width, height = await get_image_dimensions(f)
        return dict(aspect_ratio=width / height)


class Reader(object):
    """Asynchronous file-like reader.

    Args:
        content: a :class:`aiohttp.StreamReader`
    """

    def __init__(self, content):
        self._data = b""
        self._content = content

    async def read(self, bytes):
        data = await self._content.read(bytes)
        self._data += data
        return data

    async def seek(self, bytes):
        delta = bytes - len(self._data)
        if delta < 0:
            data = self._data[delta:]
            self._data = data[:delta]
            self._content.unread_data(data)
        else:
            self._data += await self._content.read(delta)


@backoff.on_exception(
    backoff.expo,
    aiohttp.ClientResponseError,
    factor=HTTPRetryConfig.FACTOR,
    max_tries=HTTPRetryConfig.MAX_TRIES,
    giveup=lambda e: e.status not in HTTPRetryConfig.RETRY_CODES,
    logger=None,
)
async def get_url_image_dimensions(session, url):
    url = foc._safe_aiohttp_url(url)
    async with session.get(url) as r:
        r.raise_for_status()
        return await get_image_dimensions(Reader(r.content))


@backoff.on_exception(
    backoff.expo,
    requests.exceptions.RequestException,
    factor=HTTPRetryConfig.FACTOR,
    max_tries=HTTPRetryConfig.MAX_TRIES,
    giveup=lambda e: e.response.status_code not in HTTPRetryConfig.RETRY_CODES,
    logger=None,
)
def _get_url_image_dimensions(url):
    with requests.get(url, stream=True) as r:
        r.raise_for_status()
        return fome.get_image_info(fou.ResponseStream(r))


@backoff.on_exception(
    backoff.expo,
    aiohttp.ClientResponseError,
    factor=HTTPRetryConfig.FACTOR,
    max_tries=HTTPRetryConfig.MAX_TRIES,
    giveup=lambda e: e.status not in HTTPRetryConfig.RETRY_CODES,
    logger=None,
)
async def get_stream_info(path, session=None):
    """Returns a :class:`eta.core.video.VideoStreamInfo` instance for the
    provided video path or URL.

    Args:
        path: a video filepath or URL
        session (None): a ``aiohttp.ClientSession`` to use when ``path`` is a
            URL

    Returns:
        a :class:`eta.core.video.VideoStreamInfo`
    """
    if _FFPROBE_BINARY_PATH is None:
        raise FFmpegNotFoundException(
            "You must have ffmpeg installed on your machine in order to view "
            "video datasets in the App, but we failed to find it"
        )

    proc = await asyncio.create_subprocess_exec(
        _FFPROBE_BINARY_PATH,
        "-loglevel",
        "error",
        "-show_format",
        "-show_streams",
        "-print_format",
        "json",
        "-i",
        path,
        stdout=asyncio.subprocess.PIPE,
        stderr=asyncio.subprocess.PIPE,
    )

    stdout, stderr = await proc.communicate()

    # Something went wrong; if we get a retryable code when pinging the URL,
    # trigger a retry
    if stderr and session is not None:
        url = foc._safe_aiohttp_url(path)
        async with session.get(url) as r:
            r.raise_for_status()

    if stderr:
        raise RuntimeError(stderr)

    info = etas.load_json(stdout.decode("utf8"))

    video_streams = [s for s in info["streams"] if s["codec_type"] == "video"]
    num_video_streams = len(video_streams)
    if num_video_streams == 1:
        stream_info = video_streams[0]
    elif num_video_streams == 0:
        logger.debug("No video stream found; defaulting to first stream")
        stream_info = info["streams"][0]
    else:
        logger.debug("Found multiple video streams; using first stream")
        stream_info = video_streams[0]

    format_info = info["format"]
    mime_type = etau.guess_mime_type(path)

    return etav.VideoStreamInfo(stream_info, format_info, mime_type=mime_type)


async def get_image_dimensions(input):
    """Gets the dimensions of an image from its file-like asynchronous byte
    stream.

    Args:
        input: file-like object with async read and seek methods

    Returns:
        the ``(width, height)``
    """
    height = -1
    width = -1
    data = await input.read(26)
    size = len(data)

    if (size >= 10) and data[:6] in (b"GIF87a", b"GIF89a"):
        # GIFs
        w, h = struct.unpack("<HH", data[6:10])
        width = int(w)
        height = int(h)
    elif (
        (size >= 24)
        and data.startswith(b"\211PNG\r\n\032\n")
        and (data[12:16] == b"IHDR")
    ):
        # PNGs
        w, h = struct.unpack(">LL", data[16:24])
        width = int(w)
        height = int(h)
    elif (size >= 16) and data.startswith(b"\211PNG\r\n\032\n"):
        # older PNGs
        w, h = struct.unpack(">LL", data[8:16])
        width = int(w)
        height = int(h)
    elif (size >= 2) and data.startswith(b"\377\330"):
        await input.seek(2)
        b = await input.read(1)
        while b and ord(b) != 0xDA:
            while ord(b) != 0xFF:
                b = await input.read(1)
            while ord(b) == 0xFF:
                b = await input.read(1)
            if ord(b) >= 0xC0 and ord(b) <= 0xC3:
                await input.read(3)
                tmp = await input.read(4)
                h, w = struct.unpack(">HH", tmp)
                break
            else:
                tmp = await input.read(2)
                await input.read(int(struct.unpack(">H", tmp)[0]) - 2)
            b = await input.read(1)
        width = int(w)
        height = int(h)
    elif (size >= 26) and data.startswith(b"BM"):
        # BMP
        headersize = struct.unpack("<I", data[14:18])[0]
        if headersize == 12:
            w, h = struct.unpack("<HH", data[18:22])
            width = int(w)
            height = int(h)
        elif headersize >= 40:
            w, h = struct.unpack("<ii", data[18:26])
            width = int(w)
            # as h is negative when stored upside down
            height = abs(int(h))
        else:
            raise MetadataException(
                "Unknown DIB header size: %s" % str(headersize)
            )
    elif (size >= 8) and data[:4] in (b"II\052\000", b"MM\000\052"):
        # Standard TIFF, big- or little-endian
        # BigTIFF and other different but TIFF-like formats are not
        # supported currently
        byteOrder = data[:2]
        boChar = ">" if byteOrder == "MM" else "<"
        # maps TIFF type id to size (in bytes)
        # and python format char for struct
        tiffTypes = {
            1: (1, boChar + "B"),  # BYTE
            2: (1, boChar + "c"),  # ASCII
            3: (2, boChar + "H"),  # SHORT
            4: (4, boChar + "L"),  # LONG
            5: (8, boChar + "LL"),  # RATIONAL
            6: (1, boChar + "b"),  # SBYTE
            7: (1, boChar + "c"),  # UNDEFINED
            8: (2, boChar + "h"),  # SSHORT
            9: (4, boChar + "l"),  # SLONG
            10: (8, boChar + "ll"),  # SRATIONAL
            11: (4, boChar + "f"),  # FLOAT
            12: (8, boChar + "d"),  # DOUBLE
        }
        ifdOffset = struct.unpack(boChar + "L", data[4:8])[0]

        countSize = 2
        await input.seek(ifdOffset)
        ec = await input.read(countSize)
        ifdEntryCount = struct.unpack(boChar + "H", ec)[0]
        # 2 bytes: TagId + 2 bytes: type + 4 bytes: count of values + 4
        # bytes: value offset
        ifdEntrySize = 12
        for i in range(ifdEntryCount):
            entryOffset = ifdOffset + countSize + i * ifdEntrySize
            await input.seek(entryOffset)
            tag = await input.read(2)
            tag = struct.unpack(boChar + "H", tag)[0]
            if tag == 256 or tag == 257:
                # if type indicates that value fits into 4 bytes, value
                # offset is not an offset but value itself
                type = await input.read(2)
                type = struct.unpack(boChar + "H", type)[0]
                if type not in tiffTypes:
                    raise MetadataException("Unable to read metadata")
                typeSize = tiffTypes[type][0]
                typeChar = tiffTypes[type][1]
                await input.seek(entryOffset + 8)
                value = await input.read(typeSize)
                value = int(struct.unpack(typeChar, value)[0])
                if tag == 256:
                    width = value
                else:
                    height = value
            if width > -1 and height > -1:
                break

    elif size >= 2:
        await input.seek(0)
        reserved = await input.read(2)
        if 0 != struct.unpack("<H", reserved)[0]:
            raise MetadataException("Unable to read metadata")
        format = await input.read(2)
        if 1 != struct.unpack("<H", format)[0]:
            raise MetadataException("Unable to read metadata")
        num = await input.read(2)
        num = struct.unpack("<H", num)[0]

        # http://msdn.microsoft.com/en-us/library/ms997538.aspx
        w = await input.read(1)
        h = await input.read(1)
        width = ord(w)
        height = ord(h)

    return width, height


class MetadataException(Exception):
    """Exception raised when metadata for a media file cannot be computed."""

    pass


class FFmpegNotFoundException(RuntimeError):
    """Exception raised when FFmpeg or FFprobe cannot be found."""

    pass


async def _create_media_urls(
    collection: SampleCollection,
    sample: t.Dict,
    sample_media_type: str,
    cache: t.Dict,
    session: aiohttp.ClientSession,
    additional_fields: t.Optional[t.List[str]] = None,
    opm_field: t.Optional[str] = None,
    detections_fields: t.Optional[t.List[str]] = None,
) -> t.Dict[str, str]:
    filepath_source = None
    media_fields = collection.app_config.media_fields.copy()
    local_only = (
        collection.media_type == fom.IMAGE
        and foc.media_cache.config.cache_app_images
    )
    if additional_fields is not None:
        media_fields.extend(additional_fields)

    if detections_fields is not None:
        for field in detections_fields:
            detections = get(sample, field)

            if not detections:
                continue

            detections_list = get(detections, "detections")

            if not detections_list or len(detections_list) == 0:
                continue

            len_detections = len(detections_list)

            for i in range(len_detections):
                media_fields.append(f"{field}.detections[{i}].mask_path")

    if (
        sample_media_type == fom.POINT_CLOUD
        or sample_media_type == fom.THREE_D
    ):
        use_opm = True
    else:
        use_opm = False

    opm_filepath = (
        f"{opm_field}.{_ADDITIONAL_MEDIA_FIELDS[OrthographicProjectionMetadata]}"
        if use_opm
        else None
    )
    filepath = None
    media_urls = []
    for field in media_fields:
<<<<<<< HEAD
        path = _deep_get(sample, field)
        if not path:
            continue

        if path in cache:
            if opm_filepath == field:
                filepath = path
                filepath_source = cache[path]
            elif not opm_filepath and field == "filepath":
                filepath_source = cache[path]
                filepath = path
=======
        path = get(sample, field)

        if not path:
            continue
>>>>>>> ae494a51

            media_urls.append(dict(field=field, url=cache[path]))
            continue

        try:
            if local_only or foc.media_cache.is_local_or_cached(path):
                # Get local path to media on disk, downloading any uncached
                # remote files if necessary
                url = await foc.media_cache._async_get_local_path(
                    path, session, download=True
                )
            else:
                # Get a URL to use to retrieve metadata (if necessary) and for
                # the App to use to serve the media
                url = get_cached_media_url(path)
        except:
            # Gracefully continue so that missing cloud credentials do not
            # cause fatal App errors
            url = path

        cache[path] = url
        media_urls.append(dict(field=field, url=url))
        if use_opm and opm_filepath == field:
            filepath_source = url
            filepath = path
        elif field == "filepath":
            filepath_source = url
            filepath = path

    return filepath, filepath_source, media_urls


def _get_additional_media_fields(
    collection: SampleCollection,
) -> t.List[str]:
    additional = []
    opm_field = None
    detections_fields = None

    for cls, subfield_name in _ADDITIONAL_MEDIA_FIELDS.items():
        for field_name, field in collection.get_field_schema(
            flat=True
        ).items():
            if not isinstance(field, fof.EmbeddedDocumentField) or (
                cls != field.document_type
            ):
                continue

            if cls == OrthographicProjectionMetadata:
                opm_field = field_name

            if cls == fol.Detections:
                if detections_fields is None:
                    detections_fields = [field_name]
                else:
                    detections_fields.append(field_name)

            else:
                additional.append(f"{field_name}.{subfield_name}")

    return opm_field, detections_fields, additional<|MERGE_RESOLUTION|>--- conflicted
+++ resolved
@@ -568,8 +568,8 @@
     filepath = None
     media_urls = []
     for field in media_fields:
-<<<<<<< HEAD
-        path = _deep_get(sample, field)
+        path = get(sample, field)
+
         if not path:
             continue
 
@@ -580,12 +580,6 @@
             elif not opm_filepath and field == "filepath":
                 filepath_source = cache[path]
                 filepath = path
-=======
-        path = get(sample, field)
-
-        if not path:
-            continue
->>>>>>> ae494a51
 
             media_urls.append(dict(field=field, url=cache[path]))
             continue
