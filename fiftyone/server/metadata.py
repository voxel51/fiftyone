--- conflicted
+++ resolved
@@ -6,11 +6,8 @@
 |
 """
 
-<<<<<<< HEAD
 import asyncio
-=======
 from enum import Enum
->>>>>>> 49329247
 import logging
 import shutil
 import struct
