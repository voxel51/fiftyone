"""
FiftyOne Server view.

| Copyright 2017-2023, Voxel51, Inc.
| `voxel51.com <https://voxel51.com/>`_
|
"""
from typing import List, Optional

from bson import ObjectId
import strawberry as gql

import fiftyone.core.collections as foc
import fiftyone.core.dataset as fod
from fiftyone.core.expressions import ViewField as F, VALUE
import fiftyone.core.fields as fof
import fiftyone.core.labels as fol
import fiftyone.core.media as fom
import fiftyone.core.stages as fosg
import fiftyone.core.utils as fou
import fiftyone.core.view as fov

from fiftyone.server.aggregations import GroupElementFilter, SampleFilter
from fiftyone.server.scalars import BSONArray, JSON


_LABEL_TAGS = "_label_tags"


@gql.input
class ExtendedViewForm:
    filters: Optional[JSON] = None
    mixed: Optional[bool] = None
    sample_ids: Optional[List[str]] = None
    slice: Optional[str] = None


async def load_view(
    dataset_name: str,
    serialized_view: BSONArray,
    form: ExtendedViewForm,
    view_name: Optional[str] = None,
) -> foc.SampleCollection:
    def run() -> foc.SampleCollection:
        dataset = fod.load_dataset(dataset_name)
        if view_name:
            view = dataset.load_saved_view(view_name)
            if serialized_view:
                for stage in serialized_view:
                    view.add_stage(fosg.ViewStage._from_dict(stage))
        else:
            view = get_view(
                dataset_name,
                stages=serialized_view,
                filters=form.filters,
                sample_filter=SampleFilter(
                    group=GroupElementFilter(
                        slices=[form.slice] if form.slice else None
                    )
                ),
            )

            if form.sample_ids:
                view = fov.make_optimized_select_view(view, form.sample_ids)

            if form.mixed:
                view = view.select_group_slices(_allow_mixed=True)

            return view

    return await fou.run_sync_task(run)


def get_view(
    dataset_name,
    view_name=None,
    stages=None,
    filters=None,
    pagination_data=False,
    extended_stages=None,
    sample_filter=None,
    reload=True,
):
    """Gets the view defined by the given request parameters.

    Args:
        dataset_name: the dataset name
        view_name (None): the name of a saved view to load
        stages (None): an optional list of serialized
            :class:`fiftyone.core.stages.ViewStage` instances
        filters (None): an optional ``dict`` of App defined filters
        pagination_data (False): whether process samples as pagination data
            - excludes all :class:`fiftyone.core.fields.DictField` values
            - filters label fields
        only_matches (True): whether to filter unmatches samples when filtering
            labels
        extended_stages (None): extended view stages
        sample_filter (None): an optional
            :class:`fiftyone.server.filters.SampleFilter`
        reload (None): whether to reload the dataset

    Returns:
        a :class:`fiftyone.core.view.DatasetView`
    """
    dataset = fod.load_dataset(dataset_name)

    if reload:
        dataset.reload()

    if view_name is not None:
        return dataset.load_saved_view(view_name)

    if stages:
        view = fov.DatasetView._build(dataset, stages)
    else:
        view = dataset.view()

    if sample_filter is not None:
        if sample_filter.group:
            if sample_filter.group.id:
                view = fov.make_optimized_select_view(
                    view, sample_filter.group.id, groups=True
                )
            if sample_filter.group.slices:
                view = view.select_group_slices(sample_filter.group.slices)

        elif sample_filter.id:
            view = fov.make_optimized_select_view(view, sample_filter.id)

    if pagination_data:
        # omit all dict field values for performance, not needed by grid
        view = _project_pagination_paths(view)

    if filters or extended_stages or pagination_data:
        view = get_extended_view(
            view,
            filters,
            pagination_data=pagination_data,
            extended_stages=extended_stages,
        )

    return view


def get_extended_view(
    view,
    filters=None,
    extended_stages=None,
    pagination_data=False,
):
    """Create an extended view with the provided filters.

    Args:
        view: a :class:`fiftyone.core.collections.SampleCollection`
        filters: an optional ``dict`` of App defined filters
        extended_stages (None): extended view stages
        pagination_data (False): filters label data

    Returns:
        a :class:`fiftyone.core.view.DatasetView`
    """
    label_tags = None

    if extended_stages:
        view = extend_view(view, extended_stages)

    if filters:
        if "tags" in filters:
            tags = filters.get("tags")
            exclude = tags["exclude"]
            tags = tags["values"]

            if tags and not exclude:
                view = view.match_tags(tags)

            if tags and exclude:
                view = view.match_tags(tags, bool=False)

        label_tags = filters.get(_LABEL_TAGS, None)
        if label_tags:
            view = _match_label_tags(view, label_tags)

        stages = _make_filter_stages(view, filters)

        for stage in stages:
            view = view.add_stage(stage)

    if pagination_data:
        view = _add_labels_tags_counts(view)

    return view


def extend_view(view, extended_stages):
    """Adds the given extended stages to the view.

    Args:
        view: a :class:`fiftyone.core.collections.SampleCollection`
        extended_stages: an extended stages dict

    Returns:
        a :class:`fiftyone.core.view.DatasetView`
    """
    for _cls, d in extended_stages.items():
        kwargs = [[k, v] for k, v in d.items()]
        stage = fosg.ViewStage._from_dict({"_cls": _cls, "kwargs": kwargs})
        view = view.add_stage(stage)

    return view


def _add_labels_tags_counts(view):
    view = view.set_field(_LABEL_TAGS, [], _allow_missing=True)

    for path, field in foc._iter_label_fields(view):
        if isinstance(field, fof.ListField) or (
            isinstance(field, fof.EmbeddedDocumentField)
            and issubclass(field.document_type, fol._HasLabelList)
        ):
            if path.startswith(view._FRAMES_PREFIX):
                add_tags = _add_frame_labels_tags
            else:
                add_tags = _add_labels_tags
        else:
            if path.startswith(view._FRAMES_PREFIX):
                add_tags = _add_frame_label_tags
            else:
                add_tags = _add_label_tags

        view = add_tags(path, field, view)

    view = _count_list_items(_LABEL_TAGS, view)

    return view


def _project_pagination_paths(view: foc.SampleCollection):
    schema = view.get_field_schema(flat=True)
    frame_schema = view.get_frame_field_schema(flat=True)
    if frame_schema:
        schema.update(
            **{f"frames.{path}": field for path, field in frame_schema.items()}
        )

    excluded = [
        path
        for path, field in schema.items()
        if isinstance(field, fof.DictField)
    ]

    return view.select_fields(
        [
            path
            for path in schema
            if all(not path.startswith(exclude) for exclude in excluded)
        ]
    )


def _make_filter_stages(
    view,
    filters,
):
    stages = []
    queries = []
    for path, label_path, field, args in _iter_paths(view, filters):
        is_matching = args.get("isMatching", True)
<<<<<<< HEAD

=======
        path_field = view.get_field(path)
>>>>>>> 30094de0
        is_label_field = _is_label(field)
        if (
            is_label_field
            and issubclass(field.document_type, (fol.Keypoint, fol.Keypoints))
<<<<<<< HEAD
            and isinstance(field, (fof.KeypointsField, fof.ListField))
=======
            and isinstance(path_field, (fof.KeypointsField, fof.ListField))
>>>>>>> 30094de0
        ):
            continue

        if args.get("exclude") and not is_matching:
            continue

<<<<<<< HEAD
        queries.append(_make_query(path, view.get_field(path), args))
=======
        queries.append(_make_query(path, path_field, args))
>>>>>>> 30094de0

    if queries:
        stages.append(fosg.Match({"$and": queries}))

    for path, label_path, label_field, args in _iter_paths(
        view, filters, labels=True
    ):
        is_matching = args.get("isMatching", True)
        field = view.get_field(path)
        if issubclass(
            label_field.document_type, (fol.Keypoint, fol.Keypoints)
        ) and isinstance(field, fof.ListField):
            expr = _make_keypoint_list_filter(args, view, path, field)
            if expr is not None:
                stages.append(
                    fosg.FilterKeypoints(
                        label_path,
                        only_matches=True,
                        **expr,
                    )
                )

        elif not is_matching:
            key = field.db_field if field.db_field else field.name
            expr = _make_scalar_expression(F(key), args, field, is_label=True)
            if expr is not None:
                stages.append(
                    fosg.FilterLabels(
                        label_path,
                        expr,
<<<<<<< HEAD
                        only_matches=not args.get("exclude", False),
=======
                        only_matches=True,
>>>>>>> 30094de0
                    )
                )

    return stages


def _iter_paths(view, filters, labels=False):
    for path in sorted(filters):
        if path == "tags" or path.startswith("_"):
            continue

        if "." in path:
            parent_path = ".".join(path.split(".")[:-1])
        else:
            parent_path = path

        parent_field = view.get_field(parent_path)
        if isinstance(parent_field, fof.ListField) and isinstance(
            parent_field.field, fof.EmbeddedDocumentField
        ):
            if issubclass(parent_field.field.document_type, fol.Label):
                parent_path = ".".join(parent_path.split(".")[:-1])
                parent_field = view.get_field(parent_path)

        if labels and not _is_label(parent_field):
            continue

        yield path, parent_path, parent_field, filters[path]


def _is_support(field):
    if isinstance(field, fof.FrameSupportField):
        return True

    if isinstance(field, fof.EmbeddedDocumentField):
        if field.document_type in (
            fol.TemporalDetection,
            fol.TemporalDetections,
        ):
            return True

    return False


def _is_datetime(field):
    return isinstance(field, (fof.DateField, fof.DateTimeField))


def _is_label(field):
    return isinstance(field, fof.EmbeddedDocumentField) and issubclass(
        field.document_type, fol.Label
    )


def _make_query(path, field, args):
    keys = path.split(".")
    path = ".".join(keys[:-1] + [field.db_field or field.name])
<<<<<<< HEAD
    if isinstance(field, fof.ListField):
=======
    if isinstance(field, fof.ListField) and field.field:
>>>>>>> 30094de0
        field = field.field

    if isinstance(
        field,
        (fof.DateField, fof.DateTimeField, fof.FloatField, fof.IntField),
    ):
        mn, mx = args["range"]
        if isinstance(field, (fof.DateField, fof.DateTimeField)):
            mn, mx = [fou.timestamp_to_datetime(d) for d in args["range"]]

        if args["exclude"]:
            return {
                "$or": [
                    {path: {"$lt": mn}},
                    {path: {"$gt": mx}},
                ]
            }

        return {
            "$and": [
                {path: {"$gte": mn}},
                {path: {"$lte": mx}},
            ]
        }

    values = args.get("values", None)
    if isinstance(field, fof.ObjectIdField):
        values = list(map(lambda v: ObjectId(v), args["values"]))

    if isinstance(field, (fof.ObjectIdField, fof.StringField)):
        return {path: {"$nin" if args["exclude"] else "$in": values}}

    if isinstance(field, fof.BooleanField):
        true, false = args["true"], args["false"]
        if true and false:
            return {
                path: {"$nin" if args["exclude"] else "$in": [True, False]}
            }

        if not true and false:
            return {path: {"$ne" if args["exclude"] else "$eq": False}}

        if true and not false:
            return {path: {"$ne" if args["exclude"] else "$eq": True}}

        if not true and not false:
            return {
                path: {"$in" if args["exclude"] else "$nin": [True, False]}
            }

    raise ValueError("unexpected filter")


def _make_scalar_expression(f, args, field, list_field=False, is_label=False):
    expr = None
    if _is_support(field):
        mn, mx = args["range"]
        expr = (f[0] >= mn) & (f[1] <= mx)
    elif isinstance(field, fof.ListField):
        expr = f.filter(
            _make_scalar_expression(F(), args, field.field, list_field=True)
        ).length()
        return expr == 0 if args["exclude"] else expr > 0
    elif isinstance(field, fof.BooleanField):
        true, false = args["true"], args["false"]
        if true and false:
            expr = f.is_in([True, False])

        if not true and false:
            expr = f == False

        if true and not false:
            expr = f == True

        if not true and not false:
            expr = (f != True) & (f != False)
    elif _is_datetime(field):
        mn, mx = args["range"]
        p = fou.timestamp_to_datetime
        expr = (f >= p(mn)) & (f <= p(mx))
    elif isinstance(field, (fof.FloatField, fof.IntField)):
        mn, mx = args["range"]
        expr = (f >= mn) & (f <= mx)
    else:
        values = args["values"]
        if not values:
            return None

        if isinstance(field, fof.ObjectIdField):
            f = f.to_string()

        none = any(map(lambda v: v is None, values))
        values = filter(lambda v: v is not None, values)
        expr = f.is_in(values)
        exclude = args["exclude"]

        if exclude:
            # pylint: disable=invalid-unary-operand-type
            expr = ~expr

        if none and not is_label and not list_field:
            if exclude:
                expr &= f.exists()
            else:
                expr |= ~(f.exists())

        return expr

    return _apply_others(expr, f, args, is_label)


def _make_keypoint_list_filter(args, view, path, field):
    name = path.split(".", 1)[0]

    if path.endswith(".points"):
        dataset = view._dataset
        if name in dataset.skeletons:
            skeleton = dataset.skeletons[name]
        else:
            skeleton = dataset.default_skeleton

        values = args.get("values", [])
        if args["exclude"]:
            values = list(set(skeleton.labels).difference(values))

        return {"labels": values}

    if isinstance(field.field, fof.BooleanField):
        true, false = args["true"], args["false"]
        f = F(name)
        if true and false:
            expr = f.is_in([True, False])

        if not true and false:
            expr = f == False

        if true and not false:
            expr = f == True

        if not true and not false:
            expr = (f != True) & (f != False)

        return {"filter": expr}

    if isinstance(field.field, (fof.FloatField, fof.IntField)):
        f = F(name)
        mn, mx = args["range"]
        expr = (f >= mn) & (f <= mx)
        if args["exclude"]:
            expr = ~expr

        return {"filter": expr}

    if isinstance(field.field, (fof.StringField)):
        f = F(name)
        if "values" in args:
            val = args["values"]
            expr = f.is_in(val)
            if args["exclude"]:
                expr = ~expr

            return {"filter": expr}

    raise ValueError(f"Filtering {field} keypoint fields is not supported")


def _apply_others(expr, f, args, is_label):
    is_matching = args.get("isMatching", False)
    nonfinites = {
        "nan": float("nan"),
        "ninf": -float("inf"),
        "inf": float("inf"),
    }
    include = []
    for k, v in nonfinites.items():
        if k in args and args[k]:
            include.append(v)

    if expr is None:
        expr = f.is_in(include)
    else:
        expr |= f.is_in(include)

    if "none" in args:
        expr = _apply_none(expr, f, args["none"])

    if (
        "exclude" in args
        and args["exclude"]
        and not (is_matching and is_label)
    ):
        expr = ~expr

    return expr


def _apply_none(expr, f, none):
    if not none:
        if expr is not None:
            expr &= f.exists()
        else:
            expr = f.exists()
    elif expr is not None:
        expr |= ~(f.exists())

    return expr


def _add_frame_labels_tags(path, field, view):
    path = path[len("frames.") :]
    items = path
    if isinstance(field, fof.ListField):
        field = field.field

    if issubclass(field.document_type, fol._HasLabelList):
        items = "%s.%s" % (path, field.document_type._LABEL_LIST_FIELD)

    reduce = F(items).reduce(VALUE.extend(F("tags")), [])
    view = view.set_field(
        _LABEL_TAGS,
        F(_LABEL_TAGS).extend(
            F("frames").reduce(
                VALUE.extend(F(items).exists().if_else(reduce, [])),
                [],
            )
        ),
        _allow_missing=True,
    )
    return view


def _add_frame_label_tags(path, field, view):
    path = path[len("frames.") :]
    tags = "%s.tags" % path
    view = view.set_field(
        _LABEL_TAGS,
        F(_LABEL_TAGS).extend(
            F("frames").reduce(
                VALUE.extend((F(tags) != None).if_else(F(tags), [])), []
            )
        ),
        _allow_missing=True,
    )
    return view


def _add_labels_tags(path, field, view):
    items = path
    if isinstance(field, fof.ListField):
        field = field.field

    if issubclass(field.document_type, fol._HasLabelList):
        items = "%s.%s" % (path, field.document_type._LABEL_LIST_FIELD)

    view = view.set_field(
        _LABEL_TAGS,
        F(path)
        .exists()
        .if_else(
            F(_LABEL_TAGS).extend(
                F(items).reduce(VALUE.extend(F("tags")), [])
            ),
            F(_LABEL_TAGS),
        ),
        _allow_missing=True,
    )
    return view


def _add_label_tags(path, field, view):
    tags = "%s.tags" % path
    return view.set_field(
        _LABEL_TAGS,
        F(_LABEL_TAGS).extend((F(tags) != None).if_else(F(tags), [])),
        _allow_missing=True,
    )


def _count_list_items(path, view):
    function = (
        "function(items) {"
        "let counts = {};"
        "items && items.forEach((i) => {"
        "counts[i] = 1 + (counts[i] || 0);"
        "});"
        "return counts;"
        "}"
    )

    return view.set_field(
        path, F(path)._function(function), _allow_missing=True
    )


def _match_label_tags(view: foc.SampleCollection, label_tags):
    label_paths = [
        f"{path}.{field.document_type._LABEL_LIST_FIELD}"
        if isinstance(field, fof.EmbeddedDocumentField)
        and issubclass(field.document_type, fol._HasLabelList)
        else path
        for path, field in foc._iter_label_fields(view)
    ]
    values = label_tags["values"]
    exclude = label_tags["exclude"]
    matching = label_tags["isMatching"]
    expr = lambda exclude, values: {"$nin" if exclude else "$in": values}

    if not exclude or matching:
        view = view.mongo(
            [
                {
                    "$match": {
                        "$or": [
                            {f"{path}.tags": expr(exclude, values)}
                            for path in label_paths
                        ]
                    }
                }
            ]
        )

    if not matching and exclude:
        view = view.exclude_labels(
            tags=label_tags["values"],
            omit_empty=False,
            fields=view._get_label_fields(),
        )
    elif not matching:
        view = view.select_labels(
            tags=label_tags["values"],
            fields=view._get_label_fields(),
        )

    return view<|MERGE_RESOLUTION|>--- conflicted
+++ resolved
@@ -265,31 +265,19 @@
     queries = []
     for path, label_path, field, args in _iter_paths(view, filters):
         is_matching = args.get("isMatching", True)
-<<<<<<< HEAD
-
-=======
         path_field = view.get_field(path)
->>>>>>> 30094de0
         is_label_field = _is_label(field)
         if (
             is_label_field
             and issubclass(field.document_type, (fol.Keypoint, fol.Keypoints))
-<<<<<<< HEAD
-            and isinstance(field, (fof.KeypointsField, fof.ListField))
-=======
             and isinstance(path_field, (fof.KeypointsField, fof.ListField))
->>>>>>> 30094de0
         ):
             continue
 
         if args.get("exclude") and not is_matching:
             continue
 
-<<<<<<< HEAD
-        queries.append(_make_query(path, view.get_field(path), args))
-=======
         queries.append(_make_query(path, path_field, args))
->>>>>>> 30094de0
 
     if queries:
         stages.append(fosg.Match({"$and": queries}))
@@ -320,11 +308,7 @@
                     fosg.FilterLabels(
                         label_path,
                         expr,
-<<<<<<< HEAD
                         only_matches=not args.get("exclude", False),
-=======
-                        only_matches=True,
->>>>>>> 30094de0
                     )
                 )
 
@@ -382,11 +366,7 @@
 def _make_query(path, field, args):
     keys = path.split(".")
     path = ".".join(keys[:-1] + [field.db_field or field.name])
-<<<<<<< HEAD
-    if isinstance(field, fof.ListField):
-=======
     if isinstance(field, fof.ListField) and field.field:
->>>>>>> 30094de0
         field = field.field
 
     if isinstance(
