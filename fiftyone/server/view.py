--- conflicted
+++ resolved
@@ -172,11 +172,7 @@
 
         if _LABEL_TAGS in filters:
             label_tags = filters.get(_LABEL_TAGS)
-<<<<<<< HEAD
-            label_fields = [path for path in view._get_label_fields()]
-=======
             label_fields = view._get_label_fields()
->>>>>>> a06b6411
 
             if (
                 not count_label_tags
