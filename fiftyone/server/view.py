"""
FiftyOne Server view

| Copyright 2017-2022, Voxel51, Inc.
| `voxel51.com <https://voxel51.com/>`_
|
"""
import fiftyone.core.dataset as fod
from fiftyone.core.expressions import ViewField as F, VALUE
import fiftyone.core.fields as fof
import fiftyone.core.labels as fol
import fiftyone.core.media as fom
import fiftyone.core.stages as fosg
import fiftyone.core.utils as fou
import fiftyone.core.view as fov

from fiftyone.server.utils import iter_label_fields


_LABEL_TAGS = "_label_tags"


def get_view(
    dataset_name,
    stages=None,
    filters=None,
    count_label_tags=False,
    only_matches=True,
    extended_stages=None,
    sample_filter=None,
    sort=False,
    mixed=False,
):
    """Get the view from request paramters

    Args:
        dataset_names: the dataset name
        stages (None): an optional list of serialized
            :class:`fiftyone.core.stages.ViewStage` instances
        filters (None): an optional ``dict`` of App defined filters
        extended_stages (None): extended view stages
        count_label_tags (False): whether to set the hidden ``_label_tags``
            field with counts of tags with respect to all label fields
        only_matches (True): whether to filter unmatches samples when filtering
            labels
        sample_filter (None): an optional
            :class:`fiftyone.server.filters.SampleFilter`
        sort (False): whether to include sort extended stages
<<<<<<< HEAD
        mixed (False): whether to allow mixed slices for a group dataset
=======
>>>>>>> eae320bb

    Returns:
        a :class:`fiftyone.core.view.DatasetView`
    """
    view = fod.load_dataset(dataset_name)
    view.reload()

<<<<<<< HEAD
    if mixed:
        view = view.select_group_slices(_allow_mixed=True)
=======
    if stages:
        view = fov.DatasetView._build(view, stages)
>>>>>>> eae320bb

    if sample_filter is not None:
        if sample_filter.group:
            if sample_filter.group.slice:
                view.group_slice = sample_filter.group.slice

            if sample_filter.group.id:
                view = fov.make_optimized_select_view(
                    view, sample_filter.group.id, groups=True
                )

        elif sample_filter.id:
            view = fov.make_optimized_select_view(view, sample_filter.id)

    if filters or extended_stages or count_label_tags:
        view = get_extended_view(
            view,
            filters,
            count_label_tags=count_label_tags,
            only_matches=only_matches,
            extended_stages=extended_stages,
            sort=sort,
        )

    return view


def get_extended_view(
    view,
    filters=None,
    count_label_tags=False,
    only_matches=True,
    extended_stages=None,
    sort=False,
):
    """Create an extended view with the provided filters.

    Args:
        view: a :class:`fiftyone.core.collections.SampleCollection`
        filters: an optional ``dict`` of App defined filters
        count_label_tags (False): whether to set the hidden ``_label_tags``
            field with counts of tags with respect to all label fields
        only_matches (True): whether to filter unmatches samples when filtering
            labels
        extended_stages (None): extended view stages
        sort (False): wheter to include sort extended stages
    """
    cleanup_fields = set()
    filtered_labels = set()

    label_tags = None
    if filters is not None and len(filters):
        if "tags" in filters:
            tags = filters.get("tags")
            if "label" in tags:
                label_tags = tags["label"]

            if not count_label_tags and label_tags:
                view = view.select_labels(tags=label_tags)

            if "sample" in tags:
                view = view.match_tags(tags=tags["sample"])

        stages, cleanup_fields, filtered_labels = _make_filter_stages(
            view,
            filters,
            label_tags=label_tags,
            hide_result=count_label_tags,
            only_matches=only_matches,
        )

        for stage in stages:
            view = view.add_stage(stage)

    if extended_stages:
        view = extend_view(view, extended_stages, sort)

    if count_label_tags:
        view = _add_labels_tags_counts(view, filtered_labels, label_tags)
        if cleanup_fields:
            view = view.mongo([{"$unset": field} for field in cleanup_fields])

    return view


def extend_view(view, extended_stages, sort):
    for cls, d in extended_stages.items():
        kwargs = [[k, v] for k, v in d.items()]
        stage = fosg.ViewStage._from_dict({"_cls": cls, "kwargs": kwargs})
        if sort or not isinstance(stage, (fosg.SortBySimilarity, fosg.SortBy)):
            view = view.add_stage(stage)

    return view


def _add_labels_tags_counts(view, filtered_fields, label_tags):
    view = view.set_field(_LABEL_TAGS, [], _allow_missing=True)

    for path, field in iter_label_fields(view):
        if not issubclass(
            field.document_type, (fol._HasID, fol._HasLabelList)
        ):
            continue

        path = _get_filtered_path(view, path, filtered_fields, label_tags)
        if issubclass(field.document_type, fol._HasLabelList):
            if path.startswith(view._FRAMES_PREFIX):
                add_tags = _add_frame_labels_tags
            else:
                add_tags = _add_labels_tags
        else:
            if path.startswith(view._FRAMES_PREFIX):
                add_tags = _add_frame_label_tags
            else:
                add_tags = _add_label_tags

        view = add_tags(path, field, view)

    view = _count_list_items(_LABEL_TAGS, view)

    return view


def _make_expression(field, path, args):
    if not path:
        return _make_scalar_expression(F(), args, field)

    keys = path.split(".")
    rest = ".".join(keys[1:])
    field = field.get_field_schema()[keys[0]]
    if isinstance(field, fof.ListField) and not isinstance(
        field, fof.FrameSupportField
    ):
        new_field = field.field
        expr = (
            lambda subexpr: F(field.db_field or field.name)
            .filter(subexpr)
            .length()
            > 0
        )
    else:
        new_field = field
        expr = lambda subexpr: F(field.db_field or field.name).apply(subexpr)

    subexpr = _make_expression(new_field, rest, args)
    if subexpr is not None:
        return expr(subexpr)

    return None


def _make_filter_stages(
    view, filters, label_tags=None, hide_result=False, only_matches=True
):
    field_schema = view.get_field_schema()
    if view.media_type == fom.VIDEO:
        frame_field_schema = view.get_frame_field_schema()
    else:
        frame_field_schema = None

    tag_expr = (F("tags") != None).if_else(
        F("tags").contains(label_tags), None
    )

    stages = []
    cleanup = set()
    filtered_labels = set()
    for path, args in filters.items():
        if path == "tags" or path.startswith("_"):
            continue

        frames = path.startswith(view._FRAMES_PREFIX)
        keys = path.split(".")
        if frames:
            field = frame_field_schema[keys[1]]
            keys = keys[2:]
            prefix = "frames."
        else:
            field = field_schema[keys[0]]
            keys = keys[1:]
            prefix = ""

        if _is_label(field):
            keypoints = issubclass(
                field.document_type, (fol.Keypoint, fol.Keypoints)
            )

            if keypoints:
                if path.endswith(".id") or path.endswith(".label"):
                    keypoints = False

            parent = field
            field = view.get_field(path)
            key = field.db_field if field.db_field else field.name
            view_field = F(key)
            expr = (
                _make_keypoint_kwargs(
                    args,
                    view,
                    path if path.endswith(".points") else None,
                )
                if keypoints
                else _make_scalar_expression(view_field, args, field)
            )
            if expr is not None:
                if hide_result:
                    new_field = "__%s" % path.split(".")[-1]
                    if frames:
                        new_field = "%s%s" % (
                            view._FRAMES_PREFIX,
                            new_field,
                        )
                else:
                    new_field = None

                if keypoints:
                    stage = fosg.FilterKeypoints(
                        prefix + parent.name,
                        _new_field=new_field,
                        **expr,
                    )
                else:
                    stage = fosg.FilterLabels(
                        prefix + parent.name,
                        expr,
                        _new_field=new_field,
                        only_matches=only_matches,
                    )

                stages.append(stage)
                filtered_labels.add(path)
                if new_field:
                    cleanup.add(new_field)
        else:
            expr = _make_expression(view, path, args)
            if expr is not None:
                stages.append(fosg.Match(expr))

    if label_tags is not None and hide_result:
        for path, _ in iter_label_fields(view):
            if hide_result and path not in filtered_labels:
                new_field = _get_filtered_path(
                    view, path, filtered_labels, label_tags
                )
            else:
                new_field = None

            if path in filtered_labels:
                prefix = "__"
            else:
                prefix = ""

            stages.append(
                fosg.FilterLabels(
                    path,
                    tag_expr,
                    only_matches=False,
                    _new_field=new_field,
                    _prefix=prefix,
                )
            )
            if new_field:
                cleanup.add(new_field)

        match_exprs = []
        for path, _ in iter_label_fields(view):
            prefix = "__" if hide_result else ""
            match_exprs.append(
                fosg._get_label_field_only_matches_expr(
                    view, path, prefix=prefix
                )
            )

        stages.append(fosg.Match(F.any(match_exprs)))

    return stages, cleanup, filtered_labels


def _is_support(field):
    if isinstance(field, fof.FrameSupportField):
        return True

    if isinstance(field, fof.EmbeddedDocumentField):
        if field.document_type in (
            fol.TemporalDetection,
            fol.TemporalDetections,
        ):
            return True

    return False


def _is_datetime(field):
    return isinstance(field, (fof.DateField, fof.DateTimeField))


def _is_label(field):
    return isinstance(field, fof.EmbeddedDocumentField) and issubclass(
        field.document_type, fol.Label
    )


def _make_scalar_expression(f, args, field):
    expr = None
    if isinstance(field, fof.BooleanField):
        true, false = args["true"], args["false"]
        if true and false:
            expr = f.is_in([True, False])

        if not true and false:
            expr = f == False

        if true and not false:
            expr = f == True

        if not true and not false:
            expr = (f != True) & (f != False)

    elif _is_support(field):
        mn, mx = args["range"]
        expr = (f[0] >= mn) & (f[1] <= mx)
    elif _is_datetime(field):
        mn, mx = args["range"]
        p = fou.timestamp_to_datetime
        expr = (f >= p(mn)) & (f <= p(mx))
    elif isinstance(field, (fof.FloatField, fof.IntField)):
        mn, mx = args["range"]
        expr = (f >= mn) & (f <= mx)
    else:
        values = args["values"]
        if not values:
            return None

        if isinstance(field, fof.ObjectIdField):
            f = f.to_string()

        none = any(map(lambda v: v is None, values))
        values = filter(lambda v: v is not None, values)
        expr = f.is_in(values)
        exclude = args["exclude"]

        if exclude:
            # pylint: disable=invalid-unary-operand-type
            expr = ~expr

        if none:
            if exclude:
                expr &= f.exists()
            else:
                expr |= ~(f.exists())

        return expr

    return _apply_others(expr, f, args)


def _make_keypoint_kwargs(args, view, points):
    if points:
        ske = view._dataset.default_skeleton
        name = points.split(".")[0]

        if name in view._dataset.skeletons:
            ske = view._dataset.skeletons[name]

        values = args.get("values", [])
        if args["exclude"]:
            values = set(ske.labels).difference(values)

        return {"labels": values}

    f = F("confidence")
    mn, mx = args["range"]
    return {"filter": (f >= mn) & (f <= mx)}


def _apply_others(expr, f, args):
    nonfinites = {
        "nan": float("nan"),
        "ninf": -float("inf"),
        "inf": float("inf"),
    }
    include = []
    for k, v in nonfinites.items():
        if k in args and args[k]:
            include.append(v)

    if expr is None:
        expr = f.is_in(include)
    else:
        expr |= f.is_in(include)

    if "none" in args:
        expr = _apply_none(expr, f, args["none"])

    if "exclude" in args and args["exclude"]:
        # pylint: disable=invalid-unary-operand-type
        expr = ~expr

    return expr


def _apply_none(expr, f, none):
    if not none:
        if expr is not None:
            expr &= f.exists()
        else:
            expr = f.exists()
    elif expr is not None:
        expr |= ~(f.exists())

    return expr


def _get_filtered_path(view, path, filtered_fields, label_tags):
    if path not in filtered_fields and not label_tags:
        return path

    if path.startswith(view._FRAMES_PREFIX):
        return "%s__%s" % (view._FRAMES_PREFIX, path.split(".")[1])

    return "__%s" % path


def _add_frame_labels_tags(path, field, view):
    frames, path = path.split(".")
    items = "%s.%s" % (path, field.document_type._LABEL_LIST_FIELD)
    view = view.set_field(
        _LABEL_TAGS,
        F(_LABEL_TAGS).extend(
            F(frames).reduce(
                VALUE.extend(F(items).reduce(VALUE.extend(F("tags")), [])), []
            )
        ),
        _allow_missing=True,
    )
    return view


def _add_frame_label_tags(path, field, view):
    frames, path = path.split(".")
    tags = "%s.tags" % path
    view = view.set_field(
        _LABEL_TAGS,
        F(_LABEL_TAGS).extend(
            F(frames).reduce(
                VALUE.extend((F(tags) != None).if_else(F(tags), [])), []
            )
        ),
        _allow_missing=True,
    )
    return view


def _add_labels_tags(path, field, view):
    items = "%s.%s" % (path, field.document_type._LABEL_LIST_FIELD)
    view = view.set_field(
        _LABEL_TAGS,
        F(_LABEL_TAGS).extend(F(items).reduce(VALUE.extend(F("tags")), [])),
        _allow_missing=True,
    )
    return view


def _add_label_tags(path, field, view):
    tags = "%s.tags" % path
    return view.set_field(
        _LABEL_TAGS,
        F(_LABEL_TAGS).extend((F(tags) != None).if_else(F(tags), [])),
        _allow_missing=True,
    )


def _count_list_items(path, view):
    function = (
        "function(items) {"
        "let counts = {};"
        "items && items.forEach((i) => {"
        "counts[i] = 1 + (counts[i] || 0);"
        "});"
        "return counts;"
        "}"
    )

    return view.set_field(
        path, F(path)._function(function), _allow_missing=True
    )<|MERGE_RESOLUTION|>--- conflicted
+++ resolved
@@ -46,10 +46,6 @@
         sample_filter (None): an optional
             :class:`fiftyone.server.filters.SampleFilter`
         sort (False): whether to include sort extended stages
-<<<<<<< HEAD
-        mixed (False): whether to allow mixed slices for a group dataset
-=======
->>>>>>> eae320bb
 
     Returns:
         a :class:`fiftyone.core.view.DatasetView`
@@ -57,13 +53,8 @@
     view = fod.load_dataset(dataset_name)
     view.reload()
 
-<<<<<<< HEAD
-    if mixed:
-        view = view.select_group_slices(_allow_mixed=True)
-=======
     if stages:
         view = fov.DatasetView._build(view, stages)
->>>>>>> eae320bb
 
     if sample_filter is not None:
         if sample_filter.group:
