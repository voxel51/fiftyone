--- conflicted
+++ resolved
@@ -633,19 +633,17 @@
 
         return {"filter": expr}
 
-<<<<<<< HEAD
-    raise ValueError(f"Filtering {field} keypoint fields is not supported")
-=======
     if isinstance(field.field, (fof.StringField)):
         f = F(name)
-        if 'values' in args:
+        if "values" in args:
             val = args["values"]
             expr = f.is_in(val)
             if args["exclude"]:
                 expr = ~expr
-                
+
             return {"filter": expr}
->>>>>>> 7d0ebaab
+
+    raise ValueError(f"Filtering {field} keypoint fields is not supported")
 
 
 def _apply_others(expr, f, args, is_label):
