--- conflicted
+++ resolved
@@ -109,14 +109,9 @@
             :class:`fiftyone.server.filters.SampleFilter`
         reload (True): whether to reload the dataset
         awaitable (False): whether to return an awaitable coroutine
-<<<<<<< HEAD
         sort_by (None): an optional sort field
         desc (False): whether to sort in descending order. Only applicable when
             `sort_by` is provided
-=======
-        sort_by (None): a field name to sort by
-        desc (False): whether to sort in descending order
->>>>>>> 555e7a36
 
     Returns:
         a :class:`fiftyone.core.view.DatasetView`
@@ -186,14 +181,9 @@
         extended_stages (None): extended view stages
         pagination_data (False): filters label data
         media_types (None): the media types to consider
-<<<<<<< HEAD
         sort_by (None): an optional sort field
         desc (False): whether to sort in descending order. Only applicable when
             `sort_by` is provided
-=======
-        sort_by (None): a field name to sort by
-        desc (False): whether to sort in descending order
->>>>>>> 555e7a36
 
     Returns:
         a :class:`fiftyone.core.view.DatasetView`
@@ -243,7 +233,6 @@
 
     if sort_by:
         view = view.sort_by(sort_by, reverse=bool(desc), create_index=False)
-<<<<<<< HEAD
 
     for stage in view._stages:
         if isinstance(stage, fosg.GroupBy):
@@ -251,8 +240,6 @@
             view = view.mongo(
                 [{"$addFields": {"_group": stage._get_group_expr(view)[0]}}]
             )
-=======
->>>>>>> 555e7a36
 
     if pagination_data:
         # omit all dict field values for performance, not needed by grid
