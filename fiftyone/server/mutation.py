"""
FiftyOne Server mutations.

| Copyright 2017-2023, Voxel51, Inc.
| `voxel51.com <https://voxel51.com/>`_
|
"""
from dataclasses import asdict
import strawberry as gql
import typing as t

import eta.core.serial as etas

import fiftyone.constants as foc
import fiftyone.core.dataset as fod
import fiftyone.core.odm as foo
import fiftyone.core.session.events as fose
from fiftyone.core.session.events import StateUpdate
from fiftyone.core.spaces import default_spaces, Space
from fiftyone.core.state import build_color_scheme
import fiftyone.core.stages as fos
import fiftyone.core.utils as fou
import fiftyone.core.view as fov

from fiftyone.server.color import SetColorScheme
from fiftyone.server.data import Info
from fiftyone.server.events import get_state, dispatch_event
from fiftyone.server.inputs import SelectedLabel
from fiftyone.server.query import (
    SidebarGroup,
    SavedView,
)
<<<<<<< HEAD
from fiftyone.server.scalars import BSON, BSONArray, JSON
=======
from fiftyone.server.aggregations import GroupElementFilter, SampleFilter
from fiftyone.server.scalars import BSON, BSONArray, JSON, JSONArray
>>>>>>> 6b6c8684
from fiftyone.server.view import get_view


@gql.input
class SidebarGroupInput(SidebarGroup):
    pass


@gql.input
class StateForm:
    add_stages: t.Optional[BSONArray] = None
    filters: t.Optional[JSON] = None
    sample_ids: t.Optional[t.List[str]] = None
    labels: t.Optional[t.List[SelectedLabel]] = None
    extended: t.Optional[BSON] = None
    slice: t.Optional[str] = None


@gql.input
class SavedViewInfo:
    name: t.Optional[str] = None
    description: t.Optional[str] = None
    color: t.Optional[str] = None


@gql.type
class Mutation(SetColorScheme):
    @gql.mutation
    async def set_dataset(
        self,
        subscription: str,
        session: t.Optional[str],
        name: t.Optional[str],
        view_name: t.Optional[str],
        info: Info,
    ) -> bool:
        state = get_state()
        state.dataset = fod.load_dataset(name) if name is not None else None
        state.selected = []
        state.selected_labels = []
        state.view = None
        state.view_name = view_name if view_name is not None else None
        state.spaces = default_spaces
        state.color_scheme = build_color_scheme(
            None, state.dataset, state.config
        )
        await dispatch_event(subscription, StateUpdate(state=state))
        return True

    @gql.mutation
    async def set_group_slice(
        self,
        subscription: str,
        session: t.Optional[str],
        slice: str,
    ) -> bool:
        state = get_state()
        state.dataset.group_slice = slice
        await dispatch_event(subscription, fose.SetGroupSlice(slice=slice))
        return True

    @gql.mutation
    async def set_sidebar_groups(
        self,
        subscription: str,
        session: t.Optional[str],
        dataset: str,
        stages: BSONArray,
        sidebar_groups: t.List[SidebarGroupInput],
    ) -> bool:
        state = get_state()
        view = get_view(dataset, stages=stages)

        current = (
            {
                group.name: group.expanded
                for group in view._dataset.app_config.sidebar_groups
            }
            if view._dataset.app_config.sidebar_groups is not None
            else {}
        )

        view._dataset.app_config.sidebar_groups = [
            foo.SidebarGroupDocument(
                name=group.name,
                expanded=current.get(group.name, None),
                paths=group.paths,
            )
            for group in sidebar_groups
        ]
        view._dataset.save()

        state.view = view
        await dispatch_event(subscription, StateUpdate(state=state))
        return True

    @gql.mutation
    async def set_selected(
        self,
        subscription: str,
        session: t.Optional[str],
        selected: t.List[str],
    ) -> bool:
        await dispatch_event(
            subscription, fose.SelectSamples(sample_ids=selected)
        )
        return True

    @gql.mutation
    async def set_selected_labels(
        self,
        subscription: str,
        session: t.Optional[str],
        selected_labels: t.List[SelectedLabel],
    ) -> bool:
        state = get_state()

        state.selected_labels = [asdict(l) for l in selected_labels]
        await dispatch_event(
            subscription, fose.SelectLabels(labels=selected_labels)
        )
        return True

    @gql.mutation
    async def set_view(
        self,
        subscription: str,
        session: t.Optional[str],
        dataset_name: str,
        view: t.Optional[BSONArray] = None,
        saved_view_slug: t.Optional[str] = None,
        form: t.Optional[StateForm] = None,
    ) -> t.Union[BSONArray, None]:
        state = get_state()
        state.selected = []
        state.selected_labels = []
        if not dataset_name:
            state.dataset = None
            state.view = None
            state.spaces = default_spaces
            await dispatch_event(subscription, StateUpdate(state=state))

        result_view = None
        ds = fod.load_dataset(dataset_name)
        state.dataset = ds
        if saved_view_slug is not None:
            try:
                doc = ds._get_saved_view_doc(saved_view_slug, slug=True)
            except:
                pass

        # Load saved views
        if saved_view_slug is not None:
            try:
                ds = fod.load_dataset(dataset_name)
                doc = ds._get_saved_view_doc(saved_view_slug, slug=True)
                result_view = ds._load_saved_view_from_doc(doc)
            except:
                pass

        if result_view is None:
            # Update current view with form parameters
            result_view = get_view(
                dataset_name,
                stages=view if view else None,
                filters=form.filters if form else None,
                extended_stages=form.extended if form else None,
                sample_filter=SampleFilter(
                    group=GroupElementFilter(
                        slice=form.slice, slices=[form.slice]
                    )
                )
                if form.slice
                else None,
            )

        result_view = _build_result_view(result_view, form)

        # Set view state
        slug = (
            fou.to_slug(result_view.name)
            if result_view.name
            else saved_view_slug
        )
        state.view = result_view
        state.view_name = result_view.name
        state.saved_view_slug = slug

        await dispatch_event(
            subscription,
            StateUpdate(state=state),
        )

        final_view = []
        if state and state.view:
            final_view = state.view._serialize()

        return final_view

    @gql.mutation
    async def store_teams_submission(self) -> bool:
        etas.write_json({"submitted": True}, foc.TEAMS_PATH)
        return True

    @gql.mutation
    async def create_saved_view(
        self,
        subscription: str,
        session: t.Optional[str],
        view_name: str,
        view_stages: t.Optional[BSONArray] = None,
        form: t.Optional[StateForm] = None,
        dataset_name: t.Optional[str] = None,
        description: t.Optional[str] = None,
        color: t.Optional[str] = None,
    ) -> t.Optional[SavedView]:
        state = get_state()
        dataset = state.dataset
        use_state = dataset is not None
        if dataset is None:
            dataset = fod.load_dataset(dataset_name)

        if dataset is None:
            raise ValueError(
                "[mutation: saved_view] Missing dataset "
                "reference for creating saved view with name = "
                "{}".format(view_name)
            )

        dataset_view = get_view(
            dataset_name,
            stages=view_stages if view_stages else None,
            filters=form.filters if form else None,
            extended_stages=form.extended if form else None,
            sample_filter=SampleFilter(
                group=GroupElementFilter(slice=form.slice, slices=[form.slice])
            )
            if form.slice
            else None,
        )

        result_view = _build_result_view(dataset_view, form)

        dataset.save_view(
            view_name, result_view, description=description, color=color
        )
        if use_state:
            dataset.reload()
            state.view = dataset.load_saved_view(view_name)
            state.view_name = view_name
            await dispatch_event(subscription, StateUpdate(state=state))

        return next(
            (
                SavedView.from_doc(view_doc)
                for view_doc in dataset._doc.get_saved_views()
                if view_doc.name == view_name
            ),
            None,
        )

    @gql.mutation
    async def delete_saved_view(
        self,
        subscription: str,
        session: t.Optional[str],
        view_name: str,
        dataset_name: t.Optional[str],
    ) -> t.Optional[str]:
        if not dataset_name:
            raise ValueError(
                "Attempting to delete a saved view (%s) without a "
                "dataset reference.",
                view_name,
            )

        dataset = fod.load_dataset(dataset_name)
        if not dataset:
            raise ValueError(f"No dataset found with name {dataset_name}")

        if dataset.has_saved_view(view_name):
            deleted_view_id = dataset._delete_saved_view(view_name)
        else:
            raise ValueError(
                "Attempting to delete non-existent saved view: %s",
                view_name,
            )

        # If the current view is deleted, set the view state to the full
        # dataset view
        state = get_state()
        if (
            view_name
            and state.view is not None
            and state.view.name == view_name
        ):
            state.view = dataset.view()
            state.view_name = None

        await dispatch_event(subscription, StateUpdate(state=state))

        return deleted_view_id

    @gql.mutation
    async def update_saved_view(
        self,
        view_name: str,
        subscription: t.Optional[str],
        session: t.Optional[str],
        updated_info: SavedViewInfo,
        dataset_name: t.Optional[str] = None,
    ) -> t.Optional[SavedView]:
        """Updates the editable fields of a saved view

        Args:
            subscription: str identifier used for syncing App state
            session: str identifier use for syncing App state
            view_name: name of the existing saved view
            updated_info: input type with values only for fields requiring
            update

        """
        state = get_state()
        if state is None or state.dataset is None:
            dataset = fod.load_dataset(dataset_name)
        else:
            dataset = state.dataset

        updated_info = asdict(updated_info)

        if dataset.has_saved_view(view_name):
            dataset.update_saved_view_info(view_name, updated_info)
        else:
            raise ValueError(
                "Attempting to update fields on non-existent saved view: "
                "%s",
                view_name,
            )
        dataset.reload()
        current_name = (
            updated_info["name"]
            if "name" in updated_info and updated_info["name"] is not None
            else view_name
        )
        # Return updated saved_view, which may not be the currently loaded
        # view in state.view
        return next(
            (
                SavedView.from_doc(view_doc)
                for view_doc in dataset._doc.get_saved_views()
                if view_doc.name == current_name
            ),
            None,
        )

    @gql.mutation
    async def set_spaces(
        self,
        subscription: str,
        session: t.Optional[str],
        spaces: BSON,
    ) -> bool:
        state = get_state()
        state.spaces = Space.from_dict(spaces)
        await dispatch_event(subscription, fose.SetSpaces(spaces=spaces))
        return True

    @gql.mutation
    async def search_select_fields(
        self, dataset_name: str, meta_filter: t.Optional[JSON]
    ) -> t.List[str]:
        if not meta_filter:
            return []

        state = get_state()
        dataset = state.dataset
        if dataset is None:
            dataset = fod.load_dataset(dataset_name)

        try:
            view = dataset.select_fields(meta_filter=meta_filter)
        except Exception as e:
            try:
                view = dataset.select_fields(meta_filter)
            except Exception:
                view = dataset

        res = []
        try:
            is_video = dataset.media_type == "video"
            for stage in view._stages:
                res += [
                    st
                    for st in stage.get_selected_fields(view, frames=is_video)
                ]
        except Exception as e:
            res = []

        return res


def _build_result_view(view, form):
    if form.sample_ids:
        view = fov.make_optimized_select_view(view, form.sample_ids)

    if form.add_stages:
        for d in form.add_stages:
            stage = fos.ViewStage._from_dict(d)
            view = view.add_stage(stage)

    return view<|MERGE_RESOLUTION|>--- conflicted
+++ resolved
@@ -30,12 +30,8 @@
     SidebarGroup,
     SavedView,
 )
-<<<<<<< HEAD
-from fiftyone.server.scalars import BSON, BSONArray, JSON
-=======
 from fiftyone.server.aggregations import GroupElementFilter, SampleFilter
 from fiftyone.server.scalars import BSON, BSONArray, JSON, JSONArray
->>>>>>> 6b6c8684
 from fiftyone.server.view import get_view
 
 
