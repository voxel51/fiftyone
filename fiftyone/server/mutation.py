--- conflicted
+++ resolved
@@ -228,10 +228,7 @@
                     if form.slice
                     else None
                 ),
-<<<<<<< HEAD
                 awaitable=True,
-=======
->>>>>>> 5aaa0872
             )
 
             # special case for group datasets where conversion stage is added
@@ -305,10 +302,7 @@
                 if form.slice
                 else None
             ),
-<<<<<<< HEAD
             awaitable=True,
-=======
->>>>>>> 5aaa0872
         )
 
         result_view = _build_result_view(dataset_view, form)
@@ -374,7 +368,7 @@
         return deleted_view_id
 
     @gql.mutation
-    async def update_saved_view(
+    def update_saved_view(
         self,
         view_name: str,
         subscription: t.Optional[str],
@@ -438,7 +432,7 @@
         return True
 
     @gql.mutation
-    async def search_select_fields(
+    def search_select_fields(
         self, dataset_name: str, meta_filter: t.Optional[JSON]
     ) -> t.List[str]:
         if not meta_filter:
