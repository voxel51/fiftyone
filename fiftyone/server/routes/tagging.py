"""
FiftyOne Server /tagging route

| Copyright 2017-2022, Voxel51, Inc.
| `voxel51.com <https://voxel51.com/>`_
|
"""
from collections import defaultdict

from starlette.endpoints import HTTPEndpoint
from starlette.requests import Request

import fiftyone.core.aggregations as foa
import fiftyone.core.collections as foc
import fiftyone.core.fields as fof
import fiftyone.core.labels as fol
import fiftyone.core.media as fom
import fiftyone.core.view as fov

from fiftyone.server.decorators import route
from fiftyone.server.filters import GroupElementFilter, SampleFilter
import fiftyone.server.view as fosv


class Tagging(HTTPEndpoint):
    @route
    async def post(self, request: Request, data: dict) -> dict:
        filters = data.get("filters", None)
        extended = data.get("extended", None)
        dataset = data.get("dataset", None)
        stages = data.get("view", None)
        sample_ids = data.get("sample_ids", None)
        labels = data.get("labels", None)
        count_labels = data.get("count_labels", False)
        active_label_fields = data.get("active_label_fields", [])
        hidden_labels = data.get("hidden_labels", None)
        slice = data.get("slice", None)
        group_id = data.get("group_id", None)
<<<<<<< HEAD
        mixed = data.get("mixed", False)
=======
>>>>>>> eae320bb

        view = fosv.get_view(
            dataset,
            stages=stages,
            filters=filters,
            extended_stages=extended,
            sample_filter=SampleFilter(
                group=GroupElementFilter(id=group_id, slice=slice)
            ),
<<<<<<< HEAD
            mixed=mixed,
=======
>>>>>>> eae320bb
        )

        if sample_ids:
            view = fov.make_optimized_select_view(view, sample_ids)

        if count_labels and labels:
            view = view.select_labels(labels)
        elif count_labels and hidden_labels:
            view = view.exclude_labels(hidden_labels)

        if count_labels:
            view = view.select_fields(active_label_fields)
            count_aggs, tag_aggs = build_label_tag_aggregations(view)
            results = await view._async_aggregate(count_aggs + tag_aggs)
            items = None
            count = sum(results[: len(count_aggs)])
            tags = defaultdict(int)

            for result in results[len(count_aggs) :]:
                for tag, num in result.items():
                    tags[tag] += num
        else:
            tags, items = await view._async_aggregate(
                [foa.CountValues("tags"), foa.Count()]
            )
            count = sum(tags.values())

        return {"count": count, "tags": tags, "items": items}


def build_label_tag_aggregations(view: foc.SampleCollection):
    """Builds required aggregations for the specialty "tag" App filters

    Args:
        view: a :class:`fiftyone.core.collections.SampleCollection`

    Returns:
        a `tuple` (count aggregations, tag count aggregations)
    """
    counts = []
    tags = []
    for field_name, field in view.get_field_schema().items():
        _add_to_label_tags_aggregations(field_name, field, counts, tags)

    if view.media_type == fom.VIDEO:
        for field_name, field in view.get_frame_field_schema().items():
            _add_to_label_tags_aggregations(
                "frames." + field_name, field, counts, tags
            )

    return counts, tags


def _add_to_label_tags_aggregations(path: str, field: fof.Field, counts, tags):
    if not isinstance(field, fof.EmbeddedDocumentField):
        return

    if not issubclass(field.document_type, fol.Label):
        return

    path = _expand_labels_path(path, field)
    counts.append(foa.Count(path))
    tags.append(foa.CountValues("%s.tags" % path))


def _expand_labels_path(root, label_field):
    if issubclass(label_field.document_type, fol._HasLabelList):
        return "%s.%s" % (
            root,
            label_field.document_type._LABEL_LIST_FIELD,
        )

    return root<|MERGE_RESOLUTION|>--- conflicted
+++ resolved
@@ -36,10 +36,6 @@
         hidden_labels = data.get("hidden_labels", None)
         slice = data.get("slice", None)
         group_id = data.get("group_id", None)
-<<<<<<< HEAD
-        mixed = data.get("mixed", False)
-=======
->>>>>>> eae320bb
 
         view = fosv.get_view(
             dataset,
@@ -49,10 +45,6 @@
             sample_filter=SampleFilter(
                 group=GroupElementFilter(id=group_id, slice=slice)
             ),
-<<<<<<< HEAD
-            mixed=mixed,
-=======
->>>>>>> eae320bb
         )
 
         if sample_ids:
