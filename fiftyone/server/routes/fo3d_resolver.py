--- conflicted
+++ resolved
@@ -35,13 +35,9 @@
         if fos.is_local(root):
             needs_url = False
         else:
-<<<<<<< HEAD
-            asset_path = fos.normpath(fos.join(root, asset_path))
-=======
             asset_path = posixpath.normpath(
                 posixpath.join(root, asset_path)
             ).replace(":/", "://")
->>>>>>> 9000e07e
 
     if needs_url:
         asset_path = media_cache.get_url(asset_path, method="GET")
