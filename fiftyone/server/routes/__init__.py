"""
FiftyOne Server routes

| Copyright 2017-2025, Voxel51, Inc.
| `voxel51.com <https://voxel51.com/>`_
|
"""

from fiftyone.operators.server import OperatorRoutes

from .aggregate import Aggregate
from .embeddings import EmbeddingsRoutes
from .event import Event
from .events import Events
from .fiftyone import FiftyOne
from .frames import Frames
from .geo import GeoPoints
from .get_similar_labels_frames import GetSimilarLabelsFrameCollection
from .media import Media
from .plugins import Plugins
<<<<<<< HEAD
from .fo3d_resolver import ResolveFo3d
from .screenshot import Screenshot
from .signed_url import GetSignedUrl
=======
from .screenshot import Screenshot
>>>>>>> d48ec69e
from .sort import Sort
from .tag import Tag
from .tagging import Tagging
from .values import Values

# Starlette routes should not be created here. Please leave as tuple definitions
routes = (
    EmbeddingsRoutes
    + OperatorRoutes
    + [
        ("/aggregate", Aggregate),
        ("/event", Event),
        ("/events", Events),
        ("/fiftyone", FiftyOne),
        ("/frames", Frames),
        ("/geo", GeoPoints),
        ("/media", Media),
        ("/plugins", Plugins),
        ("/resolve-fo3d", ResolveFo3d),
        ("/signed-url", GetSignedUrl),
        ("/sort", Sort),
        ("/screenshot/{img:str}", Screenshot),
        ("/tag", Tag),
        ("/tagging", Tagging),
        ("/values", Values),
        ("/get-similar-labels-frames", GetSimilarLabelsFrameCollection),
    ]
)<|MERGE_RESOLUTION|>--- conflicted
+++ resolved
@@ -18,13 +18,9 @@
 from .get_similar_labels_frames import GetSimilarLabelsFrameCollection
 from .media import Media
 from .plugins import Plugins
-<<<<<<< HEAD
 from .fo3d_resolver import ResolveFo3d
 from .screenshot import Screenshot
 from .signed_url import GetSignedUrl
-=======
-from .screenshot import Screenshot
->>>>>>> d48ec69e
 from .sort import Sort
 from .tag import Tag
 from .tagging import Tagging
