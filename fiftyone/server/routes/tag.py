"""
FiftyOne Server /tag route

| Copyright 2017-2022, Voxel51, Inc.
| `voxel51.com <https://voxel51.com/>`_
|
"""
from starlette.endpoints import HTTPEndpoint
from starlette.requests import Request

from fiftyone.core.expressions import ViewField as F
import fiftyone.core.json as foj
import fiftyone.core.media as fom
import fiftyone.core.odm as foo
import fiftyone.core.view as fov

from fiftyone.server.decorators import route
from fiftyone.server.filters import GroupElementFilter, SampleFilter
import fiftyone.server.utils as fosu
import fiftyone.server.view as fosv


class Tag(HTTPEndpoint):
    @route
    async def post(self, request: Request, data: dict):
        filters = data.get("filters", None)
        dataset = data.get("dataset", None)
        stages = data.get("view", None)
        sample_ids = data.get("sample_ids", None)
        labels = data.get("labels", None)
        target_labels = data.get("target_labels", False)
        active_label_fields = data.get("active_label_fields", [])
        hidden_labels = data.get("hidden_labels", None)
        changes = data.get("changes", {})
        modal = data.get("modal", None)
        extended = data.get("extended", None)
        current_frame = data.get("current_frame", None)
        slice = data.get("slice", None)
        group_id = data.get("group_id", None)
<<<<<<< HEAD
        mixed = data.get("mixed", False)
=======
>>>>>>> eae320bb

        view = fosv.get_view(
            dataset,
            stages=stages,
            filters=filters,
            extended_stages=extended,
            sample_filter=SampleFilter(
                group=GroupElementFilter(id=group_id, slice=slice)
            ),
        )

        sample_ids = set(sample_ids or [])
        if labels:
            for label in labels:
                sample_ids.add(label["sample_id"])
        elif modal:
            sample_ids.add(modal)

        if sample_ids:
            view = fov.make_optimized_select_view(view, sample_ids)

        if target_labels:
            if view.media_type == fom.GROUP:
                view = view.select_group_slices(_allow_mixed=True)
            if labels:
                view = view.select_labels(labels)
            elif hidden_labels:
                view = view.exclude_labels(hidden_labels)

<<<<<<< HEAD
        if mixed:
            view = view.select_group_slices(_allow_mixed=True)

=======
>>>>>>> eae320bb
        if target_labels:
            fosu.change_label_tags(
                view, changes, label_fields=active_label_fields
            )
        else:
            fosu.change_sample_tags(view, changes)

        if not modal:
            return {"samples": []}

        view = fosv.get_view(dataset, stages=stages, filters=filters)
        view = fov.make_optimized_select_view(view, sample_ids)

        if view.media_type == fom.VIDEO and current_frame is not None:
            default_filter = F("frame_number") == 1
            current_filter = F("frame_number").is_in([current_frame, 1])
            filter_frames = lambda f: F("frames").filter(f)
            expr = F.if_else(
                F(view._get_db_fields_map()["id"]).to_string() == modal,
                filter_frames(current_filter),
                filter_frames(default_filter),
            )
            view = view.set_field("frames", expr)

        samples = await foo.aggregate(
            foo.get_async_db_conn()[view._dataset._sample_collection_name],
            view._pipeline(attach_frames=True, detach_frames=False),
        ).to_list(len(sample_ids))
        return {"samples": foj.stringify(samples)}<|MERGE_RESOLUTION|>--- conflicted
+++ resolved
@@ -37,10 +37,6 @@
         current_frame = data.get("current_frame", None)
         slice = data.get("slice", None)
         group_id = data.get("group_id", None)
-<<<<<<< HEAD
-        mixed = data.get("mixed", False)
-=======
->>>>>>> eae320bb
 
         view = fosv.get_view(
             dataset,
@@ -70,12 +66,6 @@
             elif hidden_labels:
                 view = view.exclude_labels(hidden_labels)
 
-<<<<<<< HEAD
-        if mixed:
-            view = view.select_group_slices(_allow_mixed=True)
-
-=======
->>>>>>> eae320bb
         if target_labels:
             fosu.change_label_tags(
                 view, changes, label_fields=active_label_fields
