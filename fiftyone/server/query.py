"""
FiftyOne Server queries.

| Copyright 2017-2023, Voxel51, Inc.
| `voxel51.com <https://voxel51.com/>`_
|
"""
from dataclasses import asdict
from datetime import date, datetime
from enum import Enum
import logging
import os
import typing as t

import eta.core.serial as etas
import eta.core.utils as etau
import strawberry as gql
from bson import ObjectId, json_util

import fiftyone as fo
import fiftyone.brain as fob  # pylint: disable=import-error,no-name-in-module
import fiftyone.constants as foc
import fiftyone.core.context as focx
import fiftyone.core.dataset as fod
import fiftyone.core.media as fom
from fiftyone.core.odm import SavedViewDocument
import fiftyone.core.stages as fosg
from fiftyone.core.state import SampleField, serialize_fields
import fiftyone.core.uid as fou
from fiftyone.core.utils import run_sync_task
import fiftyone.core.view as fov

import fiftyone.server.aggregate as fosa
from fiftyone.server.aggregations import aggregate_resolver
from fiftyone.server.color import ColorBy, ColorScheme
from fiftyone.server.data import Info
from fiftyone.server.dataloader import get_dataloader_resolver
from fiftyone.server.indexes import Index, from_dict as indexes_from_dict
from fiftyone.server.lightning import lightning_resolver
from fiftyone.server.metadata import MediaType
from fiftyone.server.paginator import Connection, get_paginator_resolver
from fiftyone.server.samples import (
    SampleFilter,
    SampleItem,
    paginate_samples,
)
from fiftyone.server.scalars import BSON, BSONArray, JSON
from fiftyone.server.stage_definitions import stage_definitions
from fiftyone.server.utils import from_dict


ID = gql.scalar(
    t.NewType("ID", str),
    serialize=lambda v: str(v),
    parse_value=lambda v: ObjectId(v),
)
DATASET_FILTER = [{"sample_collection_name": {"$regex": "^samples\\."}}]
DATASET_FILTER_STAGE = [{"$match": DATASET_FILTER[0]}]


@gql.type
class Group:
    name: str
    media_type: MediaType


@gql.type
class Target:
    target: str
    value: str


@gql.type
class NamedTargets:
    name: str
    targets: t.List[Target]


@gql.interface
class RunConfig:
    cls: str


@gql.interface
class Run:
    key: str
    version: t.Optional[str]
    timestamp: t.Optional[datetime]
    config: t.Optional[RunConfig]
    view_stages: t.Optional[t.List[str]]


@gql.enum
class BrainRunType(Enum):
    similarity = "similarity"
    visualization = "visualization"


@gql.type
class BrainRunConfig(RunConfig):
    embeddings_field: t.Optional[str]
    method: t.Optional[str]
    patches_field: t.Optional[str]
    supports_prompts: t.Optional[bool]

    @gql.field
    def type(self) -> t.Optional[BrainRunType]:
        try:
            if issubclass(fob.SimilarityConfig, etau.get_class(self.cls)):
                return BrainRunType.similarity

            if issubclass(fob.VisualizationConfig, etau.get_class(self.cls)):
                return BrainRunType.visualization
        except:
            pass

        return None

    @gql.field
    def max_k(self) -> t.Optional[int]:
        config = self._create_config()
        return getattr(config, "max_k", None)

    @gql.field
    def supports_least_similarity(self) -> t.Optional[bool]:
        config = self._create_config()
        return getattr(config, "supports_least_similarity", None)

    def _create_config(self):
        try:
            cls = etau.get_class(self.cls)
            return cls(
                embeddings_field=self.embeddings_field,
                patches_field=self.patches_field,
            )
        except:
            return None


@gql.type
class BrainRun(Run):
    config: t.Optional[BrainRunConfig]


@gql.type
class EvaluationRunConfig(RunConfig):
    gt_field: t.Optional[str]
    pred_field: t.Optional[str]
    method: t.Optional[str]


@gql.type
class EvaluationRun(Run):
    config: t.Optional[EvaluationRunConfig]


@gql.type
class SavedView:
    id: t.Optional[str]
    dataset_id: t.Optional[str]
    name: t.Optional[str]
    description: t.Optional[str]
    color: t.Optional[str]
    slug: t.Optional[str]
    view_stages: t.Optional[t.List[str]]
    created_at: t.Optional[datetime]
    last_modified_at: t.Optional[datetime]
    last_loaded_at: t.Optional[datetime]

    @gql.field
    def view_name(self) -> t.Optional[str]:
        if isinstance(self, ObjectId):
            return None
        return self.name

    @gql.field
    def stage_dicts(self) -> t.Optional[BSONArray]:
        return [json_util.loads(x) for x in self.view_stages]

    @classmethod
    def from_doc(cls, doc: SavedViewDocument):
        stage_dicts = [json_util.loads(x) for x in doc.view_stages]
        data = doc.to_dict()
        data["id"] = str(data.pop("_id"))
        data["dataset_id"] = str(data.pop("_dataset_id"))
        saved_view = from_dict(data_class=cls, data=data)
        saved_view.stage_dicts = stage_dicts
        return saved_view


@gql.type
class SidebarGroup:
    name: str
    paths: t.Optional[t.List[str]]
    expanded: t.Optional[bool] = None


@gql.type
class KeypointSkeleton:
    labels: t.Optional[t.List[str]]
    edges: t.List[t.List[int]]


@gql.type
class NamedKeypointSkeleton(KeypointSkeleton):
    name: str


@gql.enum
class SidebarMode(Enum):
    all = "all"
    best = "best"
    fast = "fast"


@gql.type
class DatasetAppConfig:
    color_scheme: t.Optional[ColorScheme]
    media_fields: t.Optional[t.List[str]]
    plugins: t.Optional[JSON]
    sidebar_groups: t.Optional[t.List[SidebarGroup]]
    sidebar_mode: t.Optional[SidebarMode]
    spaces: t.Optional[JSON]

    grid_media_field: str = "filepath"
    modal_media_field: str = "filepath"


@gql.type
class Dataset:
    id: gql.ID
    dataset_id: gql.ID
    name: str
    created_at: t.Optional[date]
    last_loaded_at: t.Optional[datetime]
    persistent: bool
    group_media_types: t.Optional[t.List[Group]]
    group_field: t.Optional[str]
    default_group_slice: t.Optional[str]
    media_type: t.Optional[MediaType]
    parent_media_type: t.Optional[MediaType]
    mask_targets: t.List[NamedTargets]
    default_mask_targets: t.Optional[t.List[Target]]
    sample_fields: t.List[SampleField]
    frame_fields: t.Optional[t.List[SampleField]]
    brain_methods: t.Optional[t.List[BrainRun]]
    evaluations: t.Optional[t.List[EvaluationRun]]
    saved_view_slug: t.Optional[str]
    saved_views: t.Optional[t.List[SavedView]]
    version: t.Optional[str]
    view_cls: t.Optional[str]
    view_name: t.Optional[str]
    default_skeleton: t.Optional[KeypointSkeleton]
    skeletons: t.List[NamedKeypointSkeleton]
    app_config: t.Optional[DatasetAppConfig]
    info: t.Optional[JSON]

<<<<<<< HEAD
    estimated_frame_count: t.Optional[int]
    estimated_sample_count: t.Optional[int]
    frame_indexes: t.Optional[t.List[Index]]
    sample_indexes: t.Optional[t.List[Index]]
=======
    frame_collection_name: gql.Private[t.Optional[str]]
    sample_collection_name: gql.Private[t.Optional[str]]
>>>>>>> 279935c8

    @gql.field
    def stages(
        self, slug: t.Optional[str] = None, view: t.Optional[BSONArray] = None
    ) -> t.Optional[BSONArray]:
        if slug:
            for view in self.saved_views:
                if view.slug == slug:
                    return view.stage_dicts()

        return view or []

    @gql.field
    async def estimated_sample_count(self, info: Info = None) -> int:
        return await info.context.db[
            self.sample_collection_name
        ].estimated_document_count()

    @gql.field
    async def estimated_frame_count(
        self, info: Info = None
    ) -> t.Optional[int]:
        if self.frame_collection_name:
            return await info.context.db[
                self.frame_collection_name
            ].estimated_document_count()

    @staticmethod
    def modifier(doc: dict) -> dict:
        doc["id"] = doc.pop("_id")
        doc["dataset_id"] = doc["id"]
        doc["default_mask_targets"] = _convert_targets(
            doc.get("default_mask_targets", {})
        )
        doc["mask_targets"] = [
            NamedTargets(name=name, targets=_convert_targets(targets))
            for name, targets in doc.get("mask_targets", {}).items()
        ]
        flat = _flatten_fields([], doc.get("sample_fields", []))
        doc["sample_fields"] = flat

        doc["frame_fields"] = _flatten_fields([], doc.get("frame_fields", []))
        doc["brain_methods"] = list(doc.get("brain_methods", {}).values())
        doc["evaluations"] = list(doc.get("evaluations", {}).values())
        doc["saved_views"] = doc.get("saved_views", [])
        doc["skeletons"] = list(
            dict(name=name, **data)
            for name, data in doc.get("skeletons", {}).items()
        )
        doc["group_media_types"] = [
            Group(name=name, media_type=media_type)
            for name, media_type in doc.get("group_media_types", {}).items()
        ]
        doc["default_skeletons"] = doc.get("default_skeletons", None)

        return doc

    @classmethod
    async def resolver(
        cls,
        name: str,
        info: Info = None,
        saved_view_slug: t.Optional[str] = gql.UNSET,
        view: t.Optional[BSONArray] = None,
    ) -> t.Optional["Dataset"]:
        return await serialize_dataset(
            dataset_name=name,
            serialized_view=view,
            saved_view_slug=saved_view_slug,
            dicts=False,
        )


dataset_dataloader = get_dataloader_resolver(
    Dataset, "datasets", "name", DATASET_FILTER
)


@gql.enum
class Theme(Enum):
    browser = "browser"
    dark = "dark"
    light = "light"


@gql.type
class AppConfig:
    color_by: ColorBy
    color_pool: t.List[str]
    colorscale: str
    grid_zoom: int
    lightning_threshold: int
    loop_videos: bool
    multicolor_keypoints: bool
    notebook_height: int
    plugins: t.Optional[JSON]
    show_confidence: bool
    show_index: bool
    show_label: bool
    show_skeletons: bool
    show_tooltip: bool
    sidebar_mode: SidebarMode
    theme: Theme
    timezone: t.Optional[str]
    use_frame_number: bool
    spaces: t.Optional[JSON]


@gql.type
class SchemaResult:
    field_schema: t.List[SampleField]
    frame_field_schema: t.List[SampleField]


@gql.type
class Query(fosa.AggregateQuery):
    aggregations = gql.field(resolver=aggregate_resolver)
    lightning = gql.field(resolver=lightning_resolver)

    @gql.field
    def colorscale(self) -> t.Optional[t.List[t.List[int]]]:
        if fo.app_config.colorscale:
            return fo.app_config.get_colormap()

        return None

    @gql.field
    def config(self) -> AppConfig:
        d = fo.app_config.serialize()
        d["timezone"] = fo.config.timezone
        return from_dict(AppConfig, d)

    @gql.field
    def context(self) -> str:
        return focx._get_context()

    @gql.field
    def dev(self) -> bool:
        return foc.DEV_INSTALL or foc.RC_INSTALL

    @gql.field
    def do_not_track(self) -> bool:
        return fo.config.do_not_track

    dataset: Dataset = gql.field(resolver=Dataset.resolver)
    datasets: Connection[Dataset, str] = gql.field(
        resolver=get_paginator_resolver(
            Dataset, "created_at", DATASET_FILTER_STAGE, "datasets"
        )
    )

    @gql.field
    async def samples(
        self,
        dataset: str,
        view: BSONArray,
        first: t.Optional[int] = 20,
        after: t.Optional[str] = None,
        filter: t.Optional[SampleFilter] = None,
        filters: t.Optional[BSON] = None,
        extended_stages: t.Optional[BSON] = None,
        pagination_data: t.Optional[bool] = True,
    ) -> Connection[SampleItem, str]:
        return await paginate_samples(
            dataset,
            view,
            filters,
            first,
            after,
            sample_filter=filter,
            extended_stages=extended_stages,
            pagination_data=pagination_data,
        )

    @gql.field
    async def sample(
        self,
        dataset: str,
        view: BSONArray,
        filter: SampleFilter,
        filters: t.Optional[JSON] = None,
    ) -> t.Optional[SampleItem]:
        samples = await paginate_samples(
            dataset,
            view,
            filters,
            1,
            sample_filter=filter,
            pagination_data=False,
        )
        if samples.edges:
            return samples.edges[0].node

        return None

    stage_definitions = gql.field(stage_definitions)

    @gql.field
    def teams_submission(self) -> bool:
        isfile = os.path.isfile(foc.TEAMS_PATH)
        if isfile:
            submitted = etas.load_json(foc.TEAMS_PATH)["submitted"]
        else:
            submitted = False

        return submitted

    @gql.field
    def uid(self) -> str:
        return fou.get_user_id()

    @gql.field
    def version(self) -> str:
        return foc.VERSION

    @gql.field
    def saved_views(self, dataset_name: str) -> t.Optional[t.List[SavedView]]:
        try:
            ds = fod.load_dataset(dataset_name)
            return [
                SavedView.from_doc(view_doc)
                for view_doc in ds._doc.saved_views
            ]
        except:
            return None

    @gql.field
    def schema_for_view_stages(
        self,
        dataset_name: str,
        view_stages: BSONArray,
    ) -> SchemaResult:
        try:
            ds = fod.load_dataset(dataset_name)
            if view_stages:
                view = fov.DatasetView._build(ds, view_stages or [])

                if ds.media_type == fom.VIDEO:
                    frame_schema = serialize_fields(
                        view.get_frame_field_schema(flat=True)
                    )
                    field_schema = serialize_fields(
                        view.get_field_schema(flat=True)
                    )
                    return SchemaResult(
                        field_schema=field_schema,
                        frame_field_schema=frame_schema,
                    )

                return SchemaResult(
                    field_schema=serialize_fields(
                        view.get_field_schema(flat=True)
                    ),
                    frame_field_schema=[],
                )
            if ds.media_type == fom.VIDEO:
                frames_field_schema = serialize_fields(
                    ds.get_frame_field_schema(flat=True)
                )
                field_schema = serialize_fields(ds.get_field_schema(flat=True))
                return SchemaResult(
                    field_schema=field_schema,
                    frame_field_schema=frames_field_schema,
                )

            return SchemaResult(
                field_schema=serialize_fields(ds.get_field_schema(flat=True)),
                frame_field_schema=[],
            )
        except Exception as e:
            return SchemaResult(
                field_schema=[],
                frame_field_schema=[],
            )


def _flatten_fields(
    path: t.List[str], fields: t.List[t.Dict]
) -> t.List[t.Dict]:
    result = []
    for field in fields:
        key = field.pop("name", None)
        if key is None:
            # Issues with concurrency can cause this to happen.
            # Until it's fixed, just ignore these fields to avoid throwing hard
            # errors when loading in the app.
            logging.debug("Skipping field with no name: %s", field)
            continue
        field_path = path + [key]
        field["path"] = ".".join(field_path)
        result.append(field)

        fields = field.pop("fields", None)
        if fields:
            result = result + _flatten_fields(field_path, fields)

    return result


def _convert_targets(targets: t.Dict[str, str]) -> t.List[Target]:
    return [Target(target=k, value=v) for k, v in targets.items()]


async def serialize_dataset(
    dataset_name: str,
    serialized_view: BSONArray,
    saved_view_slug: t.Optional[str] = None,
    dicts=True,
) -> Dataset:
    def run():
        if not fod.dataset_exists(dataset_name):
            return None

        dataset = fod.load_dataset(dataset_name)
        dataset.reload()
        view_name = None
        try:
            doc = dataset._get_saved_view_doc(saved_view_slug, slug=True)
            view = dataset.load_saved_view(doc.name)
            view_name = view.name
            if serialized_view:
                for stage in serialized_view:
                    view = view.add_stage(fosg.ViewStage._from_dict(stage))
        except:
            view = fov.DatasetView._build(dataset, serialized_view or [])

        doc = dataset._doc.to_dict(no_dereference=True)
        Dataset.modifier(doc)
        data = from_dict(Dataset, doc)
        data.view_cls = None
        data.view_name = view_name
        data.saved_view_slug = saved_view_slug

        collection = dataset.view()
        if view is not None:
            # unique id for for the relay global store
            #
            # until a schema is with respect to a view and not a dataset this
            # is required
            data.id = ObjectId()
            if view._dataset != dataset:
                d = view._dataset._serialize()
                data.media_type = d["media_type"]
                data.view_cls = etau.get_class_name(view)

            if view.media_type != data.media_type:
                data.parent_media_type = view._parent_media_type
                data.media_type = view.media_type

            collection = view

        data.sample_fields = serialize_fields(
            collection.get_field_schema(flat=True)
        )

        data.frame_fields = serialize_fields(
            collection.get_frame_field_schema(flat=True)
        )

        if dicts:
            saved_views = []
            for view in data.saved_views:
                view_dict = asdict(view)
                view_dict["view_name"] = view.view_name()
                view_dict["stage_dicts"] = view.stage_dicts()
                saved_views.append(view_dict)

            data.saved_views = saved_views

        for brain_method in data.brain_methods:
            try:
                type = brain_method.config.type().value
            except:
                type = None

            try:
                max_k = brain_method.config.max_k()
            except:
                max_k = None

            try:
                supports_least_similarity = (
                    brain_method.config.supports_least_similarity()
                )
            except:
                supports_least_similarity = None

            setattr(brain_method.config, "type", type)
            setattr(brain_method.config, "max_k", max_k)
            setattr(
                brain_method.config,
                "supports_least_similarity",
                supports_least_similarity,
            )

<<<<<<< HEAD
        _assign_lightning_info(data, dataset)
=======
        _assign_estimated_counts(data, dataset)
>>>>>>> 279935c8

        return data

    return await run_sync_task(run)


<<<<<<< HEAD
def _assign_lightning_info(dataset: Dataset, fo_dataset: fo.Dataset):
    dataset.estimated_sample_count = (
        fo_dataset._sample_collection.estimated_document_count()
    )

    if fo_dataset._has_frame_fields():
        dataset.estimated_frame_count = (
            fo_dataset._frame_collection.estimated_document_count()
        )

    dataset.sample_indexes, dataset.frame_indexes = indexes_from_dict(
        fo_dataset.get_index_information()
    )
=======
def _assign_estimated_counts(dataset: Dataset, fo_dataset: fo.Dataset):
    setattr(
        dataset,
        "estimated_sample_count",
        fo_dataset._sample_collection.estimated_document_count(),
    )

    if fo_dataset._frame_collection_name:
        setattr(
            dataset,
            "estimated_frame_count",
            fo_dataset._frame_collection.estimated_document_count(),
        )
>>>>>>> 279935c8
<|MERGE_RESOLUTION|>--- conflicted
+++ resolved
@@ -255,15 +255,8 @@
     app_config: t.Optional[DatasetAppConfig]
     info: t.Optional[JSON]
 
-<<<<<<< HEAD
-    estimated_frame_count: t.Optional[int]
-    estimated_sample_count: t.Optional[int]
-    frame_indexes: t.Optional[t.List[Index]]
-    sample_indexes: t.Optional[t.List[Index]]
-=======
     frame_collection_name: gql.Private[t.Optional[str]]
     sample_collection_name: gql.Private[t.Optional[str]]
->>>>>>> 279935c8
 
     @gql.field
     def stages(
@@ -659,32 +652,14 @@
                 supports_least_similarity,
             )
 
-<<<<<<< HEAD
+        _assign_estimated_counts(data, dataset)
         _assign_lightning_info(data, dataset)
-=======
-        _assign_estimated_counts(data, dataset)
->>>>>>> 279935c8
 
         return data
 
     return await run_sync_task(run)
 
 
-<<<<<<< HEAD
-def _assign_lightning_info(dataset: Dataset, fo_dataset: fo.Dataset):
-    dataset.estimated_sample_count = (
-        fo_dataset._sample_collection.estimated_document_count()
-    )
-
-    if fo_dataset._has_frame_fields():
-        dataset.estimated_frame_count = (
-            fo_dataset._frame_collection.estimated_document_count()
-        )
-
-    dataset.sample_indexes, dataset.frame_indexes = indexes_from_dict(
-        fo_dataset.get_index_information()
-    )
-=======
 def _assign_estimated_counts(dataset: Dataset, fo_dataset: fo.Dataset):
     setattr(
         dataset,
@@ -698,4 +673,9 @@
             "estimated_frame_count",
             fo_dataset._frame_collection.estimated_document_count(),
         )
->>>>>>> 279935c8
+
+
+def _assign_lightning_info(dataset: Dataset, fo_dataset: fo.Dataset):
+    dataset.sample_indexes, dataset.frame_indexes = indexes_from_dict(
+        fo_dataset.get_index_information()
+    )