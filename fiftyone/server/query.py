--- conflicted
+++ resolved
@@ -27,11 +27,8 @@
 import fiftyone.core.uid as fou
 import fiftyone.core.view as fov
 
-<<<<<<< HEAD
-from fiftyone.server.aggregate import aggregate_resolver
-=======
-import fiftyone.server.aggregations as fosa
->>>>>>> 81f215de
+import fiftyone.server.aggregate as fosa
+from fiftyone.server.aggregations import aggregate_resolver
 from fiftyone.server.data import Info
 from fiftyone.server.dataloader import get_dataloader_resolver
 from fiftyone.server.metadata import MediaType
@@ -233,13 +230,10 @@
 
 
 @gql.type
-<<<<<<< HEAD
-class Query:
-    aggregate = gql.field(resolver=aggregate_resolver)
-
-=======
-class Query(fosa.Aggregations):
->>>>>>> 81f215de
+class Query(fosa.AggregateQuery):
+
+    aggregations = gql.field(resolver=aggregate_resolver)
+
     @gql.field
     def colorscale(self) -> t.Optional[t.List[t.List[int]]]:
         if fo.app_config.colorscale:
