--- conflicted
+++ resolved
@@ -232,11 +232,8 @@
     show_label: bool
     show_skeletons: bool
     show_tooltip: bool
-<<<<<<< HEAD
     sidebar_mode: SidebarMode
-=======
     theme: Theme
->>>>>>> ecaad15c
     timezone: t.Optional[str]
     use_frame_number: bool
 
