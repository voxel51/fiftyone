--- conflicted
+++ resolved
@@ -417,12 +417,9 @@
         first: t.Optional[int] = 20,
         after: t.Optional[str] = None,
         filter: t.Optional[SampleFilter] = None,
+        filters: t.Optional[BSON] = None,
         extended_stages: t.Optional[BSON] = None,
-<<<<<<< HEAD
         pagination_data: t.Optional[bool] = True,
-=======
-        filters: t.Optional[BSON] = None,
->>>>>>> 86ae1b4c
     ) -> Connection[SampleItem, str]:
         return await paginate_samples(
             dataset,
