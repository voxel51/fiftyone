--- conflicted
+++ resolved
@@ -99,8 +99,8 @@
             By default, it is downloaded to a subdirectory of
             ``fiftyone.config.dataset_zoo_dir``
         overwrite (False): whether to overwrite any existing files
-        cleanup (True): whether to cleanup any temporary files generated
-            during download 
+        cleanup (True): whether to cleanup any temporary files generated during
+            download
         **kwargs: optional arguments for the :class:`ZooDataset` constructor
 
     Returns:
@@ -181,13 +181,8 @@
             with the same name if it exists
         overwrite (False): whether to overwrite any existing files if the
             dataset is to be downloaded
-<<<<<<< HEAD
-        cleanup (None): whether to cleanup any temporary files generated
-            during download 
-=======
         cleanup (None): whether to cleanup any temporary files generated during
             download
->>>>>>> 822059e7
         **kwargs: optional arguments to pass to the
             :class:`fiftyone.utils.data.importers.DatasetImporter` constructor.
             If ``download_if_necessary == True``, then ``kwargs`` can also
@@ -793,13 +788,8 @@
 
     @property
     def default_label_field(self):
-<<<<<<< HEAD
-        """The default name or root name for label fields generated when 
-        loading this Zoo Dataset
-=======
         """The default name (or root name in the case of multiple label fields)
         to use for label field(s) populated when loading this dataset.
->>>>>>> 822059e7
         """
         return "ground_truth"
 
