{
    "models": [
        {
            "base_name": "alexnet-imagenet-torch",
            "base_filename": "alexnet-owt-4df8aa71.pth",
            "version": null,
            "description": "Classic neural network that recognizes images and helped launch the deep learning revolution",
            "source": "https://pytorch.org/vision/main/models.html",
            "author": "Alex Krizhevsky",
            "license": "BSD 3-Clause",
            "size_bytes": 244418560,
            "manager": {
                "type": "fiftyone.core.models.ModelManager",
                "config": {
                    "url": "https://download.pytorch.org/models/alexnet-owt-4df8aa71.pth"
                }
            },
            "default_deployment_config_dict": {
                "type": "fiftyone.zoo.models.torch.TorchvisionImageModel",
                "config": {
                    "entrypoint_fcn": "torchvision.models.alexnet.alexnet",
                    "entrypoint_args": {
                        "weights": "AlexNet_Weights.DEFAULT"
                    },
                    "output_processor_cls": "fiftyone.utils.torch.ClassifierOutputProcessor",
                    "labels_path": "{{eta-resources}}/imagenet-labels-no-background.txt",
                    "image_min_dim": 224,
                    "image_max_dim": 2048,
                    "image_mean": [0.485, 0.456, 0.406],
                    "image_std": [0.229, 0.224, 0.225],
                    "embeddings_layer": "<classifier.6"
                }
            },
            "requirements": {
                "packages": ["torch", "torchvision"],
                "cpu": {
                    "support": true
                },
                "gpu": {
                    "support": true
                }
            },
            "tags": [
                "classification",
                "embeddings",
                "logits",
                "imagenet",
                "torch",
                "alexnet",
                "official"
            ],
            "training_data": [
                {
                    "name": "ImageNet-1K",
                    "url": "https://www.image-net.org/download.php"
                }
            ],
            "date_added": "2020-12-11 13:45:51"
        },
        {
            "base_name": "deeplabv3-resnet101-coco-torch",
            "base_filename": "deeplabv3_resnet101_coco-586e9e4e.pth",
            "version": null,
            "description": "Labels everyday objects in images pixel by pixel for general scene understanding and analysis",
            "source": "https://pytorch.org/vision/main/models.html",
            "author": "Liang-Chieh Chen, et al.",
            "license": "BSD 3-Clause",
            "size_bytes": 244545539,
            "manager": {
                "type": "fiftyone.core.models.ModelManager",
                "config": {
                    "url": "https://download.pytorch.org/models/deeplabv3_resnet101_coco-586e9e4e.pth"
                }
            },
            "default_deployment_config_dict": {
                "type": "fiftyone.zoo.models.torch.TorchvisionImageModel",
                "config": {
                    "entrypoint_fcn": "torchvision.models.segmentation.deeplabv3_resnet101",
                    "entrypoint_args": {
                        "weights": "DeepLabV3_ResNet101_Weights.DEFAULT"
                    },
                    "output_processor_cls": "fiftyone.utils.torch.SemanticSegmenterOutputProcessor",
                    "output_processor_args": {
                        "has_softmax_out": false
                    },
                    "mask_targets_path": "{{eta-resources}}/voc-labels.txt",
                    "image_dim": 520,
                    "image_mean": [0.485, 0.456, 0.406],
                    "image_std": [0.229, 0.224, 0.225]
                }
            },
            "requirements": {
                "packages": ["torch", "torchvision"],
                "cpu": {
                    "support": true
                },
                "gpu": {
                    "support": true
                }
            },
            "tags": [
                "segmentation",
                "coco",
                "torch",
                "resnet",
                "deeplabv3",
                "official"
            ],
            "training_data": [
                { "name": "MS COCO 2017", "url": "https://cocodataset.org" }
            ],
            "date_added": "2020-12-11 13:45:51"
        },
        {
            "base_name": "segment-anything-vitb-torch",
            "base_filename": "sam_vit_b_01ec64.pth",
            "version": null,
            "description": "Interactive segmentation tool that instantly outlines any object you point to or describe",
            "source": "https://segment-anything.com",
            "author": "Alexander Kirillov, et al.",
            "license": "Apache 2.0",
            "size_bytes": 375042383,
            "manager": {
                "type": "fiftyone.core.models.ModelManager",
                "config": {
                    "url": "https://dl.fbaipublicfiles.com/segment_anything/sam_vit_b_01ec64.pth"
                }
            },
            "default_deployment_config_dict": {
                "type": "fiftyone.utils.sam.SegmentAnythingModel",
                "config": {
                    "entrypoint_fcn": "segment_anything.build_sam.build_sam_vit_b",
                    "entrypoint_args": {},
                    "output_processor_cls": "fiftyone.utils.torch.SemanticSegmenterOutputProcessor"
                }
            },
            "requirements": {
                "packages": ["torch", "torchvision", "segment-anything"],
                "cpu": {
                    "support": true
                },
                "gpu": {
                    "support": true
                }
            },
            "tags": [
                "segment-anything",
                "sa-1b",
                "torch",
                "zero-shot",
                "transformer",
                "official"
            ],
            "training_data": [
                {
                    "name": "SA-1B",
                    "url": "https://segment-anything.com/dataset/index.html"
                }
            ],
            "date_added": "2023-05-12 11:40:51"
        },
        {
            "base_name": "segment-anything-vith-torch",
            "base_filename": "sam_vit_h_4b8939.pth",
            "version": null,
            "description": "Highest quality segmentation model creating extremely detailed masks for research and large-scale annotation projects",
            "source": "https://segment-anything.com",
            "author": "Alexander Kirillov, et al.",
            "license": "Apache 2.0",
            "size_bytes": 2564550879,
            "manager": {
                "type": "fiftyone.core.models.ModelManager",
                "config": {
                    "url": "https://dl.fbaipublicfiles.com/segment_anything/sam_vit_h_4b8939.pth"
                }
            },
            "default_deployment_config_dict": {
                "type": "fiftyone.utils.sam.SegmentAnythingModel",
                "config": {
                    "entrypoint_fcn": "segment_anything.build_sam.build_sam_vit_h",
                    "entrypoint_args": {},
                    "output_processor_cls": "fiftyone.utils.torch.SemanticSegmenterOutputProcessor"
                }
            },
            "requirements": {
                "packages": ["torch", "torchvision", "segment-anything"],
                "cpu": {
                    "support": true
                },
                "gpu": {
                    "support": true
                }
            },
            "tags": [
                "segment-anything",
                "sa-1b",
                "torch",
                "zero-shot",
                "transformer",
                "official"
            ],
            "training_data": [
                {
                    "name": "SA-1B",
                    "url": "https://segment-anything.com/dataset/index.html"
                }
            ],
            "date_added": "2023-05-12 11:40:51"
        },
        {
            "base_name": "segment-anything-vitl-torch",
            "base_filename": "sam_vit_l_0b3195.pth",
            "version": null,
            "description": "Large segmentation model producing finer object outlines for professional editing and labeling workflows",
            "source": "https://segment-anything.com",
            "author": "Alexander Kirillov, et al.",
            "license": "Apache 2.0",
            "size_bytes": 1249524607,
            "manager": {
                "type": "fiftyone.core.models.ModelManager",
                "config": {
                    "url": "https://dl.fbaipublicfiles.com/segment_anything/sam_vit_l_0b3195.pth"
                }
            },
            "default_deployment_config_dict": {
                "type": "fiftyone.utils.sam.SegmentAnythingModel",
                "config": {
                    "entrypoint_fcn": "segment_anything.build_sam.build_sam_vit_l",
                    "entrypoint_args": {},
                    "output_processor_cls": "fiftyone.utils.torch.SemanticSegmenterOutputProcessor"
                }
            },
            "requirements": {
                "packages": ["torch", "torchvision", "segment-anything"],
                "cpu": {
                    "support": true
                },
                "gpu": {
                    "support": true
                }
            },
            "tags": [
                "segment-anything",
                "sa-1b",
                "torch",
                "zero-shot",
                "transformer"
            ],
            "training_data": [
                {
                    "name": "SA-1B",
                    "url": "https://segment-anything.com/dataset/index.html"
                }
            ],
            "date_added": "2023-05-12 11:40:51"
        },
        {
            "base_name": "segment-anything-2-hiera-tiny-image-torch",
            "base_filename": "sam2_hiera_tiny_image.pt",
            "version": null,
            "description": "Smallest image segmentation model offering instant results for mobile apps and embedded systems",
            "source": "https://ai.meta.com/sam2/",
            "author": "Nikhila Ravi, et al.",
            "license": "Apache 2.0, BSD 3-Clause",
            "size_bytes": 155906050,
            "manager": {
                "type": "fiftyone.core.models.ModelManager",
                "config": {
                    "url": "https://dl.fbaipublicfiles.com/segment_anything_2/072824/sam2_hiera_tiny.pt"
                }
            },
            "default_deployment_config_dict": {
                "type": "fiftyone.utils.sam2.SegmentAnything2ImageModel",
                "config": {
                    "entrypoint_fcn": "sam2.build_sam.build_sam2",
                    "entrypoint_args": { "model_cfg": "sam2_hiera_t.yaml" },
                    "output_processor_cls": "fiftyone.utils.torch.SemanticSegmenterOutputProcessor"
                }
            },
            "requirements": {
                "packages": ["torch", "torchvision", "sam2"],
                "cpu": {
                    "support": true
                },
                "gpu": {
                    "support": true
                }
            },
            "tags": ["segment-anything", "torch", "zero-shot"],
            "training_data": [
                {
                    "name": "SA-V",
                    "url": "https://ai.meta.com/datasets/segment-anything-video/"
                },
                {
                    "name": "SA-1B",
                    "url": "https://segment-anything.com/dataset/index.html"
                }
            ],
            "date_added": "2024-08-05 14:38:20"
        },
        {
            "base_name": "segment-anything-2-hiera-small-image-torch",
            "base_filename": "sam2_hiera_small_image.pt",
            "version": null,
            "description": "Fast image segmentation model that runs efficiently on laptops and edge computing devices",
            "source": "https://ai.meta.com/sam2/",
            "author": "Nikhila Ravi, et al.",
            "license": "Apache 2.0, BSD 3-Clause",
            "size_bytes": 184309650,
            "manager": {
                "type": "fiftyone.core.models.ModelManager",
                "config": {
                    "url": "https://dl.fbaipublicfiles.com/segment_anything_2/072824/sam2_hiera_small.pt"
                }
            },
            "default_deployment_config_dict": {
                "type": "fiftyone.utils.sam2.SegmentAnything2ImageModel",
                "config": {
                    "entrypoint_fcn": "sam2.build_sam.build_sam2",
                    "entrypoint_args": { "model_cfg": "sam2_hiera_s.yaml" },
                    "output_processor_cls": "fiftyone.utils.torch.SemanticSegmenterOutputProcessor"
                }
            },
            "requirements": {
                "packages": ["torch", "torchvision", "sam2"],
                "cpu": {
                    "support": true
                },
                "gpu": {
                    "support": true
                }
            },
            "tags": [
                "segment-anything",
                "torch",
                "zero-shot",
                "transformer",
                "official"
            ],
            "training_data": [
                {
                    "name": "SA-V",
                    "url": "https://ai.meta.com/datasets/segment-anything-video/"
                },
                {
                    "name": "SA-1B",
                    "url": "https://segment-anything.com/dataset/index.html"
                }
            ],
            "date_added": "2024-08-05 14:38:20"
        },
        {
            "base_name": "segment-anything-2-hiera-base-plus-image-torch",
            "base_filename": "sam2_hiera_base_plus_image.pt",
            "version": null,
            "description": "Accurate image segmentation model for editing, labeling, and creative work with still pictures",
            "source": "https://ai.meta.com/sam2/",
            "author": "Nikhila Ravi, et al.",
            "license": "Apache 2.0, BSD 3-Clause",
            "size_bytes": 323493298,
            "manager": {
                "type": "fiftyone.core.models.ModelManager",
                "config": {
                    "url": "https://dl.fbaipublicfiles.com/segment_anything_2/072824/sam2_hiera_base_plus.pt"
                }
            },
            "default_deployment_config_dict": {
                "type": "fiftyone.utils.sam2.SegmentAnything2ImageModel",
                "config": {
                    "entrypoint_fcn": "sam2.build_sam.build_sam2",
                    "entrypoint_args": { "model_cfg": "sam2_hiera_b+.yaml" },
                    "output_processor_cls": "fiftyone.utils.torch.SemanticSegmenterOutputProcessor"
                }
            },
            "requirements": {
                "packages": ["torch", "torchvision", "sam2"],
                "cpu": {
                    "support": true
                },
                "gpu": {
                    "support": true
                }
            },
            "tags": [
                "segment-anything",
                "torch",
                "zero-shot",
                "transformer",
                "official"
            ],
            "training_data": [
                {
                    "name": "SA-V",
                    "url": "https://ai.meta.com/datasets/segment-anything-video/"
                },
                {
                    "name": "SA-1B",
                    "url": "https://segment-anything.com/dataset/index.html"
                }
            ],
            "date_added": "2024-08-05 14:38:20"
        },
        {
            "base_name": "segment-anything-2-hiera-large-image-torch",
            "base_filename": "sam2_hiera_large_image.pt",
            "version": null,
            "description": "High-quality image segmenter producing detailed masks for demanding professional editing and annotation tasks",
            "source": "https://ai.meta.com/sam2/",
            "author": "Nikhila Ravi, et al.",
            "license": "Apache 2.0, BSD 3-Clause",
            "size_bytes": 897952466,
            "manager": {
                "type": "fiftyone.core.models.ModelManager",
                "config": {
                    "url": "https://dl.fbaipublicfiles.com/segment_anything_2/072824/sam2_hiera_large.pt"
                }
            },
            "default_deployment_config_dict": {
                "type": "fiftyone.utils.sam2.SegmentAnything2ImageModel",
                "config": {
                    "entrypoint_fcn": "sam2.build_sam.build_sam2",
                    "entrypoint_args": { "model_cfg": "sam2_hiera_l.yaml" },
                    "output_processor_cls": "fiftyone.utils.torch.SemanticSegmenterOutputProcessor"
                }
            },
            "requirements": {
                "packages": ["torch", "torchvision", "sam2"],
                "cpu": {
                    "support": true
                },
                "gpu": {
                    "support": true
                }
            },
            "tags": [
                "segment-anything",
                "torch",
                "zero-shot",
                "transformer",
                "official"
            ],
            "training_data": [
                {
                    "name": "SA-V",
                    "url": "https://ai.meta.com/datasets/segment-anything-video/"
                },
                {
                    "name": "SA-1B",
                    "url": "https://segment-anything.com/dataset/index.html"
                }
            ],
            "date_added": "2024-08-05 14:38:20"
        },
        {
            "base_name": "segment-anything-2-hiera-tiny-video-torch",
            "base_filename": "sam2_hiera_tiny_video.pt",
            "version": null,
            "description": "Tiny video segmenter enabling real-time object tracking on phones and compact devices",
            "source": "https://ai.meta.com/sam2/",
            "author": "Nikhila Ravi, et al.",
            "license": "Apache 2.0, BSD 3-Clause",
            "size_bytes": 155906050,
            "manager": {
                "type": "fiftyone.core.models.ModelManager",
                "config": {
                    "url": "https://dl.fbaipublicfiles.com/segment_anything_2/072824/sam2_hiera_tiny.pt"
                }
            },
            "default_deployment_config_dict": {
                "type": "fiftyone.utils.sam2.SegmentAnything2VideoModel",
                "config": {
                    "entrypoint_fcn": "sam2.build_sam.build_sam2_video_predictor",
                    "entrypoint_args": { "model_cfg": "sam2_hiera_t.yaml" }
                }
            },
            "requirements": {
                "packages": ["torch", "torchvision", "sam2"],
                "cpu": {
                    "support": true
                },
                "gpu": {
                    "support": true
                }
            },
            "tags": [
                "segment-anything",
                "torch",
                "zero-shot",
                "video",
                "transformer",
                "official"
            ],
            "training_data": [
                {
                    "name": "SA-V",
                    "url": "https://ai.meta.com/datasets/segment-anything-video/"
                },
                {
                    "name": "SA-1B",
                    "url": "https://segment-anything.com/dataset/index.html"
                }
            ],
            "date_added": "2024-08-05 14:38:20"
        },
        {
            "base_name": "segment-anything-2-hiera-small-video-torch",
            "base_filename": "sam2_hiera_small_video.pt",
            "version": null,
            "description": "Quick video segmentation model delivering rapid object tracking on standard graphics cards",
            "source": "https://ai.meta.com/sam2/",
            "author": "Nikhila Ravi, et al.",
            "license": "Apache 2.0, BSD 3-Clause",
            "size_bytes": 184309650,
            "manager": {
                "type": "fiftyone.core.models.ModelManager",
                "config": {
                    "url": "https://dl.fbaipublicfiles.com/segment_anything_2/072824/sam2_hiera_small.pt"
                }
            },
            "default_deployment_config_dict": {
                "type": "fiftyone.utils.sam2.SegmentAnything2VideoModel",
                "config": {
                    "entrypoint_fcn": "sam2.build_sam.build_sam2_video_predictor",
                    "entrypoint_args": { "model_cfg": "sam2_hiera_s.yaml" },
                    "output_processor_cls": "fiftyone.utils.torch.SemanticSegmenterOutputProcessor"
                }
            },
            "requirements": {
                "packages": ["torch", "torchvision", "sam2"],
                "cpu": {
                    "support": true
                },
                "gpu": {
                    "support": true
                }
            },
            "tags": [
                "segment-anything",
                "torch",
                "zero-shot",
                "video",
                "transformer",
                "official"
            ],
            "training_data": [
                {
                    "name": "SA-V",
                    "url": "https://ai.meta.com/datasets/segment-anything-video/"
                },
                {
                    "name": "SA-1B",
                    "url": "https://segment-anything.com/dataset/index.html"
                }
            ],
            "date_added": "2024-08-05 14:38:20"
        },
        {
            "base_name": "segment-anything-2-hiera-base-plus-video-torch",
            "base_filename": "sam2_hiera_base_plus_video.pt",
            "version": null,
            "description": "Video segmentation model that tracks and outlines objects throughout clips for editing and analysis",
            "source": "https://ai.meta.com/sam2/",
            "author": "Nikhila Ravi, et al.",
            "license": "Apache 2.0, BSD 3-Clause",
            "size_bytes": 323493298,
            "manager": {
                "type": "fiftyone.core.models.ModelManager",
                "config": {
                    "url": "https://dl.fbaipublicfiles.com/segment_anything_2/072824/sam2_hiera_base_plus.pt"
                }
            },
            "default_deployment_config_dict": {
                "type": "fiftyone.utils.sam2.SegmentAnything2VideoModel",
                "config": {
                    "entrypoint_fcn": "sam2.build_sam.build_sam2_video_predictor",
                    "entrypoint_args": { "model_cfg": "sam2_hiera_b+.yaml" },
                    "output_processor_cls": "fiftyone.utils.torch.SemanticSegmenterOutputProcessor"
                }
            },
            "requirements": {
                "packages": ["torch", "torchvision", "sam2"],
                "cpu": {
                    "support": true
                },
                "gpu": {
                    "support": true
                }
            },
            "tags": [
                "segment-anything",
                "torch",
                "zero-shot",
                "video",
                "transformer",
                "official"
            ],
            "training_data": [
                {
                    "name": "SA-V",
                    "url": "https://ai.meta.com/datasets/segment-anything-video/"
                },
                {
                    "name": "SA-1B",
                    "url": "https://segment-anything.com/dataset/index.html"
                }
            ],
            "date_added": "2024-08-05 14:38:20"
        },
        {
            "base_name": "segment-anything-2-hiera-large-video-torch",
            "base_filename": "sam2_hiera_large_video.pt",
            "version": null,
            "description": "Advanced video segmenter providing fine object tracking throughout full videos for post-production work",
            "source": "https://ai.meta.com/sam2/",
            "author": "Nikhila Ravi, et al.",
            "license": "Apache 2.0, BSD 3-Clause",
            "size_bytes": 897952466,
            "manager": {
                "type": "fiftyone.core.models.ModelManager",
                "config": {
                    "url": "https://dl.fbaipublicfiles.com/segment_anything_2/072824/sam2_hiera_large.pt"
                }
            },
            "default_deployment_config_dict": {
                "type": "fiftyone.utils.sam2.SegmentAnything2VideoModel",
                "config": {
                    "entrypoint_fcn": "sam2.build_sam.build_sam2_video_predictor",
                    "entrypoint_args": { "model_cfg": "sam2_hiera_l.yaml" },
                    "output_processor_cls": "fiftyone.utils.torch.SemanticSegmenterOutputProcessor"
                }
            },
            "requirements": {
                "packages": ["torch", "torchvision", "sam2"],
                "cpu": {
                    "support": true
                },
                "gpu": {
                    "support": true
                }
            },
            "tags": [
                "segment-anything",
                "torch",
                "zero-shot",
                "video",
                "transformer"
            ],
            "training_data": [
                {
                    "name": "SA-V",
                    "url": "https://ai.meta.com/datasets/segment-anything-video/"
                },
                {
                    "name": "SA-1B",
                    "url": "https://segment-anything.com/dataset/index.html"
                }
            ],
            "date_added": "2024-08-05 14:38:20"
        },
        {
            "base_name": "med-sam-2-video-torch",
            "base_filename": "med-sam-2_pretrain.pth",
            "version": null,
            "description": "Medical segmentation tool that outlines organs and structures in medical videos and 3D scans",
            "source": "https://github.com/MedicineToken/Medical-SAM2",
            "author": "Jiayuan Zhu, et al.",
            "license": "Apache 2.0",
            "size_bytes": 78078138,
            "manager": {
                "type": "fiftyone.core.models.ModelManager",
                "config": {
                    "url": "https://huggingface.co/jiayuanz3/MedSAM2_pretrain/resolve/main/MedSAM2_pretrain.pth?download=true"
                }
            },
            "default_deployment_config_dict": {
                "type": "fiftyone.utils.sam2.SegmentAnything2VideoModel",
                "config": {
                    "entrypoint_fcn": "sam2.build_sam.build_sam2_video_predictor",
                    "entrypoint_args": { "model_cfg": "sam2_hiera_t.yaml" }
                }
            },
            "requirements": {
                "packages": ["torch", "torchvision", "sam2"],
                "cpu": {
                    "support": true
                },
                "gpu": {
                    "support": true
                }
            },
            "tags": [
                "segment-anything",
                "torch",
                "zero-shot",
                "video",
                "med-SAM",
                "transformer",
                "official"
            ],
            "training_data": [
                {
                    "name": "SA-Med2D-20M",
                    "url": "https://github.com/OpenGVLab/SAM-Med2D"
                },
                {
                    "name": "Medical Video Datasets",
                    "url": "https://github.com/MedicineToken/Medical-SAM2"
                }
            ],
            "date_added": "2024-08-17 14:48:00"
        },
        {
            "base_name": "segment-anything-2.1-hiera-tiny-image-torch",
            "base_filename": "sam2.1_hiera_tiny_image.pt",
            "version": null,
            "description": "Enhanced mobile image segmenter for apps, augmented reality filters, and on-device processing",
            "source": "https://ai.meta.com/sam2/",
            "author": "Nikhila Ravi, et al.",
            "license": "Apache 2.0, BSD 3-Clause",
            "size_bytes": 155906050,
            "manager": {
                "type": "fiftyone.core.models.ModelManager",
                "config": {
                    "url": "https://dl.fbaipublicfiles.com/segment_anything_2/092824/sam2.1_hiera_tiny.pt"
                }
            },
            "default_deployment_config_dict": {
                "type": "fiftyone.utils.sam2.SegmentAnything2ImageModel",
                "config": {
                    "entrypoint_fcn": "sam2.build_sam.build_sam2",
                    "entrypoint_args": {
                        "model_cfg": "configs/sam2.1/sam2.1_hiera_t.yaml"
                    },
                    "output_processor_cls": "fiftyone.utils.torch.SemanticSegmenterOutputProcessor"
                }
            },
            "requirements": {
                "packages": ["torch", "torchvision", "sam2"],
                "cpu": {
                    "support": true
                },
                "gpu": {
                    "support": true
                }
            },
            "tags": ["segment-anything", "torch", "zero-shot", "transformer"],
            "training_data": [
                {
                    "name": "SA-V",
                    "url": "https://ai.meta.com/datasets/segment-anything-video/"
                },
                {
                    "name": "SA-1B",
                    "url": "https://segment-anything.com/dataset/index.html"
                }
            ],
            "date_added": "2024-08-05 14:38:20"
        },
        {
            "base_name": "segment-anything-2.1-hiera-small-image-torch",
            "base_filename": "sam2.1_hiera_small_image.pt",
            "version": null,
            "description": "Balanced updated segmenter combining speed and accuracy for edge device image processing",
            "source": "https://ai.meta.com/sam2/",
            "author": "Nikhila Ravi, et al.",
            "license": "Apache 2.0, BSD 3-Clause",
            "size_bytes": 184416285,
            "manager": {
                "type": "fiftyone.core.models.ModelManager",
                "config": {
                    "url": "https://dl.fbaipublicfiles.com/segment_anything_2/092824/sam2.1_hiera_small.pt"
                }
            },
            "default_deployment_config_dict": {
                "type": "fiftyone.utils.sam2.SegmentAnything2ImageModel",
                "config": {
                    "entrypoint_fcn": "sam2.build_sam.build_sam2",
                    "entrypoint_args": {
                        "model_cfg": "configs/sam2.1/sam2.1_hiera_s.yaml"
                    },
                    "output_processor_cls": "fiftyone.utils.torch.SemanticSegmenterOutputProcessor"
                }
            },
            "requirements": {
                "packages": ["torch", "torchvision", "sam2"],
                "cpu": {
                    "support": true
                },
                "gpu": {
                    "support": true
                }
            },
            "tags": [
                "segment-anything",
                "torch",
                "zero-shot",
                "transformer",
                "official"
            ],
            "training_data": [
                {
                    "name": "SA-V",
                    "url": "https://ai.meta.com/datasets/segment-anything-video/"
                },
                {
                    "name": "SA-1B",
                    "url": "https://segment-anything.com/dataset/index.html"
                }
            ],
            "date_added": "2024-08-05 14:38:20"
        },
        {
            "base_name": "segment-anything-2.1-hiera-base-plus-image-torch",
            "base_filename": "sam2.1_hiera_base_plus_image.pt",
            "version": null,
            "description": "Updated image segmenter with improved mask accuracy for everyday editing and dataset creation",
            "source": "https://ai.meta.com/sam2/",
            "author": "Nikhila Ravi, et al.",
            "license": "Apache 2.0, BSD 3-Clause",
            "size_bytes": 323606802,
            "manager": {
                "type": "fiftyone.core.models.ModelManager",
                "config": {
                    "url": "https://dl.fbaipublicfiles.com/segment_anything_2/092824/sam2.1_hiera_base_plus.pt"
                }
            },
            "default_deployment_config_dict": {
                "type": "fiftyone.utils.sam2.SegmentAnything2ImageModel",
                "config": {
                    "entrypoint_fcn": "sam2.build_sam.build_sam2",
                    "entrypoint_args": {
                        "model_cfg": "configs/sam2.1/sam2.1_hiera_b+.yaml"
                    },
                    "output_processor_cls": "fiftyone.utils.torch.SemanticSegmenterOutputProcessor"
                }
            },
            "requirements": {
                "packages": ["torch", "torchvision", "sam2"],
                "cpu": {
                    "support": true
                },
                "gpu": {
                    "support": true
                }
            },
            "tags": [
                "segment-anything",
                "torch",
                "zero-shot",
                "transformer",
                "official"
            ],
            "training_data": [
                {
                    "name": "SA-V",
                    "url": "https://ai.meta.com/datasets/segment-anything-video/"
                },
                {
                    "name": "SA-1B",
                    "url": "https://segment-anything.com/dataset/index.html"
                }
            ],
            "date_added": "2024-08-05 14:38:20"
        },
        {
            "base_name": "segment-anything-2.1-hiera-large-image-torch",
            "base_filename": "sam2.1_hiera_large_image.pt",
            "version": null,
            "description": "Large updated model offering even finer masks for high-resolution professional image workflows",
            "source": "https://ai.meta.com/sam2/",
            "author": "Nikhila Ravi, et al.",
            "license": "Apache 2.0, BSD 3-Clause",
            "size_bytes": 898083611,
            "manager": {
                "type": "fiftyone.core.models.ModelManager",
                "config": {
                    "url": "https://dl.fbaipublicfiles.com/segment_anything_2/092824/sam2.1_hiera_large.pt"
                }
            },
            "default_deployment_config_dict": {
                "type": "fiftyone.utils.sam2.SegmentAnything2ImageModel",
                "config": {
                    "entrypoint_fcn": "sam2.build_sam.build_sam2",
                    "entrypoint_args": {
                        "model_cfg": "configs/sam2.1/sam2.1_hiera_l.yaml"
                    },
                    "output_processor_cls": "fiftyone.utils.torch.SemanticSegmenterOutputProcessor"
                }
            },
            "requirements": {
                "packages": ["torch", "torchvision", "sam2"],
                "cpu": {
                    "support": true
                },
                "gpu": {
                    "support": true
                }
            },
            "tags": [
                "segment-anything",
                "torch",
                "zero-shot",
                "transformer",
                "official"
            ],
            "training_data": [
                {
                    "name": "SA-V",
                    "url": "https://ai.meta.com/datasets/segment-anything-video/"
                },
                {
                    "name": "SA-1B",
                    "url": "https://segment-anything.com/dataset/index.html"
                }
            ],
            "date_added": "2024-08-05 14:38:20"
        },
        {
            "base_name": "segment-anything-2.1-hiera-tiny-video-torch",
            "base_filename": "sam2.1_hiera_tiny_video.pt",
            "version": null,
            "description": "Upgraded mobile video segmenter for live effects on phones, wearables, and smart cameras",
            "source": "https://ai.meta.com/sam2/",
            "author": "Nikhila Ravi, et al.",
            "license": "Apache 2.0, BSD 3-Clause",
            "size_bytes": 155906050,
            "manager": {
                "type": "fiftyone.core.models.ModelManager",
                "config": {
                    "url": "https://dl.fbaipublicfiles.com/segment_anything_2/092824/sam2.1_hiera_tiny.pt"
                }
            },
            "default_deployment_config_dict": {
                "type": "fiftyone.utils.sam2.SegmentAnything2VideoModel",
                "config": {
                    "entrypoint_fcn": "sam2.build_sam.build_sam2_video_predictor",
                    "entrypoint_args": {
                        "model_cfg": "configs/sam2.1/sam2.1_hiera_t.yaml"
                    }
                }
            },
            "requirements": {
                "packages": ["torch", "torchvision", "sam2"],
                "cpu": {
                    "support": true
                },
                "gpu": {
                    "support": true
                }
            },
            "tags": [
                "segment-anything",
                "torch",
                "zero-shot",
                "video",
                "transformer"
            ],
            "training_data": [
                {
                    "name": "SA-V",
                    "url": "https://ai.meta.com/datasets/segment-anything-video/"
                },
                {
                    "name": "SA-1B",
                    "url": "https://segment-anything.com/dataset/index.html"
                }
            ],
            "date_added": "2024-08-05 14:38:20"
        },
        {
            "base_name": "segment-anything-2.1-hiera-small-video-torch",
            "base_filename": "sam2.1_hiera_small_video.pt",
            "version": null,
            "description": "Improved video segmenter maintaining quick performance on compact hardware while enhancing mask quality",
            "source": "https://ai.meta.com/sam2/",
            "author": "Nikhila Ravi, et al.",
            "license": "Apache 2.0, BSD 3-Clause",
            "size_bytes": 184416285,
            "manager": {
                "type": "fiftyone.core.models.ModelManager",
                "config": {
                    "url": "https://dl.fbaipublicfiles.com/segment_anything_2/092824/sam2.1_hiera_small.pt"
                }
            },
            "default_deployment_config_dict": {
                "type": "fiftyone.utils.sam2.SegmentAnything2VideoModel",
                "config": {
                    "entrypoint_fcn": "sam2.build_sam.build_sam2_video_predictor",
                    "entrypoint_args": {
                        "model_cfg": "configs/sam2.1/sam2.1_hiera_s.yaml"
                    },
                    "output_processor_cls": "fiftyone.utils.torch.SemanticSegmenterOutputProcessor"
                }
            },
            "requirements": {
                "packages": ["torch", "torchvision", "sam2"],
                "cpu": {
                    "support": true
                },
                "gpu": {
                    "support": true
                }
            },
            "tags": [
                "segment-anything",
                "torch",
                "zero-shot",
                "video",
                "transformer",
                "official"
            ],
            "training_data": [
                {
                    "name": "SA-V",
                    "url": "https://ai.meta.com/datasets/segment-anything-video/"
                },
                {
                    "name": "SA-1B",
                    "url": "https://segment-anything.com/dataset/index.html"
                }
            ],
            "date_added": "2024-08-05 14:38:20"
        },
        {
            "base_name": "segment-anything-2.1-hiera-base-plus-video-torch",
            "base_filename": "sam2.1_hiera_base_plus_video.pt",
            "version": null,
            "description": "Enhanced video segmenter with better tracking quality for video analysis and scene understanding",
            "source": "https://ai.meta.com/sam2/",
            "author": "Nikhila Ravi, et al.",
            "license": "Apache 2.0, BSD 3-Clause",
            "size_bytes": 323606802,
            "manager": {
                "type": "fiftyone.core.models.ModelManager",
                "config": {
                    "url": "https://dl.fbaipublicfiles.com/segment_anything_2/092824/sam2.1_hiera_base_plus.pt"
                }
            },
            "default_deployment_config_dict": {
                "type": "fiftyone.utils.sam2.SegmentAnything2VideoModel",
                "config": {
                    "entrypoint_fcn": "sam2.build_sam.build_sam2_video_predictor",
                    "entrypoint_args": {
                        "model_cfg": "configs/sam2.1/sam2.1_hiera_b+.yaml"
                    },
                    "output_processor_cls": "fiftyone.utils.torch.SemanticSegmenterOutputProcessor"
                }
            },
            "requirements": {
                "packages": ["torch", "torchvision", "sam2"],
                "cpu": {
                    "support": true
                },
                "gpu": {
                    "support": true
                }
            },
            "tags": [
                "segment-anything",
                "torch",
                "zero-shot",
                "video",
                "transformer",
                "official"
            ],
            "training_data": [
                {
                    "name": "SA-V",
                    "url": "https://ai.meta.com/datasets/segment-anything-video/"
                },
                {
                    "name": "SA-1B",
                    "url": "https://segment-anything.com/dataset/index.html"
                }
            ],
            "date_added": "2024-08-05 14:38:20"
        },
        {
            "base_name": "segment-anything-2.1-hiera-large-video-torch",
            "base_filename": "sam2.1_hiera_large_video.pt",
            "version": null,
            "description": "Large video model producing exceptionally detailed masks throughout long videos for intensive production",
            "source": "https://ai.meta.com/sam2/",
            "author": "Nikhila Ravi, et al.",
            "license": "Apache 2.0, BSD 3-Clause",
            "size_bytes": 898083611,
            "manager": {
                "type": "fiftyone.core.models.ModelManager",
                "config": {
                    "url": "https://dl.fbaipublicfiles.com/segment_anything_2/092824/sam2.1_hiera_large.pt"
                }
            },
            "default_deployment_config_dict": {
                "type": "fiftyone.utils.sam2.SegmentAnything2VideoModel",
                "config": {
                    "entrypoint_fcn": "sam2.build_sam.build_sam2_video_predictor",
                    "entrypoint_args": {
                        "model_cfg": "configs/sam2.1/sam2.1_hiera_l.yaml"
                    },
                    "output_processor_cls": "fiftyone.utils.torch.SemanticSegmenterOutputProcessor"
                }
            },
            "requirements": {
                "packages": ["torch", "torchvision", "sam2"],
                "cpu": {
                    "support": true
                },
                "gpu": {
                    "support": true
                }
            },
            "tags": [
                "segment-anything",
                "torch",
                "zero-shot",
                "video",
                "transformer",
                "official"
            ],
            "training_data": [
                {
                    "name": "SA-V",
                    "url": "https://ai.meta.com/datasets/segment-anything-video/"
                },
                {
                    "name": "SA-1B",
                    "url": "https://segment-anything.com/dataset/index.html"
                }
            ],
            "date_added": "2024-08-05 14:38:20"
        },
        {
            "base_name": "deeplabv3-resnet50-coco-torch",
            "base_filename": "deeplabv3_resnet50_coco-cd0a2569.pth",
            "version": null,
            "description": "Faster version that quickly identifies and labels objects in images for real-time applications",
            "source": "https://pytorch.org/vision/main/models.html",
            "author": "Liang-Chieh Chen, et al.",
            "license": "BSD 3-Clause",
            "size_bytes": 168312152,
            "manager": {
                "type": "fiftyone.core.models.ModelManager",
                "config": {
                    "url": "https://download.pytorch.org/models/deeplabv3_resnet50_coco-cd0a2569.pth"
                }
            },
            "default_deployment_config_dict": {
                "type": "fiftyone.zoo.models.torch.TorchvisionImageModel",
                "config": {
                    "entrypoint_fcn": "torchvision.models.segmentation.deeplabv3_resnet50",
                    "entrypoint_args": {
                        "weights": "DeepLabV3_ResNet50_Weights.DEFAULT"
                    },
                    "output_processor_cls": "fiftyone.utils.torch.SemanticSegmenterOutputProcessor",
                    "output_processor_args": {
                        "has_softmax_out": false
                    },
                    "mask_targets_path": "{{eta-resources}}/voc-labels.txt",
                    "image_dim": 520,
                    "image_mean": [0.485, 0.456, 0.406],
                    "image_std": [0.229, 0.224, 0.225]
                }
            },
            "requirements": {
                "packages": ["torch", "torchvision"],
                "cpu": {
                    "support": true
                },
                "gpu": {
                    "support": true
                }
            },
            "tags": [
                "segmentation",
                "coco",
                "torch",
                "resnet",
                "deeplabv3",
                "official"
            ],
            "training_data": [
                { "name": "MS COCO 2017", "url": "https://cocodataset.org" }
            ],
            "date_added": "2020-12-11 13:45:51"
        },
        {
            "base_name": "densenet121-imagenet-torch",
            "base_filename": "densenet121-a639ec97.pth",
            "version": null,
            "description": "Compact yet powerful classifier that delivers strong results while using minimal computational resources",
            "source": "https://pytorch.org/vision/main/models.html",
            "author": "Gao Huang, et al.",
            "license": "BSD 3-Clause",
            "size_bytes": 32342954,
            "manager": {
                "type": "fiftyone.core.models.ModelManager",
                "config": {
                    "url": "https://download.pytorch.org/models/densenet121-a639ec97.pth"
                }
            },
            "default_deployment_config_dict": {
                "type": "fiftyone.zoo.models.torch.TorchvisionImageModel",
                "config": {
                    "entrypoint_fcn": "torchvision.models.densenet.densenet121",
                    "entrypoint_args": {
                        "weights": "DenseNet121_Weights.DEFAULT"
                    },
                    "output_processor_cls": "fiftyone.utils.torch.ClassifierOutputProcessor",
                    "labels_path": "{{eta-resources}}/imagenet-labels-no-background.txt",
                    "image_min_dim": 224,
                    "image_max_dim": 2048,
                    "image_mean": [0.485, 0.456, 0.406],
                    "image_std": [0.229, 0.224, 0.225],
                    "embeddings_layer": "<classifier"
                }
            },
            "requirements": {
                "packages": ["torch", "torchvision"],
                "cpu": {
                    "support": true
                },
                "gpu": {
                    "support": true
                }
            },
            "tags": [
                "classification",
                "embeddings",
                "logits",
                "imagenet",
                "torch",
                "densenet",
                "official"
            ],
            "training_data": [
                {
                    "name": "ImageNet-1K",
                    "url": "https://www.image-net.org/download.php"
                }
            ],
            "date_added": "2020-12-11 13:45:51"
        },
        {
            "base_name": "densenet161-imagenet-torch",
            "base_filename": "densenet161-8d451a50.pth",
            "version": null,
            "description": "Dense network that achieves high accuracy for image classification and adapts well to new tasks",
            "source": "https://pytorch.org/vision/main/models.html",
            "author": "Gao Huang, et al.",
            "license": "BSD 3-Clause",
            "size_bytes": 115730790,
            "manager": {
                "type": "fiftyone.core.models.ModelManager",
                "config": {
                    "url": "https://download.pytorch.org/models/densenet161-8d451a50.pth"
                }
            },
            "default_deployment_config_dict": {
                "type": "fiftyone.zoo.models.torch.TorchvisionImageModel",
                "config": {
                    "entrypoint_fcn": "torchvision.models.densenet.densenet161",
                    "entrypoint_args": {
                        "weights": "DenseNet161_Weights.DEFAULT"
                    },
                    "output_processor_cls": "fiftyone.utils.torch.ClassifierOutputProcessor",
                    "labels_path": "{{eta-resources}}/imagenet-labels-no-background.txt",
                    "image_min_dim": 224,
                    "image_max_dim": 2048,
                    "image_mean": [0.485, 0.456, 0.406],
                    "image_std": [0.229, 0.224, 0.225],
                    "embeddings_layer": "<classifier"
                }
            },
            "requirements": {
                "packages": ["torch", "torchvision"],
                "cpu": {
                    "support": true
                },
                "gpu": {
                    "support": true
                }
            },
            "tags": [
                "classification",
                "embeddings",
                "logits",
                "imagenet",
                "torch",
                "densenet"
            ],
            "training_data": [
                {
                    "name": "ImageNet-1K",
                    "url": "https://www.image-net.org/download.php"
                }
            ],
            "date_added": "2020-12-11 13:45:51"
        },
        {
            "base_name": "densenet169-imagenet-torch",
            "base_filename": "densenet169-b2777c0a.pth",
            "version": null,
            "description": "Deeper variant offering improved accuracy while remaining efficient enough for practical deployment",
            "source": "https://pytorch.org/vision/main/models.html",
            "author": "Gao Huang, et al.",
            "license": "BSD 3-Clause",
            "size_bytes": 57365526,
            "manager": {
                "type": "fiftyone.core.models.ModelManager",
                "config": {
                    "url": "https://download.pytorch.org/models/densenet169-b2777c0a.pth"
                }
            },
            "default_deployment_config_dict": {
                "type": "fiftyone.zoo.models.torch.TorchvisionImageModel",
                "config": {
                    "entrypoint_fcn": "torchvision.models.densenet.densenet169",
                    "entrypoint_args": {
                        "weights": "DenseNet169_Weights.DEFAULT"
                    },
                    "output_processor_cls": "fiftyone.utils.torch.ClassifierOutputProcessor",
                    "labels_path": "{{eta-resources}}/imagenet-labels-no-background.txt",
                    "image_min_dim": 224,
                    "image_max_dim": 2048,
                    "image_mean": [0.485, 0.456, 0.406],
                    "image_std": [0.229, 0.224, 0.225],
                    "embeddings_layer": "<classifier"
                }
            },
            "requirements": {
                "packages": ["torch", "torchvision"],
                "cpu": {
                    "support": true
                },
                "gpu": {
                    "support": true
                }
            },
            "tags": [
                "classification",
                "embeddings",
                "logits",
                "imagenet",
                "torch",
                "densenet",
                "official"
            ],
            "training_data": [
                {
                    "name": "ImageNet-1K",
                    "url": "https://www.image-net.org/download.php"
                }
            ],
            "date_added": "2020-12-11 13:45:51"
        },
        {
            "base_name": "densenet201-imagenet-torch",
            "base_filename": "densenet201-c1103571.pth",
            "version": null,
            "description": "Extra-deep model providing the most detailed features for complex image understanding tasks",
            "source": "https://pytorch.org/vision/main/models.html",
            "author": "Gao Huang, et al.",
            "license": "BSD 3-Clause",
            "size_bytes": 81131730,
            "manager": {
                "type": "fiftyone.core.models.ModelManager",
                "config": {
                    "url": "https://download.pytorch.org/models/densenet201-c1103571.pth"
                }
            },
            "default_deployment_config_dict": {
                "type": "fiftyone.zoo.models.torch.TorchvisionImageModel",
                "config": {
                    "entrypoint_fcn": "torchvision.models.densenet.densenet201",
                    "entrypoint_args": {
                        "weights": "DenseNet201_Weights.DEFAULT"
                    },
                    "output_processor_cls": "fiftyone.utils.torch.ClassifierOutputProcessor",
                    "labels_path": "{{eta-resources}}/imagenet-labels-no-background.txt",
                    "image_min_dim": 224,
                    "image_max_dim": 2048,
                    "image_mean": [0.485, 0.456, 0.406],
                    "image_std": [0.229, 0.224, 0.225],
                    "embeddings_layer": "<classifier"
                }
            },
            "requirements": {
                "packages": ["torch", "torchvision"],
                "cpu": {
                    "support": true
                },
                "gpu": {
                    "support": true
                }
            },
            "tags": [
                "classification",
                "embeddings",
                "logits",
                "imagenet",
                "torch",
                "densenet",
                "official"
            ],
            "training_data": [
                {
                    "name": "ImageNet-1K",
                    "url": "https://www.image-net.org/download.php"
                }
            ],
            "date_added": "2020-12-11 13:45:51"
        },
        {
            "base_name": "faster-rcnn-resnet50-fpn-coco-torch",
            "base_filename": "fasterrcnn_resnet50_fpn_coco-258fb6c6.pth",
            "version": null,
            "description": "Multi-scale object finder that accurately detects both small and large items in images",
            "source": "https://pytorch.org/vision/main/models.html",
            "author": "Shaoqing Ren, et al.",
            "license": "BSD 3-Clause",
            "size_bytes": 167502836,
            "manager": {
                "type": "fiftyone.core.models.ModelManager",
                "config": {
                    "url": "https://download.pytorch.org/models/fasterrcnn_resnet50_fpn_coco-258fb6c6.pth"
                }
            },
            "default_deployment_config_dict": {
                "type": "fiftyone.zoo.models.torch.TorchvisionImageModel",
                "config": {
                    "entrypoint_fcn": "torchvision.models.detection.faster_rcnn.fasterrcnn_resnet50_fpn",
                    "entrypoint_args": {
                        "weights": "FasterRCNN_ResNet50_FPN_Weights.DEFAULT"
                    },
                    "output_processor_cls": "fiftyone.utils.torch.DetectorOutputProcessor",
                    "labels_path": "{{eta-resources}}/ms-coco-labels.txt",
                    "confidence_thresh": 0.3
                }
            },
            "requirements": {
                "packages": ["torch", "torchvision"],
                "cpu": {
                    "support": true
                },
                "gpu": {
                    "support": true
                }
            },
            "tags": [
                "detection",
                "coco",
                "torch",
                "faster-rcnn",
                "resnet",
                "official"
            ],
            "training_data": [
                { "name": "MS COCO 2017", "url": "https://cocodataset.org" }
            ],
            "date_added": "2020-12-11 13:45:51"
        },
        {
            "base_name": "fcn-resnet101-coco-torch",
            "base_filename": "fcn_resnet101_coco-7ecb50ca.pth",
            "version": null,
            "description": "Creates detailed pixel-level labels for images, identifying and outlining twenty-one different object categories",
            "source": "https://pytorch.org/vision/main/models.html",
            "author": "Jonathan Long, et al.",
            "license": "BSD 3-Clause",
            "size_bytes": 217800805,
            "manager": {
                "type": "fiftyone.core.models.ModelManager",
                "config": {
                    "url": "https://download.pytorch.org/models/fcn_resnet101_coco-7ecb50ca.pth"
                }
            },
            "default_deployment_config_dict": {
                "type": "fiftyone.zoo.models.torch.TorchvisionImageModel",
                "config": {
                    "entrypoint_fcn": "torchvision.models.segmentation.fcn_resnet101",
                    "entrypoint_args": {
                        "weights": "FCN_ResNet101_Weights.DEFAULT"
                    },
                    "output_processor_cls": "fiftyone.utils.torch.SemanticSegmenterOutputProcessor",
                    "output_processor_args": {
                        "has_softmax_out": false
                    },
                    "mask_targets_path": "{{eta-resources}}/voc-labels.txt",
                    "image_dim": 520,
                    "image_mean": [0.485, 0.456, 0.406],
                    "image_std": [0.229, 0.224, 0.225]
                }
            },
            "requirements": {
                "packages": ["torch", "torchvision"],
                "cpu": {
                    "support": true
                },
                "gpu": {
                    "support": true
                }
            },
            "tags": [
                "segmentation",
                "coco",
                "torch",
                "fcn",
                "resnet",
                "official"
            ],
            "training_data": [
                { "name": "MS COCO 2017", "url": "https://cocodataset.org" }
            ],
            "date_added": "2020-12-11 13:45:51"
        },
        {
            "base_name": "fcn-resnet50-coco-torch",
            "base_filename": "fcn_resnet50_coco-1167a1af.pth",
            "version": null,
            "description": "Fast image labeler that quickly identifies and outlines objects for interactive editing and annotation",
            "source": "https://pytorch.org/vision/main/models.html",
            "author": "Jonathan Long, et al.",
            "license": "BSD 3-Clause",
            "size_bytes": 141567418,
            "manager": {
                "type": "fiftyone.core.models.ModelManager",
                "config": {
                    "url": "https://download.pytorch.org/models/fcn_resnet50_coco-1167a1af.pth"
                }
            },
            "default_deployment_config_dict": {
                "type": "fiftyone.zoo.models.torch.TorchvisionImageModel",
                "config": {
                    "entrypoint_fcn": "torchvision.models.segmentation.fcn_resnet50",
                    "entrypoint_args": {
                        "weights": "FCN_ResNet50_Weights.DEFAULT"
                    },
                    "output_processor_cls": "fiftyone.utils.torch.SemanticSegmenterOutputProcessor",
                    "output_processor_args": {
                        "has_softmax_out": false
                    },
                    "mask_targets_path": "{{eta-resources}}/voc-labels.txt",
                    "image_dim": 520,
                    "image_mean": [0.485, 0.456, 0.406],
                    "image_std": [0.229, 0.224, 0.225]
                }
            },
            "requirements": {
                "packages": ["torch", "torchvision"],
                "cpu": {
                    "support": true
                },
                "gpu": {
                    "support": true
                }
            },
            "tags": [
                "segmentation",
                "coco",
                "torch",
                "fcn",
                "resnet",
                "official"
            ],
            "training_data": [
                { "name": "MS COCO 2017", "url": "https://cocodataset.org" }
            ],
            "date_added": "2020-12-11 13:45:51"
        },
        {
            "base_name": "googlenet-imagenet-torch",
            "base_filename": "googlenet-1378be20.pth",
            "version": null,
            "description": "Classic image classifier providing reliable categorization and features for various computer vision projects.",
            "source": "https://pytorch.org/vision/main/models.html",
            "author": "Christian Szegedy, et al.",
            "license": "BSD 3-Clause",
            "size_bytes": 52147035,
            "manager": {
                "type": "fiftyone.core.models.ModelManager",
                "config": {
                    "url": "https://download.pytorch.org/models/googlenet-1378be20.pth"
                }
            },
            "default_deployment_config_dict": {
                "type": "fiftyone.zoo.models.torch.TorchvisionImageModel",
                "config": {
                    "entrypoint_fcn": "torchvision.models.googlenet.googlenet",
                    "entrypoint_args": {
                        "weights": "GoogLeNet_Weights.DEFAULT"
                    },
                    "output_processor_cls": "fiftyone.utils.torch.ClassifierOutputProcessor",
                    "labels_path": "{{eta-resources}}/imagenet-labels-no-background.txt",
                    "image_min_dim": 224,
                    "image_max_dim": 2048,
                    "image_mean": [0.485, 0.456, 0.406],
                    "image_std": [0.229, 0.224, 0.225],
                    "embeddings_layer": "<fc"
                }
            },
            "requirements": {
                "packages": ["scipy", "torch", "torchvision"],
                "cpu": {
                    "support": true
                },
                "gpu": {
                    "support": true
                }
            },
            "tags": [
                "classification",
                "embeddings",
                "logits",
                "imagenet",
                "torch",
                "googlenet",
                "official"
            ],
            "training_data": [
                {
                    "name": "ImageNet-1K",
                    "url": "https://www.image-net.org/download.php"
                }
            ],
            "date_added": "2020-12-11 13:45:51"
        },
        {
            "base_name": "inception-v3-imagenet-torch",
            "base_filename": "inception_v3_google-1a9a5a14.pth",
            "version": null,
            "description": "Efficient image classifier delivering accurate results with useful features for transfer learning applications",
            "source": "https://pytorch.org/vision/main/models.html",
            "author": "Christian Szegedy, et al.",
            "license": "BSD 3-Clause",
            "size_bytes": 108857766,
            "manager": {
                "type": "fiftyone.core.models.ModelManager",
                "config": {
                    "url": "https://download.pytorch.org/models/inception_v3_google-1a9a5a14.pth"
                }
            },
            "default_deployment_config_dict": {
                "type": "fiftyone.zoo.models.torch.TorchvisionImageModel",
                "config": {
                    "entrypoint_fcn": "torchvision.models.inception.inception_v3",
                    "entrypoint_args": {
                        "weights": "Inception_V3_Weights.DEFAULT"
                    },
                    "output_processor_cls": "fiftyone.utils.torch.ClassifierOutputProcessor",
                    "labels_path": "{{eta-resources}}/imagenet-labels-no-background.txt",
                    "image_size": [299, 299],
                    "image_mean": [0.485, 0.456, 0.406],
                    "image_std": [0.229, 0.224, 0.225],
                    "embeddings_layer": "<fc"
                }
            },
            "requirements": {
                "packages": ["scipy", "torch", "torchvision"],
                "cpu": {
                    "support": true
                },
                "gpu": {
                    "support": true
                }
            },
            "tags": [
                "classification",
                "embeddings",
                "logits",
                "imagenet",
                "torch",
                "inception",
                "official"
            ],
            "training_data": [
                {
                    "name": "ImageNet-1K",
                    "url": "https://www.image-net.org/download.php"
                }
            ],
            "date_added": "2020-12-11 13:45:51"
        },
        {
            "base_name": "keypoint-rcnn-resnet50-fpn-coco-torch",
            "base_filename": "keypointrcnn_resnet50_fpn_coco-fc266e95.pth",
            "version": null,
            "description": "Finds people in images and maps their body joints for pose estimation and motion analysis",
            "source": "https://pytorch.org/vision/main/models.html",
            "author": "Kaiming He, et al.",
            "license": "BSD 3-Clause",
            "size_bytes": 237034793,
            "manager": {
                "type": "fiftyone.core.models.ModelManager",
                "config": {
                    "url": "https://download.pytorch.org/models/keypointrcnn_resnet50_fpn_coco-fc266e95.pth"
                }
            },
            "default_deployment_config_dict": {
                "type": "fiftyone.zoo.models.torch.TorchvisionImageModel",
                "config": {
                    "entrypoint_fcn": "torchvision.models.detection.keypoint_rcnn.keypointrcnn_resnet50_fpn",
                    "entrypoint_args": {
                        "weights": "KeypointRCNN_ResNet50_FPN_Weights.DEFAULT"
                    },
                    "output_processor_cls": "fiftyone.utils.torch.KeypointDetectorOutputProcessor",
                    "labels_string": "other,person",
                    "confidence_thresh": 0.3,
                    "skeleton": {
                        "labels": [
                            "nose",
                            "left eye",
                            "right eye",
                            "left ear",
                            "right ear",
                            "left shoulder",
                            "right shoulder",
                            "left elbow",
                            "right elbow",
                            "left wrist",
                            "right wrist",
                            "left hip",
                            "right hip",
                            "left knee",
                            "right knee",
                            "left ankle",
                            "right ankle"
                        ],
                        "edges": [
                            [11, 5, 3, 1, 0, 2, 4, 6, 12],
                            [9, 7, 5, 6, 8, 10],
                            [15, 13, 11, 12, 14, 16]
                        ]
                    }
                }
            },
            "requirements": {
                "packages": ["torch", "torchvision"],
                "cpu": {
                    "support": true
                },
                "gpu": {
                    "support": true
                }
            },
            "tags": [
                "keypoints",
                "coco",
                "torch",
                "keypoint-rcnn",
                "resnet",
                "official"
            ],
            "training_data": [
                { "name": "MS COCO 2017", "url": "https://cocodataset.org" }
            ],
            "date_added": "2020-12-11 13:45:51"
        },
        {
            "base_name": "mask-rcnn-resnet50-fpn-coco-torch",
            "base_filename": "maskrcnn_resnet50_fpn_coco-bf2d0c1e.pth",
            "version": null,
            "description": "Multi-scale object outliner using advanced architecture for accurate segmentation across different object sizes",
            "source": "https://pytorch.org/vision/main/models.html",
            "author": "Kaiming He, et al.",
            "license": "BSD 3-Clause",
            "size_bytes": 178090079,
            "manager": {
                "type": "fiftyone.core.models.ModelManager",
                "config": {
                    "url": "https://download.pytorch.org/models/maskrcnn_resnet50_fpn_coco-bf2d0c1e.pth"
                }
            },
            "default_deployment_config_dict": {
                "type": "fiftyone.zoo.models.torch.TorchvisionImageModel",
                "config": {
                    "entrypoint_fcn": "torchvision.models.detection.mask_rcnn.maskrcnn_resnet50_fpn",
                    "entrypoint_args": {
                        "weights": "MaskRCNN_ResNet50_FPN_Weights.DEFAULT"
                    },
                    "output_processor_cls": "fiftyone.utils.torch.InstanceSegmenterOutputProcessor",
                    "labels_path": "{{eta-resources}}/ms-coco-labels.txt"
                }
            },
            "requirements": {
                "packages": ["torch", "torchvision"],
                "cpu": {
                    "support": true
                },
                "gpu": {
                    "support": true
                }
            },
            "tags": [
                "instances",
                "coco",
                "torch",
                "mask-rcnn",
                "resnet",
                "official"
            ],
            "training_data": [
                { "name": "MS COCO 2017", "url": "https://cocodataset.org" }
            ],
            "date_added": "2020-12-11 13:45:51"
        },
        {
            "base_name": "mnasnet0.5-imagenet-torch",
            "base_filename": "mnasnet0.5_top1_67.823-3ffadce67e.pth",
            "version": null,
            "description": "Ultra-lightweight image classifier designed by AI for running directly on phones and IoT devices",
            "source": "https://pytorch.org/vision/main/models.html",
            "author": "Mingxing Tan, et al.",
            "license": "BSD 3-Clause",
            "size_bytes": 9008489,
            "manager": {
                "type": "fiftyone.core.models.ModelManager",
                "config": {
                    "url": "https://download.pytorch.org/models/mnasnet0.5_top1_67.823-3ffadce67e.pth"
                }
            },
            "default_deployment_config_dict": {
                "type": "fiftyone.zoo.models.torch.TorchvisionImageModel",
                "config": {
                    "entrypoint_fcn": "torchvision.models.mnasnet.mnasnet0_5",
                    "entrypoint_args": {
                        "weights": "MNASNet0_5_Weights.DEFAULT"
                    },
                    "output_processor_cls": "fiftyone.utils.torch.ClassifierOutputProcessor",
                    "labels_path": "{{eta-resources}}/imagenet-labels-no-background.txt",
                    "image_min_dim": 224,
                    "image_max_dim": 2048,
                    "image_mean": [0.485, 0.456, 0.406],
                    "image_std": [0.229, 0.224, 0.225],
                    "embeddings_layer": "<classifier.1"
                }
            },
            "requirements": {
                "packages": ["torch", "torchvision"],
                "cpu": {
                    "support": true
                },
                "gpu": {
                    "support": true
                }
            },
            "tags": [
                "classification",
                "embeddings",
                "logits",
                "imagenet",
                "torch",
                "mnasnet",
                "official"
            ],
            "training_data": [
                {
                    "name": "ImageNet-1K",
                    "url": "https://www.image-net.org/download.php"
                }
            ],
            "date_added": "2020-12-11 13:45:51"
        },
        {
            "base_name": "mnasnet1.0-imagenet-torch",
            "base_filename": "mnasnet1.0_top1_73.512-f206786ef8.pth",
            "version": null,
            "description": "Mobile-optimized classifier balancing size and accuracy for efficient on-device image recognition",
            "source": "https://pytorch.org/vision/main/models.html",
            "author": "Mingxing Tan, et al.",
            "license": "BSD 3-Clause",
            "size_bytes": 17736997,
            "manager": {
                "type": "fiftyone.core.models.ModelManager",
                "config": {
                    "url": "https://download.pytorch.org/models/mnasnet1.0_top1_73.512-f206786ef8.pth"
                }
            },
            "default_deployment_config_dict": {
                "type": "fiftyone.zoo.models.torch.TorchvisionImageModel",
                "config": {
                    "entrypoint_fcn": "torchvision.models.mnasnet.mnasnet1_0",
                    "entrypoint_args": {
                        "weights": "MNASNet1_0_Weights.DEFAULT"
                    },
                    "output_processor_cls": "fiftyone.utils.torch.ClassifierOutputProcessor",
                    "labels_path": "{{eta-resources}}/imagenet-labels-no-background.txt",
                    "image_min_dim": 224,
                    "image_max_dim": 2048,
                    "image_mean": [0.485, 0.456, 0.406],
                    "image_std": [0.229, 0.224, 0.225],
                    "embeddings_layer": "<classifier.1"
                }
            },
            "requirements": {
                "packages": ["torch", "torchvision"],
                "cpu": {
                    "support": true
                },
                "gpu": {
                    "support": true
                }
            },
            "tags": [
                "classification",
                "embeddings",
                "logits",
                "imagenet",
                "torch",
                "mnasnet",
                "official"
            ],
            "training_data": [
                {
                    "name": "ImageNet-1K",
                    "url": "https://www.image-net.org/download.php"
                }
            ],
            "date_added": "2020-12-11 13:45:51"
        },
        {
            "base_name": "mobilenet-v2-imagenet-torch",
            "base_filename": "mobilenet_v2-b0353104.pth",
            "version": null,
            "description": "Mobile-friendly image classifier optimized for quick training and deployment on resource-limited devices",
            "source": "https://pytorch.org/vision/main/models.html",
            "author": "Mark Sandler, et al.",
            "license": "BSD 3-Clause",
            "size_bytes": 14212972,
            "manager": {
                "type": "fiftyone.core.models.ModelManager",
                "config": {
                    "url": "https://download.pytorch.org/models/mobilenet_v2-b0353104.pth"
                }
            },
            "default_deployment_config_dict": {
                "type": "fiftyone.zoo.models.torch.TorchvisionImageModel",
                "config": {
                    "entrypoint_fcn": "torchvision.models.mobilenet.mobilenet_v2",
                    "entrypoint_args": {
                        "weights": "MobileNet_V2_Weights.DEFAULT"
                    },
                    "output_processor_cls": "fiftyone.utils.torch.ClassifierOutputProcessor",
                    "labels_path": "{{eta-resources}}/imagenet-labels-no-background.txt",
                    "image_min_dim": 224,
                    "image_max_dim": 2048,
                    "image_mean": [0.485, 0.456, 0.406],
                    "image_std": [0.229, 0.224, 0.225],
                    "embeddings_layer": "<classifier.1"
                }
            },
            "requirements": {
                "packages": ["torch", "torchvision"],
                "cpu": {
                    "support": true
                },
                "gpu": {
                    "support": true
                }
            },
            "tags": [
                "classification",
                "embeddings",
                "logits",
                "imagenet",
                "torch",
                "mobilenet",
                "official"
            ],
            "training_data": [
                {
                    "name": "ImageNet-1K",
                    "url": "https://www.image-net.org/download.php"
                }
            ],
            "date_added": "2020-12-11 13:45:51"
        },
        {
            "base_name": "resnet101-imagenet-torch",
            "base_filename": "resnet101-5d3b4d8f.pth",
            "version": null,
            "description": "Deep image recognition model delivering high accuracy for demanding classification and analysis tasks",
            "source": "https://pytorch.org/vision/main/models.html",
            "author": "Kaiming He, et al.",
            "license": "BSD 3-Clause",
            "size_bytes": 178728960,
            "manager": {
                "type": "fiftyone.core.models.ModelManager",
                "config": {
                    "url": "https://download.pytorch.org/models/resnet101-5d3b4d8f.pth"
                }
            },
            "default_deployment_config_dict": {
                "type": "fiftyone.zoo.models.torch.TorchvisionImageModel",
                "config": {
                    "entrypoint_fcn": "torchvision.models.resnet.resnet101",
                    "entrypoint_args": {
                        "weights": "ResNet101_Weights.DEFAULT"
                    },
                    "output_processor_cls": "fiftyone.utils.torch.ClassifierOutputProcessor",
                    "labels_path": "{{eta-resources}}/imagenet-labels-no-background.txt",
                    "image_min_dim": 224,
                    "image_max_dim": 2048,
                    "image_mean": [0.485, 0.456, 0.406],
                    "image_std": [0.229, 0.224, 0.225],
                    "embeddings_layer": "<fc"
                }
            },
            "requirements": {
                "packages": ["torch", "torchvision"],
                "cpu": {
                    "support": true
                },
                "gpu": {
                    "support": true
                }
            },
            "tags": [
                "classification",
                "embeddings",
                "logits",
                "imagenet",
                "torch",
                "resnet",
                "official"
            ],
            "training_data": [
                {
                    "name": "ImageNet-1K",
                    "url": "https://www.image-net.org/download.php"
                }
            ],
            "date_added": "2020-12-11 13:45:51"
        },
        {
            "base_name": "resnet152-imagenet-torch",
            "base_filename": "resnet152-b121ed2d.pth",
            "version": null,
            "description": "Very deep classifier providing the richest visual features for precision-critical image understanding applications",
            "source": "https://pytorch.org/vision/main/models.html",
            "author": "Kaiming He, et al.",
            "license": "BSD 3-Clause",
            "size_bytes": 241530880,
            "manager": {
                "type": "fiftyone.core.models.ModelManager",
                "config": {
                    "url": "https://download.pytorch.org/models/resnet152-b121ed2d.pth"
                }
            },
            "default_deployment_config_dict": {
                "type": "fiftyone.zoo.models.torch.TorchvisionImageModel",
                "config": {
                    "entrypoint_fcn": "torchvision.models.resnet.resnet152",
                    "entrypoint_args": {
                        "weights": "ResNet152_Weights.DEFAULT"
                    },
                    "output_processor_cls": "fiftyone.utils.torch.ClassifierOutputProcessor",
                    "labels_path": "{{eta-resources}}/imagenet-labels-no-background.txt",
                    "image_min_dim": 224,
                    "image_max_dim": 2048,
                    "image_mean": [0.485, 0.456, 0.406],
                    "image_std": [0.229, 0.224, 0.225],
                    "embeddings_layer": "<fc"
                }
            },
            "requirements": {
                "packages": ["torch", "torchvision"],
                "cpu": {
                    "support": true
                },
                "gpu": {
                    "support": true
                }
            },
            "tags": [
                "classification",
                "embeddings",
                "logits",
                "imagenet",
                "torch",
                "resnet",
                "official"
            ],
            "training_data": [
                {
                    "name": "ImageNet-1K",
                    "url": "https://www.image-net.org/download.php"
                }
            ],
            "date_added": "2020-12-11 13:45:51"
        },
        {
            "base_name": "resnet18-imagenet-torch",
            "base_filename": "resnet18-5c106cde.pth",
            "version": null,
            "description": "Lightweight image classifier designed for fast recognition on phones and other resource-limited devices",
            "source": "https://pytorch.org/vision/main/models.html",
            "author": "Kaiming He, et al.",
            "license": "BSD 3-Clause",
            "size_bytes": 46827520,
            "manager": {
                "type": "fiftyone.core.models.ModelManager",
                "config": {
                    "url": "https://download.pytorch.org/models/resnet18-5c106cde.pth"
                }
            },
            "default_deployment_config_dict": {
                "type": "fiftyone.zoo.models.torch.TorchvisionImageModel",
                "config": {
                    "entrypoint_fcn": "torchvision.models.resnet.resnet18",
                    "entrypoint_args": {
                        "weights": "ResNet18_Weights.DEFAULT"
                    },
                    "output_processor_cls": "fiftyone.utils.torch.ClassifierOutputProcessor",
                    "labels_path": "{{eta-resources}}/imagenet-labels-no-background.txt",
                    "image_min_dim": 224,
                    "image_max_dim": 2048,
                    "image_mean": [0.485, 0.456, 0.406],
                    "image_std": [0.229, 0.224, 0.225],
                    "embeddings_layer": "<fc"
                }
            },
            "requirements": {
                "packages": ["torch", "torchvision"],
                "cpu": {
                    "support": true
                },
                "gpu": {
                    "support": true
                }
            },
            "tags": [
                "classification",
                "embeddings",
                "logits",
                "imagenet",
                "torch",
                "resnet",
                "official"
            ],
            "training_data": [
                {
                    "name": "ImageNet-1K",
                    "url": "https://www.image-net.org/download.php"
                }
            ],
            "date_added": "2020-12-11 13:45:51"
        },
        {
            "base_name": "resnet34-imagenet-torch",
            "base_filename": "resnet34-333f7ec4.pth",
            "version": null,
            "description": "Balanced image classifier offering good accuracy and speed for everyday computer vision needs",
            "source": "https://pytorch.org/vision/main/models.html",
            "author": "Kaiming He, et al.",
            "license": "BSD 3-Clause",
            "size_bytes": 87306240,
            "manager": {
                "type": "fiftyone.core.models.ModelManager",
                "config": {
                    "url": "https://download.pytorch.org/models/resnet34-333f7ec4.pth"
                }
            },
            "default_deployment_config_dict": {
                "type": "fiftyone.zoo.models.torch.TorchvisionImageModel",
                "config": {
                    "entrypoint_fcn": "torchvision.models.resnet.resnet34",
                    "entrypoint_args": {
                        "weights": "ResNet34_Weights.DEFAULT"
                    },
                    "output_processor_cls": "fiftyone.utils.torch.ClassifierOutputProcessor",
                    "labels_path": "{{eta-resources}}/imagenet-labels-no-background.txt",
                    "image_min_dim": 224,
                    "image_max_dim": 2048,
                    "image_mean": [0.485, 0.456, 0.406],
                    "image_std": [0.229, 0.224, 0.225],
                    "embeddings_layer": "<fc"
                }
            },
            "requirements": {
                "packages": ["torch", "torchvision"],
                "cpu": {
                    "support": true
                },
                "gpu": {
                    "support": true
                }
            },
            "tags": [
                "classification",
                "embeddings",
                "logits",
                "imagenet",
                "torch",
                "resnet",
                "official"
            ],
            "training_data": [
                {
                    "name": "ImageNet-1K",
                    "url": "https://www.image-net.org/download.php"
                }
            ],
            "date_added": "2020-12-11 13:45:51"
        },
        {
            "base_name": "resnet50-imagenet-torch",
            "base_filename": "resnet50-19c8e357.pth",
            "version": null,
            "description": "Most popular image recognition backbone widely used as starting point for custom vision projects",
            "source": "https://pytorch.org/vision/main/models.html",
            "author": "Kaiming He, et al.",
            "license": "BSD 3-Clause",
            "size_bytes": 102502400,
            "manager": {
                "type": "fiftyone.core.models.ModelManager",
                "config": {
                    "url": "https://download.pytorch.org/models/resnet50-19c8e357.pth"
                }
            },
            "default_deployment_config_dict": {
                "type": "fiftyone.zoo.models.torch.TorchvisionImageModel",
                "config": {
                    "entrypoint_fcn": "torchvision.models.resnet.resnet50",
                    "entrypoint_args": {
                        "weights": "ResNet50_Weights.DEFAULT"
                    },
                    "output_processor_cls": "fiftyone.utils.torch.ClassifierOutputProcessor",
                    "labels_path": "{{eta-resources}}/imagenet-labels-no-background.txt",
                    "image_min_dim": 224,
                    "image_max_dim": 2048,
                    "image_mean": [0.485, 0.456, 0.406],
                    "image_std": [0.229, 0.224, 0.225],
                    "embeddings_layer": "<fc"
                }
            },
            "requirements": {
                "packages": ["torch", "torchvision"],
                "cpu": {
                    "support": true
                },
                "gpu": {
                    "support": true
                }
            },
            "tags": [
                "classification",
                "embeddings",
                "logits",
                "imagenet",
                "torch",
                "resnet",
                "official"
            ],
            "training_data": [
                {
                    "name": "ImageNet-1K",
                    "url": "https://www.image-net.org/download.php"
                }
            ],
            "date_added": "2020-12-11 13:45:51"
        },
        {
            "base_name": "resnext101-32x8d-imagenet-torch",
            "base_filename": "resnext101_32x8d-8ba56ff5.pth",
            "version": null,
            "description": "Powerful image classifier with enhanced capacity for handling complex visual recognition challenges effectively",
            "source": "https://pytorch.org/vision/main/models.html",
            "author": "Saining Xie, et al.",
            "license": "BSD 3-Clause",
            "size_bytes": 356082095,
            "manager": {
                "type": "fiftyone.core.models.ModelManager",
                "config": {
                    "url": "https://download.pytorch.org/models/resnext101_32x8d-8ba56ff5.pth"
                }
            },
            "default_deployment_config_dict": {
                "type": "fiftyone.zoo.models.torch.TorchvisionImageModel",
                "config": {
                    "entrypoint_fcn": "torchvision.models.resnet.resnext101_32x8d",
                    "entrypoint_args": {
                        "weights": "ResNeXt101_32X8D_Weights.DEFAULT"
                    },
                    "output_processor_cls": "fiftyone.utils.torch.ClassifierOutputProcessor",
                    "labels_path": "{{eta-resources}}/imagenet-labels-no-background.txt",
                    "image_min_dim": 224,
                    "image_max_dim": 2048,
                    "image_mean": [0.485, 0.456, 0.406],
                    "image_std": [0.229, 0.224, 0.225],
                    "embeddings_layer": "<fc"
                }
            },
            "requirements": {
                "packages": ["torch", "torchvision"],
                "cpu": {
                    "support": true
                },
                "gpu": {
                    "support": true
                }
            },
            "tags": [
                "classification",
                "embeddings",
                "logits",
                "imagenet",
                "torch",
                "resnext",
                "official"
            ],
            "training_data": [
                {
                    "name": "ImageNet-1K",
                    "url": "https://www.image-net.org/download.php"
                }
            ],
            "date_added": "2020-12-11 13:45:51"
        },
        {
            "base_name": "resnext50-32x4d-imagenet-torch",
            "base_filename": "resnext50_32x4d-7cdf4587.pth",
            "version": null,
            "description": "Efficient advanced classifier delivering strong accuracy with reasonable computing requirements for practical deployments",
            "source": "https://pytorch.org/vision/main/models.html",
            "author": "Saining Xie, et al.",
            "license": "BSD 3-Clause",
            "size_bytes": 100441675,
            "manager": {
                "type": "fiftyone.core.models.ModelManager",
                "config": {
                    "url": "https://download.pytorch.org/models/resnext50_32x4d-7cdf4587.pth"
                }
            },
            "default_deployment_config_dict": {
                "type": "fiftyone.zoo.models.torch.TorchvisionImageModel",
                "config": {
                    "entrypoint_fcn": "torchvision.models.resnet.resnext50_32x4d",
                    "entrypoint_args": {
                        "weights": "ResNeXt50_32X4D_Weights.DEFAULT"
                    },
                    "output_processor_cls": "fiftyone.utils.torch.ClassifierOutputProcessor",
                    "labels_path": "{{eta-resources}}/imagenet-labels-no-background.txt",
                    "image_min_dim": 224,
                    "image_max_dim": 2048,
                    "image_mean": [0.485, 0.456, 0.406],
                    "image_std": [0.229, 0.224, 0.225],
                    "embeddings_layer": "<fc"
                }
            },
            "requirements": {
                "packages": ["torch", "torchvision"],
                "cpu": {
                    "support": true
                },
                "gpu": {
                    "support": true
                }
            },
            "tags": [
                "classification",
                "embeddings",
                "logits",
                "imagenet",
                "torch",
                "resnext"
            ],
            "training_data": [
                {
                    "name": "ImageNet-1K",
                    "url": "https://www.image-net.org/download.php"
                }
            ],
            "date_added": "2020-12-11 13:45:51"
        },
        {
            "base_name": "retinanet-resnet50-fpn-coco-torch",
            "base_filename": "retinanet_resnet50_fpn_coco-eeacb38b.pth",
            "version": null,
            "description": "Fast object detector that quickly finds and boxes eighty common items in any image",
            "source": "https://pytorch.org/vision/main/models.html",
            "author": "Tsung-Yi Lin, et al.",
            "license": "BSD 3-Clause",
            "size_bytes": 136595076,
            "manager": {
                "type": "fiftyone.core.models.ModelManager",
                "config": {
                    "url": "https://download.pytorch.org/models/retinanet_resnet50_fpn_coco-eeacb38b.pth"
                }
            },
            "default_deployment_config_dict": {
                "type": "fiftyone.zoo.models.torch.TorchvisionImageModel",
                "config": {
                    "entrypoint_fcn": "torchvision.models.detection.retinanet.retinanet_resnet50_fpn",
                    "entrypoint_args": {
                        "weights": "RetinaNet_ResNet50_FPN_Weights.DEFAULT"
                    },
                    "output_processor_cls": "fiftyone.utils.torch.DetectorOutputProcessor",
                    "labels_path": "{{eta-resources}}/ms-coco-labels.txt",
                    "confidence_thresh": 0.3
                }
            },
            "requirements": {
                "packages": ["torch", "torchvision>=0.8.0"],
                "cpu": {
                    "support": true
                },
                "gpu": {
                    "support": true
                }
            },
            "tags": ["detection", "coco", "torch", "retinanet", "resnet"],
            "training_data": [
                { "name": "MS COCO 2017", "url": "https://cocodataset.org" }
            ],
            "date_added": "2020-12-11 13:45:51"
        },
        {
            "base_name": "shufflenetv2-0.5x-imagenet-torch",
            "base_filename": "shufflenetv2_x0.5-f707e7126e.pth",
            "version": null,
            "description": "Ultra-small image classifier for tiny devices with very limited power and memory",
            "source": "https://pytorch.org/vision/main/models.html",
            "author": "Ningning Ma, et al.",
            "license": "BSD 3-Clause",
            "size_bytes": 5538128,
            "manager": {
                "type": "fiftyone.core.models.ModelManager",
                "config": {
                    "url": "https://download.pytorch.org/models/shufflenetv2_x0.5-f707e7126e.pth"
                }
            },
            "default_deployment_config_dict": {
                "type": "fiftyone.zoo.models.torch.TorchvisionImageModel",
                "config": {
                    "entrypoint_fcn": "torchvision.models.shufflenetv2.shufflenet_v2_x0_5",
                    "entrypoint_args": {
                        "weights": "ShuffleNet_V2_X0_5_Weights.DEFAULT"
                    },
                    "output_processor_cls": "fiftyone.utils.torch.ClassifierOutputProcessor",
                    "labels_path": "{{eta-resources}}/imagenet-labels-no-background.txt",
                    "image_min_dim": 224,
                    "image_max_dim": 2048,
                    "image_mean": [0.485, 0.456, 0.406],
                    "image_std": [0.229, 0.224, 0.225],
                    "embeddings_layer": "<fc"
                }
            },
            "requirements": {
                "packages": ["torch", "torchvision"],
                "cpu": {
                    "support": true
                },
                "gpu": {
                    "support": true
                }
            },
            "tags": [
                "classification",
                "embeddings",
                "logits",
                "imagenet",
                "torch",
                "shufflenet",
                "official"
            ],
            "training_data": [
                {
                    "name": "ImageNet-1K",
                    "url": "https://www.image-net.org/download.php"
                }
            ],
            "date_added": "2020-12-11 13:45:51"
        },
        {
            "base_name": "shufflenetv2-1.0x-imagenet-torch",
            "base_filename": "shufflenetv2_x1-5666bf0f80.pth",
            "version": null,
            "description": "Mobile image classifier that works efficiently on phones with modest computing resources",
            "source": "https://pytorch.org/vision/main/models.html",
            "author": "Ningning Ma, et al.",
            "license": "BSD 3-Clause",
            "size_bytes": 9218294,
            "manager": {
                "type": "fiftyone.core.models.ModelManager",
                "config": {
                    "url": "https://download.pytorch.org/models/shufflenetv2_x1-5666bf0f80.pth"
                }
            },
            "default_deployment_config_dict": {
                "type": "fiftyone.zoo.models.torch.TorchvisionImageModel",
                "config": {
                    "entrypoint_fcn": "torchvision.models.shufflenetv2.shufflenet_v2_x1_0",
                    "entrypoint_args": {
                        "weights": "ShuffleNet_V2_X1_0_Weights.DEFAULT"
                    },
                    "output_processor_cls": "fiftyone.utils.torch.ClassifierOutputProcessor",
                    "labels_path": "{{eta-resources}}/imagenet-labels-no-background.txt",
                    "image_min_dim": 224,
                    "image_max_dim": 2048,
                    "image_mean": [0.485, 0.456, 0.406],
                    "image_std": [0.229, 0.224, 0.225],
                    "embeddings_layer": "<fc"
                }
            },
            "requirements": {
                "packages": ["torch", "torchvision"],
                "cpu": {
                    "support": true
                },
                "gpu": {
                    "support": true
                }
            },
            "tags": [
                "classification",
                "embeddings",
                "logits",
                "imagenet",
                "torch",
                "shufflenet",
                "official"
            ],
            "training_data": [
                {
                    "name": "ImageNet-1K",
                    "url": "https://www.image-net.org/download.php"
                }
            ],
            "date_added": "2020-12-11 13:45:51"
        },
        {
            "base_name": "squeezenet-1.1-imagenet-torch",
            "base_filename": "squeezenet1_1-f364aa15.pth",
            "version": "1.1",
            "description": "Tiny image classifier that fits in just five megabytes for embedded devices",
            "source": "https://pytorch.org/vision/main/models.html",
            "author": "Forrest Iandola",
            "license": "BSD 2-Clause",
            "size_bytes": 4966400,
            "manager": {
                "type": "fiftyone.core.models.ModelManager",
                "config": {
                    "url": "https://download.pytorch.org/models/squeezenet1_1-f364aa15.pth"
                }
            },
            "default_deployment_config_dict": {
                "type": "fiftyone.zoo.models.torch.TorchvisionImageModel",
                "config": {
                    "entrypoint_fcn": "torchvision.models.squeezenet.squeezenet1_1",
                    "entrypoint_args": {
                        "weights": "SqueezeNet1_1_Weights.DEFAULT"
                    },
                    "output_processor_cls": "fiftyone.utils.torch.ClassifierOutputProcessor",
                    "labels_path": "{{eta-resources}}/imagenet-labels-no-background.txt",
                    "image_min_dim": 224,
                    "image_max_dim": 2048,
                    "image_mean": [0.485, 0.456, 0.406],
                    "image_std": [0.229, 0.224, 0.225]
                }
            },
            "requirements": {
                "packages": ["torch", "torchvision"],
                "cpu": {
                    "support": true
                },
                "gpu": {
                    "support": true
                }
            },
            "tags": ["classification", "imagenet", "torch", "squeezenet"],
            "training_data": [
                {
                    "name": "ImageNet-1K",
                    "url": "https://www.image-net.org/download.php"
                }
            ],
            "date_added": "2020-12-11 13:45:51"
        },
        {
            "base_name": "squeezenet-imagenet-torch",
            "base_filename": "squeezenet1_0-a815701f.pth",
            "version": "1.0",
            "description": "Ultra-compact image classifier perfect for severely resource-constrained hardware and applications",
            "source": "https://pytorch.org/vision/main/models.html",
            "author": "Forrest Iandola",
            "license": "BSD 2-Clause",
            "size_bytes": 5017600,
            "manager": {
                "type": "fiftyone.core.models.ModelManager",
                "config": {
                    "url": "https://download.pytorch.org/models/squeezenet1_0-a815701f.pth"
                }
            },
            "default_deployment_config_dict": {
                "type": "fiftyone.zoo.models.torch.TorchvisionImageModel",
                "config": {
                    "entrypoint_fcn": "torchvision.models.squeezenet.squeezenet1_0",
                    "entrypoint_args": {
                        "weights": "SqueezeNet1_0_Weights.DEFAULT"
                    },
                    "output_processor_cls": "fiftyone.utils.torch.ClassifierOutputProcessor",
                    "labels_path": "{{eta-resources}}/imagenet-labels-no-background.txt",
                    "image_min_dim": 224,
                    "image_max_dim": 2048,
                    "image_mean": [0.485, 0.456, 0.406],
                    "image_std": [0.229, 0.224, 0.225]
                }
            },
            "requirements": {
                "packages": ["torch", "torchvision"],
                "cpu": {
                    "support": true
                },
                "gpu": {
                    "support": true
                }
            },
            "tags": [
                "classification",
                "imagenet",
                "torch",
                "squeezenet",
                "official"
            ],
            "training_data": [
                {
                    "name": "ImageNet-1K",
                    "url": "https://www.image-net.org/download.php"
                }
            ],
            "date_added": "2020-12-11 13:45:51"
        },
        {
            "base_name": "vgg11-bn-imagenet-torch",
            "base_filename": "vgg11_bn-6002323d.pth",
            "version": null,
            "description": "Classic image classifier with stable training useful for various computer vision projects",
            "source": "https://pytorch.org/vision/main/models.html",
            "author": "Karen Simonyan, et al.",
            "license": "BSD 3-Clause",
            "size_bytes": 531503671,
            "manager": {
                "type": "fiftyone.core.models.ModelManager",
                "config": {
                    "url": "https://download.pytorch.org/models/vgg11_bn-6002323d.pth"
                }
            },
            "default_deployment_config_dict": {
                "type": "fiftyone.zoo.models.torch.TorchvisionImageModel",
                "config": {
                    "entrypoint_fcn": "torchvision.models.vgg.vgg11_bn",
                    "entrypoint_args": {
                        "weights": "VGG11_BN_Weights.DEFAULT"
                    },
                    "output_processor_cls": "fiftyone.utils.torch.ClassifierOutputProcessor",
                    "labels_path": "{{eta-resources}}/imagenet-labels-no-background.txt",
                    "image_min_dim": 224,
                    "image_max_dim": 2048,
                    "image_mean": [0.485, 0.456, 0.406],
                    "image_std": [0.229, 0.224, 0.225],
                    "embeddings_layer": "<classifier.6"
                }
            },
            "requirements": {
                "packages": ["torch", "torchvision"],
                "cpu": {
                    "support": true
                },
                "gpu": {
                    "support": true
                }
            },
            "tags": [
                "classification",
                "embeddings",
                "logits",
                "imagenet",
                "torch",
                "vgg",
                "official"
            ],
            "training_data": [
                {
                    "name": "ImageNet-1K",
                    "url": "https://www.image-net.org/download.php"
                }
            ],
            "date_added": "2020-12-11 13:45:51"
        },
        {
            "base_name": "vgg11-imagenet-torch",
            "base_filename": "vgg11-bbd30ac9.pth",
            "version": null,
            "description": "Simple baseline image classifier valuable for research experimentation and learning purposes",
            "source": "https://pytorch.org/vision/main/models.html",
            "author": "Karen Simonyan, et al.",
            "license": "BSD 3-Clause",
            "size_bytes": 531456000,
            "manager": {
                "type": "fiftyone.core.models.ModelManager",
                "config": {
                    "url": "https://download.pytorch.org/models/vgg11-bbd30ac9.pth"
                }
            },
            "default_deployment_config_dict": {
                "type": "fiftyone.zoo.models.torch.TorchvisionImageModel",
                "config": {
                    "entrypoint_fcn": "torchvision.models.vgg.vgg11",
                    "entrypoint_args": { "weights": "VGG11_Weights.DEFAULT" },
                    "output_processor_cls": "fiftyone.utils.torch.ClassifierOutputProcessor",
                    "labels_path": "{{eta-resources}}/imagenet-labels-no-background.txt",
                    "image_min_dim": 224,
                    "image_max_dim": 2048,
                    "image_mean": [0.485, 0.456, 0.406],
                    "image_std": [0.229, 0.224, 0.225],
                    "embeddings_layer": "<classifier.6"
                }
            },
            "requirements": {
                "packages": ["torch", "torchvision"],
                "cpu": {
                    "support": true
                },
                "gpu": {
                    "support": true
                }
            },
            "tags": [
                "classification",
                "embeddings",
                "logits",
                "imagenet",
                "torch",
                "vgg",
                "official"
            ],
            "training_data": [
                {
                    "name": "ImageNet-1K",
                    "url": "https://www.image-net.org/download.php"
                }
            ],
            "date_added": "2020-12-11 13:45:51"
        },
        {
            "base_name": "vgg13-bn-imagenet-torch",
            "base_filename": "vgg13_bn-abd245e5.pth",
            "version": null,
            "description": "Deeper classic classifier providing stable training process and solid accuracy results overall",
            "source": "https://pytorch.org/vision/main/models.html",
            "author": "Karen Simonyan, et al.",
            "license": "BSD 3-Clause",
            "size_bytes": 532246301,
            "manager": {
                "type": "fiftyone.core.models.ModelManager",
                "config": {
                    "url": "https://download.pytorch.org/models/vgg13_bn-abd245e5.pth"
                }
            },
            "default_deployment_config_dict": {
                "type": "fiftyone.zoo.models.torch.TorchvisionImageModel",
                "config": {
                    "entrypoint_fcn": "torchvision.models.vgg.vgg13_bn",
                    "entrypoint_args": {
                        "weights": "VGG13_BN_Weights.DEFAULT"
                    },
                    "output_processor_cls": "fiftyone.utils.torch.ClassifierOutputProcessor",
                    "labels_path": "{{eta-resources}}/imagenet-labels-no-background.txt",
                    "image_min_dim": 224,
                    "image_max_dim": 2048,
                    "image_mean": [0.485, 0.456, 0.406],
                    "image_std": [0.229, 0.224, 0.225],
                    "embeddings_layer": "<classifier.6"
                }
            },
            "requirements": {
                "packages": ["torch", "torchvision"],
                "cpu": {
                    "support": true
                },
                "gpu": {
                    "support": true
                }
            },
            "tags": [
                "classification",
                "embeddings",
                "logits",
                "imagenet",
                "torch",
                "vgg",
                "official"
            ],
            "training_data": [
                {
                    "name": "ImageNet-1K",
                    "url": "https://www.image-net.org/download.php"
                }
            ],
            "date_added": "2020-12-11 13:45:51"
        },
        {
            "base_name": "vgg13-imagenet-torch",
            "base_filename": "vgg13-c768596a.pth",
            "version": null,
            "description": "Straightforward image classifier valued for easy experimentation and model compression studies",
            "source": "https://pytorch.org/vision/main/models.html",
            "author": "Karen Simonyan, et al.",
            "license": "BSD 3-Clause",
            "size_bytes": 532194478,
            "manager": {
                "type": "fiftyone.core.models.ModelManager",
                "config": {
                    "url": "https://download.pytorch.org/models/vgg13-c768596a.pth"
                }
            },
            "default_deployment_config_dict": {
                "type": "fiftyone.zoo.models.torch.TorchvisionImageModel",
                "config": {
                    "entrypoint_fcn": "torchvision.models.vgg.vgg13",
                    "entrypoint_args": { "weights": "VGG13_Weights.DEFAULT" },
                    "output_processor_cls": "fiftyone.utils.torch.ClassifierOutputProcessor",
                    "labels_path": "{{eta-resources}}/imagenet-labels-no-background.txt",
                    "image_min_dim": 224,
                    "image_max_dim": 2048,
                    "image_mean": [0.485, 0.456, 0.406],
                    "image_std": [0.229, 0.224, 0.225],
                    "embeddings_layer": "<classifier.6"
                }
            },
            "requirements": {
                "packages": ["torch", "torchvision"],
                "cpu": {
                    "support": true
                },
                "gpu": {
                    "support": true
                }
            },
            "tags": [
                "classification",
                "embeddings",
                "logits",
                "imagenet",
                "torch",
                "vgg",
                "official"
            ],
            "training_data": [
                {
                    "name": "ImageNet-1K",
                    "url": "https://www.image-net.org/download.php"
                }
            ],
            "date_added": "2020-12-11 13:45:51"
        },
        {
            "base_name": "vgg16-bn-imagenet-torch",
            "base_filename": "vgg16_bn-6c64b313.pth",
            "version": null,
            "description": "Popular feature extractor widely used for detection, style transfer, and medical imaging",
            "source": "https://pytorch.org/vision/main/models.html",
            "author": "Karen Simonyan, et al.",
            "license": "BSD 3-Clause",
            "size_bytes": 553507836,
            "manager": {
                "type": "fiftyone.core.models.ModelManager",
                "config": {
                    "url": "https://download.pytorch.org/models/vgg16_bn-6c64b313.pth"
                }
            },
            "default_deployment_config_dict": {
                "type": "fiftyone.zoo.models.torch.TorchvisionImageModel",
                "config": {
                    "entrypoint_fcn": "torchvision.models.vgg.vgg16_bn",
                    "entrypoint_args": {
                        "weights": "VGG16_BN_Weights.DEFAULT"
                    },
                    "output_processor_cls": "fiftyone.utils.torch.ClassifierOutputProcessor",
                    "labels_path": "{{eta-resources}}/imagenet-labels-no-background.txt",
                    "image_min_dim": 224,
                    "image_max_dim": 2048,
                    "image_mean": [0.485, 0.456, 0.406],
                    "image_std": [0.229, 0.224, 0.225],
                    "embeddings_layer": "<classifier.6"
                }
            },
            "requirements": {
                "packages": ["torch", "torchvision"],
                "cpu": {
                    "support": true
                },
                "gpu": {
                    "support": true
                }
            },
            "tags": [
                "classification",
                "embeddings",
                "logits",
                "imagenet",
                "torch",
                "vgg",
                "official"
            ],
            "training_data": [
                {
                    "name": "ImageNet-1K",
                    "url": "https://www.image-net.org/download.php"
                }
            ],
            "date_added": "2020-12-11 13:45:51"
        },
        {
            "base_name": "vgg16-imagenet-torch",
            "base_filename": "vgg16-397923af.pth",
            "version": null,
            "description": "PyTorch version of the popular classifier ready for modern deep learning workflows",
            "source": "https://pytorch.org/vision/main/models.html",
            "author": "Karen Simonyan, et al.",
            "license": "BSD 3-Clause",
            "size_bytes": 553433881,
            "manager": {
                "type": "fiftyone.core.models.ModelManager",
                "config": {
                    "url": "https://download.pytorch.org/models/vgg16-397923af.pth"
                }
            },
            "default_deployment_config_dict": {
                "type": "fiftyone.zoo.models.torch.TorchvisionImageModel",
                "config": {
                    "entrypoint_fcn": "torchvision.models.vgg.vgg16",
                    "entrypoint_args": { "weights": "VGG16_Weights.DEFAULT" },
                    "output_processor_cls": "fiftyone.utils.torch.ClassifierOutputProcessor",
                    "labels_path": "{{eta-resources}}/imagenet-labels-no-background.txt",
                    "image_min_dim": 224,
                    "image_max_dim": 2048,
                    "image_mean": [0.485, 0.456, 0.406],
                    "image_std": [0.229, 0.224, 0.225],
                    "embeddings_layer": "<classifier.6"
                }
            },
            "requirements": {
                "packages": ["torch", "torchvision"],
                "cpu": {
                    "support": true
                },
                "gpu": {
                    "support": true
                }
            },
            "tags": [
                "classification",
                "embeddings",
                "logits",
                "imagenet",
                "torch",
                "vgg",
                "official"
            ],
            "training_data": [
                {
                    "name": "ImageNet-1K",
                    "url": "https://www.image-net.org/download.php"
                }
            ],
            "date_added": "2020-12-11 13:45:51"
        },
        {
            "base_name": "vgg19-bn-imagenet-torch",
            "base_filename": "vgg19_bn-c79401a0.pth",
            "version": null,
            "description": "Deep classic model providing rich features for style transfer and interpretability analysis",
            "source": "https://pytorch.org/vision/main/models.html",
            "author": "Karen Simonyan, et al.",
            "license": "BSD 3-Clause",
            "size_bytes": 574769405,
            "manager": {
                "type": "fiftyone.core.models.ModelManager",
                "config": {
                    "url": "https://download.pytorch.org/models/vgg19_bn-c79401a0.pth"
                }
            },
            "default_deployment_config_dict": {
                "type": "fiftyone.zoo.models.torch.TorchvisionImageModel",
                "config": {
                    "entrypoint_fcn": "torchvision.models.vgg.vgg19_bn",
                    "entrypoint_args": {
                        "weights": "VGG19_BN_Weights.DEFAULT"
                    },
                    "output_processor_cls": "fiftyone.utils.torch.ClassifierOutputProcessor",
                    "labels_path": "{{eta-resources}}/imagenet-labels-no-background.txt",
                    "image_min_dim": 224,
                    "image_max_dim": 2048,
                    "image_mean": [0.485, 0.456, 0.406],
                    "image_std": [0.229, 0.224, 0.225],
                    "embeddings_layer": "<classifier.6"
                }
            },
            "requirements": {
                "packages": ["torch", "torchvision"],
                "cpu": {
                    "support": true
                },
                "gpu": {
                    "support": true
                }
            },
            "tags": [
                "classification",
                "embeddings",
                "logits",
                "imagenet",
                "torch",
                "vgg",
                "official"
            ],
            "training_data": [
                {
                    "name": "ImageNet-1K",
                    "url": "https://www.image-net.org/download.php"
                }
            ],
            "date_added": "2020-12-11 13:45:51"
        },
        {
            "base_name": "vgg19-imagenet-torch",
            "base_filename": "vgg19-dcbb9e9d.pth",
            "version": null,
            "description": "Deep image classifier delivering detailed features for creative applications and research projects",
            "source": "https://pytorch.org/vision/main/models.html",
            "author": "Karen Simonyan, et al.",
            "license": "BSD 3-Clause",
            "size_bytes": 574673361,
            "manager": {
                "type": "fiftyone.core.models.ModelManager",
                "config": {
                    "url": "https://download.pytorch.org/models/vgg19-dcbb9e9d.pth"
                }
            },
            "default_deployment_config_dict": {
                "type": "fiftyone.zoo.models.torch.TorchvisionImageModel",
                "config": {
                    "entrypoint_fcn": "torchvision.models.vgg.vgg19",
                    "entrypoint_args": { "weights": "VGG19_Weights.DEFAULT" },
                    "output_processor_cls": "fiftyone.utils.torch.ClassifierOutputProcessor",
                    "labels_path": "{{eta-resources}}/imagenet-labels-no-background.txt",
                    "image_min_dim": 224,
                    "image_max_dim": 2048,
                    "image_mean": [0.485, 0.456, 0.406],
                    "image_std": [0.229, 0.224, 0.225],
                    "embeddings_layer": "<classifier.6"
                }
            },
            "requirements": {
                "packages": ["torch", "torchvision"],
                "cpu": {
                    "support": true
                },
                "gpu": {
                    "support": true
                }
            },
            "tags": [
                "classification",
                "embeddings",
                "logits",
                "imagenet",
                "torch",
                "vgg",
                "official"
            ],
            "training_data": [
                {
                    "name": "ImageNet-1K",
                    "url": "https://www.image-net.org/download.php"
                }
            ],
            "date_added": "2020-12-11 13:45:51"
        },
        {
            "base_name": "wide-resnet101-2-imagenet-torch",
            "base_filename": "wide_resnet101_2-32ee1156.pth",
            "version": null,
            "description": "Extra-wide deep classifier for high-precision image recognition and advanced transfer learning tasks",
            "source": "https://pytorch.org/vision/main/models.html",
            "author": "Sergey Zagoruyko, et al.",
            "license": "BSD 3-Clause",
            "size_bytes": 254695146,
            "manager": {
                "type": "fiftyone.core.models.ModelManager",
                "config": {
                    "url": "https://download.pytorch.org/models/wide_resnet101_2-32ee1156.pth"
                }
            },
            "default_deployment_config_dict": {
                "type": "fiftyone.zoo.models.torch.TorchvisionImageModel",
                "config": {
                    "entrypoint_fcn": "torchvision.models.resnet.wide_resnet101_2",
                    "entrypoint_args": {
                        "weights": "Wide_ResNet101_2_Weights.DEFAULT"
                    },
                    "output_processor_cls": "fiftyone.utils.torch.ClassifierOutputProcessor",
                    "labels_path": "{{eta-resources}}/imagenet-labels-no-background.txt",
                    "image_min_dim": 224,
                    "image_max_dim": 2048,
                    "image_mean": [0.485, 0.456, 0.406],
                    "image_std": [0.229, 0.224, 0.225],
                    "embeddings_layer": "<fc"
                }
            },
            "requirements": {
                "packages": ["torch", "torchvision"],
                "cpu": {
                    "support": true
                },
                "gpu": {
                    "support": true
                }
            },
            "tags": [
                "classification",
                "embeddings",
                "logits",
                "imagenet",
                "torch",
                "wide-resnet",
                "official"
            ],
            "training_data": [
                {
                    "name": "ImageNet-1K",
                    "url": "https://www.image-net.org/download.php"
                }
            ],
            "date_added": "2020-12-11 13:45:51"
        },
        {
            "base_name": "wide-resnet50-2-imagenet-torch",
            "base_filename": "wide_resnet50_2-95faca4d.pth",
            "version": null,
            "description": "Wide classifier offering stronger accuracy and better features for adapting to new tasks",
            "source": "https://pytorch.org/vision/main/models.html",
            "author": "Sergey Zagoruyko, et al.",
            "license": "BSD 3-Clause",
            "size_bytes": 138223492,
            "manager": {
                "type": "fiftyone.core.models.ModelManager",
                "config": {
                    "url": "https://download.pytorch.org/models/wide_resnet50_2-95faca4d.pth"
                }
            },
            "default_deployment_config_dict": {
                "type": "fiftyone.zoo.models.torch.TorchvisionImageModel",
                "config": {
                    "entrypoint_fcn": "torchvision.models.resnet.wide_resnet50_2",
                    "entrypoint_args": {
                        "weights": "Wide_ResNet50_2_Weights.DEFAULT"
                    },
                    "output_processor_cls": "fiftyone.utils.torch.ClassifierOutputProcessor",
                    "labels_path": "{{eta-resources}}/imagenet-labels-no-background.txt",
                    "image_min_dim": 224,
                    "image_max_dim": 2048,
                    "image_mean": [0.485, 0.456, 0.406],
                    "image_std": [0.229, 0.224, 0.225],
                    "embeddings_layer": "<fc"
                }
            },
            "requirements": {
                "packages": ["torch", "torchvision"],
                "cpu": {
                    "support": true
                },
                "gpu": {
                    "support": true
                }
            },
            "tags": [
                "classification",
                "embeddings",
                "logits",
                "imagenet",
                "torch",
                "wide-resnet",
                "official"
            ],
            "training_data": [
                {
                    "name": "ImageNet-1K",
                    "url": "https://www.image-net.org/download.php"
                }
            ],
            "date_added": "2020-12-11 13:45:51"
        },
        {
            "base_name": "open-clip-torch",
            "base_filename": null,
            "version": null,
            "description": "Connects images with text descriptions enabling search by words and automatic content filtering systems",
            "source": "https://github.com/mlfoundations/open_clip",
            "author": "Gabriel Ilharco, et al.",
            "license": "MIT",
            "size_bytes": null,
            "default_deployment_config_dict": {
                "type": "fiftyone.utils.open_clip.TorchOpenClipModel",
                "config": {
                    "entrypoint_fcn": "",
                    "labels_path": "{{eta-resources}}/voc-labels.txt",
                    "output_processor_cls": "fiftyone.utils.torch.ClassifierOutputProcessor",
                    "image_size": [224, 224],
                    "image_mean": [0.48145466, 0.4578275, 0.40821073],
                    "image_std": [0.26862954, 0.26130258, 0.27577711],
                    "embeddings_layer": "visual",
                    "tokenizer_base_filename": "clip_bpe_simple_vocab_16e6.txt.gz",
                    "tokenizer_base_url": "https://github.com/openai/CLIP/raw/main/clip/bpe_simple_vocab_16e6.txt.gz",
                    "text_prompt": "A photo of"
                }
            },
            "requirements": {
                "packages": ["torch", "torchvision", "open_clip_torch"],
                "cpu": {
                    "support": true
                },
                "gpu": {
                    "support": true
                }
            },
            "tags": [
                "classification",
                "logits",
                "embeddings",
                "torch",
                "clip",
                "zero-shot",
                "transformer"
            ],
            "training_data": [
                { "name": "LAION-2B", "url": "https://laion.ai/blog/laion-5b/" }
            ],
            "date_added": "2023-12-13 14:25:51"
        },
        {
            "base_name": "classification-transformer-torch",
            "base_filename": null,
            "version": null,
            "description": "Vision transformer for image classification and custom fine-tuning on specialized datasets",
            "source": "https://huggingface.co/docs/transformers/tasks/image_classification",
            "author": "Thomas Wolf, et al.",
            "license": "Apache 2.0",
            "size_bytes": null,
            "default_deployment_config_dict": {
                "type": "fiftyone.utils.transformers.FiftyOneTransformerForImageClassification",
                "config": {}
            },
            "requirements": {
                "packages": ["torch", "torchvision", "transformers"],
                "cpu": {
                    "support": true
                },
                "gpu": {
                    "support": true
                }
            },
            "tags": [
                "classification",
                "logits",
                "embeddings",
                "torch",
                "transformers",
                "official"
            ],
            "training_data": [],
            "date_added": "2024-01-17 14:25:51"
        },
        {
            "base_name": "vit-base-patch16-224-imagenet-torch",
            "base_filename": null,
            "version": null,
            "description": "Modern image classifier that recognizes objects and provides useful features for various computer vision tasks",
            "source": "https://huggingface.co/docs/transformers/tasks/image_classification",
            "author": "Thomas Wolf, et al.",
            "license": "Apache 2.0",
            "size_bytes": 346351599,
            "default_deployment_config_dict": {
                "type": "fiftyone.utils.transformers.FiftyOneTransformerForImageClassification",
                "config": {}
            },
            "requirements": {
                "packages": ["torch", "torchvision", "transformers"],
                "cpu": {
                    "support": true
                },
                "gpu": {
                    "support": true
                }
            },
            "tags": [
                "classification",
                "logits",
                "embeddings",
                "torch",
                "transformers",
                "official"
            ],
            "training_data": [
                {
                    "name": "ImageNet-1K",
                    "url": "https://www.image-net.org/download.php"
                }
            ],
            "date_added": "2024-01-17 14:25:51"
        },
        {
            "base_name": "detection-transformer-torch",
            "base_filename": null,
            "version": null,
            "description": "Modern object detector that finds items in images without needing complex post-processing steps",
            "source": "https://huggingface.co/docs/transformers/tasks/object_detection",
            "author": "Thomas Wolf, et al.",
            "license": "Apache 2.0",
            "size_bytes": null,
            "default_deployment_config_dict": {
                "type": "fiftyone.utils.transformers.FiftyOneTransformerForObjectDetection",
                "config": {}
            },
            "requirements": {
                "packages": ["torch", "torchvision", "transformers"],
                "cpu": {
                    "support": true
                },
                "gpu": {
                    "support": true
                }
            },
            "tags": [
                "detection",
                "logits",
                "embeddings",
                "torch",
                "transformers",
                "official"
            ],
            "training_data": [],
            "date_added": "2024-01-17 14:25:51"
        },
        {
            "base_name": "segmentation-transformer-torch",
            "base_filename": null,
            "version": null,
            "description": "Hugging Face Transformers model for semantic segmentation",
            "source": "https://huggingface.co/docs/transformers/tasks/semantic_segmentation",
            "author": "Thomas Wolf, et al.",
            "license": "Apache 2.0",
            "size_bytes": null,
            "default_deployment_config_dict": {
                "type": "fiftyone.utils.transformers.FiftyOneTransformerForSemanticSegmentation",
                "config": {
                    "output_processor_args": {
                        "no_background_cls": true,
                        "has_softmax_out": false
                    }
                }
            },
            "requirements": {
                "packages": ["torch", "torchvision", "transformers"],
                "cpu": {
                    "support": true
                },
                "gpu": {
                    "support": true
                }
            },
            "tags": ["segmentation", "torch", "transformers", "official"],
            "training_data": [],
            "date_added": "2024-01-17 14:25:51"
        },
        {
            "base_name": "depth-estimation-transformer-torch",
            "base_filename": null,
            "version": null,
            "description": "Hugging Face Transformers model for monocular depth estimation",
            "source": "https://huggingface.co/docs/transformers/tasks/monocular_depth_estimation",
            "author": "Thomas Wolf, et al.",
            "license": "Apache 2.0",
            "size_bytes": null,
            "default_deployment_config_dict": {
                "type": "fiftyone.utils.transformers.FiftyOneTransformerForDepthEstimation",
                "config": {}
            },
            "requirements": {
                "packages": ["torch", "torchvision", "transformers"],
                "cpu": {
                    "support": true
                },
                "gpu": {
                    "support": true
                }
            },
            "tags": ["depth", "torch", "transformers"],
            "training_data": [],
            "date_added": "2024-02-06 14:25:51"
        },
        {
            "base_name": "zero-shot-classification-transformer-torch",
            "base_filename": null,
            "version": null,
            "description": "Finds any object you name in images without requiring training on those specific items",
            "source": "https://huggingface.co/docs/transformers/tasks/zero_shot_image_classification",
            "author": "Thomas Wolf, et al.",
            "license": "Apache 2.0",
            "size_bytes": null,
            "default_deployment_config_dict": {
                "type": "fiftyone.utils.transformers.FiftyOneZeroShotTransformerForImageClassification",
                "config": {
                    "output_processor_cls": "fiftyone.utils.torch.ClassifierOutputProcessor",
                    "transforms_args": {
                        "use_fast": false
                    }
                }
            },
            "requirements": {
                "packages": ["torch", "torchvision", "transformers"],
                "cpu": {
                    "support": true
                },
                "gpu": {
                    "support": true
                }
            },
            "tags": [
                "classification",
                "logits",
                "embeddings",
                "torch",
                "transformers",
                "zero-shot",
                "official"
            ],
            "training_data": [],
            "date_added": "2024-01-17 14:25:51"
        },
        {
            "base_name": "siglip-base-patch16-224-torch",
            "base_filename": null,
            "version": null,
            "description": "Hugging Face Transformers model for zero-shot image classification",
            "source": "https://huggingface.co/docs/transformers/tasks/zero_shot_image_classification",
            "author": "Thomas Wolf, et al.",
            "license": "Apache 2.0",
            "size_bytes": 812762989,
            "default_deployment_config_dict": {
                "type": "fiftyone.utils.transformers.FiftyOneZeroShotTransformerForImageClassification",
                "config": {
                    "name_or_path": "google/siglip2-base-patch16-224",
                    "transformers_processor_kwargs": {
                        "padding": "max_length",
                        "max_length": 64
                    }
                }
            },
            "requirements": {
                "packages": ["torch", "torchvision", "transformers>=4.51"],
                "cpu": {
                    "support": true
                },
                "gpu": {
                    "support": true
                }
            },
            "tags": [
                "classification",
                "logits",
                "embeddings",
                "torch",
                "transformers",
                "zero-shot",
                "official"
            ],
            "training_data": [
                { "name": "WebLI", "url": "https://arxiv.org/abs/2209.06794" }
            ],
            "date_added": "2024-01-17 14:25:51"
        },
        {
            "base_name": "zero-shot-detection-transformer-torch",
            "base_filename": null,
            "version": null,
            "description": "Hugging Face Transformers model for zero-shot object detection",
            "source": "https://huggingface.co/docs/transformers/tasks/zero_shot_object_detection",
            "author": "Thomas Wolf, et al.",
            "license": "Apache 2.0",
            "size_bytes": null,
            "default_deployment_config_dict": {
                "type": "fiftyone.utils.transformers.FiftyOneZeroShotTransformerForObjectDetection",
                "config": {}
            },
            "requirements": {
                "packages": ["torch", "torchvision", "transformers"],
                "cpu": {
                    "support": true
                },
                "gpu": {
                    "support": true
                }
            },
            "tags": [
                "detection",
                "logits",
                "embeddings",
                "torch",
                "transformers",
                "zero-shot",
                "official"
            ],
            "training_data": [],
            "date_added": "2024-01-17 14:25:51"
        },
        {
            "base_name": "group-vit-segmentation-transformer-torch",
            "base_filename": null,
            "version": null,
            "description": "Hugging Face Transformers model for zero-shot semantic segmentation",
            "source": "https://huggingface.co/docs/transformers/en/tasks/mask_generation",
            "author": "Thomas Wolf, et al.",
            "license": "Apache 2.0",
            "size_bytes": 223137427,
            "default_deployment_config_dict": {
                "type": "fiftyone.utils.transformers.FiftyOneZeroShotTransformerForSemanticSegmentation",
                "config": {
                    "name_or_path": "nvidia/groupvit-gcc-yfcc",
                    "entrypoint_fcn": "transformers.GroupViTModel.from_pretrained",
                    "entrypoint_args": {
                        "output_segmentation": true
                    },
                    "output_processor_args": {
                        "logits_key": "segmentation_logits",
                        "no_background_cls": true,
                        "has_softmax_out": false
                    },
                    "transforms_args": {
                        "use_fast": false
                    },
                    "transformers_processor_kwargs": {
                        "padding": true,
                        "return_tensors": "pt"
                    }
                }
            },
            "requirements": {
                "packages": ["torch", "torchvision", "transformers"],
                "cpu": {
                    "support": true
                },
                "gpu": {
                    "support": true
                }
            },
            "tags": [
                "segmentation",
                "embeddings",
                "torch",
                "transformers",
                "zero-shot",
                "official"
            ],
            "training_data": [
                {
                    "name": "YFCC-100M",
                    "url": "https://multimediacommons.wordpress.com/yfcc100m-core-dataset/"
                },
                {
                    "name": "Conceptual Captions 12M",
                    "url": "https://github.com/google-research-datasets/conceptual-12m"
                }
            ],
            "date_added": "2025-05-15 15:20:35"
        },
        {
            "base_name": "owlvit-base-patch16-torch",
            "base_filename": null,
            "version": null,
            "description": "Finds any object you name in pictures using 16x16 image patches without needing specific training for those items",
            "source": "https://huggingface.co/docs/transformers/tasks/zero_shot_object_detection",
            "author": "Thomas Wolf, et al.",
            "license": "Apache 2.0",
            "size_bytes": null,
            "default_deployment_config_dict": {
                "type": "fiftyone.utils.transformers.FiftyOneZeroShotTransformerForObjectDetection",
                "config": {
                    "name_or_path": "google/owlvit-base-patch16"
                }
            },
            "requirements": {
                "packages": ["torch", "torchvision", "transformers"],
                "cpu": {
                    "support": true
                },
                "gpu": {
                    "support": true
                }
            },
            "tags": [
                "detection",
                "logits",
                "embeddings",
                "torch",
                "transformers",
                "zero-shot",
                "official"
            ],
            "training_data": [
                { "name": "WebLI", "url": "https://arxiv.org/abs/2209.06794" }
            ],
            "date_added": "2024-01-17 14:25:51"
        },
        {
            "base_name": "owlvit-base-patch32-torch",
            "base_filename": null,
            "version": null,
            "description": "Finds any object you name in pictures using efficient 32x32 image patches without needing specific training",
            "source": "https://huggingface.co/docs/transformers/tasks/zero_shot_object_detection",
            "author": "Thomas Wolf, et al.",
            "license": "Apache 2.0",
            "size_bytes": 1229149172,
            "default_deployment_config_dict": {
                "type": "fiftyone.utils.transformers.FiftyOneZeroShotTransformerForObjectDetection",
                "config": {
                    "name_or_path": "google/owlvit-base-patch32"
                }
            },
            "requirements": {
                "packages": ["torch", "torchvision", "transformers"],
                "cpu": {
                    "support": true
                },
                "gpu": {
                    "support": true
                }
            },
            "tags": [
                "detection",
                "logits",
                "embeddings",
                "torch",
                "transformers",
                "zero-shot",
                "official"
            ],
            "training_data": [
                { "name": "WebLI", "url": "https://arxiv.org/abs/2209.06794" }
            ],
            "date_added": "2025-07-15 13:49:00"
        },
        {
            "base_name": "owlvit-large-patch14-torch",
            "base_filename": null,
            "version": null,
            "description": "Large OWL-ViT zero-shot object detector with ViT-L/14 backbone. Achieves higher accuracy than base models, especially for smaller objects.",
            "source": "https://huggingface.co/google/owlvit-large-patch14",
            "author": "Matthias Minderer, et al.",
            "license": "Apache 2.0",
            "size_bytes": 1735754597,
            "default_deployment_config_dict": {
                "type": "fiftyone.utils.transformers.FiftyOneZeroShotTransformerForObjectDetection",
                "config": {
                    "name_or_path": "google/owlvit-large-patch14"
                }
            },
            "requirements": {
                "packages": ["torch", "torchvision", "transformers"],
                "cpu": {
                    "support": true
                },
                "gpu": {
                    "support": true
                }
            },
            "tags": [
                "detection",
                "logits",
                "embeddings",
                "torch",
                "transformers",
                "zero-shot",
                "official"
            ],
            "training_data": [
                { "name": "WebLI", "url": "https://arxiv.org/abs/2209.06794" }
            ],
            "date_added": "2025-07-28 15:25:00"
        },
        {
            "base_name": "omdet-turbo-swin-tiny-torch",
            "base_filename": null,
            "version": null,
            "description": "Real-time detector that finds any object you describe in words, perfect for live video analysis",
            "source": "https://huggingface.co/docs/transformers/tasks/zero_shot_object_detection",
            "author": "Thomas Wolf, et al.",
            "license": "Apache 2.0",
            "size_bytes": null,
            "default_deployment_config_dict": {
                "type": "fiftyone.utils.transformers.FiftyOneZeroShotTransformerForObjectDetection",
                "config": {
                    "name_or_path": "omlab/omdet-turbo-swin-tiny-hf"
                }
            },
            "requirements": {
                "packages": ["torch", "torchvision", "transformers>=4.51"],
                "cpu": {
                    "support": true
                },
                "gpu": {
                    "support": true
                }
            },
            "tags": [
                "detection",
                "logits",
                "embeddings",
                "torch",
                "transformers",
                "zero-shot",
                "official"
            ],
            "training_data": [
                {
                    "name": "Objects365v1",
                    "url": "https://www.objects365.org"
                },
                {
                    "name": "OpenImages V6",
                    "url": "https://storage.googleapis.com/openimages/web/index.html"
                },
                {
                    "name": "MS COCO 2017",
                    "url": "https://cocodataset.org"
                }
            ],
            "date_added": "2024-01-17 14:25:51"
        },
        {
            "base_name": "clip-vit-base32-torch",
            "base_filename": "CLIP-ViT-B-32.pt",
            "version": null,
            "description": "Understands both images and text together, enabling search and classification using natural language descriptions",
            "source": "https://github.com/openai/CLIP",
            "author": "Alec Radford, et al.",
            "license": "MIT",
            "size_bytes": 353976522,
            "manager": {
                "type": "fiftyone.core.models.ModelManager",
                "config": {
                    "url": "https://openaipublic.azureedge.net/clip/models/40d365715913c9da98579312b702a82c18be219cc2a73407c4526f58eba950af/ViT-B-32.pt"
                }
            },
            "default_deployment_config_dict": {
                "type": "fiftyone.utils.clip.TorchCLIPModel",
                "config": {
                    "entrypoint_fcn": "",
                    "labels_path": "{{eta-resources}}/voc-labels.txt",
                    "output_processor_cls": "fiftyone.utils.torch.ClassifierOutputProcessor",
                    "image_size": [224, 224],
                    "image_mean": [0.48145466, 0.4578275, 0.40821073],
                    "image_std": [0.26862954, 0.26130258, 0.27577711],
                    "embeddings_layer": "visual",
                    "tokenizer_base_filename": "clip_bpe_simple_vocab_16e6.txt.gz",
                    "tokenizer_base_url": "https://github.com/openai/CLIP/raw/main/clip/bpe_simple_vocab_16e6.txt.gz",
                    "context_length": 77,
                    "text_prompt": "A photo of"
                }
            },
            "requirements": {
                "packages": ["torch", "torchvision"],
                "cpu": {
                    "support": true
                },
                "gpu": {
                    "support": true
                }
            },
            "tags": [
                "classification",
                "logits",
                "embeddings",
                "torch",
                "clip",
                "zero-shot",
                "transformer",
                "official"
            ],
            "training_data": [
                { "name": "WIT-400M", "url": "https://github.com/openai/CLIP" }
            ],
            "date_added": "2022-04-12 17:49:51"
        },
        {
            "base_name": "dinov2-vits14-torch",
            "description": "Small model enabling image search and similarity matching directly on mobile devices",
            "source": "https://github.com/facebookresearch/dinov2",
            "author": "Maxime Oquab, et al.",
            "license": "Apache 2.0",
            "size_bytes": 88283115,
            "default_deployment_config_dict": {
                "type": "fiftyone.utils.torch.TorchImageModel",
                "config": {
                    "entrypoint_fcn": "fiftyone.utils.torch.load_torch_hub_raw_model",
                    "entrypoint_args": {
                        "repo_or_dir": "facebookresearch/dinov2",
                        "model": "dinov2_vits14"
                    },
                    "image_patch_size": 14,
                    "image_min_dim": 14,
                    "embeddings_layer": "head"
                }
            },
            "requirements": {
                "packages": ["torch", "torchvision"],
                "cpu": {
                    "support": true
                },
                "gpu": {
                    "support": true
                }
            },
            "tags": [
                "embeddings",
                "torch",
                "dinov2",
                "transformer",
                "official"
            ],
            "training_data": [
                {
                    "name": "LVD-142M",
                    "url": "https://arxiv.org/abs/2304.07193"
                }
            ],
            "date_added": "2023-07-31 10:17:51"
        },
        {
            "base_name": "dinov2-vitb14-torch",
            "description": "Creates searchable image fingerprints for finding similar pictures and organizing large photo collections",
            "source": "https://github.com/facebookresearch/dinov2",
            "author": "Maxime Oquab, et al.",
            "license": "Apache 2.0",
            "size_bytes": 346378731,
            "default_deployment_config_dict": {
                "type": "fiftyone.utils.torch.TorchImageModel",
                "config": {
                    "entrypoint_fcn": "fiftyone.utils.torch.load_torch_hub_raw_model",
                    "entrypoint_args": {
                        "repo_or_dir": "facebookresearch/dinov2",
                        "model": "dinov2_vitb14"
                    },
                    "image_patch_size": 14,
                    "image_min_dim": 14,
                    "embeddings_layer": "head"
                }
            },
            "requirements": {
                "packages": ["torch", "torchvision"],
                "cpu": {
                    "support": true
                },
                "gpu": {
                    "support": true
                }
            },
            "tags": [
                "embeddings",
                "torch",
                "dinov2",
                "transformer",
                "official"
            ],
            "training_data": [
                {
                    "name": "LVD-142M",
                    "url": "https://arxiv.org/abs/2304.07193"
                }
            ],
            "date_added": "2023-07-31 10:17:51"
        },
        {
            "base_name": "dinov2-vitl14-torch",
            "description": "Large model that creates detailed image fingerprints for advanced search and automatic grouping",
            "source": "https://github.com/facebookresearch/dinov2",
            "author": "Maxime Oquab, et al.",
            "license": "Apache 2.0",
            "size_bytes": 1217586395,
            "default_deployment_config_dict": {
                "type": "fiftyone.utils.torch.TorchImageModel",
                "config": {
                    "entrypoint_fcn": "fiftyone.utils.torch.load_torch_hub_raw_model",
                    "entrypoint_args": {
                        "repo_or_dir": "facebookresearch/dinov2",
                        "model": "dinov2_vitl14"
                    },
                    "image_patch_size": 14,
                    "image_min_dim": 14,
                    "embeddings_layer": "head"
                }
            },
            "requirements": {
                "packages": ["torch", "torchvision"],
                "cpu": {
                    "support": true
                },
                "gpu": {
                    "support": true
                }
            },
            "tags": [
                "embeddings",
                "torch",
                "dinov2",
                "transformer",
                "official"
            ],
            "training_data": [
                {
                    "name": "LVD-142M",
                    "url": "https://arxiv.org/abs/2304.07193"
                }
            ],
            "date_added": "2023-07-31 10:17:51"
        },
        {
            "base_name": "dinov2-vitg14-torch",
            "description": "Powerful image search engine that handles enormous photo collections with rich detail extraction",
            "source": "https://github.com/facebookresearch/dinov2",
            "author": "Maxime Oquab, et al.",
            "license": "Apache 2.0",
            "size_bytes": 4546108579,
            "default_deployment_config_dict": {
                "type": "fiftyone.utils.torch.TorchImageModel",
                "config": {
                    "entrypoint_fcn": "fiftyone.utils.torch.load_torch_hub_raw_model",
                    "entrypoint_args": {
                        "repo_or_dir": "facebookresearch/dinov2",
                        "model": "dinov2_vitg14"
                    },
                    "image_patch_size": 14,
                    "image_min_dim": 14,
                    "embeddings_layer": "head"
                }
            },
            "requirements": {
                "packages": ["torch", "torchvision"],
                "cpu": {
                    "support": true
                },
                "gpu": {
                    "support": true
                }
            },
            "tags": [
                "embeddings",
                "torch",
                "dinov2",
                "transformer",
                "official"
            ],
            "training_data": [
                {
                    "name": "LVD-142M",
                    "url": "https://arxiv.org/abs/2304.07193"
                }
            ],
            "date_added": "2023-07-31 10:17:51"
        },
        {
            "base_name": "dinov2-vits14-reg-torch",
            "description": "Compact stable model for image search that runs efficiently on phones and edge devices",
            "source": "https://github.com/facebookresearch/dinov2",
            "author": "Maxime Oquab, et al.",
            "license": "Apache 2.0",
            "size_bytes": 88291785,
            "default_deployment_config_dict": {
                "type": "fiftyone.utils.torch.TorchImageModel",
                "config": {
                    "entrypoint_fcn": "fiftyone.utils.torch.load_torch_hub_raw_model",
                    "entrypoint_args": {
                        "repo_or_dir": "facebookresearch/dinov2",
                        "model": "dinov2_vits14_reg"
                    },
                    "image_patch_size": 14,
                    "image_min_dim": 14,
                    "embeddings_layer": "head"
                }
            },
            "requirements": {
                "packages": ["torch", "torchvision"],
                "cpu": {
                    "support": true
                },
                "gpu": {
                    "support": true
                }
            },
            "tags": [
                "embeddings",
                "torch",
                "dinov2",
                "transformer",
                "official"
            ],
            "training_data": [
                {
                    "name": "LVD-142M",
                    "url": "https://arxiv.org/abs/2304.07193"
                }
            ],
            "date_added": "2023-12-02 16:42:00"
        },
        {
            "base_name": "dinov2-vitb14-reg-torch",
            "description": "Enhanced image search model that resists noise and errors for more reliable similarity matching",
            "source": "https://github.com/facebookresearch/dinov2",
            "author": "Maxime Oquab, et al.",
            "license": "Apache 2.0",
            "size_bytes": 346393545,
            "default_deployment_config_dict": {
                "type": "fiftyone.utils.torch.TorchImageModel",
                "config": {
                    "entrypoint_fcn": "fiftyone.utils.torch.load_torch_hub_raw_model",
                    "entrypoint_args": {
                        "repo_or_dir": "facebookresearch/dinov2",
                        "model": "dinov2_vitb14_reg"
                    },
                    "image_patch_size": 14,
                    "image_min_dim": 14,
                    "embeddings_layer": "head"
                }
            },
            "requirements": {
                "packages": ["torch", "torchvision"],
                "cpu": {
                    "support": true
                },
                "gpu": {
                    "support": true
                }
            },
            "tags": [
                "embeddings",
                "torch",
                "dinov2",
                "transformer",
                "official"
            ],
            "training_data": [
                {
                    "name": "LVD-142M",
                    "url": "https://arxiv.org/abs/2304.07193"
                }
            ],
            "date_added": "2023-12-02 16:42:00"
        },
        {
            "base_name": "dinov2-vitl14-reg-torch",
            "description": "Large stable model for finding and grouping similar images across big databases reliably",
            "source": "https://github.com/facebookresearch/dinov2",
            "author": "Maxime Oquab, et al.",
            "license": "Apache 2.0",
            "size_bytes": 1217607321,
            "default_deployment_config_dict": {
                "type": "fiftyone.utils.torch.TorchImageModel",
                "config": {
                    "entrypoint_fcn": "fiftyone.utils.torch.load_torch_hub_raw_model",
                    "entrypoint_args": {
                        "repo_or_dir": "facebookresearch/dinov2",
                        "model": "dinov2_vitl14_reg"
                    },
                    "image_patch_size": 14,
                    "image_min_dim": 14,
                    "embeddings_layer": "head"
                }
            },
            "requirements": {
                "packages": ["torch", "torchvision"],
                "cpu": {
                    "support": true
                },
                "gpu": {
                    "support": true
                }
            },
            "tags": [
                "embeddings",
                "torch",
                "dinov2",
                "transformer",
                "official"
            ],
            "training_data": [
                {
                    "name": "LVD-142M",
                    "url": "https://arxiv.org/abs/2304.07193"
                }
            ],
            "date_added": "2023-12-02 16:42:00"
        },
        {
            "base_name": "dinov2-vitg14-reg-torch",
            "description": "Highest-capacity dinov2 search model with maximum stability for finding images across massive diverse datasets",
            "source": "https://github.com/facebookresearch/dinov2",
            "author": "Maxime Oquab, et al.",
            "license": "Apache 2.0",
            "size_bytes": 4546140349,
            "default_deployment_config_dict": {
                "type": "fiftyone.utils.torch.TorchImageModel",
                "config": {
                    "entrypoint_fcn": "fiftyone.utils.torch.load_torch_hub_raw_model",
                    "entrypoint_args": {
                        "repo_or_dir": "facebookresearch/dinov2",
                        "model": "dinov2_vitg14_reg"
                    },
                    "image_patch_size": 14,
                    "image_min_dim": 14,
                    "embeddings_layer": "head"
                }
            },
            "requirements": {
                "packages": ["torch", "torchvision"],
                "cpu": {
                    "support": true
                },
                "gpu": {
                    "support": true
                }
            },
            "tags": [
                "embeddings",
                "torch",
                "dinov2",
                "transformer",
                "official"
            ],
            "training_data": [
                {
                    "name": "LVD-142M",
                    "url": "https://arxiv.org/abs/2304.07193"
                }
            ],
            "date_added": "2023-12-02 16:42:00"
        },
        {
            "base_name": "yolov5n-coco-torch",
            "base_filename": "yolov5n-coco.pt",
            "description": "Lightweight detector for edge devices needing basic object detection capabilities",
            "source": "https://pytorch.org/hub/ultralytics_yolov5",
            "author": "Glenn Jocher, et al.",
            "license": "AGPL-3.0",
            "size_bytes": 5562759,
            "manager": {
                "type": "fiftyone.core.models.ModelManager",
                "config": {
                    "url": "https://github.com/ultralytics/assets/releases/download/v8.3.0/yolov5nu.pt"
                }
            },
            "default_deployment_config_dict": {
                "type": "fiftyone.utils.ultralytics.FiftyOneYOLOModel",
                "config": {
                    "entrypoint_fcn": "ultralytics.YOLO",
                    "entrypoint_args": {
                        "model": "yolov5nu.pt"
                    },
                    "output_processor_cls": "fiftyone.utils.ultralytics.UltralyticsDetectionOutputProcessor"
                }
            },
            "requirements": {
                "packages": [
                    "torch>=1.7.0",
                    "torchvision>=0.8.1",
                    "ultralytics"
                ],
                "cpu": {
                    "support": true
                },
                "gpu": {
                    "support": true
                }
            },
            "tags": ["detection", "coco", "torch", "yolo", "official"],
            "training_data": [
                { "name": "MS COCO 2017", "url": "https://cocodataset.org" }
            ],
            "date_added": "2025-05-22 14:14:45"
        },
        {
            "base_name": "yolov5s-coco-torch",
            "base_filename": "yolov5s-coco.pt",
            "description": "Real-time detector delivering good results with minimal computational requirements",
            "source": "https://pytorch.org/hub/ultralytics_yolov5",
            "author": "Glenn Jocher, et al.",
            "license": "AGPL-3.0",
            "size_bytes": 18581255,
            "manager": {
                "type": "fiftyone.core.models.ModelManager",
                "config": {
                    "url": "https://github.com/ultralytics/assets/releases/download/v8.3.0/yolov5su.pt"
                }
            },
            "default_deployment_config_dict": {
                "type": "fiftyone.utils.ultralytics.FiftyOneYOLOModel",
                "config": {
                    "entrypoint_fcn": "ultralytics.YOLO",
                    "entrypoint_args": {
                        "model": "yolov5su.pt"
                    },
                    "output_processor_cls": "fiftyone.utils.ultralytics.UltralyticsDetectionOutputProcessor"
                }
            },
            "requirements": {
                "packages": [
                    "torch>=1.7.0",
                    "torchvision>=0.8.1",
                    "ultralytics"
                ],
                "cpu": {
                    "support": true
                },
                "gpu": {
                    "support": true
                }
            },
            "tags": ["detection", "coco", "torch", "yolo", "official"],
            "training_data": [
                { "name": "MS COCO 2017", "url": "https://cocodataset.org" }
            ],
            "date_added": "2025-05-22 14:14:45"
        },
        {
            "base_name": "yolov5m-coco-torch",
            "base_filename": "yolov5m-coco.pt",
            "description": "Real-time detector balancing good accuracy with fast processing speeds",
            "source": "https://pytorch.org/hub/ultralytics_yolov5",
            "author": "Glenn Jocher, et al.",
            "license": "AGPL-3.0",
            "size_bytes": 50589507,
            "manager": {
                "type": "fiftyone.core.models.ModelManager",
                "config": {
                    "url": "https://github.com/ultralytics/assets/releases/download/v8.3.0/yolov5mu.pt"
                }
            },
            "default_deployment_config_dict": {
                "type": "fiftyone.utils.ultralytics.FiftyOneYOLOModel",
                "config": {
                    "entrypoint_fcn": "ultralytics.YOLO",
                    "entrypoint_args": {
                        "model": "yolov5mu.pt"
                    },
                    "output_processor_cls": "fiftyone.utils.ultralytics.UltralyticsDetectionOutputProcessor"
                }
            },
            "requirements": {
                "packages": [
                    "torch>=1.7.0",
                    "torchvision>=0.8.1",
                    "ultralytics"
                ],
                "cpu": {
                    "support": true
                },
                "gpu": {
                    "support": true
                }
            },
            "tags": ["detection", "coco", "torch", "yolo", "official"],
            "training_data": [
                { "name": "MS COCO 2017", "url": "https://cocodataset.org" }
            ],
            "date_added": "2025-05-22 14:14:45"
        },
        {
            "base_name": "yolov5l-coco-torch",
            "base_filename": "yolov5l-coco.pt",
            "description": "Real-time detector producing accurate results quickly for demanding vision applications",
            "source": "https://pytorch.org/hub/ultralytics_yolov5",
            "author": "Glenn Jocher, et al.",
            "license": "AGPL-3.0",
            "size_bytes": 106913919,
            "manager": {
                "type": "fiftyone.core.models.ModelManager",
                "config": {
                    "url": "https://github.com/ultralytics/assets/releases/download/v8.3.0/yolov5lu.pt"
                }
            },
            "default_deployment_config_dict": {
                "type": "fiftyone.utils.ultralytics.FiftyOneYOLOModel",
                "config": {
                    "entrypoint_fcn": "ultralytics.YOLO",
                    "entrypoint_args": {
                        "model": "yolov5lu.pt"
                    },
                    "output_processor_cls": "fiftyone.utils.ultralytics.UltralyticsDetectionOutputProcessor"
                }
            },
            "requirements": {
                "packages": [
                    "torch>=1.7.0",
                    "torchvision>=0.8.1",
                    "ultralytics"
                ],
                "cpu": {
                    "support": true
                },
                "gpu": {
                    "support": true
                }
            },
            "tags": ["detection", "coco", "torch", "yolo", "official"],
            "training_data": [
                { "name": "MS COCO 2017", "url": "https://cocodataset.org" }
            ],
            "date_added": "2025-05-22 14:14:45"
        },
        {
            "base_name": "yolov8n-coco-torch",
            "base_filename": "yolov8n-coco.pt",
            "description": "Edge-optimized detector recognizing common objects on resource-limited devices effectively",
            "source": "https://docs.ultralytics.com/models/yolov8/",
            "author": "Glenn Jocher, et al.",
            "license": "AGPL-3.0",
            "size_bytes": 6534387,
            "manager": {
                "type": "fiftyone.core.models.ModelManager",
                "config": {
                    "url": "https://github.com/ultralytics/assets/releases/download/v8.3.0/yolov8n.pt"
                }
            },
            "default_deployment_config_dict": {
                "type": "fiftyone.utils.ultralytics.FiftyOneYOLOModel",
                "config": {
                    "entrypoint_fcn": "ultralytics.YOLO",
                    "entrypoint_args": {
                        "model": "yolov8n.pt"
                    },
                    "output_processor_cls": "fiftyone.utils.ultralytics.UltralyticsDetectionOutputProcessor"
                }
            },
            "requirements": {
                "packages": [
                    "torch>=1.7.0",
                    "torchvision>=0.8.1",
                    "ultralytics"
                ],
                "cpu": {
                    "support": true
                },
                "gpu": {
                    "support": true
                }
            },
            "tags": ["detection", "coco", "torch", "yolo", "official"],
            "training_data": [
                { "name": "MS COCO 2017", "url": "https://cocodataset.org" }
            ],
            "date_added": "2024-03-11 19:22:51"
        },
        {
            "base_name": "yolov8s-coco-torch",
            "base_filename": "yolov8s-coco.pt",
            "description": "Detector offering fast performance on mid-range graphics cards and processors",
            "source": "https://docs.ultralytics.com/models/yolov8/",
            "author": "Glenn Jocher, et al.",
            "license": "AGPL-3.0",
            "size_bytes": 22573363,
            "manager": {
                "type": "fiftyone.core.models.ModelManager",
                "config": {
                    "url": "https://github.com/ultralytics/assets/releases/download/v8.1.0/yolov8s.pt"
                }
            },
            "default_deployment_config_dict": {
                "type": "fiftyone.utils.ultralytics.FiftyOneYOLOModel",
                "config": {
                    "entrypoint_fcn": "ultralytics.YOLO",
                    "entrypoint_args": {
                        "model": "yolov8s.pt"
                    },
                    "output_processor_cls": "fiftyone.utils.ultralytics.UltralyticsDetectionOutputProcessor"
                }
            },
            "requirements": {
                "packages": [
                    "torch>=1.7.0",
                    "torchvision>=0.8.1",
                    "ultralytics"
                ],
                "cpu": {
                    "support": true
                },
                "gpu": {
                    "support": true
                }
            },
            "tags": ["detection", "coco", "torch", "yolo", "official"],
            "training_data": [
                { "name": "MS COCO 2017", "url": "https://cocodataset.org" }
            ],
            "date_added": "2024-03-11 19:22:51"
        },
        {
            "base_name": "yolov8m-coco-torch",
            "base_filename": "yolov8m-coco.pt",
            "description": "Detector balancing speed and accuracy for everyday object detection needs",
            "source": "https://docs.ultralytics.com/models/yolov8/",
            "author": "Glenn Jocher, et al.",
            "license": "AGPL-3.0",
            "size_bytes": 52117635,
            "manager": {
                "type": "fiftyone.core.models.ModelManager",
                "config": {
                    "url": "https://github.com/ultralytics/assets/releases/download/v8.1.0/yolov8m.pt"
                }
            },
            "default_deployment_config_dict": {
                "type": "fiftyone.utils.ultralytics.FiftyOneYOLOModel",
                "config": {
                    "entrypoint_fcn": "ultralytics.YOLO",
                    "entrypoint_args": {
                        "model": "yolov8m.pt"
                    },
                    "output_processor_cls": "fiftyone.utils.ultralytics.UltralyticsDetectionOutputProcessor"
                }
            },
            "requirements": {
                "packages": [
                    "torch>=1.7.0",
                    "torchvision>=0.8.1",
                    "ultralytics"
                ],
                "cpu": {
                    "support": true
                },
                "gpu": {
                    "support": true
                }
            },
            "tags": ["detection", "coco", "torch", "yolo", "official"],
            "training_data": [
                { "name": "MS COCO 2017", "url": "https://cocodataset.org" }
            ],
            "date_added": "2024-03-11 19:22:51"
        },
        {
            "base_name": "yolov8l-coco-torch",
            "base_filename": "yolov8l-coco.pt",
            "description": "Real-time detector with advanced architecture for improved object finding in complex scenes",
            "source": "https://docs.ultralytics.com/models/yolov8/",
            "author": "Glenn Jocher, et al.",
            "license": "AGPL-3.0",
            "size_bytes": 87769683,
            "manager": {
                "type": "fiftyone.core.models.ModelManager",
                "config": {
                    "url": "https://github.com/ultralytics/assets/releases/download/v8.1.0/yolov8l.pt"
                }
            },
            "default_deployment_config_dict": {
                "type": "fiftyone.utils.ultralytics.FiftyOneYOLOModel",
                "config": {
                    "entrypoint_fcn": "ultralytics.YOLO",
                    "entrypoint_args": {
                        "model": "yolov8l.pt"
                    },
                    "output_processor_cls": "fiftyone.utils.ultralytics.UltralyticsDetectionOutputProcessor"
                }
            },
            "requirements": {
                "packages": [
                    "torch>=1.7.0",
                    "torchvision>=0.8.1",
                    "ultralytics"
                ],
                "cpu": {
                    "support": true
                },
                "gpu": {
                    "support": true
                }
            },
            "tags": ["detection", "coco", "torch", "yolo", "official"],
            "training_data": [
                { "name": "MS COCO 2017", "url": "https://cocodataset.org" }
            ],
            "date_added": "2024-03-11 19:22:51"
        },
        {
            "base_name": "yolov8x-coco-torch",
            "base_filename": "yolov8x-coco.pt",
            "description": "High-accuracy detector for critical applications where precision matters most",
            "source": "https://docs.ultralytics.com/models/yolov8/",
            "author": "Glenn Jocher, et al.",
            "license": "AGPL-3.0",
            "size_bytes": 136867539,
            "manager": {
                "type": "fiftyone.core.models.ModelManager",
                "config": {
                    "url": "https://github.com/ultralytics/assets/releases/download/v8.1.0/yolov8x.pt"
                }
            },
            "default_deployment_config_dict": {
                "type": "fiftyone.utils.ultralytics.FiftyOneYOLOModel",
                "config": {
                    "entrypoint_fcn": "ultralytics.YOLO",
                    "entrypoint_args": {
                        "model": "yolov8x.pt"
                    },
                    "output_processor_cls": "fiftyone.utils.ultralytics.UltralyticsDetectionOutputProcessor"
                }
            },
            "requirements": {
                "packages": [
                    "torch>=1.7.0",
                    "torchvision>=0.8.1",
                    "ultralytics"
                ],
                "cpu": {
                    "support": true
                },
                "gpu": {
                    "support": true
                }
            },
            "tags": ["detection", "coco", "torch", "yolo", "official"],
            "training_data": [
                { "name": "MS COCO 2017", "url": "https://cocodataset.org" }
            ],
            "date_added": "2024-03-11 19:22:51"
        },
        {
            "base_name": "yolov8n-seg-coco-torch",
            "base_filename": "yolov8n-seg-coco.pt",
            "description": "Edge-optimized model producing object outlines on devices with limited resources.",
            "source": "https://docs.ultralytics.com/models/yolov8/",
            "author": "Glenn Jocher, et al.",
            "license": "AGPL-3.0",
            "size_bytes": 7054355,
            "manager": {
                "type": "fiftyone.core.models.ModelManager",
                "config": {
                    "url": "https://github.com/ultralytics/assets/releases/download/v8.1.0/yolov8n-seg.pt"
                }
            },
            "default_deployment_config_dict": {
                "type": "fiftyone.utils.ultralytics.FiftyOneYOLOModel",
                "config": {
                    "entrypoint_fcn": "ultralytics.YOLO",
                    "entrypoint_args": {
                        "model": "yolov8n-seg.pt"
                    },
                    "output_processor_cls": "fiftyone.utils.ultralytics.UltralyticsSegmentationOutputProcessor"
                }
            },
            "requirements": {
                "packages": [
                    "torch>=1.7.0",
                    "torchvision>=0.8.1",
                    "ultralytics"
                ],
                "cpu": {
                    "support": true
                },
                "gpu": {
                    "support": true
                }
            },
            "tags": ["instances", "coco", "torch", "yolo", "official"],
            "training_data": [
                { "name": "MS COCO 2017", "url": "https://cocodataset.org" }
            ],
            "date_added": "2024-04-02 19:22:51"
        },
        {
            "base_name": "yolov8s-seg-coco-torch",
            "base_filename": "yolov8s-seg-coco.pt",
            "description": "Fast model creating object masks for real-time image segmentation needs",
            "source": "https://docs.ultralytics.com/models/yolov8/",
            "author": "Glenn Jocher, et al.",
            "license": "AGPL-3.0",
            "size_bytes": 23897299,
            "manager": {
                "type": "fiftyone.core.models.ModelManager",
                "config": {
                    "url": "https://github.com/ultralytics/assets/releases/download/v8.1.0/yolov8s-seg.pt"
                }
            },
            "default_deployment_config_dict": {
                "type": "fiftyone.utils.ultralytics.FiftyOneYOLOModel",
                "config": {
                    "entrypoint_fcn": "ultralytics.YOLO",
                    "entrypoint_args": {
                        "model": "yolov8s-seg.pt"
                    },
                    "output_processor_cls": "fiftyone.utils.ultralytics.UltralyticsSegmentationOutputProcessor"
                }
            },
            "requirements": {
                "packages": [
                    "torch>=1.7.0",
                    "torchvision>=0.8.1",
                    "ultralytics"
                ],
                "cpu": {
                    "support": true
                },
                "gpu": {
                    "support": true
                }
            },
            "tags": ["instances", "coco", "torch", "yolo", "official"],
            "training_data": [
                { "name": "MS COCO 2017", "url": "https://cocodataset.org" }
            ],
            "date_added": "2024-04-02 19:22:51"
        },
        {
            "base_name": "yolov8m-seg-coco-torch",
            "base_filename": "yolov8m-seg-coco.pt",
            "description": "Generates object masks with good balance of speed and quality",
            "source": "https://docs.ultralytics.com/models/yolov8/",
            "author": "Glenn Jocher, et al.",
            "license": "AGPL-3.0",
            "size_bytes": 54899779,
            "manager": {
                "type": "fiftyone.core.models.ModelManager",
                "config": {
                    "url": "https://github.com/ultralytics/assets/releases/download/v8.1.0/yolov8m-seg.pt"
                }
            },
            "default_deployment_config_dict": {
                "type": "fiftyone.utils.ultralytics.FiftyOneYOLOModel",
                "config": {
                    "entrypoint_fcn": "ultralytics.YOLO",
                    "entrypoint_args": {
                        "model": "yolov8m-seg.pt"
                    },
                    "output_processor_cls": "fiftyone.utils.ultralytics.UltralyticsSegmentationOutputProcessor"
                }
            },
            "requirements": {
                "packages": [
                    "torch>=1.7.0",
                    "torchvision>=0.8.1",
                    "ultralytics"
                ],
                "cpu": {
                    "support": true
                },
                "gpu": {
                    "support": true
                }
            },
            "tags": ["instances", "coco", "torch", "yolo", "official"],
            "training_data": [
                { "name": "MS COCO 2017", "url": "https://cocodataset.org" }
            ],
            "date_added": "2024-04-02 19:22:51"
        },
        {
            "base_name": "yolov8l-seg-coco-torch",
            "base_filename": "yolov8l-seg-coco.pt",
            "description": "Creates precise object outlines for detailed image editing and analysis tasks",
            "source": "https://docs.ultralytics.com/models/yolov8/",
            "author": "Glenn Jocher, et al.",
            "license": "AGPL-3.0",
            "size_bytes": 92391859,
            "manager": {
                "type": "fiftyone.core.models.ModelManager",
                "config": {
                    "url": "https://github.com/ultralytics/assets/releases/download/v8.1.0/yolov8l-seg.pt"
                }
            },
            "default_deployment_config_dict": {
                "type": "fiftyone.utils.ultralytics.FiftyOneYOLOModel",
                "config": {
                    "entrypoint_fcn": "ultralytics.YOLO",
                    "entrypoint_args": {
                        "model": "yolov8l-seg.pt"
                    },
                    "output_processor_cls": "fiftyone.utils.ultralytics.UltralyticsSegmentationOutputProcessor"
                }
            },
            "requirements": {
                "packages": [
                    "torch>=1.7.0",
                    "torchvision>=0.8.1",
                    "ultralytics"
                ],
                "cpu": {
                    "support": true
                },
                "gpu": {
                    "support": true
                }
            },
            "tags": ["instances", "coco", "torch", "yolo", "official"],
            "training_data": [
                { "name": "MS COCO 2017", "url": "https://cocodataset.org" }
            ],
            "date_added": "2024-04-02 19:22:51"
        },
        {
            "base_name": "yolov8x-seg-coco-torch",
            "base_filename": "yolov8x-seg-coco.pt",
            "description": "High-accuracy model generating detailed object outlines for demanding professional applications",
            "source": "https://docs.ultralytics.com/models/yolov8/",
            "author": "Glenn Jocher, et al.",
            "license": "AGPL-3.0",
            "size_bytes": 144076467,
            "manager": {
                "type": "fiftyone.core.models.ModelManager",
                "config": {
                    "url": "https://github.com/ultralytics/assets/releases/download/v8.1.0/yolov8x-seg.pt"
                }
            },
            "default_deployment_config_dict": {
                "type": "fiftyone.utils.ultralytics.FiftyOneYOLOModel",
                "config": {
                    "entrypoint_fcn": "ultralytics.YOLO",
                    "entrypoint_args": {
                        "model": "yolov8x-seg.pt"
                    },
                    "output_processor_cls": "fiftyone.utils.ultralytics.UltralyticsSegmentationOutputProcessor"
                }
            },
            "requirements": {
                "packages": [
                    "torch>=1.7.0",
                    "torchvision>=0.8.1",
                    "ultralytics"
                ],
                "cpu": {
                    "support": true
                },
                "gpu": {
                    "support": true
                }
            },
            "tags": ["instances", "coco", "torch", "yolo", "official"],
            "training_data": [
                { "name": "MS COCO 2017", "url": "https://cocodataset.org" }
            ],
            "date_added": "2024-04-02 19:22:51"
        },
        {
            "base_name": "yolov9c-coco-torch",
            "base_filename": "yolov9c-coco.pt",
            "description": "Detector enhanced with transformer technology for improved object finding capabilities",
            "source": "https://docs.ultralytics.com/models/yolov9/",
            "author": "Glenn Jocher, et al.",
            "license": "AGPL-3.0",
            "size_bytes": 51802599,
            "manager": {
                "type": "fiftyone.core.models.ModelManager",
                "config": {
                    "url": "https://github.com/ultralytics/assets/releases/download/v8.1.0/yolov9c.pt"
                }
            },
            "default_deployment_config_dict": {
                "type": "fiftyone.utils.ultralytics.FiftyOneYOLOModel",
                "config": {
                    "entrypoint_fcn": "ultralytics.YOLO",
                    "entrypoint_args": {
                        "model": "yolov9c.pt"
                    },
                    "output_processor_cls": "fiftyone.utils.ultralytics.UltralyticsDetectionOutputProcessor"
                }
            },
            "requirements": {
                "packages": [
                    "torch>=1.7.0",
                    "torchvision>=0.8.1",
                    "ultralytics>=8.1.0"
                ],
                "cpu": {
                    "support": true
                },
                "gpu": {
                    "support": true
                }
            },
            "tags": ["detection", "coco", "torch", "yolo", "official"],
            "training_data": [
                { "name": "MS COCO 2017", "url": "https://cocodataset.org" }
            ],
            "date_added": "2024-03-11 19:22:51"
        },
        {
            "base_name": "yolov9e-coco-torch",
            "base_filename": "yolov9e-coco.pt",
            "description": "Advanced detector with transformer backbone delivering superior accuracy for complex scenes",
            "source": "https://docs.ultralytics.com/models/yolov9/",
            "author": "Glenn Jocher, et al.",
            "license": "AGPL-3.0",
            "size_bytes": 117530476,
            "manager": {
                "type": "fiftyone.core.models.ModelManager",
                "config": {
                    "url": "https://github.com/ultralytics/assets/releases/download/v8.1.0/yolov9e.pt"
                }
            },
            "default_deployment_config_dict": {
                "type": "fiftyone.utils.ultralytics.FiftyOneYOLOModel",
                "config": {
                    "entrypoint_fcn": "ultralytics.YOLO",
                    "entrypoint_args": {
                        "model": "yolov9e.pt"
                    },
                    "output_processor_cls": "fiftyone.utils.ultralytics.UltralyticsDetectionOutputProcessor"
                }
            },
            "requirements": {
                "packages": [
                    "torch>=1.7.0",
                    "torchvision>=0.8.1",
                    "ultralytics>=8.1.0"
                ],
                "cpu": {
                    "support": true
                },
                "gpu": {
                    "support": true
                }
            },
            "tags": ["detection", "coco", "torch", "yolo", "official"],
            "training_data": [
                { "name": "MS COCO 2017", "url": "https://cocodataset.org" }
            ],
            "date_added": "2024-03-11 19:22:51"
        },
        {
            "base_name": "yolov9c-seg-coco-torch",
            "base_filename": "yolov9c-seg-coco.pt",
            "description": "Compact model producing both masks and boxes with transformer-enhanced accuracy",
            "source": "https://docs.ultralytics.com/models/yolov9/#__tabbed_1_2",
            "author": "Glenn Jocher, et al.",
            "license": "AGPL-3.0",
            "size_bytes": 56474024,
            "manager": {
                "type": "fiftyone.core.models.ModelManager",
                "config": {
                    "url": "https://github.com/ultralytics/assets/releases/download/v8.1.0/yolov9c-seg.pt"
                }
            },
            "default_deployment_config_dict": {
                "type": "fiftyone.utils.ultralytics.FiftyOneYOLOModel",
                "config": {
                    "entrypoint_fcn": "ultralytics.YOLO",
                    "entrypoint_args": {
                        "model": "yolov9c-seg.pt"
                    },
                    "output_processor_cls": "fiftyone.utils.ultralytics.UltralyticsSegmentationOutputProcessor"
                }
            },
            "requirements": {
                "packages": [
                    "torch>=1.7.0",
                    "torchvision>=0.8.1",
                    "ultralytics>=8.1.42"
                ],
                "cpu": {
                    "support": true
                },
                "gpu": {
                    "support": true
                }
            },
            "tags": ["instances", "coco", "torch", "yolo", "official"],
            "training_data": [
                { "name": "MS COCO 2017", "url": "https://cocodataset.org" }
            ],
            "date_added": "2024-04-02 19:22:51"
        },
        {
            "base_name": "yolov9e-seg-coco-torch",
            "base_filename": "yolov9e-seg-coco.pt",
            "description": "Advanced model creating precise object outlines using enhanced transformer architecture",
            "source": "https://docs.ultralytics.com/models/yolov9/#__tabbed_1_2",
            "author": "Glenn Jocher, et al.",
            "license": "AGPL-3.0",
            "size_bytes": 122214886,
            "manager": {
                "type": "fiftyone.core.models.ModelManager",
                "config": {
                    "url": "https://github.com/ultralytics/assets/releases/download/v8.1.0/yolov9e-seg.pt"
                }
            },
            "default_deployment_config_dict": {
                "type": "fiftyone.utils.ultralytics.FiftyOneYOLOModel",
                "config": {
                    "entrypoint_fcn": "ultralytics.YOLO",
                    "entrypoint_args": {
                        "model": "yolov9e-seg.pt"
                    },
                    "output_processor_cls": "fiftyone.utils.ultralytics.UltralyticsSegmentationOutputProcessor"
                }
            },
            "requirements": {
                "packages": [
                    "torch>=1.7.0",
                    "torchvision>=0.8.1",
                    "ultralytics>=8.1.42"
                ],
                "cpu": {
                    "support": true
                },
                "gpu": {
                    "support": true
                }
            },
            "tags": ["instances", "coco", "torch", "yolo", "official"],
            "training_data": [
                { "name": "MS COCO 2017", "url": "https://cocodataset.org" }
            ],
            "date_added": "2024-04-02 19:22:51"
        },
        {
            "base_name": "yolov10n-coco-torch",
            "base_filename": "yolov10n-coco.pt",
            "description": "Edge-optimized detector for devices with minimal computing resources available",
            "source": "https://docs.ultralytics.com/models/yolov10/",
            "author": "Glenn Jocher, et al.",
            "license": "AGPL-3.0",
            "size_bytes": 5860383,
            "manager": {
                "type": "fiftyone.core.models.ModelManager",
                "config": {
                    "url": "https://github.com/ultralytics/assets/releases/download/v8.2.0/yolov10n.pt"
                }
            },
            "default_deployment_config_dict": {
                "type": "fiftyone.utils.ultralytics.FiftyOneYOLOModel",
                "config": {
                    "entrypoint_fcn": "ultralytics.YOLO",
                    "entrypoint_args": {
                        "model": "yolov10n.pt"
                    },
                    "output_processor_cls": "fiftyone.utils.ultralytics.UltralyticsDetectionOutputProcessor"
                }
            },
            "requirements": {
                "packages": [
                    "torch>=1.7.0",
                    "torchvision>=0.8.1",
                    "ultralytics>=8.2.0"
                ],
                "cpu": {
                    "support": true
                },
                "gpu": {
                    "support": true
                }
            },
            "tags": ["detection", "coco", "torch", "yolo", "official"],
            "training_data": [
                { "name": "MS COCO 2017", "url": "https://cocodataset.org" }
            ],
            "date_added": "2024-07-01 19:22:51"
        },
        {
            "base_name": "yolov10s-coco-torch",
            "base_filename": "yolov10s-coco.pt",
            "description": "Fast lightweight detector suitable for systems with limited GPU capabilities and memory",
            "source": "https://docs.ultralytics.com/models/yolov10/",
            "author": "Glenn Jocher, et al.",
            "license": "AGPL-3.0",
            "size_bytes": 16623111,
            "manager": {
                "type": "fiftyone.core.models.ModelManager",
                "config": {
                    "url": "https://github.com/ultralytics/assets/releases/download/v8.2.0/yolov10s.pt"
                }
            },
            "default_deployment_config_dict": {
                "type": "fiftyone.utils.ultralytics.FiftyOneYOLOModel",
                "config": {
                    "entrypoint_fcn": "ultralytics.YOLO",
                    "entrypoint_args": {
                        "model": "yolov10s.pt"
                    },
                    "output_processor_cls": "fiftyone.utils.ultralytics.UltralyticsDetectionOutputProcessor"
                }
            },
            "requirements": {
                "packages": [
                    "torch>=1.7.0",
                    "torchvision>=0.8.1",
                    "ultralytics>=8.2.0"
                ],
                "cpu": {
                    "support": true
                },
                "gpu": {
                    "support": true
                }
            },
            "tags": ["detection", "coco", "torch", "yolo", "official"],
            "training_data": [
                { "name": "MS COCO 2017", "url": "https://cocodataset.org" }
            ],
            "date_added": "2024-07-01 19:22:51"
        },
        {
            "base_name": "yolov10m-coco-torch",
            "base_filename": "yolov10m-coco.pt",
            "description": "Balanced detector providing good accuracy and speed for general-purpose object detection tasks",
            "source": "https://docs.ultralytics.com/models/yolov10/",
            "author": "Glenn Jocher, et al.",
            "license": "AGPL-3.0",
            "size_bytes": 33643667,
            "manager": {
                "type": "fiftyone.core.models.ModelManager",
                "config": {
                    "url": "https://github.com/ultralytics/assets/releases/download/v8.2.0/yolov10m.pt"
                }
            },
            "default_deployment_config_dict": {
                "type": "fiftyone.utils.ultralytics.FiftyOneYOLOModel",
                "config": {
                    "entrypoint_fcn": "ultralytics.YOLO",
                    "entrypoint_args": {
                        "model": "yolov10m.pt"
                    },
                    "output_processor_cls": "fiftyone.utils.ultralytics.UltralyticsDetectionOutputProcessor"
                }
            },
            "requirements": {
                "packages": [
                    "torch>=1.7.0",
                    "torchvision>=0.8.1",
                    "ultralytics>=8.2.0"
                ],
                "cpu": {
                    "support": true
                },
                "gpu": {
                    "support": true
                }
            },
            "tags": ["detection", "coco", "torch", "yolo", "official"],
            "training_data": [
                { "name": "MS COCO 2017", "url": "https://cocodataset.org" }
            ],
            "date_added": "2024-07-01 19:22:51"
        },
        {
            "base_name": "yolov10l-coco-torch",
            "base_filename": "yolov10l-coco.pt",
            "description": "Object detector with special optimizations for even faster inference on modern hardware",
            "source": "https://docs.ultralytics.com/models/yolov10/",
            "author": "Glenn Jocher, et al.",
            "license": "AGPL-3.0",
            "size_bytes": 52425230,
            "manager": {
                "type": "fiftyone.core.models.ModelManager",
                "config": {
                    "url": "https://github.com/ultralytics/assets/releases/download/v8.2.0/yolov10l.pt"
                }
            },
            "default_deployment_config_dict": {
                "type": "fiftyone.utils.ultralytics.FiftyOneYOLOModel",
                "config": {
                    "entrypoint_fcn": "ultralytics.YOLO",
                    "entrypoint_args": {
                        "model": "yolov10l.pt"
                    },
                    "output_processor_cls": "fiftyone.utils.ultralytics.UltralyticsDetectionOutputProcessor"
                }
            },
            "requirements": {
                "packages": [
                    "torch>=1.7.0",
                    "torchvision>=0.8.1",
                    "ultralytics>=8.2.0"
                ],
                "cpu": {
                    "support": true
                },
                "gpu": {
                    "support": true
                }
            },
            "tags": ["detection", "coco", "torch", "yolo", "official"],
            "training_data": [
                { "name": "MS COCO 2017", "url": "https://cocodataset.org" }
            ],
            "date_added": "2024-07-01 19:22:51"
        },
        {
            "base_name": "yolov10x-coco-torch",
            "base_filename": "yolov10x-coco.pt",
            "description": "High-accuracy detector for demanding object detection applications and research",
            "source": "https://docs.ultralytics.com/models/yolov10/",
            "author": "Glenn Jocher, et al.",
            "license": "AGPL-3.0",
            "size_bytes": 64395854,
            "manager": {
                "type": "fiftyone.core.models.ModelManager",
                "config": {
                    "url": "https://github.com/ultralytics/assets/releases/download/v8.2.0/yolov10x.pt"
                }
            },
            "default_deployment_config_dict": {
                "type": "fiftyone.utils.ultralytics.FiftyOneYOLOModel",
                "config": {
                    "entrypoint_fcn": "ultralytics.YOLO",
                    "entrypoint_args": {
                        "model": "yolov10x.pt"
                    },
                    "output_processor_cls": "fiftyone.utils.ultralytics.UltralyticsDetectionOutputProcessor"
                }
            },
            "requirements": {
                "packages": [
                    "torch>=1.7.0",
                    "torchvision>=0.8.1",
                    "ultralytics>=8.2.0"
                ],
                "cpu": {
                    "support": true
                },
                "gpu": {
                    "support": true
                }
            },
            "tags": ["detection", "coco", "torch", "yolo", "official"],
            "training_data": [
                { "name": "MS COCO 2017", "url": "https://cocodataset.org" }
            ],
            "date_added": "2024-07-01 19:22:51"
        },
        {
            "base_name": "yolo11n-coco-torch",
            "base_filename": "yolo11n-coco.pt",
            "description": "Object detector designed specifically for phones and other edge computing devices",
            "source": "https://docs.ultralytics.com/models/yolov11/",
            "author": "Glenn Jocher, et al.",
            "license": "AGPL-3.0",
            "size_bytes": 5613764,
            "manager": {
                "type": "fiftyone.core.models.ModelManager",
                "config": {
                    "url": "https://github.com/ultralytics/assets/releases/download/v8.3.0/yolo11n.pt"
                }
            },
            "default_deployment_config_dict": {
                "type": "fiftyone.utils.ultralytics.FiftyOneYOLOModel",
                "config": {
                    "entrypoint_fcn": "ultralytics.YOLO",
                    "entrypoint_args": {
                        "model": "yolo11n.pt"
                    },
                    "output_processor_cls": "fiftyone.utils.ultralytics.UltralyticsDetectionOutputProcessor"
                }
            },
            "requirements": {
                "packages": [
                    "torch>=1.7.0",
                    "torchvision>=0.8.1",
                    "ultralytics>=8.3.0"
                ],
                "cpu": {
                    "support": true
                },
                "gpu": {
                    "support": true
                }
            },
            "tags": ["detection", "coco", "torch", "yolo", "official"],
            "training_data": [
                { "name": "MS COCO 2017", "url": "https://cocodataset.org" }
            ],
            "date_added": "2024-10-05 19:22:51"
        },
        {
            "base_name": "yolo11s-coco-torch",
            "base_filename": "yolo11s-coco.pt",
            "description": "Fast object detector ideal for systems with limited graphics processing power",
            "source": "https://docs.ultralytics.com/models/yolov11/",
            "author": "Glenn Jocher, et al.",
            "license": "AGPL-3.0",
            "size_bytes": 19313732,
            "manager": {
                "type": "fiftyone.core.models.ModelManager",
                "config": {
                    "url": "https://github.com/ultralytics/assets/releases/download/v8.3.0/yolo11s.pt"
                }
            },
            "default_deployment_config_dict": {
                "type": "fiftyone.utils.ultralytics.FiftyOneYOLOModel",
                "config": {
                    "entrypoint_fcn": "ultralytics.YOLO",
                    "entrypoint_args": {
                        "model": "yolo11s.pt"
                    },
                    "output_processor_cls": "fiftyone.utils.ultralytics.UltralyticsDetectionOutputProcessor"
                }
            },
            "requirements": {
                "packages": [
                    "torch>=1.7.0",
                    "torchvision>=0.8.1",
                    "ultralytics>=8.3.0"
                ],
                "cpu": {
                    "support": true
                },
                "gpu": {
                    "support": true
                }
            },
            "tags": ["detection", "coco", "torch", "yolo", "official"],
            "training_data": [
                { "name": "MS COCO 2017", "url": "https://cocodataset.org" }
            ],
            "date_added": "2024-10-05 19:22:51"
        },
        {
            "base_name": "yolo11m-coco-torch",
            "base_filename": "yolo11m-coco.pt",
            "description": "Object detector offering good balance between speed and accuracy for most applications",
            "source": "https://docs.ultralytics.com/models/yolov11/",
            "author": "Glenn Jocher, et al.",
            "license": "AGPL-3.0",
            "size_bytes": 40684120,
            "manager": {
                "type": "fiftyone.core.models.ModelManager",
                "config": {
                    "url": "https://github.com/ultralytics/assets/releases/download/v8.3.0/yolo11m.pt"
                }
            },
            "default_deployment_config_dict": {
                "type": "fiftyone.utils.ultralytics.FiftyOneYOLOModel",
                "config": {
                    "entrypoint_fcn": "ultralytics.YOLO",
                    "entrypoint_args": {
                        "model": "yolo11m.pt"
                    },
                    "output_processor_cls": "fiftyone.utils.ultralytics.UltralyticsDetectionOutputProcessor"
                }
            },
            "requirements": {
                "packages": [
                    "torch>=1.7.0",
                    "torchvision>=0.8.1",
                    "ultralytics>=8.3.0"
                ],
                "cpu": {
                    "support": true
                },
                "gpu": {
                    "support": true
                }
            },
            "tags": ["detection", "coco", "torch", "yolo", "official"],
            "training_data": [
                { "name": "MS COCO 2017", "url": "https://cocodataset.org" }
            ],
            "date_added": "2024-10-05 19:22:51"
        },
        {
            "base_name": "yolo11l-coco-torch",
            "base_filename": "yolo11l-coco.pt",
            "description": "Real-time object detector balancing high accuracy with fast processing speeds effectively",
            "source": "https://docs.ultralytics.com/models/yolov11/",
            "author": "Glenn Jocher, et al.",
            "license": "AGPL-3.0",
            "size_bytes": 51387343,
            "manager": {
                "type": "fiftyone.core.models.ModelManager",
                "config": {
                    "url": "https://github.com/ultralytics/assets/releases/download/v8.3.0/yolo11l.pt"
                }
            },
            "default_deployment_config_dict": {
                "type": "fiftyone.utils.ultralytics.FiftyOneYOLOModel",
                "config": {
                    "entrypoint_fcn": "ultralytics.YOLO",
                    "entrypoint_args": {
                        "model": "yolo11l.pt"
                    },
                    "output_processor_cls": "fiftyone.utils.ultralytics.UltralyticsDetectionOutputProcessor"
                }
            },
            "requirements": {
                "packages": [
                    "torch>=1.7.0",
                    "torchvision>=0.8.1",
                    "ultralytics>=8.3.0"
                ],
                "cpu": {
                    "support": true
                },
                "gpu": {
                    "support": true
                }
            },
            "tags": ["detection", "coco", "torch", "yolo", "official"],
            "training_data": [
                { "name": "MS COCO 2017", "url": "https://cocodataset.org" }
            ],
            "date_added": "2024-10-05 19:22:51"
        },
        {
            "base_name": "yolo11x-coco-torch",
            "base_filename": "yolo11x-coco.pt",
            "description": "Object detector prioritizing accuracy over processing speed for critical applications",
            "source": "https://docs.ultralytics.com/models/yolov11/",
            "author": "Glenn Jocher, et al.",
            "license": "AGPL-3.0",
            "size_bytes": 114636239,
            "manager": {
                "type": "fiftyone.core.models.ModelManager",
                "config": {
                    "url": "https://github.com/ultralytics/assets/releases/download/v8.3.0/yolo11x.pt"
                }
            },
            "default_deployment_config_dict": {
                "type": "fiftyone.utils.ultralytics.FiftyOneYOLOModel",
                "config": {
                    "entrypoint_fcn": "ultralytics.YOLO",
                    "entrypoint_args": {
                        "model": "yolo11x.pt"
                    },
                    "output_processor_cls": "fiftyone.utils.ultralytics.UltralyticsDetectionOutputProcessor"
                }
            },
            "requirements": {
                "packages": [
                    "torch>=1.7.0",
                    "torchvision>=0.8.1",
                    "ultralytics>=8.3.0"
                ],
                "cpu": {
                    "support": true
                },
                "gpu": {
                    "support": true
                }
            },
            "tags": ["detection", "coco", "torch", "yolo", "official"],
            "training_data": [
                { "name": "MS COCO 2017", "url": "https://cocodataset.org" }
            ],
            "date_added": "2024-10-05 19:22:51"
        },
        {
            "base_name": "yolo11n-seg-coco-torch",
            "base_filename": "yolo11n-seg-coco.pt",
            "description": "Edge model producing object outlines directly on phones and edge devices",
            "source": "https://docs.ultralytics.com/models/yolo11/#__tabbed_1_2",
            "author": "Glenn Jocher, et al.",
            "license": "AGPL-3.0",
            "size_bytes": 6182636,
            "manager": {
                "type": "fiftyone.core.models.ModelManager",
                "config": {
                    "url": "https://github.com/ultralytics/assets/releases/download/v8.3.0/yolo11n-seg.pt"
                }
            },
            "default_deployment_config_dict": {
                "type": "fiftyone.utils.ultralytics.FiftyOneYOLOModel",
                "config": {
                    "entrypoint_fcn": "ultralytics.YOLO",
                    "entrypoint_args": {
                        "model": "yolo11n-seg.pt"
                    },
                    "output_processor_cls": "fiftyone.utils.ultralytics.UltralyticsSegmentationOutputProcessor"
                }
            },
            "requirements": {
                "packages": [
                    "torch>=1.7.0",
                    "torchvision>=0.8.1",
                    "ultralytics>=8.3.0"
                ],
                "cpu": {
                    "support": true
                },
                "gpu": {
                    "support": true
                }
            },
            "tags": ["instances", "coco", "torch", "yolo", "official"],
            "training_data": [
                { "name": "MS COCO 2017", "url": "https://cocodataset.org" }
            ],
            "date_added": "2024-10-05 19:22:51"
        },
        {
            "base_name": "yolo11s-seg-coco-torch",
            "base_filename": "yolo11s-seg-coco.pt",
            "description": "Model creating object masks quickly for real-time segmentation applications",
            "source": "https://docs.ultralytics.com/models/yolo11/#__tabbed_1_2",
            "author": "Glenn Jocher, et al.",
            "license": "AGPL-3.0",
            "size_bytes": 20669228,
            "manager": {
                "type": "fiftyone.core.models.ModelManager",
                "config": {
                    "url": "https://github.com/ultralytics/assets/releases/download/v8.3.0/yolo11s-seg.pt"
                }
            },
            "default_deployment_config_dict": {
                "type": "fiftyone.utils.ultralytics.FiftyOneYOLOModel",
                "config": {
                    "entrypoint_fcn": "ultralytics.YOLO",
                    "entrypoint_args": {
                        "model": "yolo11s-seg.pt"
                    },
                    "output_processor_cls": "fiftyone.utils.ultralytics.UltralyticsSegmentationOutputProcessor"
                }
            },
            "requirements": {
                "packages": [
                    "torch>=1.7.0",
                    "torchvision>=0.8.1",
                    "ultralytics>=8.3.0"
                ],
                "cpu": {
                    "support": true
                },
                "gpu": {
                    "support": true
                }
            },
            "tags": ["instances", "coco", "torch", "yolo", "official"],
            "training_data": [
                { "name": "MS COCO 2017", "url": "https://cocodataset.org" }
            ],
            "date_added": "2024-10-05 19:22:51"
        },
        {
            "base_name": "yolo11m-seg-coco-torch",
            "base_filename": "yolo11m-seg-coco.pt",
            "description": "Model generating object masks efficiently for everyday segmentation tasks",
            "source": "https://docs.ultralytics.com/models/yolo11/#__tabbed_1_2",
            "author": "Glenn Jocher, et al.",
            "license": "AGPL-3.0",
            "size_bytes": 45400152,
            "manager": {
                "type": "fiftyone.core.models.ModelManager",
                "config": {
                    "url": "https://github.com/ultralytics/assets/releases/download/v8.3.0/yolo11m-seg.pt"
                }
            },
            "default_deployment_config_dict": {
                "type": "fiftyone.utils.ultralytics.FiftyOneYOLOModel",
                "config": {
                    "entrypoint_fcn": "ultralytics.YOLO",
                    "entrypoint_args": {
                        "model": "yolo11m-seg.pt"
                    },
                    "output_processor_cls": "fiftyone.utils.ultralytics.UltralyticsSegmentationOutputProcessor"
                }
            },
            "requirements": {
                "packages": [
                    "torch>=1.7.0",
                    "torchvision>=0.8.1",
                    "ultralytics>=8.3.0"
                ],
                "cpu": {
                    "support": true
                },
                "gpu": {
                    "support": true
                }
            },
            "tags": ["instances", "coco", "torch", "yolo", "official"],
            "training_data": [
                { "name": "MS COCO 2017", "url": "https://cocodataset.org" }
            ],
            "date_added": "2024-10-05 19:22:51"
        },
        {
            "base_name": "yolo11l-seg-coco-torch",
            "base_filename": "yolo11l-seg-coco.pt",
            "description": "Model creating detailed object outlines for precise image editing and analysis",
            "source": "https://docs.ultralytics.com/models/yolo11/#__tabbed_1_2",
            "author": "Glenn Jocher, et al.",
            "license": "AGPL-3.0",
            "size_bytes": 56096965,
            "manager": {
                "type": "fiftyone.core.models.ModelManager",
                "config": {
                    "url": "https://github.com/ultralytics/assets/releases/download/v8.3.0/yolo11l-seg.pt"
                }
            },
            "default_deployment_config_dict": {
                "type": "fiftyone.utils.ultralytics.FiftyOneYOLOModel",
                "config": {
                    "entrypoint_fcn": "ultralytics.YOLO",
                    "entrypoint_args": {
                        "model": "yolo11l-seg.pt"
                    },
                    "output_processor_cls": "fiftyone.utils.ultralytics.UltralyticsSegmentationOutputProcessor"
                }
            },
            "requirements": {
                "packages": [
                    "torch>=1.7.0",
                    "torchvision>=0.8.1",
                    "ultralytics>=8.3.0"
                ],
                "cpu": {
                    "support": true
                },
                "gpu": {
                    "support": true
                }
            },
            "tags": ["instances", "coco", "torch", "yolo", "official"],
            "training_data": [
                { "name": "MS COCO 2017", "url": "https://cocodataset.org" }
            ],
            "date_added": "2024-10-05 19:22:51"
        },
        {
            "base_name": "yolo11x-seg-coco-torch",
            "base_filename": "yolo11x-seg-coco.pt",
            "description": "Model delivering high-quality object outlines for professional workflows",
            "source": "https://docs.ultralytics.com/models/yolo11/#__tabbed_1_2",
            "author": "Glenn Jocher, et al.",
            "license": "AGPL-3.0",
            "size_bytes": 125090821,
            "manager": {
                "type": "fiftyone.core.models.ModelManager",
                "config": {
                    "url": "https://github.com/ultralytics/assets/releases/download/v8.3.0/yolo11x-seg.pt"
                }
            },
            "default_deployment_config_dict": {
                "type": "fiftyone.utils.ultralytics.FiftyOneYOLOModel",
                "config": {
                    "entrypoint_fcn": "ultralytics.YOLO",
                    "entrypoint_args": {
                        "model": "yolo11x-seg.pt"
                    },
                    "output_processor_cls": "fiftyone.utils.ultralytics.UltralyticsSegmentationOutputProcessor"
                }
            },
            "requirements": {
                "packages": [
                    "torch>=1.7.0",
                    "torchvision>=0.8.1",
                    "ultralytics>=8.3.0"
                ],
                "cpu": {
                    "support": true
                },
                "gpu": {
                    "support": true
                }
            },
            "tags": ["instances", "coco", "torch", "yolo", "official"],
            "training_data": [
                { "name": "MS COCO 2017", "url": "https://cocodataset.org" }
            ],
            "date_added": "2024-10-05 19:22:51"
        },
        {
            "base_name": "yoloe11s-seg-torch",
            "base_filename": "yoloe-11s-seg.pt",
            "description": "Segments specified classes, generating object outlines and boxes for real-time applications",
            "source": "https://docs.ultralytics.com/models/yoloe",
            "author": "Glenn Jocher, et al.",
            "license": "AGPL-3.0",
            "size_bytes": 27803986,
            "manager": {
                "type": "fiftyone.core.models.ModelManager",
                "config": {
                    "url": "https://github.com/ultralytics/assets/releases/download/v8.3.0/yoloe-11s-seg.pt"
                }
            },
            "default_deployment_config_dict": {
                "type": "fiftyone.utils.ultralytics.FiftyOneYOLOModel",
                "config": {
                    "entrypoint_fcn": "ultralytics.YOLO",
                    "entrypoint_args": {
                        "model": "yoloe-11s-seg.pt"
                    },
                    "output_processor_cls": "fiftyone.utils.ultralytics.UltralyticsSegmentationOutputProcessor"
                }
            },
            "requirements": {
                "packages": [
                    "torch>=1.7.0",
                    "torchvision>=0.8.1",
                    "ultralytics>=8.3.99"
                ],
                "cpu": {
                    "support": true
                },
                "gpu": {
                    "support": true
                }
            },
            "tags": ["instances", "torch", "yolo", "zero-shot", "official"],
            "training_data": [
                {
                    "name": "Objects365v1",
                    "url": "https://www.objects365.org"
                },
                {
                    "name": "GQA",
                    "url": "https://cs.stanford.edu/people/dorarad/gqa/"
                },
                {
                    "name": "Flickr30k",
                    "url": "https://shannon.cs.illinois.edu/DenotationGraph/"
                },
                {
                    "name": "CC3M-Lite",
                    "url": null
                }
            ],
            "date_added": "2025-04-10 12:24:41"
        },
        {
            "base_name": "yoloe11m-seg-torch",
            "base_filename": "yoloe-11m-seg.pt",
            "description": "Model producing masks and boxes for objects described in natural language",
            "source": "https://docs.ultralytics.com/models/yoloe",
            "author": "Glenn Jocher, et al.",
            "license": "AGPL-3.0",
            "size_bytes": 60276714,
            "manager": {
                "type": "fiftyone.core.models.ModelManager",
                "config": {
                    "url": "https://github.com/ultralytics/assets/releases/download/v8.3.0/yoloe-11m-seg.pt"
                }
            },
            "default_deployment_config_dict": {
                "type": "fiftyone.utils.ultralytics.FiftyOneYOLOModel",
                "config": {
                    "entrypoint_fcn": "ultralytics.YOLO",
                    "entrypoint_args": {
                        "model": "yoloe-11m-seg.pt"
                    },
                    "output_processor_cls": "fiftyone.utils.ultralytics.UltralyticsSegmentationOutputProcessor"
                }
            },
            "requirements": {
                "packages": [
                    "torch>=1.7.0",
                    "torchvision>=0.8.1",
                    "ultralytics>=8.3.99"
                ],
                "cpu": {
                    "support": true
                },
                "gpu": {
                    "support": true
                }
            },
            "tags": ["instances", "torch", "yolo", "zero-shot", "official"],
            "training_data": [
                {
                    "name": "Objects365v1",
                    "url": "https://www.objects365.org"
                },
                {
                    "name": "GQA",
                    "url": "https://cs.stanford.edu/people/dorarad/gqa/"
                },
                {
                    "name": "Flickr30k",
                    "url": "https://shannon.cs.illinois.edu/DenotationGraph/"
                },
                {
                    "name": "CC3M-Lite",
                    "url": null
                }
            ],
            "date_added": "2025-04-10 12:24:41"
        },
        {
            "base_name": "yoloe11l-seg-torch",
            "base_filename": "yoloe-11l-seg.pt",
            "description": "Real-time model creating both object outlines and boxes for any described item",
            "source": "https://docs.ultralytics.com/models/yoloe",
            "author": "Glenn Jocher, et al.",
            "license": "AGPL-3.0",
            "size_bytes": 70982416,
            "manager": {
                "type": "fiftyone.core.models.ModelManager",
                "config": {
                    "url": "https://github.com/ultralytics/assets/releases/download/v8.3.0/yoloe-11l-seg.pt"
                }
            },
            "default_deployment_config_dict": {
                "type": "fiftyone.utils.ultralytics.FiftyOneYOLOModel",
                "config": {
                    "entrypoint_fcn": "ultralytics.YOLO",
                    "entrypoint_args": {
                        "model": "yoloe-11l-seg.pt"
                    },
                    "output_processor_cls": "fiftyone.utils.ultralytics.UltralyticsSegmentationOutputProcessor"
                }
            },
            "requirements": {
                "packages": [
                    "torch>=1.7.0",
                    "torchvision>=0.8.1",
                    "ultralytics>=8.3.99"
                ],
                "cpu": {
                    "support": true
                },
                "gpu": {
                    "support": true
                }
            },
            "tags": ["instances", "torch", "yolo", "zero-shot", "official"],
            "training_data": [
                {
                    "name": "Objects365v1",
                    "url": "https://www.objects365.org"
                },
                {
                    "name": "GQA",
                    "url": "https://cs.stanford.edu/people/dorarad/gqa/"
                },
                {
                    "name": "Flickr30k",
                    "url": "https://shannon.cs.illinois.edu/DenotationGraph/"
                },
                {
                    "name": "CC3M-Lite",
                    "url": null
                }
            ],
            "date_added": "2025-04-10 12:24:41"
        },
        {
            "base_name": "yoloev8s-seg-torch",
            "base_filename": "yoloe-v8s-seg.pt",
            "description": "Compact model producing outlines for objects described in words on edge devices",
            "source": "https://docs.ultralytics.com/models/yoloe",
            "author": "Glenn Jocher, et al.",
            "license": "AGPL-3.0",
            "size_bytes": 31135890,
            "manager": {
                "type": "fiftyone.core.models.ModelManager",
                "config": {
                    "url": "https://github.com/ultralytics/assets/releases/download/v8.3.0/yoloe-v8s-seg.pt"
                }
            },
            "default_deployment_config_dict": {
                "type": "fiftyone.utils.ultralytics.FiftyOneYOLOModel",
                "config": {
                    "entrypoint_fcn": "ultralytics.YOLO",
                    "entrypoint_args": {
                        "model": "yoloe-v8s-seg.pt"
                    },
                    "output_processor_cls": "fiftyone.utils.ultralytics.UltralyticsSegmentationOutputProcessor"
                }
            },
            "requirements": {
                "packages": [
                    "torch>=1.7.0",
                    "torchvision>=0.8.1",
                    "ultralytics>=8.3.99"
                ],
                "cpu": {
                    "support": true
                },
                "gpu": {
                    "support": true
                }
            },
            "tags": ["instances", "torch", "yolo", "zero-shot", "official"],
            "training_data": [
                {
                    "name": "Objects365v1",
                    "url": "https://www.objects365.org"
                },
                {
                    "name": "GQA",
                    "url": "https://cs.stanford.edu/people/dorarad/gqa/"
                },
                {
                    "name": "Flickr30k",
                    "url": "https://shannon.cs.illinois.edu/DenotationGraph/"
                },
                {
                    "name": "CC3M-Lite",
                    "url": null
                }
            ],
            "date_added": "2025-04-10 12:24:41"
        },
        {
            "base_name": "yoloev8m-seg-torch",
            "base_filename": "yoloe-v8m-seg.pt",
            "description": "Model creating masks for any object type you name in text",
            "source": "https://docs.ultralytics.com/models/yoloe",
            "author": "Glenn Jocher, et al.",
            "license": "AGPL-3.0",
            "size_bytes": 65800690,
            "manager": {
                "type": "fiftyone.core.models.ModelManager",
                "config": {
                    "url": "https://github.com/ultralytics/assets/releases/download/v8.3.0/yoloe-v8m-seg.pt"
                }
            },
            "default_deployment_config_dict": {
                "type": "fiftyone.utils.ultralytics.FiftyOneYOLOModel",
                "config": {
                    "entrypoint_fcn": "ultralytics.YOLO",
                    "entrypoint_args": {
                        "model": "yoloe-v8m-seg.pt"
                    },
                    "output_processor_cls": "fiftyone.utils.ultralytics.UltralyticsSegmentationOutputProcessor"
                }
            },
            "requirements": {
                "packages": [
                    "torch>=1.7.0",
                    "torchvision>=0.8.1",
                    "ultralytics>=8.3.99"
                ],
                "cpu": {
                    "support": true
                },
                "gpu": {
                    "support": true
                }
            },
            "tags": ["instances", "torch", "yolo", "zero-shot", "official"],
            "training_data": [
                {
                    "name": "Objects365v1",
                    "url": "https://www.objects365.org"
                },
                {
                    "name": "GQA",
                    "url": "https://cs.stanford.edu/people/dorarad/gqa/"
                },
                {
                    "name": "Flickr30k",
                    "url": "https://shannon.cs.illinois.edu/DenotationGraph/"
                },
                {
                    "name": "CC3M-Lite",
                    "url": null
                }
            ],
            "date_added": "2025-04-10 12:24:41"
        },
        {
            "base_name": "yoloev8l-seg-torch",
            "base_filename": "yoloe-v8l-seg.pt",
            "description": "Model outlining and boxing any object you describe without specific training",
            "source": "https://docs.ultralytics.com/models/yoloe",
            "author": "Glenn Jocher, et al.",
            "license": "AGPL-3.0",
            "size_bytes": 107405586,
            "manager": {
                "type": "fiftyone.core.models.ModelManager",
                "config": {
                    "url": "https://github.com/ultralytics/assets/releases/download/v8.3.0/yoloe-v8l-seg.pt"
                }
            },
            "default_deployment_config_dict": {
                "type": "fiftyone.utils.ultralytics.FiftyOneYOLOModel",
                "config": {
                    "entrypoint_fcn": "ultralytics.YOLO",
                    "entrypoint_args": {
                        "model": "yoloe-v8l-seg.pt"
                    },
                    "output_processor_cls": "fiftyone.utils.ultralytics.UltralyticsSegmentationOutputProcessor"
                }
            },
            "requirements": {
                "packages": [
                    "torch>=1.7.0",
                    "torchvision>=0.8.1",
                    "ultralytics>=8.3.99"
                ],
                "cpu": {
                    "support": true
                },
                "gpu": {
                    "support": true
                }
            },
            "tags": ["instances", "torch", "yolo", "zero-shot", "official"],
            "training_data": [
                {
                    "name": "Objects365v1",
                    "url": "https://www.objects365.org"
                },
                {
                    "name": "GQA",
                    "url": "https://cs.stanford.edu/people/dorarad/gqa/"
                },
                {
                    "name": "Flickr30k",
                    "url": "https://shannon.cs.illinois.edu/DenotationGraph/"
                },
                {
                    "name": "CC3M-Lite",
                    "url": null
                }
            ],
            "date_added": "2025-04-10 12:24:41"
        },
        {
            "base_name": "rtdetr-l-coco-torch",
            "base_filename": "rtdetr-l-coco.pt",
            "description": "Modern real-time object detector that finds items without complex post-processing for responsive applications",
            "source": "https://docs.ultralytics.com/models/rtdetr/",
            "author": "Glenn Jocher, et al.",
            "license": "AGPL-3.0",
            "size_bytes": 66511432,
            "manager": {
                "type": "fiftyone.core.models.ModelManager",
                "config": {
                    "url": "https://github.com/ultralytics/assets/releases/download/v8.2.0/rtdetr-l.pt"
                }
            },
            "default_deployment_config_dict": {
                "type": "fiftyone.utils.ultralytics.FiftyOneRTDETRModel",
                "config": {
                    "entrypoint_fcn": "ultralytics.RTDETR",
                    "entrypoint_args": {
                        "model": "rtdetr-l.pt"
                    },
                    "output_processor_cls": "fiftyone.utils.ultralytics.UltralyticsDetectionOutputProcessor"
                }
            },
            "requirements": {
                "packages": [
                    "torch>=1.7.0",
                    "torchvision>=0.8.1",
                    "ultralytics>=8.2.0"
                ],
                "cpu": {
                    "support": true
                },
                "gpu": {
                    "support": true
                }
            },
            "tags": [
                "detection",
                "coco",
                "torch",
                "transformer",
                "rtdetr",
                "official"
            ],
            "training_data": [
                { "name": "MS COCO 2017", "url": "https://cocodataset.org" }
            ],
            "date_added": "2024-07-01 19:22:51"
        },
        {
            "base_name": "rtdetr-x-coco-torch",
            "base_filename": "rtdetr-x-coco.pt",
            "description": "High-capacity object detector delivering very precise results at speeds suitable for production use",
            "source": "https://docs.ultralytics.com/models/rtdetr/",
            "author": "Glenn Jocher, et al.",
            "license": "AGPL-3.0",
            "size_bytes": 135755662,
            "manager": {
                "type": "fiftyone.core.models.ModelManager",
                "config": {
                    "url": "https://github.com/ultralytics/assets/releases/download/v8.2.0/rtdetr-x.pt"
                }
            },
            "default_deployment_config_dict": {
                "type": "fiftyone.utils.ultralytics.FiftyOneRTDETRModel",
                "config": {
                    "entrypoint_fcn": "ultralytics.RTDETR",
                    "entrypoint_args": {
                        "model": "rtdetr-x.pt"
                    },
                    "output_processor_cls": "fiftyone.utils.ultralytics.UltralyticsDetectionOutputProcessor"
                }
            },
            "requirements": {
                "packages": [
                    "torch>=1.7.0",
                    "torchvision>=0.8.1",
                    "ultralytics>=8.2.0"
                ],
                "cpu": {
                    "support": true
                },
                "gpu": {
                    "support": true
                }
            },
            "tags": [
                "detection",
                "coco",
                "torch",
                "transformer",
                "rtdetr",
                "official"
            ],
            "training_data": [
                { "name": "MS COCO 2017", "url": "https://cocodataset.org" }
            ],
            "date_added": "2024-07-01 19:22:51"
        },
        {
            "base_name": "yolov8s-world-torch",
            "base_filename": "yolov8s-world.pt",
            "description": "Lightweight detector finding objects based on text descriptions for edge applications",
            "source": "https://docs.ultralytics.com/models/yolo-world/",
            "author": "Glenn Jocher, et al.",
            "license": "AGPL-3.0",
            "size_bytes": 27166882,
            "manager": {
                "type": "fiftyone.core.models.ModelManager",
                "config": {
                    "url": "https://github.com/ultralytics/assets/releases/download/v8.1.0/yolov8s-world.pt"
                }
            },
            "default_deployment_config_dict": {
                "type": "fiftyone.utils.ultralytics.FiftyOneYOLOModel",
                "config": {
                    "entrypoint_fcn": "ultralytics.YOLO",
                    "entrypoint_args": {
                        "model": "yolov8s-world.pt"
                    },
                    "output_processor_cls": "fiftyone.utils.ultralytics.UltralyticsDetectionOutputProcessor"
                }
            },
            "requirements": {
                "packages": [
                    "torch>=1.7.0",
                    "torchvision>=0.8.1",
                    "ultralytics>=8.1.0"
                ],
                "cpu": {
                    "support": true
                },
                "gpu": {
                    "support": true
                }
            },
            "tags": ["detection", "torch", "yolo", "zero-shot", "official"],
            "training_data": [
                {
                    "name": "Objects365v1",
                    "url": "https://www.objects365.org"
                },
                {
                    "name": "GQA",
                    "url": "https://cs.stanford.edu/people/dorarad/gqa/"
                },
                {
                    "name": "Flickr30k",
                    "url": "https://shannon.cs.illinois.edu/DenotationGraph/"
                }
            ],
            "date_added": "2024-03-11 19:22:51"
        },
        {
            "base_name": "yolov8m-world-torch",
            "base_filename": "yolov8m-world.pt",
            "description": "Detector understanding text descriptions to find matching objects in images",
            "source": "https://docs.ultralytics.com/models/yolo-world/",
            "author": "Glenn Jocher, et al.",
            "license": "AGPL-3.0",
            "size_bytes": 58607810,
            "manager": {
                "type": "fiftyone.core.models.ModelManager",
                "config": {
                    "url": "https://github.com/ultralytics/assets/releases/download/v8.1.0/yolov8m-world.pt"
                }
            },
            "default_deployment_config_dict": {
                "type": "fiftyone.utils.ultralytics.FiftyOneYOLOModel",
                "config": {
                    "entrypoint_fcn": "ultralytics.YOLO",
                    "entrypoint_args": {
                        "model": "yolov8m-world.pt"
                    },
                    "output_processor_cls": "fiftyone.utils.ultralytics.UltralyticsDetectionOutputProcessor"
                }
            },
            "requirements": {
                "packages": [
                    "torch>=1.7.0",
                    "torchvision>=0.8.1",
                    "ultralytics>=8.1.0"
                ],
                "cpu": {
                    "support": true
                },
                "gpu": {
                    "support": true
                }
            },
            "tags": ["detection", "torch", "yolo", "zero-shot", "official"],
            "training_data": [
                {
                    "name": "Objects365v1",
                    "url": "https://www.objects365.org"
                },
                {
                    "name": "GQA",
                    "url": "https://cs.stanford.edu/people/dorarad/gqa/"
                },
                {
                    "name": "Flickr30k",
                    "url": "https://shannon.cs.illinois.edu/DenotationGraph/"
                }
            ],
            "date_added": "2024-03-11 19:22:51"
        },
        {
            "base_name": "yolov8l-world-torch",
            "base_filename": "yolov8l-world.pt",
            "description": "Finds and boxes any object you describe using natural language prompts",
            "source": "https://docs.ultralytics.com/models/yolo-world/",
            "author": "Glenn Jocher, et al.",
            "license": "AGPL-3.0",
            "size_bytes": 95664610,
            "manager": {
                "type": "fiftyone.core.models.ModelManager",
                "config": {
                    "url": "https://github.com/ultralytics/assets/releases/download/v8.1.0/yolov8l-world.pt"
                }
            },
            "default_deployment_config_dict": {
                "type": "fiftyone.utils.ultralytics.FiftyOneYOLOModel",
                "config": {
                    "entrypoint_fcn": "ultralytics.YOLO",
                    "entrypoint_args": {
                        "model": "yolov8l-world.pt"
                    },
                    "output_processor_cls": "fiftyone.utils.ultralytics.UltralyticsDetectionOutputProcessor"
                }
            },
            "requirements": {
                "packages": [
                    "torch>=1.7.0",
                    "torchvision>=0.8.1",
                    "ultralytics>=8.1.0"
                ],
                "cpu": {
                    "support": true
                },
                "gpu": {
                    "support": true
                }
            },
            "tags": ["detection", "torch", "yolo", "zero-shot", "official"],
            "training_data": [
                {
                    "name": "Objects365v1",
                    "url": "https://www.objects365.org"
                },
                {
                    "name": "GQA",
                    "url": "https://cs.stanford.edu/people/dorarad/gqa/"
                },
                {
                    "name": "Flickr30k",
                    "url": "https://shannon.cs.illinois.edu/DenotationGraph/"
                }
            ],
            "date_added": "2024-03-11 19:22:51"
        },
        {
            "base_name": "yolov8x-world-torch",
            "base_filename": "yolov8x-world.pt",
            "description": "Open-vocabulary detector with high accuracy for text-based object finding",
            "source": "https://docs.ultralytics.com/models/yolo-world/",
            "author": "Glenn Jocher, et al.",
            "license": "AGPL-3.0",
            "size_bytes": 147959522,
            "manager": {
                "type": "fiftyone.core.models.ModelManager",
                "config": {
                    "url": "https://github.com/ultralytics/assets/releases/download/v8.1.0/yolov8x-world.pt"
                }
            },
            "default_deployment_config_dict": {
                "type": "fiftyone.utils.ultralytics.FiftyOneYOLOModel",
                "config": {
                    "entrypoint_fcn": "ultralytics.YOLO",
                    "entrypoint_args": {
                        "model": "yolov8x-world.pt"
                    },
                    "output_processor_cls": "fiftyone.utils.ultralytics.UltralyticsDetectionOutputProcessor"
                }
            },
            "requirements": {
                "packages": [
                    "torch>=1.7.0",
                    "torchvision>=0.8.1",
                    "ultralytics>=8.1.0"
                ],
                "cpu": {
                    "support": true
                },
                "gpu": {
                    "support": true
                }
            },
            "tags": ["detection", "torch", "yolo", "zero-shot", "official"],
            "training_data": [
                {
                    "name": "Objects365v1",
                    "url": "https://www.objects365.org"
                },
                {
                    "name": "GQA",
                    "url": "https://cs.stanford.edu/people/dorarad/gqa/"
                },
                {
                    "name": "Flickr30k",
                    "url": "https://shannon.cs.illinois.edu/DenotationGraph/"
                }
            ],
            "date_added": "2024-03-11 19:22:51"
        },
        {
            "base_name": "yolov8n-obb-dotav1-torch",
            "base_filename": "yolov8n-obb.pt",
            "description": "Lightweight detector for finding rotated objects in aerial imagery on edge hardware",
            "source": "https://docs.ultralytics.com/tasks/obb/",
            "author": "Glenn Jocher, et al.",
            "license": "AGPL-3.0",
            "size_bytes": 6548034,
            "manager": {
                "type": "fiftyone.core.models.ModelManager",
                "config": {
                    "url": "https://github.com/ultralytics/assets/releases/download/v8.1.0/yolov8n-obb.pt"
                }
            },
            "default_deployment_config_dict": {
                "type": "fiftyone.utils.ultralytics.FiftyOneYOLOModel",
                "config": {
                    "entrypoint_fcn": "ultralytics.YOLO",
                    "entrypoint_args": {
                        "model": "yolov8n-obb.pt"
                    },
                    "output_processor_cls": "fiftyone.utils.ultralytics.UltralyticsOBBOutputProcessor"
                }
            },
            "requirements": {
                "packages": [
                    "torch>=1.7.0",
                    "torchvision>=0.8.1",
                    "ultralytics>=8.1.0"
                ],
                "cpu": {
                    "support": true
                },
                "gpu": {
                    "support": true
                }
            },
            "tags": [
                "detection",
                "torch",
                "yolo",
                "polylines",
                "obb",
                "official"
            ],
            "training_data": [
                {
                    "name": "DOTA-v1.0",
                    "url": "https://captain-whu.github.io/DOTA/"
                }
            ],
            "date_added": "2024-04-05 19:22:51"
        },
        {
            "base_name": "yolov8s-obb-dotav1-torch",
            "base_filename": "yolov8s-obb.pt",
            "description": "Efficiently finds rotated objects in aerial photos for mapping and analysis tasks",
            "source": "https://docs.ultralytics.com/tasks/obb/",
            "author": "Glenn Jocher, et al.",
            "license": "AGPL-3.0",
            "size_bytes": 23245186,
            "manager": {
                "type": "fiftyone.core.models.ModelManager",
                "config": {
                    "url": "https://github.com/ultralytics/assets/releases/download/v8.1.0/yolov8s-obb.pt"
                }
            },
            "default_deployment_config_dict": {
                "type": "fiftyone.utils.ultralytics.FiftyOneYOLOModel",
                "config": {
                    "entrypoint_fcn": "ultralytics.YOLO",
                    "entrypoint_args": {
                        "model": "yolov8s-obb.pt"
                    },
                    "output_processor_cls": "fiftyone.utils.ultralytics.UltralyticsOBBOutputProcessor"
                }
            },
            "requirements": {
                "packages": [
                    "torch>=1.7.0",
                    "torchvision>=0.8.1",
                    "ultralytics>=8.1.0"
                ],
                "cpu": {
                    "support": true
                },
                "gpu": {
                    "support": true
                }
            },
            "tags": [
                "detection",
                "torch",
                "yolo",
                "polylines",
                "obb",
                "official"
            ],
            "training_data": [
                {
                    "name": "DOTA-v1.0",
                    "url": "https://captain-whu.github.io/DOTA/"
                }
            ],
            "date_added": "2024-04-05 19:22:51"
        },
        {
            "base_name": "yolov8m-obb-dotav1-torch",
            "base_filename": "yolov8m-obb.pt",
            "description": "Finds rotated bounding boxes in aerial images for mapping and surveillance applications",
            "source": "https://docs.ultralytics.com/tasks/obb/",
            "author": "Glenn Jocher, et al.",
            "license": "AGPL-3.0",
            "size_bytes": 53304682,
            "manager": {
                "type": "fiftyone.core.models.ModelManager",
                "config": {
                    "url": "https://github.com/ultralytics/assets/releases/download/v8.1.0/yolov8m-obb.pt"
                }
            },
            "default_deployment_config_dict": {
                "type": "fiftyone.utils.ultralytics.FiftyOneYOLOModel",
                "config": {
                    "entrypoint_fcn": "ultralytics.YOLO",
                    "entrypoint_args": {
                        "model": "yolov8m-obb.pt"
                    },
                    "output_processor_cls": "fiftyone.utils.ultralytics.UltralyticsOBBOutputProcessor"
                }
            },
            "requirements": {
                "packages": [
                    "torch>=1.7.0",
                    "torchvision>=0.8.1",
                    "ultralytics>=8.1.0"
                ],
                "cpu": {
                    "support": true
                },
                "gpu": {
                    "support": true
                }
            },
            "tags": [
                "detection",
                "torch",
                "yolo",
                "polylines",
                "obb",
                "official"
            ],
            "training_data": [
                {
                    "name": "DOTA-v1.0",
                    "url": "https://captain-whu.github.io/DOTA/"
                }
            ],
            "date_added": "2024-04-05 19:22:51"
        },
        {
            "base_name": "yolov8l-obb-dotav1-torch",
            "base_filename": "yolov8l-obb.pt",
            "description": "Specialized detector that finds rotated objects in aerial and satellite imagery accurately",
            "source": "https://docs.ultralytics.com/tasks/obb/",
            "author": "Glenn Jocher, et al.",
            "license": "AGPL-3.0",
            "size_bytes": 89504274,
            "manager": {
                "type": "fiftyone.core.models.ModelManager",
                "config": {
                    "url": "https://github.com/ultralytics/assets/releases/download/v8.1.0/yolov8l-obb.pt"
                }
            },
            "default_deployment_config_dict": {
                "type": "fiftyone.utils.ultralytics.FiftyOneYOLOModel",
                "config": {
                    "entrypoint_fcn": "ultralytics.YOLO",
                    "entrypoint_args": {
                        "model": "yolov8l-obb.pt"
                    },
                    "output_processor_cls": "fiftyone.utils.ultralytics.UltralyticsOBBOutputProcessor"
                }
            },
            "requirements": {
                "packages": [
                    "torch>=1.7.0",
                    "torchvision>=0.8.1",
                    "ultralytics>=8.1.0"
                ],
                "cpu": {
                    "support": true
                },
                "gpu": {
                    "support": true
                }
            },
            "tags": [
                "detection",
                "torch",
                "yolo",
                "polylines",
                "obb",
                "official"
            ],
            "training_data": [
                {
                    "name": "DOTA-v1.0",
                    "url": "https://captain-whu.github.io/DOTA/"
                }
            ],
            "date_added": "2024-04-05 19:22:51"
        },
        {
            "base_name": "yolov8x-obb-dotav1-torch",
            "base_filename": "yolov8x-obb.pt",
            "description": "High-precision detector for rotated objects in aerial and satellite imagery analysis",
            "source": "https://docs.ultralytics.com/tasks/obb/",
            "author": "Glenn Jocher, et al.",
            "license": "AGPL-3.0",
            "size_bytes": 139533138,
            "manager": {
                "type": "fiftyone.core.models.ModelManager",
                "config": {
                    "url": "https://github.com/ultralytics/assets/releases/download/v8.1.0/yolov8x-obb.pt"
                }
            },
            "default_deployment_config_dict": {
                "type": "fiftyone.utils.ultralytics.FiftyOneYOLOModel",
                "config": {
                    "entrypoint_fcn": "ultralytics.YOLO",
                    "entrypoint_args": {
                        "model": "yolov8x-obb.pt"
                    },
                    "output_processor_cls": "fiftyone.utils.ultralytics.UltralyticsOBBOutputProcessor"
                }
            },
            "requirements": {
                "packages": [
                    "torch>=1.7.0",
                    "torchvision>=0.8.1",
                    "ultralytics>=8.1.0"
                ],
                "cpu": {
                    "support": true
                },
                "gpu": {
                    "support": true
                }
            },
            "tags": [
                "detection",
                "torch",
                "yolo",
                "polylines",
                "obb",
                "official"
            ],
            "training_data": [
                {
                    "name": "DOTA-v1.0",
                    "url": "https://captain-whu.github.io/DOTA/"
                }
            ],
            "date_added": "2024-04-05 19:22:51"
        },
        {
            "base_name": "yolov8n-oiv7-torch",
            "base_filename": "yolov8n-oiv7.pt",
            "description": "Edge-friendly detector recognizing hundreds of object categories on resource-limited devices effectively",
            "source": "https://docs.ultralytics.com/datasets/detect/open-images-v7",
            "author": "Glenn Jocher, et al.",
            "license": "AGPL-3.0",
            "size_bytes": 7226939,
            "manager": {
                "type": "fiftyone.core.models.ModelManager",
                "config": {
                    "url": "https://github.com/ultralytics/assets/releases/download/v8.2.0/yolov8n-oiv7.pt"
                }
            },
            "default_deployment_config_dict": {
                "type": "fiftyone.utils.ultralytics.FiftyOneYOLOModel",
                "config": {
                    "entrypoint_fcn": "ultralytics.YOLO",
                    "entrypoint_args": {
                        "model": "yolov8n-oiv7.pt"
                    },
                    "output_processor_cls": "fiftyone.utils.ultralytics.UltralyticsDetectionOutputProcessor"
                }
            },
            "requirements": {
                "packages": [
                    "torch>=1.7.0",
                    "torchvision>=0.8.1",
                    "ultralytics"
                ],
                "cpu": {
                    "support": true
                },
                "gpu": {
                    "support": true
                }
            },
            "tags": ["detection", "oiv7", "torch", "yolo", "official"],
            "training_data": [
                {
                    "name": "Open Images V7",
                    "url": "https://storage.googleapis.com/openimages/web/index.html"
                }
            ],
            "date_added": "2024-05-20 19:22:51"
        },
        {
            "base_name": "yolov8s-oiv7-torch",
            "base_filename": "yolov8s-oiv7.pt",
            "description": "Compact detector recognizing diverse object types across many different image categories",
            "source": "https://docs.ultralytics.com/datasets/detect/open-images-v7",
            "author": "Glenn Jocher, et al.",
            "license": "AGPL-3.0",
            "size_bytes": 22986811,
            "manager": {
                "type": "fiftyone.core.models.ModelManager",
                "config": {
                    "url": "https://github.com/ultralytics/assets/releases/download/v8.2.0/yolov8s-oiv7.pt"
                }
            },
            "default_deployment_config_dict": {
                "type": "fiftyone.utils.ultralytics.FiftyOneYOLOModel",
                "config": {
                    "entrypoint_fcn": "ultralytics.YOLO",
                    "entrypoint_args": {
                        "model": "yolov8s-oiv7.pt"
                    },
                    "output_processor_cls": "fiftyone.utils.ultralytics.UltralyticsDetectionOutputProcessor"
                }
            },
            "requirements": {
                "packages": [
                    "torch>=1.7.0",
                    "torchvision>=0.8.1",
                    "ultralytics"
                ],
                "cpu": {
                    "support": true
                },
                "gpu": {
                    "support": true
                }
            },
            "tags": ["detection", "oiv7", "torch", "yolo", "official"],
            "training_data": [
                {
                    "name": "Open Images V7",
                    "url": "https://storage.googleapis.com/openimages/web/index.html"
                }
            ],
            "date_added": "2024-05-20 19:22:51"
        },
        {
            "base_name": "yolov8m-oiv7-torch",
            "base_filename": "yolov8m-oiv7.pt",
            "description": "Versatile detector recognizing hundreds of different object types across varied image domains",
            "source": "https://docs.ultralytics.com/datasets/detect/open-images-v7",
            "author": "Glenn Jocher, et al.",
            "license": "AGPL-3.0",
            "size_bytes": 52732835,
            "manager": {
                "type": "fiftyone.core.models.ModelManager",
                "config": {
                    "url": "https://github.com/ultralytics/assets/releases/download/v8.2.0/yolov8m-oiv7.pt"
                }
            },
            "default_deployment_config_dict": {
                "type": "fiftyone.utils.ultralytics.FiftyOneYOLOModel",
                "config": {
                    "entrypoint_fcn": "ultralytics.YOLO",
                    "entrypoint_args": {
                        "model": "yolov8m-oiv7.pt"
                    },
                    "output_processor_cls": "fiftyone.utils.ultralytics.UltralyticsDetectionOutputProcessor"
                }
            },
            "requirements": {
                "packages": [
                    "torch>=1.7.0",
                    "torchvision>=0.8.1",
                    "ultralytics"
                ],
                "cpu": {
                    "support": true
                },
                "gpu": {
                    "support": true
                }
            },
            "tags": ["detection", "oiv7", "torch", "yolo", "official"],
            "training_data": [
                {
                    "name": "Open Images V7",
                    "url": "https://storage.googleapis.com/openimages/web/index.html"
                }
            ],
            "date_added": "2024-05-20 19:22:51"
        },
        {
            "base_name": "yolov8l-oiv7-torch",
            "base_filename": "yolov8l-oiv7.pt",
            "description": "General-purpose detector trained on diverse images recognizing over six hundred object categories",
            "source": "https://docs.ultralytics.com/datasets/detect/open-images-v7",
            "author": "Glenn Jocher, et al.",
            "license": "AGPL-3.0",
            "size_bytes": 87769683,
            "manager": {
                "type": "fiftyone.core.models.ModelManager",
                "config": {
                    "url": "https://github.com/ultralytics/assets/releases/download/v8.2.0/yolov8l-oiv7.pt"
                }
            },
            "default_deployment_config_dict": {
                "type": "fiftyone.utils.ultralytics.FiftyOneYOLOModel",
                "config": {
                    "entrypoint_fcn": "ultralytics.YOLO",
                    "entrypoint_args": {
                        "model": "yolov8l-oiv7.pt"
                    },
                    "output_processor_cls": "fiftyone.utils.ultralytics.UltralyticsDetectionOutputProcessor"
                }
            },
            "requirements": {
                "packages": [
                    "torch>=1.7.0",
                    "torchvision>=0.8.1",
                    "ultralytics"
                ],
                "cpu": {
                    "support": true
                },
                "gpu": {
                    "support": true
                }
            },
            "tags": ["detection", "oiv7", "torch", "yolo", "official"],
            "training_data": [
                {
                    "name": "Open Images V7",
                    "url": "https://storage.googleapis.com/openimages/web/index.html"
                }
            ],
            "date_added": "2024-05-20 19:22:51"
        },
        {
            "base_name": "yolov8x-oiv7-torch",
            "base_filename": "yolov8x-oiv7.pt",
            "description": "Accurate general detector recognizing over six hundred different object types",
            "source": "https://docs.ultralytics.com/datasets/detect/open-images-v7",
            "author": "Glenn Jocher, et al.",
            "license": "AGPL-3.0",
            "size_bytes": 136867539,
            "manager": {
                "type": "fiftyone.core.models.ModelManager",
                "config": {
                    "url": "https://github.com/ultralytics/assets/releases/download/v8.2.0/yolov8x-oiv7.pt"
                }
            },
            "default_deployment_config_dict": {
                "type": "fiftyone.utils.ultralytics.FiftyOneYOLOModel",
                "config": {
                    "entrypoint_fcn": "ultralytics.YOLO",
                    "entrypoint_args": {
                        "model": "yolov8x-oiv7.pt"
                    },
                    "output_processor_cls": "fiftyone.utils.ultralytics.UltralyticsDetectionOutputProcessor"
                }
            },
            "requirements": {
                "packages": [
                    "torch>=1.7.0",
                    "torchvision>=0.8.1",
                    "ultralytics"
                ],
                "cpu": {
                    "support": true
                },
                "gpu": {
                    "support": true
                }
            },
            "tags": ["detection", "oiv7", "torch", "yolo", "official"],
            "training_data": [
                {
                    "name": "Open Images V7",
                    "url": "https://storage.googleapis.com/openimages/web/index.html"
                }
            ],
            "date_added": "2024-05-20 19:22:51"
        },
        {
            "base_name": "yolo-nas-torch",
            "base_filename": null,
            "version": null,
            "description": "AI-designed detector family offering three model variants for diverse deployment scenarios",
            "source": "https://github.com/Deci-AI/super-gradients",
            "author": "Shay Aharon, et al.",
            "license": "Apache 2.0",
            "size_bytes": null,
            "default_deployment_config_dict": {
                "type": "fiftyone.utils.super_gradients.TorchYoloNasModel",
                "config": {
                    "labels_path": "{{eta-resources}}/ms-coco-labels.txt",
                    "output_processor_cls": "fiftyone.utils.torch.ClassifierOutputProcessor",
                    "raw_inputs": true
                }
            },
            "requirements": {
                "packages": ["torch", "torchvision", "super-gradients"],
                "cpu": {
                    "support": true
                },
                "gpu": {
                    "support": true
                }
            },
            "tags": ["detection", "torch", "yolo", "official"],
            "training_data": [
                {
                    "name": "MS COCO 2017",
                    "url": "https://cocodataset.org"
                },
                {
                    "name": "Objects365",
                    "url": "https://www.objects365.org"
                }
            ],
            "date_added": "2024-01-06 08:51:14"
        },
        {
            "base_name": "yolov5x-coco-torch",
            "base_filename": "yolov5x-coco.pt",
            "description": "High-accuracy detector offering top precision for applications where quality is critical",
            "source": "https://pytorch.org/hub/ultralytics_yolov5",
            "author": "Glenn Jocher, et al.",
            "license": "AGPL-3.0",
            "size_bytes": 195132283,
            "manager": {
                "type": "fiftyone.core.models.ModelManager",
                "config": {
                    "url": "https://github.com/ultralytics/assets/releases/download/v8.3.0/yolov5xu.pt"
                }
            },
            "default_deployment_config_dict": {
                "type": "fiftyone.utils.ultralytics.FiftyOneYOLOModel",
                "config": {
                    "entrypoint_fcn": "ultralytics.YOLO",
                    "entrypoint_args": {
                        "model": "yolov5xu.pt"
                    },
                    "output_processor_cls": "fiftyone.utils.ultralytics.UltralyticsDetectionOutputProcessor"
                }
            },
            "requirements": {
                "packages": [
                    "torch>=1.7.0",
                    "torchvision>=0.8.1",
                    "ultralytics"
                ],
                "cpu": {
                    "support": true
                },
                "gpu": {
                    "support": true
                }
            },
            "tags": ["detection", "coco", "torch", "yolo", "official"],
            "training_data": [
                { "name": "MS COCO 2017", "url": "https://cocodataset.org" }
            ],
            "date_added": "2025-05-22 14:14:45"
        },
        {
            "base_name": "convnext-tiny-224-torch",
            "base_filename": null,
            "version": null,
            "description": "Tiny modern CNN bridging traditional convolutions with transformer-inspired improvements",
            "source": "https://huggingface.co/facebook/convnext-tiny-224",
            "author": "Zhuang Liu, et al.",
            "license": "Apache 2.0",
            "size_bytes": 457742046,
            "default_deployment_config_dict": {
                "type": "fiftyone.utils.transformers.FiftyOneTransformerForImageClassification",
                "config": {
                    "name_or_path": "facebook/convnext-tiny-224",
                    "channels_last": false,
                    "transformers_processor_kwargs": {
                        "return_tensors": "pt"
                    }
                }
            },
            "requirements": {
                "packages": ["torch", "torchvision", "transformers"],
                "cpu": {
                    "support": true
                },
                "gpu": {
                    "support": true
                }
            },
            "tags": [
                "classification",
                "imagenet",
                "torch",
                "transformers",
                "convnext"
            ],
            "training_data": [
                {
                    "name": "ImageNet-1K",
                    "url": "https://www.image-net.org/download.php"
                }
            ],
            "date_added": "2025-06-30 12:00:00"
        },
        {
            "base_name": "convnext-small-224-torch",
            "base_filename": null,
            "version": null,
            "description": "Small modernized CNN delivering strong accuracy through architectural innovations",
            "source": "https://huggingface.co/facebook/convnext-small-224",
            "author": "Zhuang Liu, et al.",
            "license": "Apache 2.0",
            "size_bytes": 402011374,
            "default_deployment_config_dict": {
                "type": "fiftyone.utils.transformers.FiftyOneTransformerForImageClassification",
                "config": {
                    "name_or_path": "facebook/convnext-small-224",
                    "channels_last": false,
                    "transformers_processor_kwargs": {
                        "return_tensors": "pt"
                    }
                }
            },
            "requirements": {
                "packages": ["torch", "torchvision", "transformers"],
                "cpu": {
                    "support": true
                },
                "gpu": {
                    "support": true
                }
            },
            "tags": [
                "classification",
                "imagenet",
                "torch",
                "transformers",
                "convnext",
                "official"
            ],
            "training_data": [
                {
                    "name": "ImageNet-1K",
                    "url": "https://www.image-net.org/download.php"
                }
            ],
            "date_added": "2025-06-30 12:00:00"
        },
        {
            "base_name": "convnext-base-224-torch",
            "base_filename": null,
            "version": null,
            "description": "Base modern CNN with transformer elements for robust visual understanding",
            "source": "https://huggingface.co/facebook/convnext-base-224",
            "author": "Zhuang Liu, et al.",
            "license": "Apache 2.0",
            "size_bytes": 1417939660,
            "default_deployment_config_dict": {
                "type": "fiftyone.utils.transformers.FiftyOneTransformerForImageClassification",
                "config": {
                    "name_or_path": "facebook/convnext-base-224",
                    "channels_last": false,
                    "transformers_processor_kwargs": {
                        "return_tensors": "pt"
                    }
                }
            },
            "requirements": {
                "packages": ["torch", "torchvision", "transformers"],
                "cpu": {
                    "support": true
                },
                "gpu": {
                    "support": true
                }
            },
            "tags": [
                "classification",
                "imagenet",
                "torch",
                "transformers",
                "convnext",
                "official"
            ],
            "training_data": [
                {
                    "name": "ImageNet-1K",
                    "url": "https://www.image-net.org/download.php"
                }
            ],
            "date_added": "2025-06-30 12:00:00"
        },
        {
            "base_name": "convnext-large-224-torch",
            "base_filename": null,
            "version": null,
            "description": "Large modern CNN demonstrating competitive performance with vision transformers",
            "source": "https://huggingface.co/facebook/convnext-large-224",
            "author": "Zhuang Liu, et al.",
            "license": "Apache 2.0",
            "size_bytes": 3164754044,
            "default_deployment_config_dict": {
                "type": "fiftyone.utils.transformers.FiftyOneTransformerForImageClassification",
                "config": {
                    "name_or_path": "facebook/convnext-large-224",
                    "channels_last": false,
                    "transformers_processor_kwargs": {
                        "return_tensors": "pt"
                    }
                }
            },
            "requirements": {
                "packages": ["torch", "torchvision", "transformers"],
                "cpu": {
                    "support": true
                },
                "gpu": {
                    "support": true
                }
            },
            "tags": [
                "classification",
                "imagenet",
                "torch",
                "transformers",
                "convnext"
            ],
            "training_data": [
                {
                    "name": "ImageNet-1K",
                    "url": "https://www.image-net.org/download.php"
                }
            ],
            "date_added": "2025-06-30 12:00:00"
        },
        {
            "base_name": "convnext-xlarge-224-torch",
            "base_filename": null,
            "version": null,
            "description": "Extra-large modern CNN maximizing architectural improvements for top accuracy",
            "source": "https://huggingface.co/facebook/convnext-xlarge-224-22k-1k",
            "author": "Zhuang Liu, et al.",
            "license": "Apache 2.0",
            "size_bytes": 1400917137,
            "default_deployment_config_dict": {
                "type": "fiftyone.utils.transformers.FiftyOneTransformerForImageClassification",
                "config": {
                    "name_or_path": "facebook/convnext-xlarge-224-22k-1k",
                    "channels_last": false,
                    "transformers_processor_kwargs": {
                        "return_tensors": "pt"
                    }
                }
            },
            "requirements": {
                "packages": ["torch", "torchvision", "transformers"],
                "cpu": {
                    "support": true
                },
                "gpu": {
                    "support": true
                }
            },
            "tags": [
                "classification",
                "imagenet",
                "torch",
                "transformers",
                "convnext",
                "official"
            ],
            "training_data": [
                {
                    "name": "ImageNet-22K",
                    "url": "https://www.image-net.org/download.php"
                },
                {
                    "name": "ImageNet-1K",
                    "url": "https://www.image-net.org/download.php"
                }
            ],
            "date_added": "2025-06-30 12:00:00"
        },
        {
            "base_name": "efficientnet-b0-imagenet-torch",
            "base_filename": null,
            "version": null,
            "description": "Efficient image classifier optimized for mobile devices with excellent accuracy-efficiency tradeoff",
            "source": "https://huggingface.co/google/efficientnet-b0",
            "author": "Mingxing Tan and Quoc V. Le",
            "license": "Apache 2.0",
            "size_bytes": 85768446,
            "default_deployment_config_dict": {
                "type": "fiftyone.utils.transformers.FiftyOneTransformerForImageClassification",
                "config": {
                    "name_or_path": "google/efficientnet-b0",
                    "channels_last": false,
                    "transformers_processor_kwargs": {
                        "return_tensors": "pt"
                    }
                }
            },
            "requirements": {
                "packages": ["torch", "torchvision", "transformers"],
                "cpu": {
                    "support": true
                },
                "gpu": {
                    "support": true
                }
            },
            "tags": [
                "classification",
                "imagenet",
                "torch",
                "transformers",
                "efficientnet",
                "official"
            ],
            "training_data": [
                {
                    "name": "ImageNet-1K",
                    "url": "https://www.image-net.org/download.php"
                }
            ],
            "date_added": "2025-06-30 12:00:00"
        },
        {
            "base_name": "efficientnet-b1-imagenet-torch",
            "base_filename": null,
            "version": null,
            "description": "Scaled efficient classifier with improved accuracy for slightly larger computational budgets",
            "source": "https://huggingface.co/google/efficientnet-b1",
            "author": "Mingxing Tan and Quoc V. Le",
            "license": "Apache 2.0",
            "size_bytes": 126318898,
            "default_deployment_config_dict": {
                "type": "fiftyone.utils.transformers.FiftyOneTransformerForImageClassification",
                "config": {
                    "name_or_path": "google/efficientnet-b1",
                    "channels_last": false,
                    "transformers_processor_kwargs": {
                        "return_tensors": "pt"
                    }
                }
            },
            "requirements": {
                "packages": ["torch", "torchvision", "transformers"],
                "cpu": {
                    "support": true
                },
                "gpu": {
                    "support": true
                }
            },
            "tags": [
                "classification",
                "imagenet",
                "torch",
                "transformers",
                "efficientnet",
                "official"
            ],
            "training_data": [
                {
                    "name": "ImageNet-1K",
                    "url": "https://www.image-net.org/download.php"
                }
            ],
            "date_added": "2025-06-30 12:00:00"
        },
        {
            "base_name": "efficientnet-b2-imagenet-torch",
            "base_filename": null,
            "version": null,
            "description": "Balanced efficient model providing stronger performance while maintaining reasonable resource usage",
            "source": "https://huggingface.co/google/efficientnet-b2",
            "author": "Mingxing Tan and Quoc V. Le",
            "license": "Apache 2.0",
            "size_bytes": 147458738,
            "default_deployment_config_dict": {
                "type": "fiftyone.utils.transformers.FiftyOneTransformerForImageClassification",
                "config": {
                    "name_or_path": "google/efficientnet-b2",
                    "channels_last": false,
                    "transformers_processor_kwargs": {
                        "return_tensors": "pt"
                    }
                }
            },
            "requirements": {
                "packages": ["torch", "torchvision", "transformers"],
                "cpu": {
                    "support": true
                },
                "gpu": {
                    "support": true
                }
            },
            "tags": [
                "classification",
                "imagenet",
                "torch",
                "transformers",
                "efficientnet",
                "official"
            ],
            "training_data": [
                {
                    "name": "ImageNet-1K",
                    "url": "https://www.image-net.org/download.php"
                }
            ],
            "date_added": "2025-06-30 12:00:00"
        },
        {
            "base_name": "efficientnet-b3-imagenet-torch",
            "base_filename": null,
            "version": null,
            "description": "Mid-scale efficient classifier delivering high accuracy for versatile deployment scenarios",
            "source": "https://huggingface.co/google/efficientnet-b3",
            "author": "Mingxing Tan and Quoc V. Le",
            "license": "Apache 2.0",
            "size_bytes": 197807644,
            "default_deployment_config_dict": {
                "type": "fiftyone.utils.transformers.FiftyOneTransformerForImageClassification",
                "config": {
                    "name_or_path": "google/efficientnet-b3",
                    "channels_last": false,
                    "transformers_processor_kwargs": {
                        "return_tensors": "pt"
                    }
                }
            },
            "requirements": {
                "packages": ["torch", "torchvision", "transformers"],
                "cpu": {
                    "support": true
                },
                "gpu": {
                    "support": true
                }
            },
            "tags": [
                "classification",
                "imagenet",
                "torch",
                "transformers",
                "efficientnet",
                "official"
            ],
            "training_data": [
                {
                    "name": "ImageNet-1K",
                    "url": "https://www.image-net.org/download.php"
                }
            ],
            "date_added": "2025-06-30 12:00:00"
        },
        {
            "base_name": "efficientnet-b4-imagenet-torch",
            "base_filename": null,
            "version": null,
            "description": "Large efficient model with enhanced features for transfer learning applications",
            "source": "https://huggingface.co/google/efficientnet-b4",
            "author": "Mingxing Tan and Quoc V. Le",
            "license": "Apache 2.0",
            "size_bytes": 312276324,
            "default_deployment_config_dict": {
                "type": "fiftyone.utils.transformers.FiftyOneTransformerForImageClassification",
                "config": {
                    "name_or_path": "google/efficientnet-b4",
                    "channels_last": false,
                    "transformers_processor_kwargs": {
                        "return_tensors": "pt"
                    }
                }
            },
            "requirements": {
                "packages": ["torch", "torchvision", "transformers"],
                "cpu": {
                    "support": true
                },
                "gpu": {
                    "support": true
                }
            },
            "tags": [
                "classification",
                "imagenet",
                "torch",
                "transformers",
                "efficientnet",
                "official"
            ],
            "training_data": [
                {
                    "name": "ImageNet-1K",
                    "url": "https://www.image-net.org/download.php"
                }
            ],
            "date_added": "2025-06-30 12:00:00"
        },
        {
            "base_name": "efficientnet-b5-imagenet-torch",
            "base_filename": null,
            "version": null,
            "description": "High-capacity efficient classifier prioritizing accuracy with available compute resources",
            "source": "https://huggingface.co/google/efficientnet-b5",
            "author": "Mingxing Tan and Quoc V. Le",
            "license": "Apache 2.0",
            "size_bytes": 489948742,
            "default_deployment_config_dict": {
                "type": "fiftyone.utils.transformers.FiftyOneTransformerForImageClassification",
                "config": {
                    "name_or_path": "google/efficientnet-b5",
                    "channels_last": false,
                    "transformers_processor_kwargs": {
                        "return_tensors": "pt"
                    }
                }
            },
            "requirements": {
                "packages": ["torch", "torchvision", "transformers"],
                "cpu": {
                    "support": true
                },
                "gpu": {
                    "support": true
                }
            },
            "tags": [
                "classification",
                "imagenet",
                "torch",
                "transformers",
                "efficientnet",
                "official"
            ],
            "training_data": [
                {
                    "name": "ImageNet-1K",
                    "url": "https://www.image-net.org/download.php"
                }
            ],
            "date_added": "2025-06-30 12:00:00"
        },
        {
            "base_name": "efficientnet-b6-imagenet-torch",
            "base_filename": null,
            "version": null,
            "description": "Extended efficient model approaching state-of-the-art accuracy on challenging datasets",
            "source": "https://huggingface.co/google/efficientnet-b6",
            "author": "Mingxing Tan and Quoc V. Le",
            "license": "Apache 2.0",
            "size_bytes": 693311678,
            "default_deployment_config_dict": {
                "type": "fiftyone.utils.transformers.FiftyOneTransformerForImageClassification",
                "config": {
                    "name_or_path": "google/efficientnet-b6",
                    "channels_last": false,
                    "transformers_processor_kwargs": {
                        "return_tensors": "pt"
                    }
                }
            },
            "requirements": {
                "packages": ["torch", "torchvision", "transformers"],
                "cpu": {
                    "support": true
                },
                "gpu": {
                    "support": true
                }
            },
            "tags": [
                "classification",
                "imagenet",
                "torch",
                "transformers",
                "efficientnet",
                "official"
            ],
            "training_data": [
                {
                    "name": "ImageNet-1K",
                    "url": "https://www.image-net.org/download.php"
                }
            ],
            "date_added": "2025-06-30 12:00:00"
        },
        {
            "base_name": "efficientnet-b7-imagenet-torch",
            "base_filename": null,
            "version": null,
            "description": "Maximum efficient classifier pushing performance boundaries while preserving efficiency principles",
            "source": "https://huggingface.co/google/efficientnet-b7",
            "author": "Mingxing Tan and Quoc V. Le",
            "license": "Apache 2.0",
            "size_bytes": 1067822754,
            "default_deployment_config_dict": {
                "type": "fiftyone.utils.transformers.FiftyOneTransformerForImageClassification",
                "config": {
                    "name_or_path": "google/efficientnet-b7",
                    "channels_last": false,
                    "transformers_processor_kwargs": {
                        "return_tensors": "pt"
                    }
                }
            },
            "requirements": {
                "packages": ["torch", "torchvision", "transformers"],
                "cpu": {
                    "support": true
                },
                "gpu": {
                    "support": true
                }
            },
            "tags": [
                "classification",
                "imagenet",
                "torch",
                "transformers",
                "efficientnet",
                "official"
            ],
            "training_data": [
                {
                    "name": "ImageNet-1K",
                    "url": "https://www.image-net.org/download.php"
                }
            ],
            "date_added": "2025-06-30 12:00:00"
        },
        {
            "base_name": "swin-v2-tiny-torch",
            "base_filename": null,
            "version": null,
            "description": "Tiny hierarchical transformer for efficient visual recognition on edge devices",
            "source": "https://huggingface.co/microsoft/swinv2-tiny-patch4-window8-256",
            "author": "Ze Liu, et al.",
            "license": "MIT",
            "size_bytes": 453919540,
            "default_deployment_config_dict": {
                "type": "fiftyone.utils.transformers.FiftyOneTransformerForImageClassification",
                "config": {
                    "name_or_path": "microsoft/swinv2-tiny-patch4-window8-256",
                    "transformers_processor_kwargs": {
                        "return_tensors": "pt"
                    }
                }
            },
            "requirements": {
                "packages": ["torch", "torchvision", "transformers"],
                "cpu": {
                    "support": true
                },
                "gpu": {
                    "support": true
                }
            },
            "tags": [
                "classification",
                "imagenet",
                "torch",
                "transformers",
                "swin-transformer",
                "official"
            ],
            "training_data": [
                {
                    "name": "ImageNet-1K",
                    "url": "https://www.image-net.org/download.php"
                }
            ],
            "date_added": "2025-07-02 12:00:00"
        },
        {
            "base_name": "swin-v2-small-torch",
            "base_filename": null,
            "version": null,
            "description": "Small hierarchical transformer balancing efficiency and performance for practical use",
            "source": "https://huggingface.co/microsoft/swinv2-small-patch4-window8-256",
            "author": "Ze Liu, et al.",
            "license": "MIT",
            "size_bytes": 796233910,
            "default_deployment_config_dict": {
                "type": "fiftyone.utils.transformers.FiftyOneTransformerForImageClassification",
                "config": {
                    "name_or_path": "microsoft/swinv2-small-patch4-window8-256",
                    "transformers_processor_kwargs": {
                        "return_tensors": "pt"
                    }
                }
            },
            "requirements": {
                "packages": ["torch", "torchvision", "transformers"],
                "cpu": {
                    "support": true
                },
                "gpu": {
                    "support": true
                }
            },
            "tags": [
                "classification",
                "imagenet",
                "torch",
                "transformers",
                "swin-transformer",
                "official"
            ],
            "training_data": [
                {
                    "name": "ImageNet-1K",
                    "url": "https://www.image-net.org/download.php"
                }
            ],
            "date_added": "2025-07-02 12:00:00"
        },
        {
            "base_name": "swin-v2-base-torch",
            "base_filename": null,
            "version": null,
            "description": "Base hierarchical transformer delivering strong results across vision tasks",
            "source": "https://huggingface.co/microsoft/swinv2-base-patch4-window8-256",
            "author": "Ze Liu, et al.",
            "license": "MIT",
            "size_bytes": 1407282936,
            "default_deployment_config_dict": {
                "type": "fiftyone.utils.transformers.FiftyOneTransformerForImageClassification",
                "config": {
                    "name_or_path": "microsoft/swinv2-base-patch4-window8-256",
                    "transformers_processor_kwargs": {
                        "return_tensors": "pt"
                    }
                }
            },
            "requirements": {
                "packages": ["torch", "torchvision", "transformers"],
                "cpu": {
                    "support": true
                },
                "gpu": {
                    "support": true
                }
            },
            "tags": [
                "classification",
                "imagenet",
                "torch",
                "transformers",
                "swin-transformer",
                "official"
            ],
            "training_data": [
                {
                    "name": "ImageNet-1K",
                    "url": "https://www.image-net.org/download.php"
                }
            ],
            "date_added": "2025-07-02 12:00:00"
        },
        {
            "base_name": "swin-v2-large-torch",
            "base_filename": null,
            "version": null,
            "description": "Large hierarchical transformer with enhanced capacity for demanding applications",
            "source": "https://huggingface.co/microsoft/swinv2-large-patch4-window12to16-192to256-22kto1k-ft",
            "author": "Ze Liu, et al.",
            "license": "MIT",
            "size_bytes": 3148420002,
            "default_deployment_config_dict": {
                "type": "fiftyone.utils.transformers.FiftyOneTransformerForImageClassification",
                "config": {
                    "name_or_path": "microsoft/swinv2-large-patch4-window12to16-192to256-22kto1k-ft",
                    "transformers_processor_kwargs": {
                        "return_tensors": "pt"
                    }
                }
            },
            "requirements": {
                "packages": ["torch", "torchvision", "transformers"],
                "cpu": {
                    "support": true
                },
                "gpu": {
                    "support": true
                }
            },
            "tags": [
                "classification",
                "imagenet",
                "torch",
                "transformers",
                "swin-transformer",
                "official"
            ],
            "training_data": [
                {
                    "name": "ImageNet-1K",
                    "url": "https://www.image-net.org/download.php"
                }
            ],
            "date_added": "2025-07-02 12:00:00"
        },
        {
            "base_name": "rtdetr-v2-s-coco-torch",
            "base_filename": null,
            "version": null,
            "description": "Lightweight real-time object detector optimized for speed on edge devices",
            "source": "https://huggingface.co/PekingU/rtdetr_v2_r18vd",
            "author": "Wenyu Lv, et al.",
            "license": "Apache 2.0",
            "size_bytes": 161820194,
            "default_deployment_config_dict": {
                "type": "fiftyone.utils.transformers.FiftyOneTransformerForObjectDetection",
                "config": {
                    "name_or_path": "PekingU/rtdetr_v2_r18vd",
                    "transformers_processor_kwargs": {
                        "return_tensors": "pt"
                    }
                }
            },
            "requirements": {
                "packages": ["torch", "torchvision", "transformers"],
                "cpu": {
                    "support": true
                },
                "gpu": {
                    "support": true
                }
            },
            "tags": ["detection", "coco", "torch", "transformers", "rtdetr"],
            "training_data": [
                { "name": "MS COCO 2017", "url": "https://cocodataset.org" }
            ],
            "date_added": "2025-07-03 12:00:00"
        },
        {
            "base_name": "rtdetr-v2-m-coco-torch",
            "base_filename": null,
            "version": null,
            "description": "Balanced real-time object detector offering improved accuracy for production use",
            "source": "https://huggingface.co/PekingU/rtdetr_v2_r50vd",
            "author": "Wenyu Lv, et al.",
            "license": "Apache 2.0",
            "size_bytes": 344364318,
            "default_deployment_config_dict": {
                "type": "fiftyone.utils.transformers.FiftyOneTransformerForObjectDetection",
                "config": {
                    "name_or_path": "PekingU/rtdetr_v2_r50vd",
                    "transformers_processor_kwargs": {
                        "return_tensors": "pt"
                    }
                }
            },
            "requirements": {
                "packages": ["torch", "torchvision", "transformers"],
                "cpu": {
                    "support": true
                },
                "gpu": {
                    "support": true
                }
            },
            "tags": [
                "detection",
                "coco",
                "torch",
                "transformers",
                "rtdetr",
                "official"
            ],
            "training_data": [
                { "name": "MS COCO 2017", "url": "https://cocodataset.org" }
            ],
            "date_added": "2025-07-03 12:00:00"
        },
        {
            "base_name": "dfine-nano-coco-torch",
            "base_filename": null,
            "version": null,
            "description": "D-FINE Nano from `D-FINE: Redefine Regression Task in DETRs as Fine-grained Distribution Refinement` trained on COCO. Ultra-lightweight real-time object detector.",
            "source": "https://github.com/Peterande/D-FINE",
            "author": "Yansong Peng, et al.",
            "license": "Apache 2.0",
            "size_bytes": 14680064,
            "default_deployment_config_dict": {
                "type": "fiftyone.utils.transformers.FiftyOneTransformerForObjectDetection",
                "config": {
                    "name_or_path": "ustc-community/dfine-nano-coco"
                }
            },
            "requirements": {
                "packages": ["torch", "torchvision", "transformers"],
                "cpu": {
                    "support": true
                },
                "gpu": {
                    "support": true
                }
            },
            "tags": [
                "detection",
                "coco",
                "torch",
                "transformers",
                "detr",
                "official"
            ],
            "training_data": [
                { "name": "MS COCO 2017", "url": "https://cocodataset.org" }
            ],
            "date_added": "2025-07-15 23:00:00"
        },
        {
            "base_name": "dfine-small-coco-torch",
            "base_filename": null,
            "version": null,
            "description": "D-FINE Small from `D-FINE: Redefine Regression Task in DETRs as Fine-grained Distribution Refinement` trained on COCO. Balanced real-time object detector.",
            "source": "https://github.com/Peterande/D-FINE",
            "author": "Yansong Peng, et al.",
            "license": "Apache 2.0",
            "size_bytes": 25165824,
            "default_deployment_config_dict": {
                "type": "fiftyone.utils.transformers.FiftyOneTransformerForObjectDetection",
                "config": {
                    "name_or_path": "ustc-community/dfine-small-coco"
                }
            },
            "requirements": {
                "packages": ["torch", "torchvision", "transformers"],
                "cpu": {
                    "support": true
                },
                "gpu": {
                    "support": true
                }
            },
            "tags": [
                "detection",
                "coco",
                "torch",
                "transformers",
                "detr",
                "official"
            ],
            "training_data": [
                { "name": "MS COCO 2017", "url": "https://cocodataset.org" }
            ],
            "date_added": "2025-07-15 23:00:00"
        },
        {
            "base_name": "dfine-medium-coco-torch",
            "base_filename": null,
            "version": null,
            "description": "D-FINE Medium from `D-FINE: Redefine Regression Task in DETRs as Fine-grained Distribution Refinement` trained on COCO. Mid-size real-time object detector.",
            "source": "https://github.com/Peterande/D-FINE",
            "author": "Yansong Peng, et al.",
            "license": "Apache 2.0",
            "size_bytes": 31457280,
            "default_deployment_config_dict": {
                "type": "fiftyone.utils.transformers.FiftyOneTransformerForObjectDetection",
                "config": {
                    "name_or_path": "ustc-community/dfine-medium-coco"
                }
            },
            "requirements": {
                "packages": ["torch", "torchvision", "transformers"],
                "cpu": {
                    "support": true
                },
                "gpu": {
                    "support": true
                }
            },
            "tags": [
                "detection",
                "coco",
                "torch",
                "transformers",
                "detr",
                "official"
            ],
            "training_data": [
                { "name": "MS COCO 2017", "url": "https://cocodataset.org" }
            ],
            "date_added": "2025-07-15 23:00:00"
        },
        {
            "base_name": "dfine-large-coco-torch",
            "base_filename": null,
            "version": null,
            "description": "D-FINE Large from `D-FINE: Redefine Regression Task in DETRs as Fine-grained Distribution Refinement` trained on COCO. Achieves 54.0% AP at 124 FPS on T4 GPU.",
            "source": "https://github.com/Peterande/D-FINE",
            "author": "Yansong Peng, et al.",
            "license": "Apache 2.0",
            "size_bytes": 52428800,
            "default_deployment_config_dict": {
                "type": "fiftyone.utils.transformers.FiftyOneTransformerForObjectDetection",
                "config": {
                    "name_or_path": "ustc-community/dfine-large-coco"
                }
            },
            "requirements": {
                "packages": ["torch", "torchvision", "transformers"],
                "cpu": {
                    "support": true
                },
                "gpu": {
                    "support": true
                }
            },
            "tags": [
                "detection",
                "coco",
                "torch",
                "transformers",
                "detr",
                "official"
            ],
            "training_data": [
                { "name": "MS COCO 2017", "url": "https://cocodataset.org" }
            ],
            "date_added": "2025-07-15 23:00:00"
        },
        {
            "base_name": "dfine-xlarge-coco-torch",
            "base_filename": null,
            "version": null,
            "description": "D-FINE XLarge from `D-FINE: Redefine Regression Task in DETRs as Fine-grained Distribution Refinement` trained on COCO. Achieves 55.8% AP at 78 FPS on T4 GPU.",
            "source": "https://github.com/Peterande/D-FINE",
            "author": "Yansong Peng, et al.",
            "license": "Apache 2.0",
            "size_bytes": 128974848,
            "default_deployment_config_dict": {
                "type": "fiftyone.utils.transformers.FiftyOneTransformerForObjectDetection",
                "config": {
                    "name_or_path": "ustc-community/dfine-xlarge-coco"
                }
            },
            "requirements": {
                "packages": ["torch", "torchvision", "transformers"],
                "cpu": {
                    "support": true
                },
                "gpu": {
                    "support": true
                }
            },
            "tags": [
                "detection",
                "coco",
                "torch",
                "transformers",
                "detr",
                "official"
            ],
            "training_data": [
                { "name": "MS COCO 2017", "url": "https://cocodataset.org" }
            ],
            "date_added": "2025-07-15 23:00:00"
        },
        {
            "base_name": "segformer-b0-ade20k-torch",
            "base_filename": null,
            "version": null,
            "description": "Efficient transformer-based semantic segmentation model for scene parsing with 150 classes",
            "source": "https://huggingface.co/nvidia/segformer-b0-finetuned-ade-512-512",
            "author": "Enze Xie, et al.",
            "license": "MIT",
            "size_bytes": 15012832,
            "default_deployment_config_dict": {
                "type": "fiftyone.utils.transformers.FiftyOneTransformerForSemanticSegmentation",
                "config": {
                    "name_or_path": "nvidia/segformer-b0-finetuned-ade-512-512",
                    "output_processor_args": {
                        "no_background_cls": true,
                        "has_softmax_out": false
                    }
                }
            },
            "requirements": {
                "packages": ["torch", "torchvision", "transformers"],
                "cpu": {
                    "support": true
                },
                "gpu": {
                    "support": true
                }
            },
            "tags": ["segmentation", "torch", "segformer", "official"],
            "training_data": [
                {
                    "name": "ADE20K",
                    "url": "https://github.com/CSAILVision/ADE20K"
                }
            ],
            "date_added": "2025-08-04 12:34:17"
        },
        {
            "base_name": "segformer-b1-ade20k-torch",
            "base_filename": null,
            "version": null,
            "description": "Balanced SegFormer model providing good accuracy-efficiency tradeoff for scene understanding",
            "source": "https://huggingface.co/nvidia/segformer-b1-finetuned-ade-512-512",
            "author": "Enze Xie, et al.",
            "license": "MIT",
            "size_bytes": 54865248,
            "default_deployment_config_dict": {
                "type": "fiftyone.utils.transformers.FiftyOneTransformerForSemanticSegmentation",
                "config": {
                    "name_or_path": "nvidia/segformer-b1-finetuned-ade-512-512",
                    "output_processor_args": {
                        "no_background_cls": true,
                        "has_softmax_out": false
                    }
                }
            },
            "requirements": {
                "packages": ["torch", "torchvision", "transformers"],
                "cpu": {
                    "support": true
                },
                "gpu": {
                    "support": true
                }
            },
            "tags": ["segmentation", "torch", "segformer", "official"],
            "training_data": [
                {
                    "name": "ADE20K",
                    "url": "https://github.com/CSAILVision/ADE20K"
                }
            ],
            "date_added": "2025-08-04 12:34:20"
        },
        {
            "base_name": "segformer-b2-ade20k-torch",
            "base_filename": null,
            "version": null,
            "description": "Medium-sized SegFormer delivering enhanced segmentation quality for complex scenes",
            "source": "https://huggingface.co/nvidia/segformer-b2-finetuned-ade-512-512",
            "author": "Enze Xie, et al.",
            "license": "MIT",
            "size_bytes": 109854048,
            "default_deployment_config_dict": {
                "type": "fiftyone.utils.transformers.FiftyOneTransformerForSemanticSegmentation",
                "config": {
                    "name_or_path": "nvidia/segformer-b2-finetuned-ade-512-512",
                    "output_processor_args": {
                        "no_background_cls": true,
                        "has_softmax_out": false
                    }
                }
            },
            "requirements": {
                "packages": ["torch", "torchvision", "transformers"],
                "cpu": {
                    "support": true
                },
                "gpu": {
                    "support": true
                }
            },
            "tags": ["segmentation", "torch", "segformer", "official"],
            "training_data": [
                {
                    "name": "ADE20K",
                    "url": "https://github.com/CSAILVision/ADE20K"
                }
            ],
            "date_added": "2025-08-04 12:34:22"
        },
        {
            "base_name": "segformer-b3-ade20k-torch",
            "base_filename": null,
            "version": null,
            "description": "Larger SegFormer model with improved accuracy for detailed semantic segmentation",
            "source": "https://huggingface.co/nvidia/segformer-b3-finetuned-ade-512-512",
            "author": "Enze Xie, et al.",
            "license": "MIT",
            "size_bytes": 189357408,
            "default_deployment_config_dict": {
                "type": "fiftyone.utils.transformers.FiftyOneTransformerForSemanticSegmentation",
                "config": {
                    "name_or_path": "nvidia/segformer-b3-finetuned-ade-512-512",
                    "output_processor_args": {
                        "no_background_cls": true,
                        "has_softmax_out": false
                    }
                }
            },
            "requirements": {
                "packages": ["torch", "torchvision", "transformers"],
                "cpu": {
                    "support": true
                },
                "gpu": {
                    "support": true
                }
            },
            "tags": ["segmentation", "torch", "segformer", "official"],
            "training_data": [
                {
                    "name": "ADE20K",
                    "url": "https://github.com/CSAILVision/ADE20K"
                }
            ],
            "date_added": "2025-08-04 12:34:24"
        },
        {
            "base_name": "segformer-b4-ade20k-torch",
            "base_filename": null,
            "version": null,
            "description": "High-capacity SegFormer achieving excellent results on challenging segmentation tasks",
            "source": "https://huggingface.co/nvidia/segformer-b4-finetuned-ade-512-512",
            "author": "Enze Xie, et al.",
            "license": "MIT",
            "size_bytes": 256439648,
            "default_deployment_config_dict": {
                "type": "fiftyone.utils.transformers.FiftyOneTransformerForSemanticSegmentation",
                "config": {
                    "name_or_path": "nvidia/segformer-b4-finetuned-ade-512-512",
                    "output_processor_args": {
                        "no_background_cls": true,
                        "has_softmax_out": false
                    }
                }
            },
            "requirements": {
                "packages": ["torch", "torchvision", "transformers"],
                "cpu": {
                    "support": true
                },
                "gpu": {
                    "support": true
                }
            },
            "tags": ["segmentation", "torch", "segformer", "official"],
            "training_data": [
                {
                    "name": "ADE20K",
                    "url": "https://github.com/CSAILVision/ADE20K"
                }
            ],
            "date_added": "2025-08-04 12:34:25"
        },
        {
            "base_name": "segformer-b5-ade20k-torch",
            "base_filename": null,
            "version": null,
            "description": "Largest SegFormer model delivering the best semantic segmentation performance in its family",
            "source": "https://huggingface.co/nvidia/segformer-b5-finetuned-ade-640-640",
            "author": "Enze Xie, et al.",
            "license": "MIT",
            "size_bytes": 338840928,
            "default_deployment_config_dict": {
                "type": "fiftyone.utils.transformers.FiftyOneTransformerForSemanticSegmentation",
                "config": {
                    "name_or_path": "nvidia/segformer-b5-finetuned-ade-640-640",
                    "output_processor_args": {
                        "no_background_cls": true,
                        "has_softmax_out": false
                    }
                }
            },
            "requirements": {
                "packages": ["torch", "torchvision", "transformers"],
                "cpu": {
                    "support": true
                },
                "gpu": {
                    "support": true
                }
            },
            "tags": ["segmentation", "torch", "segformer", "official"],
            "training_data": [
                {
                    "name": "ADE20K",
                    "url": "https://github.com/CSAILVision/ADE20K"
                }
            ],
            "date_added": "2025-08-04 12:34:27"
        },
        {
            "base_name": "medsiglip-448-zero-torch",
            "base_filename": null,
            "version": null,
            "description": "Medical SigLIP for zero-shot image classification and embeddings",
            "source": "https://huggingface.co/google/medsiglip-448",
            "author": "Google Research",
            "license": "Custom (HAI-DEF gated on Hugging Face)",
            "size_bytes": null,
            "default_deployment_config_dict": {
                "type": "fiftyone.utils.transformers.FiftyOneZeroShotTransformerForImageClassification",
                "config": {
                    "name_or_path": "google/medsiglip-448",
                    "transformers_processor_kwargs": {
                        "padding": true
                    },
                    "output_processor_args": {
                        "store_logits": true,
                        "logits_key": "logits_per_image"
                    }
                }
            },
            "requirements": {
                "packages": [
                    "torch",
                    "torchvision",
                    "transformers",
                    "huggingface_hub"
                ],
                "cpu": { "support": true },
                "gpu": { "support": true }
            },
            "tags": [
                "classification",
                "torch",
                "official",
                "medical",
                "zero-shot"
            ],
            "training_data": [],
            "date_added": "2025-09-03 15:09:00"
        },
        {
            "base_name": "monet-zero-torch",
            "base_filename": null,
            "version": null,
            "description": "CLIP‑based vision‑language model for zero‑shot dermatology image classification.",
            "source": "https://huggingface.co/suinleelab/monet",
            "author": "Su‑In Lee Lab",
            "license": "MIT",
            "size_bytes": 1710000000,
            "default_deployment_config_dict": {
                "type": "fiftyone.utils.transformers.FiftyOneZeroShotTransformerForImageClassification",
                "config": {
                    "name_or_path": "suinleelab/monet",
                    "transformers_processor_kwargs": {
                        "padding": true
                    },
                    "output_processor_args": {
                        "logits_key": "logits_per_image"
                    }
                }
            },
            "requirements": {
                "packages": ["torch", "torchvision", "transformers"],
                "cpu": { "support": true },
                "gpu": { "support": true }
            },
            "tags": ["classification", "torch", "official", "medical"],
            "training_data": [
                {
                    "name": "MONET (dermatology image–text corpus)",
                    "url": "https://huggingface.co/suinleelab/monet"
                }
            ],
            "date_added": "2025-09-04 12:45:00"
        },
        {
            "base_name": "pubmed-clip-vit-base-patch32",
            "base_filename": null,
            "version": null,
            "description": "Zero-shot medical image classifier trained on biomedical image–text pairs.",
            "source": "https://huggingface.co/flaviagiammarino/pubmed-clip-vit-base-patch32",
            "author": "Sedigheh Eslami et al.",
            "license": "MIT",
            "size_bytes": 634388480,
            "default_deployment_config_dict": {
                "type": "fiftyone.utils.transformers.FiftyOneZeroShotTransformerForImageClassification",
                "config": {
                    "name_or_path": "flaviagiammarino/pubmed-clip-vit-base-patch32",
                    "transforms_args": { "use_fast": false },
                    "transformers_processor_kwargs": { "padding": true }
                }
            },
            "requirements": {
                "packages": ["torch", "torchvision", "transformers"],
                "cpu": { "support": true },
                "gpu": { "support": true }
            },
            "tags": [
                "classification",
                "torch",
                "official",
                "medical",
                "zero-shot"
            ],
            "training_data": [
                {
                    "name": "ROCO (Radiology Objects in Context)",
                    "url": "https://github.com/razorx89/roco-dataset"
                }
            ],
            "date_added": "2025-09-05 11:56:00"
<<<<<<< HEAD
=======
        },
        {
            "base_name": "pose-estimation-transformer-torch",
            "base_filename": null,
            "version": null,
            "description": "Vision Transformer for pose estimation with 90M parameters removing complex decoder components.",
            "source": "https://github.com/ViTAE-Transformer/ViTPose",
            "license": "Apache 2.0",
            "default_deployment_config_dict": {
                "type": "fiftyone.utils.transformers.FiftyOneTransformerForPoseEstimation",
                "config": {}
            },
            "requirements": {
                "packages": ["torch", "torchvision", "transformers"],
                "cpu": {
                    "support": true
                },
                "gpu": {
                    "support": true
                }
            },
            "tags": [
                "keypoints",
                "coco",
                "torch",
                "transformers",
                "pose-estimation"
            ],
            "training_data": [],
            "date_added": "2025-07-09 12:00:00"
        },
        {
            "base_name": "vitpose-base-torch",
            "base_filename": null,
            "version": null,
            "description": "Vision Transformer for pose estimation with 90M parameters using standard ViT backbone. Detects 17 human keypoints through heatmap regression achieving 75.8 AP on COCO. Processes 256x192 images with hierarchical features for accurate joint localization.",
            "source": "https://github.com/ViTAE-Transformer/ViTPose",
            "author": "Yufei Xu, et al.",
            "license": "Apache 2.0",
            "size_bytes": 360007012,
            "default_deployment_config_dict": {
                "type": "fiftyone.utils.transformers.FiftyOneTransformerForPoseEstimation",
                "config": {
                    "name_or_path": "usyd-community/vitpose-base",
                    "transformers_processor_kwargs": {
                        "return_tensors": "pt"
                    }
                }
            },
            "requirements": {
                "packages": ["torch", "torchvision", "transformers"],
                "cpu": {
                    "support": true
                },
                "gpu": {
                    "support": true
                }
            },
            "tags": [
                "keypoints",
                "coco",
                "torch",
                "transformers",
                "pose-estimation"
            ],
            "training_data": [
                { "name": "MS COCO 2017", "url": "https://cocodataset.org" }
            ],
            "date_added": "2025-07-09 12:00:00"
        },
        {
            "base_name": "vitpose-base-simple-torch",
            "base_filename": null,
            "version": null,
            "description": "Simplified ViTPose with 90M parameters removing complex decoder components. Maintains 75.1 AP through direct heatmap prediction from transformer features. Streamlined architecture for easier deployment while preserving accuracy on human pose tasks.",
            "source": "https://github.com/ViTAE-Transformer/ViTPose",
            "author": "Yufei Xu, et al.",
            "license": "Apache 2.0",
            "size_bytes": 343673076,
            "default_deployment_config_dict": {
                "type": "fiftyone.utils.transformers.FiftyOneTransformerForPoseEstimation",
                "config": {
                    "name_or_path": "usyd-community/vitpose-base-simple",
                    "transformers_processor_kwargs": {
                        "return_tensors": "pt"
                    }
                }
            },
            "requirements": {
                "packages": ["torch", "torchvision", "transformers"],
                "cpu": {
                    "support": true
                },
                "gpu": {
                    "support": true
                }
            },
            "tags": [
                "keypoints",
                "coco",
                "torch",
                "transformers",
                "pose-estimation"
            ],
            "training_data": [
                { "name": "MS COCO 2017", "url": "https://cocodataset.org" }
            ],
            "date_added": "2025-07-09 12:00:00"
        },
        {
            "base_name": "vitpose-plus-small-torch",
            "base_filename": null,
            "version": null,
            "description": "Small ViTPose+ with 30M parameters using mixture-of-experts for multi-dataset training. Achieves 68.7 AP through dataset-specific adaptation. Lightweight MOE architecture enables efficient pose estimation across diverse human pose datasets.",
            "source": "https://github.com/ViTAE-Transformer/ViTPose",
            "author": "Yufei Xu, et al.",
            "license": "Apache 2.0",
            "size_bytes": 132619932,
            "default_deployment_config_dict": {
                "type": "fiftyone.utils.transformers.FiftyOneTransformerForPoseEstimation",
                "config": {
                    "name_or_path": "usyd-community/vitpose-plus-small",
                    "transformers_processor_kwargs": {
                        "return_tensors": "pt"
                    }
                }
            },
            "requirements": {
                "packages": ["torch", "torchvision", "transformers"],
                "cpu": {
                    "support": true
                },
                "gpu": {
                    "support": true
                }
            },
            "tags": [
                "keypoints",
                "coco",
                "torch",
                "transformers",
                "pose-estimation"
            ],
            "training_data": [
                { "name": "MS COCO 2017", "url": "https://cocodataset.org" }
            ],
            "date_added": "2025-07-09 12:00:00"
        },
        {
            "base_name": "vitpose-plus-base-torch",
            "base_filename": null,
            "version": null,
            "description": "Base ViTPose+ with 130M parameters implementing mixture-of-experts modules. Delivers 77.5 AP through dataset-aware routing. MOE design handles multiple pose datasets simultaneously while maintaining strong per-dataset performance.",
            "source": "https://github.com/ViTAE-Transformer/ViTPose",
            "author": "Yufei Xu, et al.",
            "license": "Apache 2.0",
            "size_bytes": 501627628,
            "default_deployment_config_dict": {
                "type": "fiftyone.utils.transformers.FiftyOneTransformerForPoseEstimation",
                "config": {
                    "name_or_path": "usyd-community/vitpose-plus-base",
                    "transformers_processor_kwargs": {
                        "return_tensors": "pt"
                    }
                }
            },
            "requirements": {
                "packages": ["torch", "torchvision", "transformers"],
                "cpu": {
                    "support": true
                },
                "gpu": {
                    "support": true
                }
            },
            "tags": [
                "keypoints",
                "coco",
                "torch",
                "transformers",
                "pose-estimation"
            ],
            "training_data": [
                { "name": "MS COCO 2017", "url": "https://cocodataset.org" }
            ],
            "date_added": "2025-07-09 12:00:00"
        },
        {
            "base_name": "vitpose-plus-large-torch",
            "base_filename": null,
            "version": null,
            "description": "Large ViTPose+ with 430M parameters scaling MOE architecture for superior accuracy. Achieves 78.3 AP on COCO through enhanced capacity. Mixture-of-experts enables specialization across pose datasets while maintaining unified architecture.",
            "source": "https://github.com/ViTAE-Transformer/ViTPose",
            "author": "Yufei Xu, et al.",
            "license": "Apache 2.0",
            "size_bytes": 1737705492,
            "default_deployment_config_dict": {
                "type": "fiftyone.utils.transformers.FiftyOneTransformerForPoseEstimation",
                "config": {
                    "name_or_path": "usyd-community/vitpose-plus-large",
                    "transformers_processor_kwargs": {
                        "return_tensors": "pt"
                    }
                }
            },
            "requirements": {
                "packages": ["torch", "torchvision", "transformers"],
                "cpu": {
                    "support": true
                },
                "gpu": {
                    "support": true
                }
            },
            "tags": [
                "keypoints",
                "coco",
                "torch",
                "transformers",
                "pose-estimation"
            ],
            "training_data": [
                { "name": "MS COCO 2017", "url": "https://cocodataset.org" }
            ],
            "date_added": "2025-07-09 12:00:00"
        },
        {
            "base_name": "vitpose-plus-huge-torch",
            "base_filename": null,
            "version": null,
            "description": "Huge ViTPose+ with 900M parameters maximizing MOE capacity for best performance. Delivers 78.9 AP through massive scale. Flagship mixture-of-experts model handling diverse pose datasets with dataset-specific optimization paths.",
            "source": "https://github.com/ViTAE-Transformer/ViTPose",
            "author": "Yufei Xu, et al.",
            "license": "Apache 2.0",
            "size_bytes": 3597730876,
            "default_deployment_config_dict": {
                "type": "fiftyone.utils.transformers.FiftyOneTransformerForPoseEstimation",
                "config": {
                    "name_or_path": "usyd-community/vitpose-plus-huge",
                    "transformers_processor_kwargs": {
                        "return_tensors": "pt"
                    }
                }
            },
            "requirements": {
                "packages": ["torch", "torchvision", "transformers"],
                "cpu": {
                    "support": true
                },
                "gpu": {
                    "support": true
                }
            },
            "tags": [
                "keypoints",
                "coco",
                "torch",
                "transformers",
                "pose-estimation"
            ],
            "training_data": [
                { "name": "MS COCO 2017", "url": "https://cocodataset.org" }
            ],
            "date_added": "2025-07-09 12:00:00"
>>>>>>> 7efaaafa
        }
    ]
}<|MERGE_RESOLUTION|>--- conflicted
+++ resolved
@@ -8145,8 +8145,6 @@
                 }
             ],
             "date_added": "2025-09-05 11:56:00"
-<<<<<<< HEAD
-=======
         },
         {
             "base_name": "pose-estimation-transformer-torch",
@@ -8411,7 +8409,6 @@
                 { "name": "MS COCO 2017", "url": "https://cocodataset.org" }
             ],
             "date_added": "2025-07-09 12:00:00"
->>>>>>> 7efaaafa
         }
     ]
 }