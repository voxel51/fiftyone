--- conflicted
+++ resolved
@@ -35,12 +35,7 @@
     Sum,
     Values,
 )
-<<<<<<< HEAD
-from .core.collections import SaveContext
-=======
 from .core.collections import DownloadContext, SaveContext
-from .core.colorscheme import ColorScheme
->>>>>>> 3894b52f
 from .core.config import AppConfig
 from .core.dataset import (
     Dataset,
