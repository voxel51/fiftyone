"""
FiftyOne's public interface.

| Copyright 2017-2024, Voxel51, Inc.
| `voxel51.com <https://voxel51.com/>`_
|
"""
<<<<<<< HEAD
import fiftyone.core.cache as _foca
=======

>>>>>>> e4207410
import fiftyone.core.config as _foc

config = _foc.load_config()
annotation_config = _foc.load_annotation_config()
evaluation_config = _foc.load_evaluation_config()
app_config = _foc.load_app_config()
media_cache_config = _foc.load_media_cache_config()

<<<<<<< HEAD
_foo.establish_db_conn(config)
_foca.init_media_cache(media_cache_config)

media_cache = _foca.media_cache

=======
>>>>>>> e4207410
from .core.aggregations import (
    Aggregation,
    Bounds,
    Count,
    CountValues,
    Distinct,
    FacetAggregations,
    HistogramValues,
    Mean,
    Quantiles,
    Schema,
    ListSchema,
    Std,
    Sum,
    Values,
)
from .core.collections import DownloadContext, SaveContext
from .core.config import AppConfig
from .core.dataset import (
    Dataset,
    list_datasets,
    dataset_exists,
    load_dataset,
    delete_dataset,
    delete_datasets,
    delete_non_persistent_datasets,
    get_default_dataset_name,
    make_unique_dataset_name,
    get_default_dataset_dir,
)
from .core.expressions import (
    ViewField,
    ViewExpression,
    VALUE,
)
from .core.fields import (
    flatten_schema,
    ArrayField,
    BooleanField,
    ClassesField,
    ColorField,
    DateField,
    DateTimeField,
    DictField,
    EmbeddedDocumentField,
    EmbeddedDocumentListField,
    Field,
    FrameNumberField,
    FrameSupportField,
    FloatField,
    GeoPointField,
    GeoLineStringField,
    GeoPolygonField,
    GeoMultiPointField,
    GeoMultiLineStringField,
    GeoMultiPolygonField,
    IntField,
    KeypointsField,
    ListField,
    ObjectIdField,
    PolylinePointsField,
    ReferenceField,
    StringField,
    MaskTargetsField,
    VectorField,
)
from .core.frame import Frame
from .core.groups import Group
from .core.labels import (
    Label,
    Attribute,
    BooleanAttribute,
    CategoricalAttribute,
    NumericAttribute,
    ListAttribute,
    Regression,
    Classification,
    Classifications,
    Detection,
    Detections,
    Polyline,
    Polylines,
    Keypoint,
    Keypoints,
    Segmentation,
    Heatmap,
    TemporalDetection,
    TemporalDetections,
    GeoLocation,
    GeoLocations,
)
from .core.logging import (
    get_logging_level,
    set_logging_level,
)
from .core.metadata import (
    Metadata,
    ImageMetadata,
    VideoMetadata,
)
from .core.models import (
    apply_model,
    compute_embeddings,
    compute_patch_embeddings,
    load_model,
    Model,
    ModelConfig,
    EmbeddingsMixin,
    TorchModelMixin,
    ModelManagerConfig,
    ModelManager,
)
from .core.odm import (
    ColorScheme,
    DatasetAppConfig,
    DynamicEmbeddedDocument,
    EmbeddedDocument,
    KeypointSkeleton,
    Panel,
    SidebarGroupDocument,
    Space,
)
from .core.plots import (
    plot_confusion_matrix,
    plot_pr_curve,
    plot_pr_curves,
    plot_roc_curve,
    lines,
    scatterplot,
    location_scatterplot,
    Plot,
    ResponsivePlot,
    InteractivePlot,
    ViewPlot,
    ViewGrid,
    CategoricalHistogram,
    NumericalHistogram,
)
from .core.runs import (
    RunConfig,
    Run,
    RunResults,
)
from .core.sample import Sample
from .core.threed import (
    BoxGeometry,
    CylinderGeometry,
    PlaneGeometry,
    SphereGeometry,
    FbxMesh,
    GltfMesh,
    ObjMesh,
    PlyMesh,
    StlMesh,
    PerspectiveCamera,
    PointLight,
    DirectionalLight,
    AmbientLight,
    SpotLight,
    Pointcloud,
    MeshBasicMaterial,
    MeshDepthMaterial,
    MeshLambertMaterial,
    MeshPhongMaterial,
    PointcloudMaterial,
    Scene,
    SceneBackground,
    Euler,
    Quaternion,
    Vector3,
)
from .core.stages import (
    Concat,
    Exclude,
    ExcludeBy,
    ExcludeFields,
    ExcludeFrames,
    ExcludeGroups,
    ExcludeLabels,
    Exists,
    FilterField,
    FilterLabels,
    FilterKeypoints,
    Flatten,
    GeoNear,
    GeoWithin,
    GroupBy,
    Limit,
    LimitLabels,
    MapLabels,
    Match,
    MatchFrames,
    MatchLabels,
    MatchTags,
    Mongo,
    Shuffle,
    Select,
    SelectBy,
    SelectFields,
    SelectFrames,
    SelectGroups,
    SelectGroupSlices,
    SelectLabels,
    SetField,
    Skip,
    SortBy,
    SortBySimilarity,
    Take,
    ToPatches,
    ToEvaluationPatches,
    ToClips,
    ToTrajectories,
    ToFrames,
)
from .core.session import (
    close_app,
    launch_app,
    Session,
)
from .core.utils import (
    disable_progress_bars,
    pprint,
    pformat,
    report_progress,
    ProgressBar,
)
from .core.view import DatasetView
from .utils.eval.classification import (
    evaluate_classifications,
    ClassificationEvaluationConfig,
    ClassificationResults,
)
from .utils.eval.detection import (
    evaluate_detections,
    DetectionEvaluationConfig,
    DetectionResults,
)
from .utils.eval.regression import (
    evaluate_regressions,
    RegressionEvaluationConfig,
    RegressionResults,
)
from .utils.eval.segmentation import (
    evaluate_segmentations,
    SegmentationEvaluationConfig,
    SegmentationResults,
)
from .utils.quickstart import quickstart<|MERGE_RESOLUTION|>--- conflicted
+++ resolved
@@ -5,11 +5,7 @@
 | `voxel51.com <https://voxel51.com/>`_
 |
 """
-<<<<<<< HEAD
 import fiftyone.core.cache as _foca
-=======
-
->>>>>>> e4207410
 import fiftyone.core.config as _foc
 
 config = _foc.load_config()
@@ -18,14 +14,10 @@
 app_config = _foc.load_app_config()
 media_cache_config = _foc.load_media_cache_config()
 
-<<<<<<< HEAD
-_foo.establish_db_conn(config)
 _foca.init_media_cache(media_cache_config)
 
 media_cache = _foca.media_cache
 
-=======
->>>>>>> e4207410
 from .core.aggregations import (
     Aggregation,
     Bounds,
