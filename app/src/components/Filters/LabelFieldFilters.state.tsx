import { atomFamily, selector, selectorFamily } from "recoil";

import { Range } from "./RangeSlider";
import {
  activeLabels,
  activeLabelPaths,
  modalActiveLabels,
  isBooleanField,
  isNumericField,
  isStringField,
} from "./utils";
import * as booleanField from "./BooleanFieldFilter";
import * as numericField from "./NumericFieldFilter";
import * as stringField from "./StringFieldFilter";
import * as atoms from "../../recoil/atoms";
import * as selectors from "../../recoil/selectors";
import { RESERVED_FIELDS, VALID_LIST_TYPES } from "../../utils/labels";

export const modalFilterIncludeLabels = atomFamily<string[], string>({
  key: "modalFilterIncludeLabels",
  default: [],
});

export const modalFilterLabelConfidenceRange = atomFamily<Range, string>({
  key: "modalFilterLabelConfidenceRange",
  default: [null, null],
});

export const modalFilterLabelIncludeNoConfidence = atomFamily<boolean, string>({
  key: "modalFilterLabelIncludeNoConfidence",
  default: true,
});

interface Label {
  confidence?: number;
  label?: number;
}

type LabelFilters = {
  [key: string]: (label: Label) => boolean;
};

export const getPathExtension = (type: string): string => {
  if (VALID_LIST_TYPES.includes(type)) {
    return `.${type.toLocaleLowerCase()}`;
  }
  return "";
};

export const labelFilters = selectorFamily<LabelFilters, boolean>({
  key: "labelFilters",
  get: (modal) => ({ get }) => {
    const labels = get(activeLabelPaths(true));
    const filters = {};
    const typeMap = get(selectors.labelTypesMap);
<<<<<<< HEAD
    for (const label of labels) {
=======
    const hiddenObjects = modal ? get(atoms.hiddenObjects) : null;
    for (const label in labels) {
>>>>>>> b41c5b50
      const path = `${label}${getPathExtension(typeMap[label])}`;

      const [cRangeAtom, cNoneAtom, lValuesAtom, lExcludeAtom] = modal
        ? [
            numericField.rangeModalAtom,
            numericField.noneModalAtom,
            stringField.selectedValuesModalAtom,
            stringField.excludeModalAtom,
          ]
        : [
            numericField.rangeAtom,
            numericField.noneAtom,
            stringField.selectedValuesAtom,
            stringField.excludeAtom,
          ];

      const cPath = `${path}.confidence`;
      const lPath = `${path}.label`;

      const [cRange, cNone, lValues, lExclude] = [
        get(cRangeAtom({ path: cPath, defaultRange: [0, 1] })),
        get(cNoneAtom({ path: cPath, defaultRange: [0, 1] })),
        get(lValuesAtom(lPath)),
        get(lExcludeAtom(lPath)),
      ];

      filters[label] = (s) => {
        if (hiddenObjects && hiddenObjects[s.id]) {
          return false;
        }
        const inRange =
          cRange[0] - 0.005 <= s.confidence &&
          s.confidence <= cRange[1] + 0.005;
        const noConfidence = cNone && s.confidence === undefined;
        let label = s.label ? s.label : s.value;
        if (label === undefined) {
          label = null;
        }
        let included = lValues.includes(label);
        if (lExclude) {
          included = !included;
        }
        return (inRange || noConfidence) && (included || lValues.length === 0);
      };
    }
    return filters;
  },
  set: () => ({ get, set }, _) => {
    const paths = get(selectors.labelTypesMap);
    set(modalActiveLabels("sample"), get(activeLabels("sample")));
    const activeFrameLabels = get(activeLabels("frame"));
    set(modalActiveLabels("frame"), activeFrameLabels);
    for (const [label, type] of Object.entries(paths)) {
      const path = `${label}${getPathExtension(type)}`;
      const cPath = `${path}.confidence`;
      const lPath = `${path}.label`;
      set(
        numericField.rangeModalAtom({ path: cPath, defaultRange: [0, 1] }),
        get(numericField.rangeAtom({ path: cPath, defaultRange: [0, 1] }))
      );

      set(
        numericField.noneModalAtom({ path: cPath, defaultRange: [0, 1] }),
        get(numericField.noneModalAtom({ path: cPath, defaultRange: [0, 1] }))
      );

      set(
        stringField.selectedValuesModalAtom(lPath),
        get(stringField.selectedValuesAtom(lPath))
      );

      set(
        stringField.excludeModalAtom(lPath),
        get(stringField.excludeAtom(lPath))
      );

      set(atoms.modalColorByLabel, get(atoms.colorByLabel));
    }
  },
});

export const sampleModalFilter = selector({
  key: "sampleModalFilter",
  get: ({ get }) => {
    const filters = get(labelFilters(true));
<<<<<<< HEAD
    const labels = get(activeLabelPaths(true));
=======
    const frameLabels = get(atoms.modalActiveLabels("frame"));
    const activeLabels = {
      ...get(atoms.modalActiveLabels("sample")),
      ...Object.keys(frameLabels).reduce((acc, cur) => {
        return {
          ...acc,
          ["frames." + cur]: frameLabels[cur],
        };
      }, {}),
    };
    const hiddenObjects = get(atoms.hiddenObjects);

>>>>>>> b41c5b50
    return (sample) => {
      return Object.entries(sample).reduce((acc, [key, value]) => {
        if (value && hiddenObjects[value.id]) {
          return acc;
        }
        if (key === "tags") {
          acc[key] = value;
        } else if (value && VALID_LIST_TYPES.includes(value._cls)) {
          if (activeLabels[key]) {
            acc[key] =
              filters[key] && value !== null
                ? {
                    ...value,
                    [value._cls.toLowerCase()]: value[
                      value._cls.toLowerCase()
                    ].filter((l) => filters[key](l) && !hiddenObjects[l.id]),
                  }
                : value;
          }
        } else if (value !== null && filters[key] && filters[key](value)) {
          acc[key] = value;
        } else if (RESERVED_FIELDS.includes(key)) {
          acc[key] = value;
        } else if (
          ["string", "number", "null"].includes(typeof value) &&
          labels.includes(key)
        ) {
          acc[key] = value;
        }
        return acc;
      }, {});
    };
  },
});

export const fieldIsFiltered = selectorFamily<
  boolean,
  { path: string; modal: boolean }
>({
  key: "fieldIsFiltered",
  get: ({ path, modal }) => ({ get }) => {
    const isArgs = { path, modal };
    if (get(isBooleanField(path))) {
      return get(booleanField.fieldIsFiltered(isArgs));
    } else if (get(isNumericField(path))) {
      return get(numericField.fieldIsFiltered(isArgs));
    } else if (get(isStringField(path))) {
      return get(stringField.fieldIsFiltered(isArgs));
    }

    path = `${path}${getPathExtension(get(selectors.labelTypesMap)[path])}`;
    const cPath = `${path}.confidence`;
    const lPath = `${path}.label`;

    return (
      get(
        numericField.fieldIsFiltered({
          ...isArgs,
          path: cPath,
          defaultRange: [0, 1],
        })
      ) || get(stringField.fieldIsFiltered({ ...isArgs, path: lPath }))
    );
  },
});<|MERGE_RESOLUTION|>--- conflicted
+++ resolved
@@ -53,12 +53,8 @@
     const labels = get(activeLabelPaths(true));
     const filters = {};
     const typeMap = get(selectors.labelTypesMap);
-<<<<<<< HEAD
+    const hiddenObjects = modal ? get(atoms.hiddenObjects) : null;
     for (const label of labels) {
-=======
-    const hiddenObjects = modal ? get(atoms.hiddenObjects) : null;
-    for (const label in labels) {
->>>>>>> b41c5b50
       const path = `${label}${getPathExtension(typeMap[label])}`;
 
       const [cRangeAtom, cNoneAtom, lValuesAtom, lExcludeAtom] = modal
@@ -144,22 +140,8 @@
   key: "sampleModalFilter",
   get: ({ get }) => {
     const filters = get(labelFilters(true));
-<<<<<<< HEAD
     const labels = get(activeLabelPaths(true));
-=======
-    const frameLabels = get(atoms.modalActiveLabels("frame"));
-    const activeLabels = {
-      ...get(atoms.modalActiveLabels("sample")),
-      ...Object.keys(frameLabels).reduce((acc, cur) => {
-        return {
-          ...acc,
-          ["frames." + cur]: frameLabels[cur],
-        };
-      }, {}),
-    };
     const hiddenObjects = get(atoms.hiddenObjects);
-
->>>>>>> b41c5b50
     return (sample) => {
       return Object.entries(sample).reduce((acc, [key, value]) => {
         if (value && hiddenObjects[value.id]) {
