--- conflicted
+++ resolved
@@ -606,7 +606,10 @@
     <Cell
       label="Scalars"
       icon={<BarChart />}
-<<<<<<< HEAD
+      pills={useClearFiltersPill(
+        filtering.numFilteredScalars(modal),
+        filtering.filteredScalars(modal)
+      )}
       entries={scalars
         .filter((name) => !(name === "filepath" && modal))
         .map((name) => {
@@ -632,35 +635,6 @@
             canFilter: !modal,
           };
         })}
-=======
-      pills={useClearFiltersPill(
-        filtering.numFilteredScalars(modal),
-        filtering.filteredScalars(modal)
-      )}
-      entries={scalars.map((name) => {
-        return {
-          name,
-          disabled: false,
-          hideCheckbox: modal,
-          hasDropdown: !modal,
-          selected: activeScalars.includes(name),
-          color: colorByLabel ? theme.brand : colorMap[name],
-          title: modal ? prettify(count[name], false) : name,
-          path: name,
-          type: "values",
-          data:
-            count && subCount && !modal
-              ? makeData(subCount[name], count[name])
-              : modal
-              ? prettify(count[name])
-              : null,
-          totalCount: !modal && count ? count[name] : null,
-          filteredCount: !modal && subCount ? subCount[name] : null,
-          modal,
-          canFilter: !modal,
-        };
-      })}
->>>>>>> 356182f7
       onSelect={
         !modal
           ? ({ name, selected }) => {
