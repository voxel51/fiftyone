--- conflicted
+++ resolved
@@ -1,11 +1,11 @@
 import { usePanelStateByIdCallback } from "@fiftyone/spaces";
 import { useNotification } from "@fiftyone/state";
-import { useState, useEffect } from "react";
+import { PanelEventError } from "@fiftyone/utilities";
+import { useEffect, useState } from "react";
 import { useActivePanelEventsCount } from "./hooks";
 import { executeOperator, OperatorResult } from "./operators";
 import { usePromptOperatorInput } from "./state";
 import { ExecutionCallback } from "./types-internal";
-import { PanelEventError } from "@fiftyone/utilities";
 
 type HandlerOptions = {
   params: { [name: string]: unknown };
@@ -26,19 +26,11 @@
 
 /**
  * A hook that can be used to trigger an operator on a panel.
-<<<<<<< HEAD
  *
  * @returns A function that can be used to trigger an operator on a panel.
  *
  * Example:
  *
-=======
- * 
- * @returns A function that can be used to trigger an operator on a panel.
- * 
- * Example:
- * 
->>>>>>> 79fde806
  * ```ts
  * const panelId = usePanelId();
  * const triggerEvent = usePanelEvent();
@@ -47,21 +39,13 @@
  *   params: { param1: "value1" },
  * });
  * ```
-<<<<<<< HEAD
  */
-=======
- */   
->>>>>>> 79fde806
 export default function usePanelEvent(): TriggerEventFn {
   const promptForOperator = usePromptOperatorInput();
   // notify is still used for missing operator
   const notify = useNotification();
   const { increment, decrement } = useActivePanelEventsCount("");
-<<<<<<< HEAD
   const { setPendingError } = usePendingPanelEventError();
-=======
-  const {setPendingError} = usePendingPanelEventError();
->>>>>>> 79fde806
 
   return usePanelStateByIdCallback((panelId, panelState, args) =>
     handlePanelEvent(
@@ -167,15 +151,10 @@
   }
 }
 
-<<<<<<< HEAD
 export function usePendingPanelEventError(): {
   setPendingError: (err: PendingError) => void;
   pendingError: PendingError;
 } {
-=======
-
-export function usePendingPanelEventError(): {setPendingError: (err: PendingError) => void, pendingError: PendingError} {
->>>>>>> 79fde806
   const [pendingError, setPendingError] = useState<PendingError>(null);
 
   useEffect(() => {
@@ -183,7 +162,6 @@
       const { message, error, operator } = pendingError;
       setPendingError(null); // Clear the pending error
       const [operatorUri, eventName] = operator.split("#");
-<<<<<<< HEAD
       throw new PanelEventError(
         message,
         error?.stack || error?.message || String(error),
@@ -194,11 +172,4 @@
   }, [pendingError]);
 
   return { setPendingError, pendingError };
-=======
-      throw new PanelEventError(message, error?.stack || error?.message || String(error), operatorUri, eventName);
-    }
-  }, [pendingError]);
-
-  return {setPendingError, pendingError};
->>>>>>> 79fde806
 }