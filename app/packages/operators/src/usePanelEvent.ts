--- conflicted
+++ resolved
@@ -1,20 +1,11 @@
 import { usePanelId, usePanelStateByIdCallback } from "@fiftyone/spaces";
 import { useNotification } from "@fiftyone/state";
-<<<<<<< HEAD
 import { PanelEventError } from "@fiftyone/utilities";
-import { useEffect, useState } from "react";
+import { useCallback, useEffect, useState } from "react";
 import { useActivePanelEventsCount } from "./hooks";
-import { executeOperator, OperatorResult } from "./operators";
-import { usePromptOperatorInput } from "./state";
-import { ExecutionCallback } from "./types-internal";
-=======
-import { useState, useEffect, useCallback } from "react";
-import { useActivePanelEventsCount } from "./hooks";
-import { executeOperator, OperatorResult } from "./operators";
+import { OperatorResult, executeOperator } from "./operators";
 import { usePromptOperatorInput } from "./state";
 import { ExecutionCallback, ParamsType } from "./types-internal";
-import { PanelEventError } from "@fiftyone/utilities";
->>>>>>> c9dcfa42
 
 type HandlerOptions = {
   params: { [name: string]: unknown };
@@ -181,8 +172,6 @@
   }, [pendingError]);
 
   return { setPendingError, pendingError };
-<<<<<<< HEAD
-=======
 }
 
 export function useTriggerPanelEvent() {
@@ -208,5 +197,4 @@
   );
 
   return triggerEvent;
->>>>>>> c9dcfa42
 }