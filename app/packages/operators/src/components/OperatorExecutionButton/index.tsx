--- conflicted
+++ resolved
@@ -51,11 +51,6 @@
   children: React.ReactNode;
   executorOptions?: OperatorExecutorOptions;
 }) => {
-<<<<<<< HEAD
-  if (disabled) {
-    return (
-      <Button disabled {...props}>
-=======
   // Pass onSuccess and onError through to the operator executor.
   // These will be invoked on operator completion.
   const operatorHandlers = useMemo(() => {
@@ -111,7 +106,6 @@
   if (prompt) {
     return (
       <Button disabled={disabled} {...props} onClick={onExecute}>
->>>>>>> c5d3bf57
         {children}
       </Button>
     );
