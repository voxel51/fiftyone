import * as fos from "@fiftyone/state";
import { debounce } from "lodash";
import { useCallback, useEffect, useMemo, useRef, useState } from "react";
import {
  atom,
  selector,
  selectorFamily,
  useRecoilCallback,
  useRecoilState,
  useRecoilTransaction_UNSTABLE,
  useRecoilValue,
  useSetRecoilState,
} from "recoil";
import {
  BROWSER_CONTROL_KEYS,
  RESOLVE_INPUT_VALIDATION_TTL,
  RESOLVE_TYPE_TTL,
} from "./constants";
import {
  ExecutionContext,
  InvocationRequestQueue,
  OperatorResult,
  executeOperatorWithContext,
  getInvocationRequestQueue,
  getLocalOrRemoteOperator,
  listLocalAndRemoteOperators,
  resolveExecutionOptions,
} from "./operators";
import { Places } from "./types";
import { ValidationContext } from "./validation";

export const promptingOperatorState = atom({
  key: "promptingOperator",
  default: null,
});

export const currentOperatorParamsSelector = selectorFamily({
  key: "currentOperatorParamsSelector",
  get:
    () =>
    ({ get }) => {
      const promptingOperator = get(promptingOperatorState);
      if (!promptingOperator) {
        return {};
      }
      const { params } = promptingOperator;
      return params;
    },
});

export const showOperatorPromptSelector = selector({
  key: "showOperatorPrompt",
  get: ({ get }) => {
    return !!get(promptingOperatorState);
  },
});

export const usePromptOperatorInput = () => {
  const setRecentlyUsedOperators = useSetRecoilState(
    recentlyUsedOperatorsState
  );
  const setPromptingOperator = useSetRecoilState(promptingOperatorState);

  const prompt = (operatorName) => {
    setRecentlyUsedOperators((recentlyUsedOperators) => {
      const update = new Set([...recentlyUsedOperators, operatorName]);
      return Array.from(update).slice(-5);
    });

    setPromptingOperator({ operatorName, params: {} });
  };

  return prompt;
};

const globalContextSelector = selector({
  key: "globalContext",
  get: ({ get }) => {
    const datasetName = get(fos.datasetName);
    const view = get(fos.view);
    const extended = get(fos.extendedStages);
    const filters = get(fos.filters);
    const selectedSamples = get(fos.selectedSamples);
    const selectedLabels = get(fos.selectedLabels);
    const currentSample = get(fos.currentSampleId);
    const viewName = get(fos.viewName);

    // Teams only
    const datasetHeadName = get(fos.datasetHeadName);

    return {
      datasetName,
      view,
      extended,
      filters,
      selectedSamples,
      selectedLabels,
      currentSample,
<<<<<<< HEAD

      // Teams only
      datasetHeadName,
=======
      viewName,
>>>>>>> 0d9af753
    };
  },
});

const currentContextSelector = selectorFamily({
  key: "currentContextSelector",
  get:
    (operatorName) =>
    ({ get }) => {
      const globalContext = get(globalContextSelector);
      const params = get(currentOperatorParamsSelector(operatorName));
      return {
        ...globalContext,
        params,
      };
    },
});

const useExecutionContext = (operatorName, hooks = {}) => {
  const curCtx = useRecoilValue(currentContextSelector(operatorName));
  const {
    datasetName,
    view,
    extended,
    filters,
    selectedSamples,
    params,
    selectedLabels,
    currentSample,
<<<<<<< HEAD

    // Teams only
    datasetHeadName,
=======
    viewName,
>>>>>>> 0d9af753
  } = curCtx;
  const ctx = useMemo(() => {
    return new ExecutionContext(
      params,
      {
        datasetName,
        view,
        extended,
        filters,
        selectedSamples,
        selectedLabels,
        currentSample,
<<<<<<< HEAD

        // Teams only
        datasetHeadName,
=======
        viewName,
>>>>>>> 0d9af753
      },
      hooks
    );
  }, [
    params,
    datasetName,
    view,
    extended,
    filters,
    selectedSamples,
    selectedLabels,
    hooks,
    viewName,
    currentSample,
  ]);

  return ctx;
};

function useExecutionOptions(operatorURI, ctx, isRemote) {
  const [isLoading, setIsLoading] = useState(true);
  const [executionOptions, setExecutionOptions] = useState(null);

  const fetch = useCallback(
    debounce(async (ctxOverride = null) => {
      if (!isRemote) return;
      if (!ctxOverride) setIsLoading(true); // only show loading if loading the first time
      const options = await resolveExecutionOptions(
        operatorURI,
        ctxOverride || ctx
      );
      setExecutionOptions(options);
      setIsLoading(false);
    }),
    [operatorURI, ctx, isRemote]
  );

  useEffect(() => {
    fetch();
  }, []);

  return { isLoading, executionOptions, fetch };
}

const useOperatorPromptSubmitOptions = (operatorURI, execDetails, execute) => {
  let options = [];
  const persistUnderKey = `operator-prompt-${operatorURI}`;
  const availableOrchestrators =
    execDetails.executionOptions?.availableOrchestrators || [];
  const hasAvailableOrchestators = availableOrchestrators.length > 0;
  const executionOptions = execDetails.executionOptions || {};
  const defaultToExecute = executionOptions.allowDelegatedExecution
    ? !executionOptions.defaultChoiceToDelegated
    : true;
  const defaultToSchedule = executionOptions.allowDelegatedExecution
    ? executionOptions.defaultChoiceToDelegated
    : false;
  if (executionOptions.allowImmediateExecution) {
    options.push({
      label: "Execute",
      id: "execute",
      default: defaultToExecute,
      description: "Run this operation now",
      onSelect() {
        setSelectedID("execute");
      },
      onClick() {
        execute();
      },
    });
  }
  if (
    executionOptions.allowDelegatedExecution &&
    !executionOptions.orchestratorRegistrationEnabled
  ) {
    options.push({
      label: "Schedule",
      id: "schedule",
      default: defaultToSchedule,
      description: "Schedule this operation to run later",
      onSelect() {
        setSelectedID("schedule");
      },
      onClick() {
        execute({ requestDelegation: true });
      },
    });
  }

  if (
    executionOptions.allowDelegatedExecution &&
    hasAvailableOrchestators &&
    executionOptions.orchestratorRegistrationEnabled
  ) {
    for (let orc of execDetails.executionOptions.availableOrchestrators) {
      options.push({
        label: "Schedule",
        choiceLabel: `Schedule on "${orc.instanceID}"`,
        id: orc.id,
        description: `Run this operation on ${orc.instanceID}`,
        onSelect() {
          setSelectedID(orc.id);
        },
        onClick() {
          execute({
            delegationTarget: orc.instanceID,
            requestDelegation: true,
          });
        },
      });
    }
  }

  const fallbackId = executionOptions.allowImmediateExecution
    ? "execute"
    : "schedule";
  const defaultID =
    options.find((option) => option.default)?.id ||
    options[0]?.id ||
    fallbackId;
  let [selectedID, setSelectedID] = fos.useBrowserStorage(
    persistUnderKey,
    defaultID
  );
  const selectedOption = options.find((option) => option.id === selectedID);

  useEffect(() => {
    const selectedOptionExists = !!options.find((o) => o.id === selectedID);
    if (options.length === 1) {
      setSelectedID(options[0].id);
    } else if (!selectedOptionExists) {
      const nextSelectedID =
        options.find((option) => option.default)?.id || options[0]?.id;
      setSelectedID(nextSelectedID);
    }
  }, [options]);

  const handleSubmit = useCallback(() => {
    const selectedOption = options.find((option) => option.id === selectedID);
    if (selectedOption) {
      selectedOption.onClick();
    }
  }, [options, selectedID]);

  if (selectedOption) selectedOption.selected = true;
  const showWarning =
    executionOptions.orchestratorRegistrationEnabled &&
    !hasAvailableOrchestators;
  const warningMessage =
    "There are no available orchestrators to schedule this operation. Please contact your administrator to add an orchestrator.";

  return {
    showWarning,
    warningTitle: "No available orchestrators",
    warningMessage,
    options,
    hasOptions: options.length > 0,
    isLoading: execDetails.isLoading,
    handleSubmit,
  };
};

export const useOperatorPrompt = () => {
  const [promptingOperator, setPromptingOperator] = useRecoilState(
    promptingOperatorState
  );
  const containerRef = useRef();
  const resolveTypeError = useRef();
  const { operatorName } = promptingOperator;
  const ctx = useExecutionContext(operatorName);
  const { operator, isRemote } = getLocalOrRemoteOperator(operatorName);
  const execDetails = useExecutionOptions(operatorName, ctx, isRemote);
  const hooks = operator.useHooks(ctx);
  const executor = useOperatorExecutor(promptingOperator.operatorName);
  const [inputFields, setInputFields] = useState();
  const [resolving, setResolving] = useState(false);
  const [resolvedCtx, setResolvedCtx] = useState(null);
  const [resolvedIO, setResolvedIO] = useState({ input: null, output: null });
  const notify = fos.useNotification();
  const isDynamic = useMemo(() => Boolean(operator.config.dynamic), [operator]);
  const cachedResolvedInput = useMemo(() => {
    return isDynamic ? null : resolvedIO.input;
  }, [isDynamic, resolvedIO.input]);

  const resolveInput = useCallback(
    debounce(
      async (ctx) => {
        try {
          setResolving(true);
          if (operator.config.resolveExecutionOptionsOnChange) {
            execDetails.fetch(ctx);
          }
          const resolved =
            cachedResolvedInput || (await operator.resolveInput(ctx));

          validateThrottled(ctx, resolved);
          if (resolved) {
            setInputFields(resolved.toProps());
            setResolvedIO((state) => ({ ...state, input: resolved }));
          } else {
            setInputFields(null);
          }
        } catch (e) {
          resolveTypeError.current = e;
          setInputFields(null);
        }
        setResolving(false);
        setResolvedCtx(ctx);
      },
      operator.isRemote ? RESOLVE_TYPE_TTL : 0,
      { leading: true }
    ),
    [cachedResolvedInput, setResolvedCtx]
  );
  const resolveInputFields = useCallback(async () => {
    ctx.hooks = hooks;
    resolveInput(ctx);
  }, [ctx, operatorName, hooks, JSON.stringify(ctx.params)]);

  const validate = useCallback((ctx, resolved) => {
    return new Promise<{
      invalid: boolean;
      errors: any;
      validationContext: any;
    }>((resolve) => {
      setTimeout(() => {
        const validationContext = new ValidationContext(
          ctx,
          resolved,
          operator
        );
        const validationErrors = validationContext.toProps().errors;
        setValidationErrors(validationErrors);
        resolve({
          invalid: validationContext.invalid,
          errors: validationErrors,
          validationContext,
        });
      }, 0);
    });
  }, []);
  const validateThrottled = useCallback(
    debounce(validate, RESOLVE_INPUT_VALIDATION_TTL, { leading: true }),
    []
  );

  useEffect(() => {
    if (executor.isExecuting || executor.hasExecuted) return;
    resolveInputFields();
  }, [ctx.params, executor.isExecuting, executor.hasResultOrError]);
  const [validationErrors, setValidationErrors] = useState([]);

  const [outputFields, setOutputFields] = useState();
  const resolveOutputFields = useCallback(async () => {
    ctx.hooks = hooks;
    const result = new OperatorResult(operator, executor.result, null, null);
    const resolved = await operator.resolveOutput(ctx, result);

    if (resolved) {
      setOutputFields(resolved.toProps());
    } else {
      setOutputFields(null);
    }
  }, [ctx, operatorName, hooks, JSON.stringify(executor.result)]);

  useEffect(() => {
    if (executor.result) {
      resolveOutputFields();
    }
  }, [executor.result]);

  const setFieldValue = useRecoilTransaction_UNSTABLE(
    ({ get, set }) =>
      (fieldName, value) => {
        const state = get(promptingOperatorState);
        set(promptingOperatorState, {
          ...state,
          params: {
            ...state.params,
            [fieldName]: value,
          },
        });
      }
  );
  const execute = useCallback(
    async (options = null) => {
      const resolved =
        cachedResolvedInput || (await operator.resolveInput(ctx));
      const { invalid } = await validate(ctx, resolved);
      if (invalid) {
        return;
      }
      executor.execute(promptingOperator.params, options);
    },
    [operator, promptingOperator, cachedResolvedInput]
  );
  const close = () => {
    setPromptingOperator(null);
    setInputFields(null);
    setOutputFields(null);
    executor.clear();
  };

  const autoExec = async () => {
    const needsInput = operator && (await operator.needsUserInput(ctx));
    const needsResolution = operator && operator.needsResolution();
    if (!needsInput && !needsResolution) {
      execute();
    }
  };

  useEffect(() => {
    autoExec();
  }, [operator]);

  const isExecuting = executor && executor.isExecuting;
  const hasResultOrError = executor.hasResultOrError;
  const showPrompt = inputFields && !isExecuting && !hasResultOrError;
  const executorError = executor.error;
  const resolveError = resolveTypeError.current;

  useEffect(() => {
    if (executor.hasExecuted && !executor.needsOutput && !executorError) {
      close();
      if (executor.isDelegated) {
        notify({ msg: "Operation successfully scheduled", variant: "success" });
      }
    }
  }, [
    executor.hasExecuted,
    executor.needsOutput,
    executorError,
    executor.isDelegated,
    close,
    notify,
  ]);

  const pendingResolve = useMemo(
    () => ctx.params != resolvedCtx?.params,
    [ctx.params, resolvedCtx?.params]
  );

  const submitOptions = useOperatorPromptSubmitOptions(
    operator.uri,
    execDetails,
    execute
  );

  const onSubmit = useCallback(
    (e) => {
      if (e) e.preventDefault();
      submitOptions.handleSubmit();
    },
    [submitOptions?.handleSubmit]
  );

  if (!promptingOperator) return null;

  return {
    containerRef,
    onSubmit,
    inputFields,
    outputFields,
    promptingOperator,
    setFieldValue,
    operator,
    execute,
    executor,
    showPrompt,
    isExecuting,
    hasResultOrError,
    close,
    cancel: close,
    validationErrors,
    validate,
    validateThrottled,
    executorError,
    resolveError,
    resolving,
    pendingResolve,
    execDetails,
    submitOptions,
  };
};

const operatorIOState = atom({
  key: "operatorIOState",
  default: { visible: false },
});

export const operatorPaletteOpened = selector({
  key: "operatorPaletteOpened",
  get: ({ get }) => {
    return (
      get(showOperatorPromptSelector) ||
      get(operatorBrowserVisibleState) ||
      get(operatorIOState).visible
    );
  },
});

export function useShowOperatorIO() {
  const [state, setState] = useRecoilState(operatorIOState);
  return {
    ...state,
    showButtons: state.hideButtons !== true && state.isInput,
    type: state.isInput ? "input" : "output",
    show: ({
      schema,
      isOutput,
      isInput,
      data,
      hideButtons,
      validationErrors,
    }) => {
      setState({
        validationErrors,
        hideButtons,
        isInput,
        isOutput,
        schema,
        data,
        visible: true,
      });
    },
    hide: () => {
      setState({ visible: false });
    },
  };
}

export function filterChoicesByQuery(query, all) {
  const sanitizedQuery = query.trim();
  if (sanitizedQuery.length === 0) return all;
  return all.filter(({ label = "", value = "", description = "" }) => {
    value = value || "";
    description = description || "";
    label = label || "";
    return (
      label.toLowerCase().includes(sanitizedQuery.toLowerCase()) ||
      value.toLowerCase().includes(sanitizedQuery.toLowerCase()) ||
      description.toLowerCase().includes(sanitizedQuery.toLowerCase())
    );
  });
}

export const availableOperatorsRefreshCount = atom({
  key: "availableOperatorsRefreshCount",
  default: 0,
});

export const operatorsInitializedAtom = atom({
  key: "operatorsInitializedAtom",
  default: false,
});

export const availableOperators = selector({
  key: "availableOperators",
  get: ({ get }) => {
    get(availableOperatorsRefreshCount); // triggers force refresh manually
    return listLocalAndRemoteOperators().allOperators.map((operator) => {
      return {
        label: operator.label,
        name: operator.name,
        value: operator.uri,
        description: operator.config.description,
        unlisted: operator.unlisted,
        canExecute: operator.config.canExecute,
        pluginName: operator.pluginName,
        _builtIn: operator._builtIn,
        icon: operator.config.icon,
        darkIcon: operator.config.darkIcon,
        lightIcon: operator.config.lightIcon,
      };
    });
  },
});

export const operatorBrowserVisibleState = atom({
  key: "operatorBrowserVisibleState",
  default: false,
});
export const operatorBrowserQueryState = atom({
  key: "operatorBrowserQueryState",
  default: "",
});

function sortResults(results, recentlyUsedOperators) {
  return results
    .map((result) => {
      let score = (result.description || result.label).charCodeAt(0);
      if (recentlyUsedOperators.includes(result.value)) {
        const recentIdx = recentlyUsedOperators.indexOf(result.label);
        score = recentIdx * -1;
      }
      if (result.canExecute === false) {
        score += results.length;
      }
      return {
        ...result,
        score,
      };
    })
    .sort((a, b) => {
      if (a.score < b.score) {
        return -1;
      }
      if (a.scrote > b.scrote) {
        return 1;
      }
      return 0;
    });
}

export const operatorBrowserChoices = selector({
  key: "operatorBrowserChoices",
  get: ({ get }) => {
    const allChoices = get(availableOperators);
    const query = get(operatorBrowserQueryState);
    let results = [...allChoices];
    results = results.filter(({ unlisted }) => !unlisted);
    if (query && query.length > 0) {
      results = filterChoicesByQuery(query, results);
    }
    return sortResults(results, get(recentlyUsedOperatorsState));
  },
});
export const operatorDefaultChoice = selector({
  key: "operatorDefaultChoice",
  get: ({ get }) => {
    const choices = get(operatorBrowserChoices);
    const firstOperatorName = choices?.[0]?.value;
    return firstOperatorName || null;
  },
});
export const operatorChoiceState = atom({
  key: "operatorChoiceState",
  default: null,
});

export const recentlyUsedOperatorsState = atom({
  key: "recentlyUsedOperators",
  default: [],
  effects: [fos.getBrowserStorageEffectForKey("operators-recently-used")],
});

export function useOperatorBrowser() {
  const [isVisible, setIsVisible] = useRecoilState(operatorBrowserVisibleState);
  const [query, setQuery] = useRecoilState(operatorBrowserQueryState);
  const [selected, setSelected] = useRecoilState(operatorChoiceState);
  const defaultSelected = useRecoilValue(operatorDefaultChoice);
  const choices = useRecoilValue(operatorBrowserChoices);
  const promptForInput = usePromptOperatorInput();
  const isOperatorPaletteOpened = useRecoilValue(operatorPaletteOpened);

  const selectedValue = useMemo(() => {
    return selected ?? defaultSelected;
  }, [selected, defaultSelected]);

  const onChangeQuery = (query) => {
    setQuery(query);
  };

  const close = useCallback(() => {
    setIsVisible(false);
    // reset necessary state
    setQuery("");
    setSelected(null);
  }, [setIsVisible, setQuery, setSelected]);

  const onSubmit = useCallback(() => {
    const firstChoice = choices[0];
    const selectedOperator = selectedValue
      ? choices.find(({ value }) => value === selectedValue)
      : firstChoice;
    if (selectedOperator && selectedOperator.canExecute) {
      close();
      promptForInput(selectedOperator.value);
    } else if (!selectedOperator) {
      close();
    }
  }, [choices, selectedValue, close, promptForInput]);

  const getSelectedPrevAndNext = useCallback(() => {
    const selectedIndex = choices.findIndex(
      ({ value }) => value === selectedValue
    );
    const selected = choices[selectedIndex];
    const lastChoice = choices[choices.length - 1];
    const firstChoice = choices[0];
    if (selectedIndex === -1)
      return {
        selected: null,
        selectedPrev: lastChoice?.value || null,
        selectedNext: firstChoice?.value || null,
      };

    const selectedPrev = (
      choices[selectedIndex - 1] || choices[choices.length - 1]
    ).value;
    const selectedNext = (choices[selectedIndex + 1] || choices[0]).value;
    return { selected, selectedPrev, selectedNext };
  }, [choices, selectedValue]);

  const selectNext = useCallback(() => {
    setSelected(getSelectedPrevAndNext().selectedNext);
  }, [setSelected, getSelectedPrevAndNext]);

  const selectPrevious = useCallback(() => {
    setSelected(getSelectedPrevAndNext().selectedPrev);
  }, [setSelected, getSelectedPrevAndNext]);

  const onKeyDown = useCallback(
    (e) => {
      if (e.key !== "`" && !isVisible) return;
      if (e.key === "`" && isOperatorPaletteOpened) return;
      if (BROWSER_CONTROL_KEYS.includes(e.key)) e.preventDefault();
      switch (e.key) {
        case "ArrowDown":
          selectNext();
          break;
        case "ArrowUp":
          selectPrevious();
          break;
        case "`":
          if (isOperatorPaletteOpened) break;
          if (isVisible) {
            close();
          } else {
            setIsVisible(true);
          }
          break;
        case "Enter":
          onSubmit();
          break;
        case "Escape":
          close();
          break;
      }
    },
    [
      selectNext,
      selectPrevious,
      isVisible,
      onSubmit,
      close,
      setIsVisible,
      isOperatorPaletteOpened,
    ]
  );

  const toggle = useCallback(() => {
    setIsVisible((isVisible) => !isVisible);
  }, [setIsVisible]);

  useEffect(() => {
    document.addEventListener("keydown", onKeyDown);
    return () => {
      document.removeEventListener("keydown", onKeyDown);
    };
  }, [onKeyDown]);

  const setSelectedAndSubmit = useCallback(
    (choice) => {
      if (choice.canExecute) {
        close();
        promptForInput(choice.value);
      }
    },
    [close, promptForInput]
  );

  const clear = () => {
    setQuery("");
    setSelected(null);
  };

  return {
    selectedValue,
    isVisible,
    choices,
    onChangeQuery,
    onSubmit,
    selectNext,
    selectPrevious,
    setSelectedAndSubmit,
    close,
    clear,
    toggle,
    hasQuery: typeof query === "string" && query.length > 0,
    query,
  };
}

type OperatorExecutorOptions = {
  delegationTarget?: string;
  requestDelegation?: boolean;
};

export function useOperatorExecutor(uri, handlers: any = {}) {
  if (!uri.includes("/")) {
    uri = `@voxel51/operators/${uri}`;
  }

  const { operator } = getLocalOrRemoteOperator(uri);
  const [isExecuting, setIsExecuting] = useState(false);

  const [error, setError] = useState(null);
  const [result, setResult] = useState(null);
  const [hasExecuted, setHasExecuted] = useState(false);
  const [isDelegated, setIsDelegated] = useState(false);

  const [needsOutput, setNeedsOutput] = useState(false);
  const ctx = useExecutionContext(uri);
  const hooks = operator.useHooks(ctx);
  const notify = fos.useNotification();

  const clear = useCallback(() => {
    setIsExecuting(false);
    setError(null);
    setResult(null);
    setHasExecuted(false);
    setNeedsOutput(false);
  }, [setIsExecuting, setError, setResult, setHasExecuted, setNeedsOutput]);

  const execute = useRecoilCallback(
    (state) => async (paramOverrides, options?: OperatorExecutorOptions) => {
      const { delegationTarget, requestDelegation } = options || {};
      setIsExecuting(true);
      const { params, ...currentContext } = await state.snapshot.getPromise(
        currentContextSelector(uri)
      );

      const ctx = new ExecutionContext(
        paramOverrides || params,
        currentContext,
        hooks
      );
      ctx.state = state;
      ctx.delegationTarget = delegationTarget;
      ctx.requestDelegation = requestDelegation;
      try {
        ctx.hooks = hooks;
        ctx.state = state;
        const result = await executeOperatorWithContext(uri, ctx);
        setNeedsOutput(await operator.needsOutput(ctx, result));
        setResult(result.result);
        setError(result.error);
        setIsDelegated(result.delegated);
        handlers.onSuccess?.(result);
      } catch (e) {
        const isAbortError =
          e.name === "AbortError" || e instanceof DOMException;
        if (!isAbortError) {
          setError(e);
          setResult(null);
          handlers.onError?.(e);
          console.error("Error executing operator", operator, ctx);
          console.error(e);
          notify({ msg: e.message, variant: "error" });
        }
      }
      setHasExecuted(true);
      setIsExecuting(false);
    },
    [ctx]
  );
  return {
    isExecuting,
    hasExecuted,
    execute,
    needsOutput,
    error,
    result,
    clear,
    hasResultOrError: result || error,
    isDelegated,
  };
}

export function useExecutorQueue() {}

export function useInvocationRequestQueue() {
  const ref = useRef<InvocationRequestQueue>();
  const [requests, setRequests] = useState([]);

  useEffect(() => {
    const queue = (ref.current = getInvocationRequestQueue());
    const subscriber = (updatedQueue) => {
      setRequests(updatedQueue.toJSON());
    };
    queue.subscribe(subscriber);
    return () => {
      queue.unsubscribe(subscriber);
    };
  }, []);

  const onSuccess = useCallback((id) => {
    const queue = ref.current;
    if (queue) {
      queue.markAsCompleted(id);
    }
  }, []);

  const onError = useCallback((id) => {
    const queue = ref.current;
    if (queue) {
      queue.markAsFailed(id);
    }
  }, []);

  return {
    requests,
    onSuccess,
    onError,
  };
}

export function useInvocationRequestExecutor({
  queueItem,
  onSuccess,
  onError,
}) {
  const executor = useOperatorExecutor(queueItem.request.operatorURI, {
    onSuccess: () => {
      onSuccess(queueItem.id);
    },
    onError: () => {
      onError(queueItem.id);
    },
  });

  return executor;
}

export const operatorThrottledContext = atom({
  key: "operatorThrottledContext",
  default: {},
});

export const operatorPlacementsAtom = atom({
  key: "operatorPlacementsAtom",
  default: [],
});

export const placementsForPlaceSelector = selectorFamily({
  key: "operatorsForPlaceSelector",
  get:
    (place: Places) =>
    ({ get }) => {
      const placements = get(operatorPlacementsAtom);
      return placements
        .filter(
          (p) => p.placement.place === place && p.operator?.config?.canExecute
        )
        .map(({ placement, operator }) => ({ placement, operator }));
    },
});

export function useOperatorPlacements(place: Places) {
  const placements = useRecoilValue(placementsForPlaceSelector(place));

  return { placements };
}<|MERGE_RESOLUTION|>--- conflicted
+++ resolved
@@ -96,13 +96,10 @@
       selectedSamples,
       selectedLabels,
       currentSample,
-<<<<<<< HEAD
+      viewName,
 
       // Teams only
       datasetHeadName,
-=======
-      viewName,
->>>>>>> 0d9af753
     };
   },
 });
@@ -132,13 +129,10 @@
     params,
     selectedLabels,
     currentSample,
-<<<<<<< HEAD
+    viewName,
 
     // Teams only
     datasetHeadName,
-=======
-    viewName,
->>>>>>> 0d9af753
   } = curCtx;
   const ctx = useMemo(() => {
     return new ExecutionContext(
@@ -151,13 +145,10 @@
         selectedSamples,
         selectedLabels,
         currentSample,
-<<<<<<< HEAD
+        viewName,
 
         // Teams only
         datasetHeadName,
-=======
-        viewName,
->>>>>>> 0d9af753
       },
       hooks
     );
