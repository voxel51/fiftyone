--- conflicted
+++ resolved
@@ -94,13 +94,9 @@
     const viewName = get(fos.viewName);
     const extendedSelection = get(fos.extendedSelection);
     const groupSlice = get(fos.groupSlice);
-<<<<<<< HEAD
     const queryPerformance = typeof get(fos.queryPerformance) === "number";
-=======
-    const queryPerformance = typeof get(fos.lightningThreshold) === "number";
     const spaces = get(fos.sessionSpaces);
     const workspaceName = spaces?._name;
->>>>>>> 26431e2c
 
     return {
       datasetName,
