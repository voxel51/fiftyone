import { EventGroup, EventHandler } from "../types";

<<<<<<< HEAD
type DispatchData<T> = T extends undefined | null ? [data?: T] : [data: T];

export class EventDispatcher<T extends EventFamily> {
  private readonly handlers: Map<keyof T, Set<EventHandler<T[keyof T]>>> =
    new Map();
=======
type HandlerMap<T extends EventGroup> = {
  [E in keyof T]?: EventHandler<T[E]>[];
};

export class EventDispatcher<T extends EventGroup> {
  private readonly handlers: HandlerMap<T> = {};
>>>>>>> ed250743

  public on<E extends keyof T>(event: E, handler: EventHandler<T[E]>): void {
    const handlers = this.handlers.get(event);
    if (handlers) {
      handlers.add(handler as EventHandler<T[keyof T]>);
    } else {
      this.handlers.set(event, new Set([handler as EventHandler<T[keyof T]>]));
    }
  }

  public off<E extends keyof T>(event: E, handler?: EventHandler<T[E]>): void {
    const handlers = this.handlers.get(event);
    if (handlers) {
      if (handler) {
        handlers.delete(handler as EventHandler<T[keyof T]>);
      } else {
        // Remove all handlers for this event type
        this.handlers.set(event, new Set());
      }
    }
  }

  public dispatch<E extends keyof T>(
    event: E,
    ...args: DispatchData<T[E]>
  ): void {
    const data = args[0] as T[E];
    const typeHandlers = this.handlers.get(event);
    if (typeHandlers) {
      const handlersArray = Array.from(typeHandlers) as EventHandler<T[E]>[];
      handlersArray.forEach((handler) => {
        try {
          handler(data);
        } catch (error) {
          console.error(`error handling event '${String(event)}'`, error);
        }
      });
    }
  }
}<|MERGE_RESOLUTION|>--- conflicted
+++ resolved
@@ -1,19 +1,10 @@
 import { EventGroup, EventHandler } from "../types";
 
-<<<<<<< HEAD
 type DispatchData<T> = T extends undefined | null ? [data?: T] : [data: T];
 
-export class EventDispatcher<T extends EventFamily> {
+export class EventDispatcher<T extends EventGroup> {
   private readonly handlers: Map<keyof T, Set<EventHandler<T[keyof T]>>> =
     new Map();
-=======
-type HandlerMap<T extends EventGroup> = {
-  [E in keyof T]?: EventHandler<T[E]>[];
-};
-
-export class EventDispatcher<T extends EventGroup> {
-  private readonly handlers: HandlerMap<T> = {};
->>>>>>> ed250743
 
   public on<E extends keyof T>(event: E, handler: EventHandler<T[E]>): void {
     const handlers = this.handlers.get(event);
