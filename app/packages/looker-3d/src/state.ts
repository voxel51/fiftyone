--- conflicted
+++ resolved
@@ -5,18 +5,6 @@
   groupId,
   nullableModalSampleId,
 } from "@fiftyone/state";
-<<<<<<< HEAD
-import { atom, atomFamily, selector } from "recoil";
-import { Vector3, Vector3Tuple } from "three";
-import type {
-  AnnotationPlaneState,
-  HoveredPolylineInfo,
-  PolylinePointTransform,
-  SegmentPolylineState,
-  SelectedPoint,
-  TempPolyline,
-  TransformedLabelData,
-=======
 import { atom, atomFamily, DefaultValue, selector } from "recoil";
 import { Vector3 } from "three";
 import type {
@@ -24,17 +12,12 @@
   PolylinePointTransformData,
   SegmentState,
   SelectedPoint,
->>>>>>> ab7c4f14
   TransformMode,
   TransformSpace,
 } from "./annotation/types";
 import { SHADE_BY_HEIGHT } from "./constants";
 import type { FoSceneNode } from "./hooks";
 import { OverlayLabel } from "./labels/loader";
-<<<<<<< HEAD
-import type { Actions, AssetLoadingLog, ShadeBy } from "./types";
-import { TransformArchetype } from "./types";
-=======
 import type {
   Actions,
   AssetLoadingLog,
@@ -42,7 +25,6 @@
   ShadeBy,
 } from "./types";
 import { LoadingStatus, TransformArchetype } from "./types";
->>>>>>> ab7c4f14
 
 // =============================================================================
 // GENERAL 3D
@@ -72,42 +54,12 @@
   },
 });
 
-<<<<<<< HEAD
-export const cameraPositionAtom = atom<[number, number, number] | null>({
-  key: "fo3d-cameraPosition",
-  default: null,
-});
-
-export const shadeByAtom = atom<ShadeBy>({
-  key: "fo3d-shadeBy",
-  default: SHADE_BY_HEIGHT,
-  effects: [
-    getBrowserStorageEffectForKey("shadeBy", { prependDatasetNameInKey: true }),
-  ],
-});
-
-export const customColorMapAtom = atom<{ [slice: string]: string } | null>({
-  key: "fo3d-customColorMap",
-  default: null,
-  effects: [
-    getBrowserStorageEffectForKey("customColorMap", {
-      useJsonSerialization: true,
-      prependDatasetNameInKey: true,
-    }),
-  ],
-});
-
-export const isColormapModalOpenAtom = atom<boolean>({
-  key: "fo3d-isColormapModalOpen",
-  default: false,
-=======
 const fo3dLoadingStatusLog = atomFamily<LoadingStatusWithContext, string>({
   key: "fo3d-loadingStatus",
   default: {
     status: LoadingStatus.IDLE,
     timestamp: Date.now(),
   },
->>>>>>> ab7c4f14
 });
 
 export const fo3dLoadingStatusThisSample = selector<LoadingStatusWithContext>({
@@ -134,20 +86,9 @@
   default: null,
 });
 
-<<<<<<< HEAD
-export const currentPointSizeAtom = atom<string>({
-  key: "fo3d-pointSize",
-  default: "2",
-  effects: [
-    getBrowserStorageEffectForKey("pointSize", {
-      prependDatasetNameInKey: true,
-    }),
-  ],
-=======
 export const isLevaConfigPanelOnAtom = atom<boolean>({
   key: "fo3d-isLevaConfigPanelOn",
   default: false,
->>>>>>> ab7c4f14
 });
 
 export const isStatusBarOnAtom = atom<boolean>({
@@ -176,24 +117,6 @@
   ],
 });
 
-<<<<<<< HEAD
-export const isLevaConfigPanelOnAtom = atom<boolean>({
-  key: "fo3d-isLevaConfigPanelOn",
-  default: false,
-});
-
-export const annotationToolbarPositionAtom = atom<number>({
-  key: "fo3d-annotationToolbarPosition",
-  default: 50,
-  effects: [
-    getBrowserStorageEffectForKey("fo3d-annotationToolbarPosition", {
-      valueClass: "number",
-    }),
-  ],
-});
-
-=======
->>>>>>> ab7c4f14
 export const gridCellSizeAtom = atom<number>({
   key: "fo3d-gridCellSize",
   default: 1,
@@ -304,17 +227,6 @@
   ],
 });
 
-// Hover state for labels in annotate mode
-export const hoveredLabelAtom = atom<OverlayLabel | null>({
-  key: "fo3d-hoveredLabel",
-  default: null,
-});
-
-export const hoveredPolylineInfoAtom = atom<HoveredPolylineInfo | null>({
-  key: "fo3d-hoveredPolylineInfo",
-  default: null,
-});
-
 export const cuboidLabelLineWidthAtom = atom({
   key: "fo3d-cuboidLabelLineWidth",
   default: 3,
@@ -335,64 +247,6 @@
   ],
 });
 
-<<<<<<< HEAD
-export const selectedLabelForAnnotationAtom = atom<OverlayLabel | null>({
-  key: "fo3d-selectedLabelForAnnotation",
-  default: null,
-});
-
-export const transformModeAtom = atom<TransformMode>({
-  key: "fo3d-transformMode",
-  default: "translate",
-});
-
-export const transformSpaceAtom = atom<TransformSpace>({
-  key: "fo3d-transformSpace",
-  default: "world",
-});
-
-export const currentArchetypeSelectedForTransformAtom =
-  atom<TransformArchetype | null>({
-    key: "fo3d-currentArchetypeSelectedForTransformAtom",
-    default: null,
-  });
-
-// True if ANY entity is being actively transformed
-export const isCurrentlyTransformingAtom = atom<boolean>({
-  key: "fo3d-isCurrentlyTransformingAtom",
-  default: false,
-});
-
-// todo: we sync this with backend
-export const transformedLabelsAtom = atom<Record<string, TransformedLabelData>>(
-  {
-    key: "fo3d-transformedLabels",
-    default: {},
-  }
-);
-
-export const selectedPolylineVertexAtom = atom<SelectedPoint | null>({
-  key: "fo3d-selectedPolylineVertexAtom",
-  default: null,
-});
-
-export const polylinePointTransformsAtom = atom<
-  Record<string, PolylinePointTransform[]>
->({
-  key: "fo3d-polylinePointTransforms",
-  default: {},
-});
-
-export const polylineEffectivePointsAtom = atomFamily<Vector3Tuple[][], string>(
-  {
-    key: "fo3d-polylineEffectivePoints",
-    default: [],
-  }
-);
-
-export const segmentPolylineStateAtom = atom<SegmentPolylineState>({
-  key: "fo3d-segmentPolylineState",
-=======
 export const avoidZFightingAtom = atom<boolean>({
   key: "fo3d-avoidZFighting",
   default: true,
@@ -472,7 +326,6 @@
  */
 export const activeSegmentationStateAtom = atom<SegmentState>({
   key: "fo3d-segmentState",
->>>>>>> ab7c4f14
   default: {
     isActive: false,
     vertices: [],
@@ -481,15 +334,6 @@
   },
 });
 
-<<<<<<< HEAD
-export const isActivelySegmentingSelector = selector<boolean>({
-  key: "fo3d-isActivelySegmentingSelector",
-  get: ({ get }) => {
-    return get(segmentPolylineStateAtom).isActive;
-  },
-});
-
-=======
 /**
  * Selector that returns whether the user is actively segmenting.
  * Derived from the segmentStateAtom's isActive property.
@@ -504,48 +348,29 @@
 /**
  * Tracks whether the pointer is currently down during segmentation.
  */
->>>>>>> ab7c4f14
 export const isSegmentingPointerDownAtom = atom<boolean>({
   key: "fo3d-isSegmentingPointerDownAtom",
   default: false,
 });
 
-<<<<<<< HEAD
-export const tempPolylinesAtom = atom<TempPolyline[]>({
-  key: "fo3d-tempPolylines",
-  default: [],
-});
-
-=======
 /**
  * Whether to automatically snap and close polyline active segment.
  * When enabled, the active segment will automatically close when the user double clicks.
  */
->>>>>>> ab7c4f14
 export const snapCloseAutomaticallyAtom = atom<boolean>({
   key: "fo3d-snapCloseAutomatically",
   default: false,
 });
 
-<<<<<<< HEAD
-=======
 /**
  * Whether the user is in edit segments mode.
  * When enabled, allows editing of existing segments in polylines.
  */
->>>>>>> ab7c4f14
 export const editSegmentsModeAtom = atom<boolean>({
   key: "fo3d-editSegmentsMode",
   default: false,
 });
 
-<<<<<<< HEAD
-export const sharedCursorPositionAtom = atom<[number, number, number] | null>({
-  key: "fo3d-sharedCursorPosition",
-  default: null,
-});
-
-=======
 /**
  * Whether polyline annotation mode is currently active.
  * Persisted in session storage to maintain state across page reloads.
@@ -649,7 +474,6 @@
  * Stores intermediate transform values before they are committed.
  * Keyed by label ID.
  */
->>>>>>> ab7c4f14
 export const tempLabelTransformsAtom = atomFamily<
   {
     position: [number, number, number];
@@ -661,14 +485,11 @@
   default: null,
 });
 
-<<<<<<< HEAD
-=======
 /**
  * Temporary transform data for vertices during manipulation.
  * Stores intermediate transform values for polyline vertices before they are committed.
  * Keyed by vertex ID.
  */
->>>>>>> ab7c4f14
 export const tempVertexTransformsAtom = atomFamily<
   {
     position: [number, number, number];
@@ -680,14 +501,10 @@
   default: null,
 });
 
-<<<<<<< HEAD
-export const annotationPlaneAtom = atom<AnnotationPlaneState>({
-=======
 /**
  * Internal implementation for the annotation plane state facade.
  */
 const annotationPlaneAtomImpl = atomFamily<AnnotationPlaneState, string>({
->>>>>>> ab7c4f14
   key: "fo3d-annotationPlane",
   default: {
     enabled: false,
@@ -697,49 +514,6 @@
     showY: true,
     showZ: true,
   },
-<<<<<<< HEAD
-  effects: [
-    getBrowserStorageEffectForKey("fo3d-annotationPlane", {
-      useJsonSerialization: true,
-      sessionStorage: true,
-      prependDatasetNameInKey: true,
-    }),
-  ],
-});
-
-export const isSnapToAnnotationPlaneAtom = atom<boolean>({
-  key: "fo3d-isSnapToAnnotationPlane",
-  default: true,
-  effects: [
-    getBrowserStorageEffectForKey("fo3d-isSnapToAnnotationPlane", {
-      valueClass: "boolean",
-    }),
-  ],
-});
-
-export const avoidZFightingAtom = atom<boolean>({
-  key: "fo3d-avoidZFighting",
-  default: true,
-  effects: [
-    getBrowserStorageEffectForKey("fo3d-avoidZFighting", {
-      valueClass: "boolean",
-    }),
-  ],
-});
-
-export const cameraViewStatusAtom = atom<{
-  viewName: string | null;
-  timestamp: number | null;
-}>({
-  key: "fo3d-cameraViewStatus",
-  default: {
-    viewName: null,
-    timestamp: null,
-  },
-});
-
-// Selector to clear all transform state
-=======
   effects: (datasetName) => [
     getBrowserStorageEffectForKey(
       `fo3d-segmentationAnnotationPlane_${datasetName}`,
@@ -777,7 +551,6 @@
  * Selector to clear all annotation-related state.
  * Resets all transform, segmentation, and cursor states to their defaults.
  */
->>>>>>> ab7c4f14
 export const clearTransformStateSelector = selector({
   key: "fo3d-clearTransformState",
   get: () => null,
@@ -788,28 +561,17 @@
     set(currentArchetypeSelectedForTransformAtom, null);
     set(isCurrentlyTransformingAtom, false);
     // Note: We don't clear polylinePointTransforms here as it should persist
-<<<<<<< HEAD
-    set(segmentPolylineStateAtom, {
-=======
     set(activeSegmentationStateAtom, {
->>>>>>> ab7c4f14
       isActive: false,
       vertices: [],
       currentMousePosition: null,
       isClosed: false,
     });
     set(sharedCursorPositionAtom, null);
-<<<<<<< HEAD
-    set(tempPolylinesAtom, []);
-=======
->>>>>>> ab7c4f14
     set(cameraViewStatusAtom, {
       viewName: null,
       timestamp: null,
     });
-<<<<<<< HEAD
-=======
     set(editSegmentsModeAtom, false);
->>>>>>> ab7c4f14
   },
 });