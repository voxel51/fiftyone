import { act, renderHook } from "@testing-library/react-hooks";
import { Box3, Group } from "three";
import { afterEach, describe, expect, it, Mock, vi } from "vitest";
import { useFo3dBounds } from "./use-bounds";

vi.useFakeTimers();

vi.mock("three", () => {
  return {
    Box3: vi.fn(),
    Vector3: vi.fn(),
  };
});

describe("useFo3dBounds", () => {
  afterEach(() => {
    vi.clearAllTimers();
    vi.resetAllMocks();
  });

  it("returns null when objectRef.current is null", () => {
    const objectRef = { current: null } as React.RefObject<Group>;

    const { result } = renderHook(() => useFo3dBounds(objectRef));

    expect(result.current.boundingBox).toBeNull();

    act(() => {
      vi.advanceTimersByTime(500);
    });

    // The hook should return null when objectRef.current is null
    expect(result.current.boundingBox).toBeNull();
  });

  it("sets bounding box when bounding box stabilizes", () => {
    const objectRef = {
      current: {
        updateWorldMatrix: vi.fn(),
      },
    } as unknown as React.RefObject<Group>;

    // Mock Box3 to return unstable boxes initially, then stabilize
    let callCount = 0;
    const MockBox3 = vi.fn().mockImplementation(() => {
      callCount++;
      // Return different boxes for the first 3 calls (unstable)
      // Then return a consistent stable box (calls 4+)
      if (callCount <= 3) {
        return {
          min: { x: callCount * 0.1, y: callCount * 0.1, z: callCount * 0.1 },
          max: {
            x: 1 + callCount * 0.1,
            y: 1 + callCount * 0.1,
            z: 1 + callCount * 0.1,
          },
          setFromObject: vi.fn().mockReturnThis(),
        };
      }
      return {
        min: { x: 0.5, y: 0.5, z: 0.5 },
        max: { x: 1.5, y: 1.5, z: 1.5 },
        setFromObject: vi.fn().mockReturnThis(),
      };
    });

    (Box3 as unknown as Mock).mockImplementation(MockBox3);

    const { result, unmount } = renderHook(() => useFo3dBounds(objectRef));

    // Initially, boundingBox should be null
    expect(result.current.boundingBox).toBeNull();

    // Advance time to allow the box to stabilize
    act(() => {
      vi.runAllTimers();
    });

    // After stabilization, bounding box should be set to the stable values
    expect(result.current.boundingBox).not.toBeNull();
    expect(result.current.boundingBox?.min.x).toBe(0.5);
    expect(result.current.boundingBox?.min.y).toBe(0.5);
    expect(result.current.boundingBox?.min.z).toBe(0.5);
    expect(result.current.boundingBox?.max.x).toBe(1.5);
    expect(result.current.boundingBox?.max.y).toBe(1.5);
    expect(result.current.boundingBox?.max.z).toBe(1.5);

    unmount();
  });

  it("returns null when bounds are incomputable (non-finite box)", () => {
    const objectRef = {
      current: {
        updateWorldMatrix: vi.fn(),
      },
    } as unknown as React.RefObject<Group>;

    // Mock Box3 to return a box with non-finite values
    const MockBox3 = vi.fn().mockImplementation(() => {
      return {
        min: { x: Infinity, y: 0, z: 0, equals: vi.fn(() => true) },
        max: { x: 1, y: 1, z: 1, equals: vi.fn(() => true) },
        setFromObject: vi.fn().mockReturnThis(),
      };
    });

    (Box3 as unknown as Mock).mockImplementation(MockBox3);

    const { result } = renderHook(() => useFo3dBounds(objectRef));

    expect(result.current.boundingBox).toBeNull();

    act(() => {
      vi.advanceTimersByTime(500);
    });

<<<<<<< HEAD
    expect(result.current.boundingBox).not.toBeNull();
    expect(result.current.boundingBox.min).toEqual(boxes[1].min);
    expect(result.current.boundingBox.max).toEqual(boxes[1].max);
  });

  it("returns null when bounds are incomputable (non-finite box)", () => {
    const objectRef = { current: {} } as React.RefObject<Group>;

    // Mock Box3 to return a box with non-finite values
    const MockBox3 = vi.fn().mockImplementation(() => {
      return {
        min: { x: Infinity, y: 0, z: 0, equals: vi.fn(() => true) },
        max: { x: 1, y: 1, z: 1, equals: vi.fn(() => true) },
        setFromObject: vi.fn().mockReturnThis(),
      };
    });

    (Box3 as unknown as Mock).mockImplementation(MockBox3);

    const { result } = renderHook(() => useFo3dBounds(objectRef));

    expect(result.current.boundingBox).toBeNull();

    act(() => {
      vi.advanceTimersByTime(500);
    });

=======
>>>>>>> ab7c4f14
    // The hook should return null when bounds are incomputable
    expect(result.current.boundingBox).toBeNull();
  });

  it("waits for predicate before computing bounds", () => {
    const objectRef = {
      current: {
        updateWorldMatrix: vi.fn(),
      },
    } as unknown as React.RefObject<Group>;
    let callCount = 0;
    const predicate = vi.fn(() => {
      callCount++;
      // Return true after 3 calls to simulate a condition becoming ready
      return callCount > 3;
    });

    // Mock Box3 to return a valid stable box
    const MockBox3 = vi.fn().mockImplementation(() => {
      return {
        min: { x: 0, y: 0, z: 0, equals: vi.fn(() => true) },
        max: { x: 1, y: 1, z: 1, equals: vi.fn(() => true) },
        setFromObject: vi.fn().mockReturnThis(),
      };
    });

    (Box3 as unknown as Mock).mockImplementation(MockBox3);

    const { result } = renderHook(() => useFo3dBounds(objectRef, predicate));

    expect(result.current.boundingBox).toBeNull();
<<<<<<< HEAD
=======

    // Advance time to allow predicate to return true
    act(() => {
      for (let i = 0; i < 20; i++) {
        vi.advanceTimersByTime(50);
      }
    });

    // After predicate returns true, bounding box should be computed
>>>>>>> ab7c4f14
    expect(predicate).toHaveBeenCalled();
    expect(callCount).toBeGreaterThan(3);
    expect(result.current.boundingBox).not.toBeNull();
  });

  it("tracks isComputing state during computation", () => {
    const objectRef = {
      current: {
        updateWorldMatrix: vi.fn(),
      },
    } as unknown as React.RefObject<Group>;

    // Mock Box3 to return a stable box after multiple calls
    let callCount = 0;
    const MockBox3 = vi.fn().mockImplementation(() => {
      callCount++;
      return {
        min: { x: 0.5, y: 0.5, z: 0.5 },
        max: { x: 1.5, y: 1.5, z: 1.5 },
        setFromObject: vi.fn().mockReturnThis(),
      };
    });

    (Box3 as unknown as Mock).mockImplementation(MockBox3);

    const { result, unmount } = renderHook(() => useFo3dBounds(objectRef));

    // Should be computing initially
    expect(result.current.isComputing).toBe(true);

    // After stabilization, should no longer be computing
    act(() => {
      vi.runAllTimers();
    });

<<<<<<< HEAD
    expect(result.current.boundingBox).toBeNull();
=======
    expect(result.current.isComputing).toBe(false);
    expect(result.current.boundingBox).not.toBeNull();

    unmount();
  });

  it("allows recomputing bounds via recomputeBounds callback", () => {
    const objectRef = {
      current: {
        updateWorldMatrix: vi.fn(),
      },
    } as unknown as React.RefObject<Group>;

    let computeCallCount = 0;
    let computeCycleCount = 0; // Track which computation cycle we're in
    const MockBox3 = vi.fn().mockImplementation(() => {
      computeCallCount++;
      // Return different boxes based on compute cycle
      // Cycle 1: small values, Cycle 2: large values
      const isSecondCycle = computeCallCount > 3;
      const scale = isSecondCycle ? 10 : 1;
      return {
        min: { x: scale * 0.5, y: scale * 0.5, z: scale * 0.5 },
        max: { x: scale * 1.5, y: scale * 1.5, z: scale * 1.5 },
        setFromObject: vi.fn().mockReturnThis(),
      };
    });

    (Box3 as unknown as Mock).mockImplementation(MockBox3);

    const { result, unmount } = renderHook(() => useFo3dBounds(objectRef));

    // Wait for initial computation
    act(() => {
      vi.runAllTimers();
    });

    const firstBoundingBox = result.current.boundingBox;
    expect(firstBoundingBox?.min.x).toBe(0.5); // First cycle, small values

    // Trigger recomputation
    act(() => {
      result.current.recomputeBounds();
    });

    // Wait for new computation
    act(() => {
      vi.runAllTimers();
    });

    // Should have new bounding box from second cycle with larger values
    expect(result.current.boundingBox).not.toBeNull();
    expect(result.current.boundingBox?.min.x).toBe(5); // 10 * 0.5 from second cycle
    expect(result.current.boundingBox?.max.x).toBe(15); // 10 * 1.5 from second cycle

    unmount();
  });

  it("respects custom stableSamples option", () => {
    const objectRef = {
      current: {
        updateWorldMatrix: vi.fn(),
      },
    } as unknown as React.RefObject<Group>;

    let computeCount = 0;
    const MockBox3 = vi.fn().mockImplementation(() => {
      computeCount++;
      return {
        min: { x: 0.5, y: 0.5, z: 0.5 },
        max: { x: 1.5, y: 1.5, z: 1.5 },
        setFromObject: vi.fn().mockReturnThis(),
      };
    });

    (Box3 as unknown as Mock).mockImplementation(MockBox3);

    // With stableSamples=1, should stabilize after just 1 consistent box
    const { result, unmount } = renderHook(() =>
      useFo3dBounds(objectRef, undefined, { stableSamples: 1 })
    );

    expect(result.current.boundingBox).toBeNull();

    act(() => {
      vi.runAllTimers();
    });

    // Should have computed quickly with just 1 sample needed
    expect(result.current.boundingBox).not.toBeNull();
    expect(computeCount).toBeLessThan(5); // Should need fewer calls than default (3 samples)

    unmount();
  });

  it("respects custom epsilon tolerance for box equality", () => {
    const objectRef = {
      current: {
        updateWorldMatrix: vi.fn(),
      },
    } as unknown as React.RefObject<Group>;

    let callCount = 0;
    // Create boxes that are slightly different but within epsilon tolerance
    const MockBox3 = vi.fn().mockImplementation(() => {
      callCount++;
      const baseMin = 0.5;
      const baseMax = 1.5;
      // Add tiny variations within 0.001 epsilon
      const variation = callCount === 1 ? 0.0001 : 0.0003;
      return {
        min: {
          x: baseMin + variation,
          y: baseMin + variation,
          z: baseMin + variation,
        },
        max: {
          x: baseMax + variation,
          y: baseMax + variation,
          z: baseMax + variation,
        },
        setFromObject: vi.fn().mockReturnThis(),
      };
    });

    (Box3 as unknown as Mock).mockImplementation(MockBox3);

    // Use looser epsilon tolerance (0.001) so boxes are considered equal
    const { result, unmount } = renderHook(() =>
      useFo3dBounds(objectRef, undefined, { stableSamples: 3, epsilon: 0.001 })
    );

    act(() => {
      vi.runAllTimers();
    });

    // Should stabilize because boxes are within epsilon tolerance
    expect(result.current.boundingBox).not.toBeNull();

    unmount();
>>>>>>> ab7c4f14
  });
});<|MERGE_RESOLUTION|>--- conflicted
+++ resolved
@@ -114,36 +114,6 @@
       vi.advanceTimersByTime(500);
     });
 
-<<<<<<< HEAD
-    expect(result.current.boundingBox).not.toBeNull();
-    expect(result.current.boundingBox.min).toEqual(boxes[1].min);
-    expect(result.current.boundingBox.max).toEqual(boxes[1].max);
-  });
-
-  it("returns null when bounds are incomputable (non-finite box)", () => {
-    const objectRef = { current: {} } as React.RefObject<Group>;
-
-    // Mock Box3 to return a box with non-finite values
-    const MockBox3 = vi.fn().mockImplementation(() => {
-      return {
-        min: { x: Infinity, y: 0, z: 0, equals: vi.fn(() => true) },
-        max: { x: 1, y: 1, z: 1, equals: vi.fn(() => true) },
-        setFromObject: vi.fn().mockReturnThis(),
-      };
-    });
-
-    (Box3 as unknown as Mock).mockImplementation(MockBox3);
-
-    const { result } = renderHook(() => useFo3dBounds(objectRef));
-
-    expect(result.current.boundingBox).toBeNull();
-
-    act(() => {
-      vi.advanceTimersByTime(500);
-    });
-
-=======
->>>>>>> ab7c4f14
     // The hook should return null when bounds are incomputable
     expect(result.current.boundingBox).toBeNull();
   });
@@ -175,8 +145,6 @@
     const { result } = renderHook(() => useFo3dBounds(objectRef, predicate));
 
     expect(result.current.boundingBox).toBeNull();
-<<<<<<< HEAD
-=======
 
     // Advance time to allow predicate to return true
     act(() => {
@@ -186,7 +154,6 @@
     });
 
     // After predicate returns true, bounding box should be computed
->>>>>>> ab7c4f14
     expect(predicate).toHaveBeenCalled();
     expect(callCount).toBeGreaterThan(3);
     expect(result.current.boundingBox).not.toBeNull();
@@ -222,9 +189,6 @@
       vi.runAllTimers();
     });
 
-<<<<<<< HEAD
-    expect(result.current.boundingBox).toBeNull();
-=======
     expect(result.current.isComputing).toBe(false);
     expect(result.current.boundingBox).not.toBeNull();
 
@@ -365,6 +329,5 @@
     expect(result.current.boundingBox).not.toBeNull();
 
     unmount();
->>>>>>> ab7c4f14
   });
 });