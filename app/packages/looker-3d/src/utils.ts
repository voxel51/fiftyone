--- conflicted
+++ resolved
@@ -2,15 +2,9 @@
   Box3,
   type BufferAttribute,
   type Camera,
-<<<<<<< HEAD
-  type InterleavedBufferAttribute,
-  Euler,
-  type EulerOrder,
-=======
   Euler,
   type EulerOrder,
   type InterleavedBufferAttribute,
->>>>>>> ab7c4f14
   Plane,
   Quaternion,
   type Raycaster,
@@ -315,7 +309,6 @@
 
   // Extract normal from quaternion by rotating the Z-axis
   const normal = new Vector3(0, 0, 1).applyQuaternion(quat).normalize();
-<<<<<<< HEAD
 
   // Create plane with normal and position
   const plane = new Plane();
@@ -398,89 +391,6 @@
     (euler.z * 180) / Math.PI,
   ];
 }
-=======
-
-  // Create plane with normal and position
-  const plane = new Plane();
-  plane.setFromNormalAndCoplanarPoint(normal, pos);
-
-  return plane;
-}
-
-/**
- * Expands a bounding box by a specified safety margin factor.
- * The expansion is applied uniformly in all directions from the center.
- *
- * @param boundingBox - The original bounding box to expand
- * @param safetyMargin - The expansion factor (e.g., 1.5 for 1.5x expansion)
- * @returns A new expanded bounding box
- */
-export function expandBoundingBox(
-  boundingBox: Box3,
-  safetyMargin: number = 1.5
-): Box3 {
-  if (!boundingBox || boundingBox.isEmpty()) {
-    return boundingBox;
-  }
-
-  const center = boundingBox.getCenter(new Vector3());
-  const size = boundingBox.getSize(new Vector3());
-
-  const expandedSize = size.clone().multiplyScalar(safetyMargin);
-
-  const expandedBox = new Box3();
-  expandedBox.setFromCenterAndSize(center, expandedSize);
-
-  return expandedBox;
-}
-
-/**
- * Converts Euler angles (in degrees) to a quaternion.
- *
- * @param eulerAngles - Array of [x, y, z] Euler angles in degrees
- * @param order - The order of rotations (default: 'XYZ')
- * @returns Quaternion as [x, y, z, w] array
- */
-export function eulerToQuaternion(
-  eulerAngles: [number, number, number],
-  order: EulerOrder = "XYZ"
-): [number, number, number, number] {
-  const euler = new Euler(
-    deg2rad(eulerAngles[0]),
-    deg2rad(eulerAngles[1]),
-    deg2rad(eulerAngles[2]),
-    order
-  );
-  const quaternion = new Quaternion();
-  quaternion.setFromEuler(euler);
-  return [quaternion.x, quaternion.y, quaternion.z, quaternion.w];
-}
-
-/**
- * Converts a quaternion to Euler angles (in degrees).
- *
- * @param quaternion - Quaternion as [x, y, z, w] array
- * @param order - The order of rotations (default: 'XYZ')
- * @returns Array of [x, y, z] Euler angles in degrees
- */
-export function quaternionToEuler(
-  quaternion: [number, number, number, number],
-  order: EulerOrder = "XYZ"
-): [number, number, number] {
-  const q = new Quaternion(
-    quaternion[0],
-    quaternion[1],
-    quaternion[2],
-    quaternion[3]
-  );
-  const euler = new Euler();
-  euler.setFromQuaternion(q, order);
-  return [
-    (euler.x * 180) / Math.PI,
-    (euler.y * 180) / Math.PI,
-    (euler.z * 180) / Math.PI,
-  ];
-}
 
 /**
  * Validates a single 3D point to ensure it's a valid array of 3 numbers
@@ -530,5 +440,4 @@
     segment.length > 0 &&
     segment.every(isValidPoint3d)
   );
-};
->>>>>>> ab7c4f14
+};