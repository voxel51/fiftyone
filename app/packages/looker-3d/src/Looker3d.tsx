--- conflicted
+++ resolved
@@ -59,17 +59,9 @@
     "3d",
     defaultPluginSettings
   );
-<<<<<<< HEAD
-
-  console.log(settings);
-
-  const modal = true;
-  const points = useLoader(PCDLoader, src);
-  const selectedLabels = recoil.useRecoilValue(fos.selectedLabels);
-=======
+
   const selectedLabels = useRecoilValue(fos.selectedLabels);
   const dataset = useRecoilValue(fos.dataset);
->>>>>>> 90b26829
   const pathFilter = usePathFilter();
   const labelAlpha = useRecoilValue(fos.alpha(MODAL_TRUE));
   const onSelectLabel = fos.useOnSelectLabel();
