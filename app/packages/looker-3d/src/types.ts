import { TransformControlsProps } from "@react-three/drei";
import type { RefObject } from "react";
import * as THREE from "three";
import type {
  ACTION_SET_PCDS,
  ACTION_SET_POINT_SIZE,
  ACTION_SHADE_BY,
  ACTION_VIEW_HELP,
  ACTION_VIEW_JSON,
  SHADE_BY_CUSTOM,
  SHADE_BY_HEIGHT,
  SHADE_BY_INTENSITY,
  SHADE_BY_NONE,
  SHADE_BY_RGB,
} from "./constants";
import { OverlayLabel } from "./labels/loader";

export type Actions =
  | typeof ACTION_SHADE_BY
  | typeof ACTION_SET_POINT_SIZE
  | typeof ACTION_SET_PCDS
  | typeof ACTION_VIEW_JSON
  | typeof ACTION_VIEW_HELP;

export type ShadeBy =
  | typeof SHADE_BY_INTENSITY
  | typeof SHADE_BY_HEIGHT
  | typeof SHADE_BY_RGB
  | typeof SHADE_BY_CUSTOM
  | typeof SHADE_BY_NONE
  | string;

export type HoverMetadata = {
  assetName: string;
  attributes?: Record<string, string | number | boolean>;
  renderModeDescriptor?: string;
};

export type NodeName = string;

export type VisibilityMap = Record<NodeName, boolean>;

export type NodeUuid = string;

export type AssetLoadingLog = {
  message: string;
  status: "info" | "success" | "error";
};

<<<<<<< HEAD
=======
/**
 * Comprehensive loading status enum based on Three.js LoadingManager events
 * Covers all possible states during asset loading lifecycle
 */
export enum LoadingStatus {
  /** Initial state - no loading has started */
  IDLE = "idle",
  /** Loading has been initiated (onStart event) */
  STARTED = "started",
  /** Currently loading assets (onProgress event) */
  LOADING = "loading",
  /** All loading completed successfully (onLoad event) */
  SUCCESS = "success",
  /** Loading failed with error (onError event) */
  FAILED = "failed",
  /** Loading was aborted/cancelled */
  ABORTED = "aborted",
}

/**
 * Extended loading status with additional context information
 * Provides more detailed state for UI components
 */
export type LoadingStatusWithContext = {
  status: LoadingStatus;
  /** Current progress percentage (0-100) */
  progress?: number;
  /** Number of items loaded */
  itemsLoaded?: number;
  /** Total number of items to load */
  itemsTotal?: number;
  /** Current URL being loaded */
  currentUrl?: string;
  /** Error message if status is FAILED */
  errorMessage?: string;
  /** Timestamp when status was last updated */
  timestamp?: number;
};

>>>>>>> ab7c4f14
export interface BaseOverlayProps {
  opacity: number;
  rotation: THREE.Vector3Tuple;
  selected: boolean;
  onClick: (e: any) => void;
  tooltip: any;
  label: OverlayLabel;
  color: string;
}

export interface TransformProps extends TransformControlsProps {
  isSelectedForTransform?: boolean;
  onTransformStart?: () => void;
  onTransformEnd?: () => void;
  onTransformChange?: () => void;
  transformControlsRef?: RefObject<any>;
}

export interface HoverState {
  isHovered: boolean;
  setIsHovered: (hovered: boolean) => void;
}

export interface EventHandlers {
  onPointerOver: () => void;
  onPointerOut: () => void;
  restEventHandlers: Record<string, any>;
}

export type TransformArchetype =
  | "point"
  | "cuboid"
  | "polyline"
  | "annotation-plane";<|MERGE_RESOLUTION|>--- conflicted
+++ resolved
@@ -47,8 +47,6 @@
   status: "info" | "success" | "error";
 };
 
-<<<<<<< HEAD
-=======
 /**
  * Comprehensive loading status enum based on Three.js LoadingManager events
  * Covers all possible states during asset loading lifecycle
@@ -88,7 +86,6 @@
   timestamp?: number;
 };
 
->>>>>>> ab7c4f14
 export interface BaseOverlayProps {
   opacity: number;
   rotation: THREE.Vector3Tuple;
