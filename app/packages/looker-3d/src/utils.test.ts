import {
  BufferAttribute,
  PerspectiveCamera,
  Plane,
  Quaternion,
  Raycaster,
  Vector3,
} from "three";
import { describe, expect, it, vi } from "vitest";
import { COLOR_POOL } from "./constants";
import {
  computeMinMaxForColorBufferAttribute,
  computeMinMaxForScalarBufferAttribute,
  createPlane,
  deg2rad,
  eulerToQuaternion,
  getColorFromPoolBasedOnHash,
  getGridQuaternionFromUpVector,
  getPlaneFromPositionAndQuaternion,
  getPlaneIntersection,
<<<<<<< HEAD
  quaternionToEuler,
  toEulerFromDegreesArray,
  toNDC,
=======
  isValidPoint3d,
  isValidPolylineSegment,
  quaternionToEuler,
  toEulerFromDegreesArray,
  toNDC,
  validatePoints3d,
  validatePoints3dArray,
>>>>>>> ab7c4f14
} from "./utils";

describe("deg2rad", () => {
  it("converts degrees to radians", () => {
    expect(deg2rad(0)).toBe(0);
    expect(deg2rad(180)).toBeCloseTo(Math.PI);
    expect(deg2rad(90)).toBeCloseTo(Math.PI / 2);
  });
});

describe("toEulerFromDegreesArray", () => {
  it("converts array of degrees to radians", () => {
    expect(toEulerFromDegreesArray([0, 90, 180])).toEqual([
      0,
      Math.PI / 2,
      Math.PI,
    ]);
  });
});

describe("computeMinMaxForColorBufferAttribute", () => {
  it("computes min and max for color attribute", () => {
    const attr = new BufferAttribute(new Float32Array([1, 2, 3, 4, 5, 6]), 1);
    expect(computeMinMaxForColorBufferAttribute(attr)).toEqual({
      min: 1,
      max: 6,
    });
  });
  it("handles all negative values", () => {
    const attr = new BufferAttribute(new Float32Array([-1, -2, -3]), 1);
    expect(computeMinMaxForColorBufferAttribute(attr)).toEqual({
      min: -3,
      max: -1,
    });
  });
});

describe("computeMinMaxForScalarBufferAttribute", () => {
  it("computes min and max for scalar attribute", () => {
    const attr = new BufferAttribute(new Float32Array([1, 2, 3, 4, 5, 6]), 1);
    expect(computeMinMaxForScalarBufferAttribute(attr)).toEqual({
      min: 1,
      max: 6,
    });
  });
  it("handles negative values", () => {
    const attr = new BufferAttribute(new Float32Array([-1, -2, -3, 0]), 1);
    expect(computeMinMaxForScalarBufferAttribute(attr)).toEqual({
      min: -3,
      max: 0,
    });
  });
  it("handles empty array", () => {
    const attr = new BufferAttribute(new Float32Array([]), 1);
    expect(computeMinMaxForScalarBufferAttribute(attr)).toEqual({
      min: Infinity,
      max: -Infinity,
    });
  });
});

describe("getColorFromPoolBasedOnHash", () => {
  it("returns a color from COLOR_POOL based on hash", () => {
    expect(COLOR_POOL).toContain(getColorFromPoolBasedOnHash("test"));
    expect(COLOR_POOL).toContain(getColorFromPoolBasedOnHash("another"));
    expect(COLOR_POOL).toContain(getColorFromPoolBasedOnHash(""));
  });
  it("returns same color for same string", () => {
    expect(getColorFromPoolBasedOnHash("repeat")).toBe(
      getColorFromPoolBasedOnHash("repeat")
    );
  });
});

describe("getGridQuaternionFromUpVector", () => {
  it("returns identity quaternion when up vector matches target normal", () => {
    const up = new Vector3(0, 1, 0);
    const result = getGridQuaternionFromUpVector(up);
    expect(result).toBeInstanceOf(Quaternion);
    expect(result.w).toBeCloseTo(1);
<<<<<<< HEAD
=======
    expect(result.x).toBeCloseTo(0);
    expect(result.y).toBeCloseTo(0);
    expect(result.z).toBeCloseTo(0);
  });

  it("handles antiparallel up vector (opposite direction)", () => {
    const up = new Vector3(0, -1, 0); // Opposite to target normal (0, 1, 0)
    const result = getGridQuaternionFromUpVector(up);
    expect(result).toBeInstanceOf(Quaternion);
    // Should not be zero quaternion (0, 0, 0, 0) - at least one component should be non-zero
    const hasNonZeroComponent =
      result.w !== 0 || result.x !== 0 || result.y !== 0 || result.z !== 0;
    expect(hasNonZeroComponent).toBe(true);
    // Verify it's a valid quaternion (magnitude should be 1)
    const magnitude = Math.sqrt(
      result.w * result.w +
        result.x * result.x +
        result.y * result.y +
        result.z * result.z
    );
    expect(magnitude).toBeCloseTo(1);
    const targetNormal = new Vector3(0, 1, 0);
    const rotated = up.clone().applyQuaternion(result);
    expect(rotated.x).toBeCloseTo(targetNormal.x);
    expect(rotated.y).toBeCloseTo(targetNormal.y);
    expect(rotated.z).toBeCloseTo(targetNormal.z);
  });

  it("handles arbitrary up vector", () => {
    const up = new Vector3(1, 0, 0).normalize();
    const result = getGridQuaternionFromUpVector(up);
    expect(result).toBeInstanceOf(Quaternion);
    // Should not be zero quaternion
    expect(result.w).not.toBe(0);
    // Verify it's a valid quaternion
    const magnitude = Math.sqrt(
      result.w * result.w +
        result.x * result.x +
        result.y * result.y +
        result.z * result.z
    );
    expect(magnitude).toBeCloseTo(1);
  });

  it("handles diagonal up vector", () => {
    const up = new Vector3(1, 1, 0).normalize();
    const result = getGridQuaternionFromUpVector(up);
    expect(result).toBeInstanceOf(Quaternion);
    // Should not be zero quaternion
    expect(result.w).not.toBe(0);
    // Verify it's a valid quaternion
    const magnitude = Math.sqrt(
      result.w * result.w +
        result.x * result.x +
        result.y * result.y +
        result.z * result.z
    );
    expect(magnitude).toBeCloseTo(1);
  });

  it("handles custom target normal", () => {
    const up = new Vector3(0, 0, 1);
    const targetNormal = new Vector3(0, 0, 1);
    const result = getGridQuaternionFromUpVector(up, targetNormal);
    expect(result).toBeInstanceOf(Quaternion);
    // Should be identity quaternion when vectors match
    expect(result.w).toBeCloseTo(1);
>>>>>>> ab7c4f14
    expect(result.x).toBeCloseTo(0);
    expect(result.y).toBeCloseTo(0);
    expect(result.z).toBeCloseTo(0);
  });

<<<<<<< HEAD
  it("handles antiparallel up vector (opposite direction)", () => {
    const up = new Vector3(0, -1, 0); // Opposite to target normal (0, 1, 0)
    const result = getGridQuaternionFromUpVector(up);
    expect(result).toBeInstanceOf(Quaternion);
    // Should not be zero quaternion (0, 0, 0, 0) - at least one component should be non-zero
    const hasNonZeroComponent =
      result.w !== 0 || result.x !== 0 || result.y !== 0 || result.z !== 0;
    expect(hasNonZeroComponent).toBe(true);
    // Verify it's a valid quaternion (magnitude should be 1)
    const magnitude = Math.sqrt(
      result.w * result.w +
        result.x * result.x +
        result.y * result.y +
        result.z * result.z
    );
    expect(magnitude).toBeCloseTo(1);
    const targetNormal = new Vector3(0, 1, 0);
    const rotated = up.clone().applyQuaternion(result);
    expect(rotated.x).toBeCloseTo(targetNormal.x);
    expect(rotated.y).toBeCloseTo(targetNormal.y);
    expect(rotated.z).toBeCloseTo(targetNormal.z);
  });

  it("handles arbitrary up vector", () => {
    const up = new Vector3(1, 0, 0).normalize();
    const result = getGridQuaternionFromUpVector(up);
    expect(result).toBeInstanceOf(Quaternion);
    // Should not be zero quaternion
    expect(result.w).not.toBe(0);
    // Verify it's a valid quaternion
    const magnitude = Math.sqrt(
      result.w * result.w +
        result.x * result.x +
        result.y * result.y +
        result.z * result.z
    );
    expect(magnitude).toBeCloseTo(1);
  });

  it("handles diagonal up vector", () => {
    const up = new Vector3(1, 1, 0).normalize();
    const result = getGridQuaternionFromUpVector(up);
    expect(result).toBeInstanceOf(Quaternion);
    // Should not be zero quaternion
    expect(result.w).not.toBe(0);
    // Verify it's a valid quaternion
    const magnitude = Math.sqrt(
      result.w * result.w +
        result.x * result.x +
        result.y * result.y +
        result.z * result.z
    );
    expect(magnitude).toBeCloseTo(1);
  });

  it("handles custom target normal", () => {
    const up = new Vector3(0, 0, 1);
    const targetNormal = new Vector3(0, 0, 1);
    const result = getGridQuaternionFromUpVector(up, targetNormal);
    expect(result).toBeInstanceOf(Quaternion);
    // Should be identity quaternion when vectors match
    expect(result.w).toBeCloseTo(1);
    expect(result.x).toBeCloseTo(0);
    expect(result.y).toBeCloseTo(0);
    expect(result.z).toBeCloseTo(0);
  });

=======
>>>>>>> ab7c4f14
  it("handles antiparallel with custom target normal", () => {
    const up = new Vector3(0, 0, -1);
    const targetNormal = new Vector3(0, 0, 1);
    const result = getGridQuaternionFromUpVector(up, targetNormal);
    expect(result).toBeInstanceOf(Quaternion);
    // Should not be zero quaternion (0, 0, 0, 0) - at least one component should be non-zero
    const hasNonZeroComponent =
      result.w !== 0 || result.x !== 0 || result.y !== 0 || result.z !== 0;
    expect(hasNonZeroComponent).toBe(true);
    // Verify it's a valid quaternion (magnitude should be 1)
    const magnitude = Math.sqrt(
      result.w * result.w +
        result.x * result.x +
        result.y * result.y +
        result.z * result.z
    );
    expect(magnitude).toBeCloseTo(1);
    const rotated = up.clone().applyQuaternion(result);
    expect(rotated.x).toBeCloseTo(targetNormal.x);
    expect(rotated.y).toBeCloseTo(targetNormal.y);
    expect(rotated.z).toBeCloseTo(targetNormal.z);
  });
});

describe("toNDC", () => {
  it("converts pointer event to normalized device coordinates", () => {
    const mockCanvas = {
      getBoundingClientRect: vi.fn().mockReturnValue({
        left: 100,
        top: 50,
        width: 800,
        height: 600,
      }),
    } as unknown as HTMLCanvasElement;

    const mockEvent = {
      clientX: 500,
      clientY: 350,
    } as PointerEvent;

    const result = toNDC(mockEvent, mockCanvas);

    // Center of canvas should be (0, 0) in NDC
    expect(result.x).toBeCloseTo(0);
    expect(result.y).toBeCloseTo(0);
  });

  it("converts corner coordinates correctly", () => {
    const mockCanvas = {
      getBoundingClientRect: vi.fn().mockReturnValue({
        left: 0,
        top: 0,
        width: 100,
        height: 100,
      }),
    } as unknown as HTMLCanvasElement;

    // Top-left corner
    const topLeftEvent = {
      clientX: 0,
      clientY: 0,
    } as PointerEvent;
    const topLeftResult = toNDC(topLeftEvent, mockCanvas);
    expect(topLeftResult.x).toBeCloseTo(-1);
    expect(topLeftResult.y).toBeCloseTo(1);

    // Bottom-right corner
    const bottomRightEvent = {
      clientX: 100,
      clientY: 100,
    } as PointerEvent;
    const bottomRightResult = toNDC(bottomRightEvent, mockCanvas);
    expect(bottomRightResult.x).toBeCloseTo(1);
    expect(bottomRightResult.y).toBeCloseTo(-1);
  });
});

describe("createPlane", () => {
  it("creates a plane with normalized normal and negative constant", () => {
    const normal = new Vector3(2, 0, 0);
    const constant = 5;
    const plane = createPlane(normal, constant);

    expect(plane).toBeInstanceOf(Plane);
    expect(plane.normal.x).toBeCloseTo(1);
    expect(plane.normal.y).toBeCloseTo(0);
    expect(plane.normal.z).toBeCloseTo(0);
    expect(plane.constant).toBe(-5);
  });
});

describe("getPlaneIntersection", () => {
  it("returns intersection point when ray intersects plane", () => {
    const raycaster = new Raycaster();
    const camera = new PerspectiveCamera(75, 1, 0.1, 1000);
    camera.position.set(0, 0, 5);
    camera.lookAt(0, 0, 0);

    // XY plane at z=0
    const plane = new Plane(new Vector3(0, 0, 1), 0);
    // Center of screen
    const ndc = { x: 0, y: 0 };

    const result = getPlaneIntersection(raycaster, camera, ndc, plane);

    expect(result).toBeInstanceOf(Vector3);
    expect(result?.x).toBeCloseTo(0);
    expect(result?.y).toBeCloseTo(0);
    expect(result?.z).toBeCloseTo(0);
  });

  it("returns null when ray does not intersect plane", () => {
    const raycaster = new Raycaster();
    const camera = new PerspectiveCamera(75, 1, 0.1, 1000);
    camera.position.set(0, 0, 5);
    camera.lookAt(0, 0, 0);

    // Create a plane that the ray will miss - plane is behind the camera and ray goes forward
    // XY plane at z=-10 (behind camera)
    const plane = new Plane(new Vector3(0, 0, -1), 10);
    // Center of screen - ray goes forward from z=5 to z=0
    const ndc = { x: 0, y: 0 };

    const result = getPlaneIntersection(raycaster, camera, ndc, plane);

    expect(result).toBeNull();
  });
});

describe("getPlaneFromPositionAndQuaternion", () => {
  it("creates plane with identity quaternion at origin", () => {
    const position: [number, number, number] = [0, 0, 0];
    const quaternion: [number, number, number, number] = [0, 0, 0, 1];
    const result = getPlaneFromPositionAndQuaternion(position, quaternion);

    expect(result).toBeInstanceOf(Plane);
    expect(result.normal.x).toBeCloseTo(0);
    expect(result.normal.y).toBeCloseTo(0);
    expect(result.normal.z).toBeCloseTo(1);
    expect(result.constant).toBeCloseTo(0);
  });

  it("creates plane with identity quaternion at offset position", () => {
    const position: [number, number, number] = [1, 2, 3];
    const quaternion: [number, number, number, number] = [0, 0, 0, 1];
    const result = getPlaneFromPositionAndQuaternion(position, quaternion);

    expect(result).toBeInstanceOf(Plane);
    expect(result.normal.x).toBeCloseTo(0);
    expect(result.normal.y).toBeCloseTo(0);
    expect(result.normal.z).toBeCloseTo(1);
    expect(result.constant).toBeCloseTo(-3);
  });

  it("creates plane with 90-degree rotation around Y-axis", () => {
    const position: [number, number, number] = [0, 0, 0];
    const quaternion: [number, number, number, number] = [
      0,
      Math.sqrt(2) / 2,
      0,
      Math.sqrt(2) / 2,
    ];
    const result = getPlaneFromPositionAndQuaternion(position, quaternion);

    expect(result).toBeInstanceOf(Plane);
    expect(result.normal.x).toBeCloseTo(1);
    expect(result.normal.y).toBeCloseTo(0);
    expect(result.normal.z).toBeCloseTo(0);
    expect(result.constant).toBeCloseTo(0);
  });

  it("creates plane with 90-degree rotation around X-axis", () => {
    const position: [number, number, number] = [0, 0, 0];
    const quaternion: [number, number, number, number] = [
      Math.sqrt(2) / 2,
      0,
      0,
      Math.sqrt(2) / 2,
    ];
    const result = getPlaneFromPositionAndQuaternion(position, quaternion);

    expect(result).toBeInstanceOf(Plane);
    expect(result.normal.x).toBeCloseTo(0);
    expect(result.normal.y).toBeCloseTo(-1);
    expect(result.normal.z).toBeCloseTo(0);
    expect(result.constant).toBeCloseTo(0);
  });

  it("creates plane with 180-degree rotation around X-axis", () => {
    const position: [number, number, number] = [0, 0, 0];
    const quaternion: [number, number, number, number] = [1, 0, 0, 0];
    const result = getPlaneFromPositionAndQuaternion(position, quaternion);

    expect(result).toBeInstanceOf(Plane);
    expect(result.normal.x).toBeCloseTo(0);
    expect(result.normal.y).toBeCloseTo(0);
    expect(result.normal.z).toBeCloseTo(-1);
    expect(result.constant).toBeCloseTo(0);
  });

  it("creates plane with arbitrary rotation and position", () => {
    const position: [number, number, number] = [2, 3, 4];
    const quaternion: [number, number, number, number] = [0.1, 0.2, 0.3, 0.9];
    const result = getPlaneFromPositionAndQuaternion(position, quaternion);

    expect(result).toBeInstanceOf(Plane);
    // Verify the normal is normalized
    const normalMagnitude = Math.sqrt(
      result.normal.x * result.normal.x +
        result.normal.y * result.normal.y +
        result.normal.z * result.normal.z
    );
    expect(normalMagnitude).toBeCloseTo(1);
  });

  it("creates plane with diagonal normal from quaternion", () => {
    const position: [number, number, number] = [0, 0, 0];
    // Quaternion that rotates Z-axis to diagonal direction
    const quaternion: [number, number, number, number] = [0.5, 0.5, 0.5, 0.5];
    const result = getPlaneFromPositionAndQuaternion(position, quaternion);

    expect(result).toBeInstanceOf(Plane);
    // Verify the normal is normalized
    const normalMagnitude = Math.sqrt(
      result.normal.x * result.normal.x +
        result.normal.y * result.normal.y +
        result.normal.z * result.normal.z
    );
    expect(normalMagnitude).toBeCloseTo(1);
  });
});

describe("eulerToQuaternion", () => {
  it("converts zero Euler angles to identity quaternion", () => {
    const eulerAngles: [number, number, number] = [0, 0, 0];
    const result = eulerToQuaternion(eulerAngles);

    expect(result).toEqual([0, 0, 0, 1]);
  });

  it("converts 90 degree X rotation", () => {
    const eulerAngles: [number, number, number] = [90, 0, 0];
    const result = eulerToQuaternion(eulerAngles);

    // For 90 degree X rotation, quaternion should be approximately [0.707, 0, 0, 0.707]
    expect(result[0]).toBeCloseTo(0.707, 2);
    expect(result[1]).toBeCloseTo(0, 2);
    expect(result[2]).toBeCloseTo(0, 2);
    expect(result[3]).toBeCloseTo(0.707, 2);
  });

  it("converts 90 degree Y rotation", () => {
    const eulerAngles: [number, number, number] = [0, 90, 0];
    const result = eulerToQuaternion(eulerAngles);

    // For 90 degree Y rotation, quaternion should be approximately [0, 0.707, 0, 0.707]
    expect(result[0]).toBeCloseTo(0, 2);
    expect(result[1]).toBeCloseTo(0.707, 2);
    expect(result[2]).toBeCloseTo(0, 2);
    expect(result[3]).toBeCloseTo(0.707, 2);
  });

  it("converts 90 degree Z rotation", () => {
    const eulerAngles: [number, number, number] = [0, 0, 90];
    const result = eulerToQuaternion(eulerAngles);

    // For 90 degree Z rotation, quaternion should be approximately [0, 0, 0.707, 0.707]
    expect(result[0]).toBeCloseTo(0, 2);
    expect(result[1]).toBeCloseTo(0, 2);
    expect(result[2]).toBeCloseTo(0.707, 2);
    expect(result[3]).toBeCloseTo(0.707, 2);
  });

  it("converts 180 degree X rotation", () => {
    const eulerAngles: [number, number, number] = [180, 0, 0];
    const result = eulerToQuaternion(eulerAngles);

    // For 180 degree X rotation, quaternion should be [1, 0, 0, 0]
    expect(result[0]).toBeCloseTo(1, 2);
    expect(result[1]).toBeCloseTo(0, 2);
    expect(result[2]).toBeCloseTo(0, 2);
    expect(result[3]).toBeCloseTo(0, 2);
  });

  it("converts complex Euler angles", () => {
    const eulerAngles: [number, number, number] = [45, 30, 60];
    const result = eulerToQuaternion(eulerAngles);

    // Verify it's a valid quaternion (magnitude should be 1)
    const magnitude = Math.sqrt(
      result[0] * result[0] +
        result[1] * result[1] +
        result[2] * result[2] +
        result[3] * result[3]
    );
    expect(magnitude).toBeCloseTo(1, 5);
  });

  it("handles negative angles", () => {
    const eulerAngles: [number, number, number] = [-90, -45, -30];
    const result = eulerToQuaternion(eulerAngles);

    // Verify it's a valid quaternion
    const magnitude = Math.sqrt(
      result[0] * result[0] +
        result[1] * result[1] +
        result[2] * result[2] +
        result[3] * result[3]
    );
    expect(magnitude).toBeCloseTo(1, 5);
  });

  it("uses custom rotation order", () => {
    const eulerAngles: [number, number, number] = [45, 30, 60];
    const resultXYZ = eulerToQuaternion(eulerAngles, "XYZ");
    const resultZYX = eulerToQuaternion(eulerAngles, "ZYX");

    // Different rotation orders should produce different quaternions
    expect(resultXYZ).not.toEqual(resultZYX);
  });
});

describe("quaternionToEuler", () => {
  it("converts identity quaternion to zero angles", () => {
    const quaternion: [number, number, number, number] = [0, 0, 0, 1];
    const result = quaternionToEuler(quaternion);

    expect(result[0]).toBeCloseTo(0, 2);
    expect(result[1]).toBeCloseTo(0, 2);
    expect(result[2]).toBeCloseTo(0, 2);
  });

  it("converts 90 degree X rotation quaternion", () => {
    const quaternion: [number, number, number, number] = [0.707, 0, 0, 0.707];
    const result = quaternionToEuler(quaternion);

    expect(result[0]).toBeCloseTo(90, 1);
    expect(result[1]).toBeCloseTo(0, 1);
    expect(result[2]).toBeCloseTo(0, 1);
  });

  it("converts 90 degree Y rotation quaternion", () => {
    // Use more precise quaternion values for 90 degree Y rotation
    const quaternion: [number, number, number, number] = [
      0, 0.7071067811865475, 0, 0.7071067811865475,
    ];
    const result = quaternionToEuler(quaternion);

    expect(result[0]).toBeCloseTo(0, 1);
    expect(result[1]).toBeCloseTo(90, 1);
    expect(result[2]).toBeCloseTo(0, 1);
  });

  it("converts 90 degree Z rotation quaternion", () => {
    const quaternion: [number, number, number, number] = [0, 0, 0.707, 0.707];
    const result = quaternionToEuler(quaternion);

    expect(result[0]).toBeCloseTo(0, 1);
    expect(result[1]).toBeCloseTo(0, 1);
    expect(result[2]).toBeCloseTo(90, 1);
  });

  it("converts 180 degree X rotation quaternion", () => {
    const quaternion: [number, number, number, number] = [1, 0, 0, 0];
    const result = quaternionToEuler(quaternion);

    // Accept both 180 and -180 as they represent the same rotation
    expect(Math.abs(result[0])).toBeCloseTo(180, 1);
    expect(result[1]).toBeCloseTo(0, 1);
    expect(result[2]).toBeCloseTo(0, 1);
  });

  it("handles complex quaternions", () => {
    const quaternion: [number, number, number, number] = [0.5, 0.3, 0.2, 0.8];
    const result = quaternionToEuler(quaternion);

    // Verify the result is reasonable (angles should be in degrees)
    expect(result[0]).toBeGreaterThanOrEqual(-180);
    expect(result[0]).toBeLessThanOrEqual(180);
    expect(result[1]).toBeGreaterThanOrEqual(-180);
    expect(result[1]).toBeLessThanOrEqual(180);
    expect(result[2]).toBeGreaterThanOrEqual(-180);
    expect(result[2]).toBeLessThanOrEqual(180);
  });

  it("uses custom rotation order", () => {
    const quaternion: [number, number, number, number] = [0.707, 0, 0, 0.707];
    const resultXYZ = quaternionToEuler(quaternion, "XYZ");
    const resultZYX = quaternionToEuler(quaternion, "ZYX");

    // Different rotation orders should produce different Euler angles
    expect(resultXYZ).not.toEqual(resultZYX);
  });
});

describe("eulerToQuaternion and quaternionToEuler roundtrip", () => {
  it("maintains consistency for simple rotations", () => {
    const originalEuler: [number, number, number] = [45, 30, 60];
    const quaternion = eulerToQuaternion(originalEuler);
    const convertedEuler = quaternionToEuler(quaternion);

    // The converted Euler should be equivalent to the original
    // (allowing for different representations of the same rotation)
    expect(convertedEuler[0]).toBeCloseTo(originalEuler[0], 1);
    expect(convertedEuler[1]).toBeCloseTo(originalEuler[1], 1);
    expect(convertedEuler[2]).toBeCloseTo(originalEuler[2], 1);
  });

  it("maintains consistency for zero rotation", () => {
    const originalEuler: [number, number, number] = [0, 0, 0];
    const quaternion = eulerToQuaternion(originalEuler);
    const convertedEuler = quaternionToEuler(quaternion);

    expect(convertedEuler[0]).toBeCloseTo(0, 2);
    expect(convertedEuler[1]).toBeCloseTo(0, 2);
    expect(convertedEuler[2]).toBeCloseTo(0, 2);
  });

  it("maintains consistency for 90 degree rotations", () => {
    const testCases: [number, number, number][] = [
      [90, 0, 0],
      [0, 90, 0],
      [0, 0, 90],
    ];

    testCases.forEach((originalEuler) => {
      const quaternion = eulerToQuaternion(originalEuler);
      const convertedEuler = quaternionToEuler(quaternion);

      // Allow for some tolerance due to floating point precision
      expect(convertedEuler[0]).toBeCloseTo(originalEuler[0], 1);
      expect(convertedEuler[1]).toBeCloseTo(originalEuler[1], 1);
      expect(convertedEuler[2]).toBeCloseTo(originalEuler[2], 1);
    });
  });

  it("maintains quaternion magnitude during conversion", () => {
    const testEuler: [number, number, number] = [45, 30, 60];
    const quaternion = eulerToQuaternion(testEuler);

    // Verify the quaternion is normalized
    const magnitude = Math.sqrt(
      quaternion[0] * quaternion[0] +
        quaternion[1] * quaternion[1] +
        quaternion[2] * quaternion[2] +
        quaternion[3] * quaternion[3]
    );
    expect(magnitude).toBeCloseTo(1, 5);
  });
<<<<<<< HEAD
=======
});

describe("isValidPoint3d", () => {
  it("validates valid 3D points", () => {
    expect(isValidPoint3d([0, 0, 0])).toBe(true);
    expect(isValidPoint3d([1, 2, 3])).toBe(true);
    expect(isValidPoint3d([-1.5, 2.7, -3.14])).toBe(true);
    expect(isValidPoint3d([0, 0, 0])).toBe(true);
  });

  it("rejects invalid points", () => {
    expect(isValidPoint3d(null)).toBe(false);
    expect(isValidPoint3d(undefined)).toBe(false);
    expect(isValidPoint3d("string")).toBe(false);
    expect(isValidPoint3d(123)).toBe(false);
    expect(isValidPoint3d({})).toBe(false);
    expect(isValidPoint3d([])).toBe(false);
    expect(isValidPoint3d([1, 2])).toBe(false);
    expect(isValidPoint3d([1, 2, 3, 4])).toBe(false);
    expect(isValidPoint3d([1, 2, "3"])).toBe(false);
    expect(isValidPoint3d([1, 2, NaN])).toBe(false);
    expect(isValidPoint3d([1, 2, Infinity])).toBe(false);
    expect(isValidPoint3d([1, 2, -Infinity])).toBe(false);
  });
});

describe("validatePoints3d", () => {
  it("filters valid points from mixed array", () => {
    const mixedPoints = [
      [1, 2, 3],
      [4, 5, 6],
      null,
      [7, 8, 9],
      "invalid",
      [10, 11, 12],
      [13, 14, "15"],
    ];

    const result = validatePoints3d(mixedPoints);
    expect(result).toEqual([
      [1, 2, 3],
      [4, 5, 6],
      [7, 8, 9],
      [10, 11, 12],
    ]);
  });

  it("returns empty array for all invalid points", () => {
    const invalidPoints = [null, undefined, "string", [1, 2], [1, 2, "3"]];
    const result = validatePoints3d(invalidPoints);
    expect(result).toEqual([]);
  });

  it("returns all points for valid input", () => {
    const validPoints = [
      [1, 2, 3],
      [4, 5, 6],
      [7, 8, 9],
    ];
    const result = validatePoints3d(validPoints);
    expect(result).toEqual(validPoints);
  });
});

describe("validatePoints3dArray", () => {
  it("filters valid segments from mixed array", () => {
    const mixedSegments: unknown[] = [
      [
        [1, 2, 3],
        [4, 5, 6],
        [7, 8, 9],
      ], // valid
      [[10, 11, 12]], // too short
      [
        [13, 14, 15],
        [16, 17, 18],
        [19, 20, 21],
      ], // valid
      null, // invalid
      [
        [22, 23, 24],
        [25, 26, 27],
        [28, 29, 30],
      ], // valid
    ];

    const result = validatePoints3dArray(mixedSegments as any);
    expect(result).toEqual([
      [
        [1, 2, 3],
        [4, 5, 6],
        [7, 8, 9],
      ],
      [
        [13, 14, 15],
        [16, 17, 18],
        [19, 20, 21],
      ],
      [
        [22, 23, 24],
        [25, 26, 27],
        [28, 29, 30],
      ],
    ]);
  });

  it("returns empty array for all invalid segments", () => {
    const invalidSegments: unknown[] = [
      null,
      [[1, 2, 3]], // too short
      [
        [1, 2, 3],
        [4, 5, "6"],
      ], // invalid point
    ];
    const result = validatePoints3dArray(invalidSegments as any);
    expect(result).toEqual([]);
  });

  it("returns all segments for valid input", () => {
    const validSegments: [number, number, number][][] = [
      [
        [1, 2, 3],
        [4, 5, 6],
        [7, 8, 9],
      ],
      [
        [10, 11, 12],
        [13, 14, 15],
        [16, 17, 18],
      ],
    ];
    const result = validatePoints3dArray(validSegments);
    expect(result).toEqual(validSegments);
  });
});

describe("isValidPolylineSegment", () => {
  it("validates valid polyline segments", () => {
    expect(isValidPolylineSegment([[1, 2, 3]])).toBe(true);
    expect(
      isValidPolylineSegment([
        [1, 2, 3],
        [4, 5, 6],
      ])
    ).toBe(true);
    expect(
      isValidPolylineSegment([
        [1, 2, 3],
        [4, 5, 6],
        [7, 8, 9],
      ])
    ).toBe(true);
  });

  it("rejects invalid segments", () => {
    expect(isValidPolylineSegment(null)).toBe(false);
    expect(isValidPolylineSegment(undefined)).toBe(false);
    expect(isValidPolylineSegment("string")).toBe(false);
    expect(isValidPolylineSegment(123)).toBe(false);
    expect(isValidPolylineSegment({})).toBe(false);
    expect(isValidPolylineSegment([])).toBe(false);
    expect(
      isValidPolylineSegment([
        [1, 2, 3],
        [4, 5, "6"],
      ])
    ).toBe(false);
    expect(isValidPolylineSegment([[1, 2, 3], null])).toBe(false);
    expect(
      isValidPolylineSegment([
        [1, 2, 3],
        [4, 5],
      ])
    ).toBe(false);
  });

  it("handles edge cases", () => {
    expect(isValidPolylineSegment([[NaN, 2, 3]])).toBe(false);
    expect(
      isValidPolylineSegment([
        [1, 2, 3],
        [Infinity, 5, 6],
      ])
    ).toBe(false);
    expect(
      isValidPolylineSegment([
        [1, 2, 3],
        [4, 5, 6],
        [7, 8, 9],
      ])
    ).toBe(true);
  });
>>>>>>> ab7c4f14
});<|MERGE_RESOLUTION|>--- conflicted
+++ resolved
@@ -18,11 +18,6 @@
   getGridQuaternionFromUpVector,
   getPlaneFromPositionAndQuaternion,
   getPlaneIntersection,
-<<<<<<< HEAD
-  quaternionToEuler,
-  toEulerFromDegreesArray,
-  toNDC,
-=======
   isValidPoint3d,
   isValidPolylineSegment,
   quaternionToEuler,
@@ -30,7 +25,6 @@
   toNDC,
   validatePoints3d,
   validatePoints3dArray,
->>>>>>> ab7c4f14
 } from "./utils";
 
 describe("deg2rad", () => {
@@ -111,8 +105,6 @@
     const result = getGridQuaternionFromUpVector(up);
     expect(result).toBeInstanceOf(Quaternion);
     expect(result.w).toBeCloseTo(1);
-<<<<<<< HEAD
-=======
     expect(result.x).toBeCloseTo(0);
     expect(result.y).toBeCloseTo(0);
     expect(result.z).toBeCloseTo(0);
@@ -180,82 +172,11 @@
     expect(result).toBeInstanceOf(Quaternion);
     // Should be identity quaternion when vectors match
     expect(result.w).toBeCloseTo(1);
->>>>>>> ab7c4f14
     expect(result.x).toBeCloseTo(0);
     expect(result.y).toBeCloseTo(0);
     expect(result.z).toBeCloseTo(0);
   });
 
-<<<<<<< HEAD
-  it("handles antiparallel up vector (opposite direction)", () => {
-    const up = new Vector3(0, -1, 0); // Opposite to target normal (0, 1, 0)
-    const result = getGridQuaternionFromUpVector(up);
-    expect(result).toBeInstanceOf(Quaternion);
-    // Should not be zero quaternion (0, 0, 0, 0) - at least one component should be non-zero
-    const hasNonZeroComponent =
-      result.w !== 0 || result.x !== 0 || result.y !== 0 || result.z !== 0;
-    expect(hasNonZeroComponent).toBe(true);
-    // Verify it's a valid quaternion (magnitude should be 1)
-    const magnitude = Math.sqrt(
-      result.w * result.w +
-        result.x * result.x +
-        result.y * result.y +
-        result.z * result.z
-    );
-    expect(magnitude).toBeCloseTo(1);
-    const targetNormal = new Vector3(0, 1, 0);
-    const rotated = up.clone().applyQuaternion(result);
-    expect(rotated.x).toBeCloseTo(targetNormal.x);
-    expect(rotated.y).toBeCloseTo(targetNormal.y);
-    expect(rotated.z).toBeCloseTo(targetNormal.z);
-  });
-
-  it("handles arbitrary up vector", () => {
-    const up = new Vector3(1, 0, 0).normalize();
-    const result = getGridQuaternionFromUpVector(up);
-    expect(result).toBeInstanceOf(Quaternion);
-    // Should not be zero quaternion
-    expect(result.w).not.toBe(0);
-    // Verify it's a valid quaternion
-    const magnitude = Math.sqrt(
-      result.w * result.w +
-        result.x * result.x +
-        result.y * result.y +
-        result.z * result.z
-    );
-    expect(magnitude).toBeCloseTo(1);
-  });
-
-  it("handles diagonal up vector", () => {
-    const up = new Vector3(1, 1, 0).normalize();
-    const result = getGridQuaternionFromUpVector(up);
-    expect(result).toBeInstanceOf(Quaternion);
-    // Should not be zero quaternion
-    expect(result.w).not.toBe(0);
-    // Verify it's a valid quaternion
-    const magnitude = Math.sqrt(
-      result.w * result.w +
-        result.x * result.x +
-        result.y * result.y +
-        result.z * result.z
-    );
-    expect(magnitude).toBeCloseTo(1);
-  });
-
-  it("handles custom target normal", () => {
-    const up = new Vector3(0, 0, 1);
-    const targetNormal = new Vector3(0, 0, 1);
-    const result = getGridQuaternionFromUpVector(up, targetNormal);
-    expect(result).toBeInstanceOf(Quaternion);
-    // Should be identity quaternion when vectors match
-    expect(result.w).toBeCloseTo(1);
-    expect(result.x).toBeCloseTo(0);
-    expect(result.y).toBeCloseTo(0);
-    expect(result.z).toBeCloseTo(0);
-  });
-
-=======
->>>>>>> ab7c4f14
   it("handles antiparallel with custom target normal", () => {
     const up = new Vector3(0, 0, -1);
     const targetNormal = new Vector3(0, 0, 1);
@@ -705,8 +626,6 @@
     );
     expect(magnitude).toBeCloseTo(1, 5);
   });
-<<<<<<< HEAD
-=======
 });
 
 describe("isValidPoint3d", () => {
@@ -900,5 +819,4 @@
       ])
     ).toBe(true);
   });
->>>>>>> ab7c4f14
 });