import { ModalSample } from "@fiftyone/state";
import { PathType, determinePathType } from "@fiftyone/utilities";
import { folder } from "leva";
import {
  DoubleSide,
  MeshBasicMaterial,
  MeshDepthMaterial,
  MeshLambertMaterial,
  MeshPhongMaterial,
  MeshStandardMaterial,
  PointsMaterial,
  Vector3,
  Vector3Tuple,
} from "three";
import {
  FoMeshBasicMaterialProps,
  FoMeshLambertMaterialProps,
  FoMeshPhongMaterialProps,
  FoScene,
  FoSceneNode,
} from "../hooks";

export const getAssetUrlForSceneNode = (node: FoSceneNode): string => {
  if (!node.asset) return null;

  const assetUrlProperty = Object.keys(node.asset ?? []).find((key) =>
    key.endsWith("Url")
  );

  return node.asset[assetUrlProperty];
};

export const getLabelForSceneNode = (node: FoSceneNode): string => {
  if (node.name?.length > 0) {
    return node.name;
  }

  const assetUrl = getAssetUrlForSceneNode(node);

  if (!assetUrl) {
    return `unknown-${node.asset.constructor.name}`;
  }

  // return the filename without the extension
  return assetUrl.split("/").pop().split(".")[0];
};

export const getNodeFromSceneByName = (scene: FoScene, name: string) => {
  const visitNodeDfs = (node: FoSceneNode): FoSceneNode => {
    if (node.name === name) {
      return node;
    }

    if (node.children) {
      for (const child of node.children) {
        const result = visitNodeDfs(child);
        if (result) return result;
      }
    }

    return null;
  };

  for (const child of scene.children) {
    const result = visitNodeDfs(child);
    if (result) return result;
  }

  return null;
};

export const getVisibilityMapFromFo3dParsed = (
  foSceneGraph: FoScene
): Record<string, boolean> => {
  if (!foSceneGraph) return null;

  const getVisibilityMapForChild = (child: FoSceneNode, isNested: boolean) => {
    if (child.children?.length > 0) {
      const folderName =
        child.name.charAt(0).toUpperCase() + child.name.slice(1);

      const childrenVisibilityMap = child.children.map((child) =>
        getVisibilityMapForChild(child, true)
      );

      return {
        [folderName]: folder({
          [child.name]: {
            value: child.visible,
            label: child.name,
          },
          ...childrenVisibilityMap.reduce(
            (acc, curr) => ({ ...acc, ...curr }),
            {}
          ),
        }),
      };
    }

    return {
      [child.name]: child.visible,
    };
  };

  return foSceneGraph.children
    .map((child) => getVisibilityMapForChild(child, false))
    .reduce((acc, curr) => ({ ...acc, ...curr }), {});
};

export const getMediaPathForFo3dSample = (
  sample: ModalSample,
  mediaField: string
) => {
  let mediaPath: string;

  if (Array.isArray(sample.urls)) {
    const mediaFieldObj = sample.urls.find((url) => url.field === mediaField);
    mediaPath = mediaFieldObj?.url ?? sample.urls[0].url;
  } else {
    mediaPath = sample.urls[mediaField];
  }

  return mediaPath;
};

<<<<<<< HEAD
export const getFo3dRoot = (fo3dUrl: string) => {
  let filepath = fo3dUrl;

  const decodedUrl = decodeURIComponent(fo3dUrl);

  // extract the filepath from the URL
  const filepathMatch = decodedUrl.match(/filepath=([^&]+)/);
  if (!filepathMatch) {
    try {
      // might be a URL, if not, following will throw
      new URL(decodedUrl);
      const parent = resolveParent(fo3dUrl);
      if (parent.endsWith("/")) {
        return parent;
      }
      return parent + "/";
    } catch {
      // assume url is filepath, do nothing
    }
  } else {
    filepath = filepathMatch[1];
  }

  // remove the query string if present
  const queryStringIndex = filepath.indexOf("?");
  if (queryStringIndex !== -1) {
    filepath = filepath.substring(0, queryStringIndex);
  }

=======
export const getFo3dRoot = (fo3dPath: string) => {
>>>>>>> e4c39844
  // remove filename and the last slash to get the root
  const root = fo3dPath.replace(/\/[^/]*\.fo3d$/, "/");

  return root;
};

export const getResolvedUrlForFo3dAsset = (
  assetUrl: string,
  fo3dRoot: string
) => {
  if (
    assetUrl.startsWith("s3://") ||
    assetUrl.startsWith("gcp://") ||
    assetUrl.startsWith("http://") ||
    assetUrl.startsWith("https://") ||
    assetUrl.startsWith("/") ||
    assetUrl.startsWith("data:")
  ) {
    return assetUrl;
  }

  return fo3dRoot + assetUrl;
};

export const getThreeMaterialFromFo3dMaterial = (
  foMtl: Record<string, number | string | boolean>
) => {
  const { _type, ...props } = foMtl;
  props["transparent"] = (props.opacity as number) < 1;
  props["side"] = DoubleSide;

  if (foMtl._type === "MeshBasicMaterial") {
    return new MeshBasicMaterial(props as FoMeshBasicMaterialProps);
  } else if (foMtl._type === "MeshStandardMaterial") {
    const { emissiveColor: standardEmissiveColor, ...standardProps } =
      props as FoMeshLambertMaterialProps;
    return new MeshStandardMaterial({
      ...standardProps,
      emissive: standardEmissiveColor,
    });
  } else if (foMtl._type === "MeshLambertMaterial") {
    const { emissiveColor: lambertEmissiveColor, ...lambertProps } =
      props as FoMeshLambertMaterialProps;
    return new MeshLambertMaterial({
      ...lambertProps,
      emissive: lambertEmissiveColor,
    });
  } else if (foMtl._type === "MeshPhongMaterial") {
    const {
      emissiveColor: phongEmissiveColor,
      specularColor: phoneSpecularColor,
      ...phongProps
    } = props as FoMeshPhongMaterialProps;
    return new MeshPhongMaterial({
      specular: phoneSpecularColor,
      emissive: phongEmissiveColor,
      ...phongProps,
    });
  } else if (foMtl._type === "MeshDepthMaterial") {
    return new MeshDepthMaterial(props);
  } else if (foMtl._type === "PointCloudMaterial") {
    return new PointsMaterial(props);
  } else {
    throw new Error("Unknown material " + JSON.stringify(foMtl, null, 2));
  }
};

export const getOrthonormalAxis = (vec: Vector3Tuple | Vector3) => {
  if (!vec?.length) {
    return null;
  }

  if (vec instanceof Vector3) {
    vec = vec.toArray();
  }

  if (vec[0] === 1 && vec[1] === 0 && vec[2] === 0) {
    return "X";
  }

  if (vec[0] === 0 && vec[1] === 1 && vec[2] === 0) {
    return "Y";
  }

  if (vec[0] === 0 && vec[1] === 0 && vec[2] === 1) {
    return "Z";
  }

  return null;
};

export const getBasePathForTextures = (
  fo3dRoot: string,
  primaryAssetUrl: string
) => {
  const assetUrlDecoded = new URL(decodeURIComponent(primaryAssetUrl));
  const assetUrlSearchParams = assetUrlDecoded.searchParams;

  const fo3dRootPathType = determinePathType(fo3dRoot);

  if (
    fo3dRootPathType !== PathType.URL &&
    assetUrlSearchParams.has("filepath")
  ) {
    const assetFilePath = assetUrlSearchParams.get("filepath");
    const assetFilePathWithFilenameStripped = assetFilePath.replace(
      /[^/]*$/,
      ""
    );

    return `${assetUrlDecoded.origin}${assetUrlDecoded.pathname}?filepath=${assetFilePathWithFilenameStripped}`;
  }

  const assetPathname = assetUrlDecoded.pathname;
  const assetPathnameWithFilenameStripped = assetPathname.replace(/[^/]*$/, "");

  const fo3dOrigin = fo3dRoot.slice(
    0,
    fo3dRoot.lastIndexOf(assetPathnameWithFilenameStripped)
  );

  return `${fo3dOrigin}${assetPathnameWithFilenameStripped}`;
};<|MERGE_RESOLUTION|>--- conflicted
+++ resolved
@@ -123,7 +123,6 @@
   return mediaPath;
 };
 
-<<<<<<< HEAD
 export const getFo3dRoot = (fo3dUrl: string) => {
   let filepath = fo3dUrl;
 
@@ -153,11 +152,8 @@
     filepath = filepath.substring(0, queryStringIndex);
   }
 
-=======
-export const getFo3dRoot = (fo3dPath: string) => {
->>>>>>> e4c39844
   // remove filename and the last slash to get the root
-  const root = fo3dPath.replace(/\/[^/]*\.fo3d$/, "/");
+  const root = filepath.replace(/\/[^\/]*\.fo3d$/, "/");
 
   return root;
 };
