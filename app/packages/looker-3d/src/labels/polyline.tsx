--- conflicted
+++ resolved
@@ -2,15 +2,6 @@
 import { Line as LineDrei } from "@react-three/drei";
 import { useAtomValue } from "jotai";
 import { useEffect, useMemo, useRef } from "react";
-<<<<<<< HEAD
-import { useRecoilValue } from "recoil";
-import * as THREE from "three";
-import { usePolylineAnnotation } from "../annotation/usePolylineAnnotation";
-import {
-  selectedLabelForAnnotationAtom,
-  tempLabelTransformsAtom,
-} from "../state";
-=======
 import { useRecoilValue, useSetRecoilState } from "recoil";
 import * as THREE from "three";
 import { usePolylineAnnotation } from "../annotation/usePolylineAnnotation";
@@ -24,7 +15,6 @@
   validatePoints3d,
   validatePoints3dArray,
 } from "../utils";
->>>>>>> ab7c4f14
 import { createFilledPolygonMeshes } from "./polygon-fill-utils";
 import type { OverlayProps } from "./shared";
 import { useEventHandlers, useHoverState, useLabelColor } from "./shared/hooks";
@@ -35,10 +25,6 @@
   points3d: THREE.Vector3Tuple[][];
   filled: boolean;
   lineWidth?: number;
-<<<<<<< HEAD
-  // We ignore closed for now
-=======
->>>>>>> ab7c4f14
   closed?: boolean;
 }
 
@@ -50,86 +36,12 @@
   color,
   selected,
   lineWidth,
-<<<<<<< HEAD
-=======
   closed,
->>>>>>> ab7c4f14
   onClick,
   tooltip,
   label,
 }: PolyLineProps) => {
   const meshesRef = useRef<THREE.Mesh[]>([]);
-<<<<<<< HEAD
-
-  const { isHovered, setIsHovered } = useHoverState();
-  const { onPointerOver, onPointerOut, restEventHandlers } = useEventHandlers(
-    tooltip,
-    label
-  );
-
-  const isAnnotateMode = useAtomValue(fos.modalMode) === "annotate";
-  const isSelectedForAnnotation =
-    useRecoilValue(selectedLabelForAnnotationAtom)?._id === label._id;
-
-  const { strokeAndFillColor } = useLabelColor(
-    { selected, color },
-    isHovered,
-    label,
-    isSelectedForAnnotation
-  );
-
-  const {
-    effectivePoints3d,
-    centroid,
-    transformControlsRef,
-    contentRef,
-    markers,
-    handleTransformStart,
-    handleTransformChange,
-    handleTransformEnd,
-    handlePointerOver: handleAnnotationPointerOver,
-    handlePointerOut: handleAnnotationPointerOut,
-    handleSegmentPointerOver,
-    handleSegmentPointerOut,
-    handleSegmentClick,
-  } = usePolylineAnnotation({
-    label,
-    points3d,
-    strokeAndFillColor,
-    isAnnotateMode,
-    isSelectedForAnnotation,
-  });
-
-  const lines = useMemo(
-    () =>
-      effectivePoints3d.map((pts, i) => (
-        <LineDrei
-          key={`polyline-${label._id}-${i}`}
-          lineWidth={lineWidth}
-          segments
-          points={pts}
-          color={strokeAndFillColor}
-          rotation={rotation}
-          transparent={opacity < 0.2}
-          opacity={opacity}
-          onPointerOver={() => handleSegmentPointerOver(i)}
-          onPointerOut={handleSegmentPointerOut}
-          onClick={handleSegmentClick}
-        />
-      )),
-    [
-      effectivePoints3d,
-      strokeAndFillColor,
-      lineWidth,
-      rotation,
-      label._id,
-      handleSegmentPointerOver,
-      handleSegmentPointerOut,
-      handleSegmentClick,
-    ]
-  );
-
-=======
 
   const { isHovered, setIsHovered } = useHoverState();
   const { onPointerOver, onPointerOut, restEventHandlers } = useEventHandlers(
@@ -260,7 +172,6 @@
     handleSegmentClick,
   ]);
 
->>>>>>> ab7c4f14
   const material = useMemo(() => {
     if (!filled) return null;
 
@@ -276,15 +187,6 @@
   const filledMeshes = useMemo(() => {
     if (!filled || !material) return null;
 
-<<<<<<< HEAD
-    // Dispose previous meshes
-    meshesRef.current.forEach((mesh) => {
-      if (mesh.geometry) mesh.geometry.dispose();
-    });
-
-    const meshes = createFilledPolygonMeshes(effectivePoints3d, material);
-    meshesRef.current = meshes || [];
-=======
     const validPoints3d = validatePoints3dArray(points3d);
 
     if (validPoints3d.length === 0) {
@@ -293,7 +195,6 @@
     }
 
     const meshes = createFilledPolygonMeshes(validPoints3d, material);
->>>>>>> ab7c4f14
 
     if (!meshes) return null;
 
@@ -304,13 +205,6 @@
         rotation={rotation as unknown as THREE.Euler}
       />
     ));
-<<<<<<< HEAD
-  }, [filled, effectivePoints3d, rotation, material, label._id]);
-
-  useEffect(() => {
-    return () => {
-      meshesRef.current.forEach((mesh) => {
-=======
   }, [filled, points3d, rotation, material, label._id]);
 
   useEffect(() => {
@@ -331,20 +225,14 @@
     // Cleanup old meshes (only geometries, NOT materials, those are cleaned up separately)
     return () => {
       currentMeshes.forEach((mesh) => {
->>>>>>> ab7c4f14
         if (mesh.geometry) {
           mesh.geometry.dispose();
         }
       });
     };
-<<<<<<< HEAD
-  }, []);
-
-=======
   }, [filled, points3d, material]);
 
   // Cleanup material when it changes or component unmounts
->>>>>>> ab7c4f14
   useEffect(() => {
     return () => {
       if (material) {
@@ -375,13 +263,6 @@
     >
       <group
         ref={contentRef}
-<<<<<<< HEAD
-        position={tempTransforms?.position}
-        quaternion={tempTransforms?.quaternion}
-      >
-        {markers}
-        <group
-=======
         position={tempTransforms?.position ?? [0, 0, 0]}
         quaternion={tempTransforms?.quaternion ?? [0, 0, 0, 1]}
       >
@@ -389,7 +270,6 @@
         {previewLines}
         <group
           {...restEventHandlers}
->>>>>>> ab7c4f14
           onPointerOver={() => {
             setIsHovered(true);
             handleAnnotationPointerOver();
@@ -401,10 +281,6 @@
             onPointerOut();
           }}
           onClick={onClick}
-<<<<<<< HEAD
-          {...restEventHandlers}
-=======
->>>>>>> ab7c4f14
         >
           {content}
         </group>
