import {
  getLabelColor,
  shouldShowLabelTag,
} from "@fiftyone/looker/src/overlays/util";
import * as fop from "@fiftyone/plugins";
import * as fos from "@fiftyone/state";
import { fieldSchema } from "@fiftyone/state";
import { get as _get } from "lodash";
import { useCallback, useMemo } from "react";
import { useRecoilState, useRecoilValue } from "recoil";
import {
  type Looker3dPluginSettings,
  defaultPluginSettings,
} from "../Looker3dPlugin";
import { usePathFilter } from "../hooks";
import { toEulerFromDegreesArray } from "../utils";
<<<<<<< HEAD
import { Cuboid, type CuboidProps } from "./cuboid";
import { type OverlayLabel, load3dOverlays } from "./loader";
import { type PolyLineProps, Polyline } from "./polyline";
=======
import { Cuboid, CuboidProps } from "./cuboid";
import { OverlayLabel, load3dOverlays } from "./loader";
import { PolyLineProps, Polyline } from "./polyline";
import { folder, useControls } from "leva";
import { cuboidLabelLineWidthAtom, polylineLabelLineWidthAtom } from "../state";
import { PANEL_ORDER_LABELS } from "../constants";
>>>>>>> ff96f24d

export interface ThreeDLabelsProps {
  sampleMap: Record<string, any>;
}

export const ThreeDLabels = ({ sampleMap }: ThreeDLabelsProps) => {
  const schema = useRecoilValue(fieldSchema({ space: fos.State.SPACE.SAMPLE }));
  const { coloring, selectedLabelTags, customizeColorSetting, labelTagColors } =
    useRecoilValue(fos.lookerOptions({ withFilter: true, modal: true }));

  const settings = fop.usePluginSettings<Looker3dPluginSettings>(
    "3d",
    defaultPluginSettings
  );
  const onSelectLabel = fos.useOnSelectLabel();
  const pathFilter = usePathFilter();
  const colorScheme = useRecoilValue(fos.colorScheme);
  const [cuboidLineWidth, setCuboidLineWidth] = useRecoilState(
    cuboidLabelLineWidthAtom
  );
  const [polylineWidth, setPolylineWidth] = useRecoilState(
    polylineLabelLineWidthAtom
  );
  const selectedLabels = useRecoilValue(fos.selectedLabelMap);
  const tooltip = fos.useTooltip();
  const labelAlpha = colorScheme.opacity;

  const constLabelLevaControls = {
    cuboidLineWidget: {
      value: cuboidLineWidth,
      min: 0,
      max: 20,
      step: 1,
      label: `Cuboid Line Width`,
      onChange: (value: number) => {
        setCuboidLineWidth(value);
      },
    },
    polylineLineWidget: {
      value: polylineWidth,
      min: 0,
      max: 20,
      step: 1,
      label: `Polyline Line Width`,
      onChange: (value: number) => {
        setPolylineWidth(value);
      },
    },
  };

  const [labelConfig] = useControls(
    () => ({
      Labels: folder(constLabelLevaControls, {
        order: PANEL_ORDER_LABELS,
        collapsed: true,
      }),
    }),
    [setCuboidLineWidth, setPolylineWidth]
  );

  const handleSelect = useCallback(
    (label: OverlayLabel) => {
      onSelectLabel({
        detail: {
          id: label._id,
          field: label.path,
          sampleId: label.sampleId,
        },
      });
    },
    [onSelectLabel]
  );

  const [overlayRotation, itemRotation] = useMemo(
    () => [
      toEulerFromDegreesArray(_get(settings, "overlay.rotation", [0, 0, 0])),
      toEulerFromDegreesArray(
        _get(settings, "overlay.itemRotation", [0, 0, 0])
      ),
    ],
    [settings]
  );

  const rawOverlays = useMemo(
    () =>
      load3dOverlays(sampleMap, selectedLabels, [], schema)
        .map((l) => {
          const path = l.path;
          const isTagged = shouldShowLabelTag(selectedLabelTags, l.tags);
          const color = getLabelColor({
            coloring,
            path,
            isTagged,
            labelTagColors,
            customizeColorSetting,
            label: l,
            embeddedDocType: l._cls,
          });

          return { ...l, color, id: l._id };
        })
        .filter((l) => pathFilter(l.path, l)),
    [
      coloring,
      pathFilter,
      sampleMap,
      selectedLabels,
      schema,
      selectedLabelTags,
      labelTagColors,
      customizeColorSetting,
    ]
  );
  const [cuboidOverlays, polylineOverlays] = useMemo(() => {
    const newCuboidOverlays = [];
    const newPolylineOverlays = [];

    for (const overlay of rawOverlays) {
      if (overlay._cls === "Detection") {
        newCuboidOverlays.push(
          <Cuboid
            key={`cuboid-${overlay.id ?? overlay._id}-${overlay.sampleId}`}
            rotation={overlayRotation}
            itemRotation={itemRotation}
            opacity={labelAlpha}
            {...(overlay as unknown as CuboidProps)}
            onClick={() => handleSelect(overlay)}
            label={overlay}
            tooltip={tooltip}
            useLegacyCoordinates={settings.useLegacyCoordinates}
          />
        );
      } else if (
        overlay._cls === "Polyline" &&
        (overlay as unknown as PolyLineProps).points3d
      ) {
        newPolylineOverlays.push(
          <Polyline
            key={`polyline-${overlay._id ?? overlay.id}-${overlay.sampleId}`}
            rotation={overlayRotation}
            opacity={labelAlpha}
            {...(overlay as unknown as PolyLineProps)}
            label={overlay}
            onClick={() => handleSelect(overlay)}
            tooltip={tooltip}
          />
        );
      }
    }
    return [newCuboidOverlays, newPolylineOverlays];
  }, [
    rawOverlays,
    itemRotation,
    labelAlpha,
    overlayRotation,
    handleSelect,
    tooltip,
    settings,
  ]);

  return (
    <group>
      <mesh rotation={overlayRotation}>{cuboidOverlays}</mesh>
      {polylineOverlays}
    </group>
  );
};<|MERGE_RESOLUTION|>--- conflicted
+++ resolved
@@ -5,6 +5,7 @@
 import * as fop from "@fiftyone/plugins";
 import * as fos from "@fiftyone/state";
 import { fieldSchema } from "@fiftyone/state";
+import { folder, useControls } from "leva";
 import { get as _get } from "lodash";
 import { useCallback, useMemo } from "react";
 import { useRecoilState, useRecoilValue } from "recoil";
@@ -12,20 +13,13 @@
   type Looker3dPluginSettings,
   defaultPluginSettings,
 } from "../Looker3dPlugin";
+import { PANEL_ORDER_LABELS } from "../constants";
 import { usePathFilter } from "../hooks";
+import { cuboidLabelLineWidthAtom, polylineLabelLineWidthAtom } from "../state";
 import { toEulerFromDegreesArray } from "../utils";
-<<<<<<< HEAD
 import { Cuboid, type CuboidProps } from "./cuboid";
 import { type OverlayLabel, load3dOverlays } from "./loader";
 import { type PolyLineProps, Polyline } from "./polyline";
-=======
-import { Cuboid, CuboidProps } from "./cuboid";
-import { OverlayLabel, load3dOverlays } from "./loader";
-import { PolyLineProps, Polyline } from "./polyline";
-import { folder, useControls } from "leva";
-import { cuboidLabelLineWidthAtom, polylineLabelLineWidthAtom } from "../state";
-import { PANEL_ORDER_LABELS } from "../constants";
->>>>>>> ff96f24d
 
 export interface ThreeDLabelsProps {
   sampleMap: Record<string, any>;
