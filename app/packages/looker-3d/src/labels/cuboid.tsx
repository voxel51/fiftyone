import { useCursor } from "@react-three/drei";
import React, { useMemo, useState } from "react";
import * as THREE from "three";
<<<<<<< HEAD
import type { OverlayProps } from "./shared";
=======
import { LineSegments2 } from "three/examples/jsm/lines/LineSegments2";
import { LineMaterial } from "three/examples/jsm/lines/LineMaterial";
import { LineSegmentsGeometry } from "three/examples/jsm/lines/LineSegmentsGeometry";
import { OverlayProps } from "./shared";
import { useCursor } from "@react-three/drei";
import { useRecoilValue } from "recoil";
import { cuboidLabelLineWidthAtom } from "../state";
import { extend } from "@react-three/fiber";

extend({ LineSegments2, LineMaterial, LineSegmentsGeometry });
>>>>>>> ff96f24d

export interface CuboidProps extends OverlayProps {
  location: THREE.Vector3Tuple;
  dimensions: THREE.Vector3Tuple;
  itemRotation: THREE.Vector3Tuple;
}

export const Cuboid = ({
  itemRotation,
  dimensions,
  opacity,
  rotation,
  location,
  selected,
  onClick,
  tooltip,
  label,
  color,
  useLegacyCoordinates,
}: CuboidProps) => {
  const lineWidth = useRecoilValue(cuboidLabelLineWidthAtom);
  const geo = useMemo(
    () => dimensions && new THREE.BoxGeometry(...dimensions),
    [dimensions]
  );

  // @todo: add comment to add more context on what legacy coordinates means
  const loc = useMemo(() => {
    const [x, y, z] = location;
    return useLegacyCoordinates
      ? new THREE.Vector3(x, y - 0.5 * dimensions[1], z)
      : new THREE.Vector3(x, y, z);
  }, [location, dimensions, useLegacyCoordinates]);

  const itemRotationVec = useMemo(
    () => new THREE.Vector3(...itemRotation),
    [itemRotation]
  );
  const resolvedRotation = useMemo(
    () => new THREE.Vector3(...rotation),
    [rotation]
  );
  const actualRotation = useMemo(
    () => resolvedRotation.add(itemRotationVec).toArray(),
    [resolvedRotation, itemRotationVec]
  );

  const [isCuboidHovered, setIsCuboidHovered] = useState(false);
  useCursor(isCuboidHovered);

  const edgesGeo = useMemo(() => new THREE.EdgesGeometry(geo), [geo]);
  const geometry = useMemo(
    () =>
      new LineSegmentsGeometry().fromLineSegments(
        new THREE.LineSegments(edgesGeo)
      ),
    [edgesGeo]
  );

  const material = useMemo(
    () =>
      new LineMaterial({
        opacity: opacity,
        transparent: false,
        color: selected ? "orange" : color,
        linewidth: lineWidth,
      }),
    [selected, lineWidth, color, opacity]
  );

  if (!location || !dimensions) return null;

  return (
    <group
      onPointerOver={() => setIsCuboidHovered(true)}
      onPointerOut={() => {
        setIsCuboidHovered(false);
      }}
    >
      <mesh position={loc} rotation={actualRotation}>
        <lineSegments2 geometry={geometry} material={material} />
      </mesh>
      <mesh
        onClick={onClick}
        {...tooltip.getMeshProps(label)}
        position={loc}
        rotation={actualRotation}
      >
        <boxGeometry args={dimensions} />
        <meshBasicMaterial
          transparent={true}
          opacity={opacity * 0.5}
          color={selected ? "orange" : color}
        />
      </mesh>
    </group>
  );
};<|MERGE_RESOLUTION|>--- conflicted
+++ resolved
@@ -1,20 +1,15 @@
 import { useCursor } from "@react-three/drei";
-import React, { useMemo, useState } from "react";
+import { extend } from "@react-three/fiber";
+import { useMemo, useState } from "react";
+import { useRecoilValue } from "recoil";
 import * as THREE from "three";
-<<<<<<< HEAD
+import { LineMaterial } from "three/examples/jsm/lines/LineMaterial";
+import { LineSegments2 } from "three/examples/jsm/lines/LineSegments2";
+import { LineSegmentsGeometry } from "three/examples/jsm/lines/LineSegmentsGeometry";
+import { cuboidLabelLineWidthAtom } from "../state";
 import type { OverlayProps } from "./shared";
-=======
-import { LineSegments2 } from "three/examples/jsm/lines/LineSegments2";
-import { LineMaterial } from "three/examples/jsm/lines/LineMaterial";
-import { LineSegmentsGeometry } from "three/examples/jsm/lines/LineSegmentsGeometry";
-import { OverlayProps } from "./shared";
-import { useCursor } from "@react-three/drei";
-import { useRecoilValue } from "recoil";
-import { cuboidLabelLineWidthAtom } from "../state";
-import { extend } from "@react-three/fiber";
 
 extend({ LineSegments2, LineMaterial, LineSegmentsGeometry });
->>>>>>> ff96f24d
 
 export interface CuboidProps extends OverlayProps {
   location: THREE.Vector3Tuple;
