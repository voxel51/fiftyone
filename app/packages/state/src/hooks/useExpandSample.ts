import type * as foq from "@fiftyone/relay";
import type { ID, SpotlightConfig } from "@fiftyone/spotlight";
import type { ResponseFrom } from "../utils";

import { get } from "lodash";
import { useRecoilCallback } from "recoil";
import * as atoms from "../recoil/atoms";
import * as groupAtoms from "../recoil/groups";
import useSetExpandedSample from "./useSetExpandedSample";
import useSetModalState from "./useSetModalState";

export type Sample = Exclude<
  Exclude<
    ResponseFrom<foq.paginateSamplesQuery>["samples"]["edges"][0]["node"],
    {
      readonly __typename: "%other";
    }
  >,
  null
>;

export default (store: WeakMap<ID, { index: number; sample: Sample }>) => {
  const setExpandedSample = useSetExpandedSample();
  const setModalState = useSetModalState();

  return useRecoilCallback(
    ({ snapshot, set }) =>
      async ({
        event,
        item,
        iter: cursor,
      }: Parameters<SpotlightConfig<number, Sample>["onItemClick"]>["0"]) => {
        if (event.ctrlKey || event.metaKey) {
          set(atoms.selectedSamples, (selected) => {
            const newSelected = new Set([...selected]);
            if (newSelected.has(item.id.description)) {
              newSelected.delete(item.id.description);
            } else {
              newSelected.add(item.id.description);
            }

            return newSelected;
          });
          return;
        }

        const hasGroupSlices = await snapshot.getPromise(
          groupAtoms.hasGroupSlices
        );
        const groupField = await snapshot.getPromise(groupAtoms.groupField);

        const iter = async (request: Promise<ID | undefined>) => {
          const id = await request;
          const sample = store.get(id);

          if (!sample) {
            throw new Error("unable to paginate to next sample");
          }

          let groupId: string;
          if (hasGroupSlices) {
            groupId = get(sample.sample, groupField)._id as string;
          }

          return { id: id.description, groupId };
        };

<<<<<<< HEAD
        const next = async (offset: number = 1) => {
=======
        const next = async (offset = 1) => {
>>>>>>> cbd52763
          const nextId = await cursor.next(offset);
          const nextCheckId = await cursor.next(offset, true);

          const result = await iter(Promise.resolve(nextId));
          return {
            hasNext: Boolean(nextCheckId),
            hasPrevious: true,
            ...result,
          };
        };

        const previous = async (offset: number) => {
          const prevId = await cursor.next(-1 * offset);
          const prevCheckId = await cursor.next(-1 * offset, true);

          const result = await iter(Promise.resolve(prevId));
          return {
            hasNext: true,
            hasPrevious: Boolean(prevCheckId),
            ...result,
          };
        };

        const hasNext = Boolean(await cursor.next(1, true));
        const hasPrevious = Boolean(await cursor.next(-1, true));

        setModalState({
          next,
          previous,
        })
          .then(() => iter(Promise.resolve(item.id)))
          .then((data) => setExpandedSample({ ...data, hasNext, hasPrevious }));
      },
    [setExpandedSample, setModalState]
  );
};<|MERGE_RESOLUTION|>--- conflicted
+++ resolved
@@ -65,11 +65,7 @@
           return { id: id.description, groupId };
         };
 
-<<<<<<< HEAD
-        const next = async (offset: number = 1) => {
-=======
         const next = async (offset = 1) => {
->>>>>>> cbd52763
           const nextId = await cursor.next(offset);
           const nextCheckId = await cursor.next(offset, true);
 
