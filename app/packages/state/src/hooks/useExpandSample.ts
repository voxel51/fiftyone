--- conflicted
+++ resolved
@@ -1,30 +1,15 @@
-<<<<<<< HEAD
 import type * as foq from "@fiftyone/relay";
 import type { SpotlightConfig } from "@fiftyone/spotlight";
 import type { ResponseFrom } from "../utils";
 
+import { getFieldInfo } from "@fiftyone/utilities";
 import { get } from "lodash";
 import { useRecoilCallback } from "recoil";
-=======
-import { FlashlightConfig } from "@fiftyone/flashlight";
-import { getFieldInfo } from "@fiftyone/utilities";
-import { get } from "lodash";
-import { useRelayEnvironment } from "react-relay";
-import { CallbackInterface, RecoilState, useRecoilCallback } from "recoil";
 import { State } from "../recoil";
->>>>>>> e9f2fbf7
 import * as atoms from "../recoil/atoms";
 import * as dynamicGroupAtoms from "../recoil/dynamicGroups";
 import * as groupAtoms from "../recoil/groups";
-<<<<<<< HEAD
-import { getSanitizedGroupByExpression } from "../recoil/utils";
-=======
-import * as modalAtoms from "../recoil/modal";
 import * as schemaAtoms from "../recoil/schema";
-import * as selectors from "../recoil/selectors";
-import * as sidebarAtoms from "../recoil/sidebar";
-import { LookerStore, Lookers } from "./useLookerStore";
->>>>>>> e9f2fbf7
 import useSetExpandedSample from "./useSetExpandedSample";
 import useSetModalState from "./useSetModalState";
 
