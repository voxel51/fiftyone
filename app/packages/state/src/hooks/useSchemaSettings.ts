--- conflicted
+++ resolved
@@ -3,38 +3,13 @@
 import { buildSchema } from "@fiftyone/state";
 import {
   DETECTION_FILED,
-<<<<<<< HEAD
   DYNAMIC_EMBEDDED_DOCUMENT_PATH,
   EMBEDDED_DOCUMENT_FIELD,
-  FRAME_NUMBER_FIELD,
-  FRAME_SUPPORT_FIELD,
-  Field,
-  GEO_LOCATIONS_FIELD,
-  GEO_LOCATION_FIELD,
-  HEATMAP_FIELD,
   JUST_FIELD,
-  KEYPOINT_FILED,
   LIST_FIELD,
-  OBJECT_ID_FIELD,
-  POLYLINES_FIELD,
-  POLYLINE_FIELD,
-  REGRESSION_FILED,
-  RESERVED_FIELD_KEYS,
-  SEGMENTATION_FIELD,
-=======
-  DYNAMIC_EMBEDDED_DOCUMENT_FIELD_V2,
-  EMBEDDED_DOCUMENT_FIELD,
-  LIST_FIELD,
->>>>>>> 121f4cd9
   Schema,
   UNSUPPORTED_FILTER_TYPES,
-<<<<<<< HEAD
-  VECTOR_FIELD,
 } from "@fiftyone/utilities";
-=======
-} from "@fiftyone/utilities";
-import { JUST_FIELD } from "@fiftyone/utilities";
->>>>>>> 121f4cd9
 import { isEmpty, keyBy } from "lodash";
 import { useCallback, useContext, useEffect, useMemo } from "react";
 import { useMutation, useRefetchableFragment } from "react-relay";
@@ -249,27 +224,6 @@
 
         const shouldFilterTopLevelFields = showNestedField || isInSearchMode;
         finalGreenPaths = shouldFilterTopLevelFields
-<<<<<<< HEAD
-          ? finalGreenPaths.filter(
-              (path) =>
-                !(
-                  // a top-level embedded document with dynamic embed type
-                  (
-                    [EMBEDDED_DOCUMENT_FIELD, LIST_FIELD].includes(
-                      combinedSchema[path]?.ftype
-                    ) &&
-                    DYNAMIC_EMBEDDED_DOCUMENT_PATH ===
-                      combinedSchema[path]?.embeddedDocType &&
-                    (isVideo
-                      ? !(
-                          path.split(".").length === 2 &&
-                          path.startsWith("frames.")
-                        ) || !path.includes(".")
-                      : !path.includes("."))
-                  )
-                )
-            )
-=======
           ? finalGreenPaths.filter((path) => {
               const isEmbeddedOrListType = [
                 EMBEDDED_DOCUMENT_FIELD,
@@ -278,7 +232,7 @@
 
               // embedded document could break an exclude_field() call causing mongo query issue.
               const hasDynamicEmbeddedDocument = [
-                DYNAMIC_EMBEDDED_DOCUMENT_FIELD_V2,
+                DYNAMIC_EMBEDDED_DOCUMENT_PATH,
               ].includes(combinedSchema[path]?.embeddedDocType);
 
               const isTopLevelPath = isVideo
@@ -293,7 +247,6 @@
                 isTopLevelPath
               );
             })
->>>>>>> 121f4cd9
           : finalGreenPaths;
 
         // filter out subpaths if a parent (or higher) path is also in the list
