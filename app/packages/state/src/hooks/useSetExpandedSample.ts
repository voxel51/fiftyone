<<<<<<< HEAD
import { useRecoilCallback } from "recoil";
import {
  currentModalNavigation,
  currentModalSample,
  modalSampleIndex,
} from "../recoil";

export default () => {
  return useRecoilCallback(
    ({ snapshot, set }) =>
      async (index: number | ((current: number) => number)) => {
        if (index instanceof Function) {
          const current = await snapshot.getPromise(modalSampleIndex);
          index = index(current);
        }
        const getIndex = await snapshot.getPromise(currentModalNavigation);
        const id = await getIndex(index);

        set(currentModalSample, { id, index });
      },
    []
=======
import { useRecoilCallback, useRecoilTransaction_UNSTABLE } from "recoil";
import {
  currentModalNavigation,
  currentModalSample,
  dynamicGroupCurrentElementIndex,
} from "../recoil";
import * as groupAtoms from "../recoil/groups";

export default () => {
  const setter = useRecoilTransaction_UNSTABLE(
    ({ reset, set }) =>
      (
        id: string,
        index: number,
        groupId?: string,
        groupByFieldValue?: string
      ) => {
        set(currentModalSample, { id, index });
        reset(groupAtoms.nestedGroupIndex);
        reset(dynamicGroupCurrentElementIndex);
        groupId && set(groupAtoms.groupId, groupId);
        groupByFieldValue &&
          set(groupAtoms.groupByFieldValue, groupByFieldValue);
      },
    []
  );

  return useRecoilCallback(
    ({ snapshot }) =>
      async (index: number | ((current: number) => number)) => {
        const current = await snapshot.getPromise(currentModalSample);
        if (index instanceof Function) {
          index = index(current.index);
        }
        const { id, groupId, groupByFieldValue } = await (
          await snapshot.getPromise(currentModalNavigation)
        )(index);

        setter(id, index, groupId, groupByFieldValue);
      },
    [setter]
>>>>>>> a53b9019
  );
};<|MERGE_RESOLUTION|>--- conflicted
+++ resolved
@@ -1,26 +1,3 @@
-<<<<<<< HEAD
-import { useRecoilCallback } from "recoil";
-import {
-  currentModalNavigation,
-  currentModalSample,
-  modalSampleIndex,
-} from "../recoil";
-
-export default () => {
-  return useRecoilCallback(
-    ({ snapshot, set }) =>
-      async (index: number | ((current: number) => number)) => {
-        if (index instanceof Function) {
-          const current = await snapshot.getPromise(modalSampleIndex);
-          index = index(current);
-        }
-        const getIndex = await snapshot.getPromise(currentModalNavigation);
-        const id = await getIndex(index);
-
-        set(currentModalSample, { id, index });
-      },
-    []
-=======
 import { useRecoilCallback, useRecoilTransaction_UNSTABLE } from "recoil";
 import {
   currentModalNavigation,
@@ -62,6 +39,5 @@
         setter(id, index, groupId, groupByFieldValue);
       },
     [setter]
->>>>>>> a53b9019
   );
 };