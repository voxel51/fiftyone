import { RGB } from "@fiftyone/looker";
import {
  TransactionInterface_UNSTABLE,
  useRecoilTransaction_UNSTABLE,
} from "recoil";
import {
  aggregationsTick,
  modal,
  sidebarGroupsDefinition,
  State,
  tagging,
  _activeFields,
  dataset as datasetAtom,
  resolveGroups,
  filters,
  colorPool as colorPoolAtom,
  selectedLabels,
  appConfig,
  colorscale as colorscaleAtom,
  selectedSamples,
  patching,
  similaritySorting,
  savingFilters,
  groupSlice,
  similarityParameters,
  extendedSelection,
  selectedMediaField,
  sidebarMode,
  groupStatistics,
  theme,
} from "../recoil";
import { useColorScheme } from "@mui/material";

import * as viewAtoms from "../recoil/view";
import { collapseFields, viewsAreEqual } from "../utils";

interface StateUpdate {
  colorscale?: RGB[];
  config?: State.Config;
  dataset?: State.Dataset;
  state?: Partial<State.Description>;
}

export type StateResolver =
  | StateUpdate
  | ((t: TransactionInterface_UNSTABLE) => StateUpdate);

const useStateUpdate = () => {
  const { setMode } = useColorScheme();

  return useRecoilTransaction_UNSTABLE(
    (t) => (resolve: StateResolver) => {
      const { colorscale, config, dataset, state } =
        resolve instanceof Function ? resolve(t) : resolve;

      const { get, reset, set } = t;

      if (state) {
        const view = get(viewAtoms.view);

        if (!viewsAreEqual(view || [], state.view || [])) {
          set(viewAtoms.view, state.view || []);
          reset(extendedSelection);
          reset(similarityParameters);
          reset(filters);
        }
      }

      colorscale !== undefined && set(colorscaleAtom, colorscale);

      config !== undefined && set(appConfig, config);
      state?.viewCls !== undefined && set(viewAtoms.viewCls, state.viewCls);

      state?.selected && set(selectedSamples, new Set(state.selected));
      state?.selectedLabels &&
        set(
          selectedLabels,
          Object.fromEntries(
            (state.selectedLabels || []).map(({ labelId, ...data }) => [
              labelId,
              data,
            ])
          )
        );

      if (config && config.theme !== "browser") {
        set(theme, config.theme);
        setMode(config.theme);
      }
      const colorPool = get(colorPoolAtom);
      if (
        config &&
        JSON.stringify(config.colorPool) !== JSON.stringify(colorPool)
      ) {
        set(colorPoolAtom, config.colorPool);
      }

      if (dataset) {
        dataset.brainMethods = Object.values(dataset.brainMethods || {});
        dataset.evaluations = Object.values(dataset.evaluations || {});
        dataset.sampleFields = collapseFields(dataset.sampleFields);
        dataset.frameFields = collapseFields(dataset.frameFields);
        const previousDataset = get(datasetAtom);

        const currentSidebar = get(sidebarGroupsDefinition(false));
<<<<<<< HEAD
        let groups = resolveGroups(dataset, currentSidebar);
=======
        const groups = resolveGroups(dataset, currentSidebar);
>>>>>>> 7e370ed1

        if (
          !previousDataset ||
          previousDataset.id !== dataset.id ||
          dataset.groupSlice !== previousDataset.groupSlice
        ) {
          if (dataset?.name !== previousDataset?.name) {
            reset(sidebarMode(false));
<<<<<<< HEAD
            groups = resolveGroups(dataset);
=======
>>>>>>> 7e370ed1
          }
          reset(_activeFields({ modal: false }));
          let slice = dataset.groupSlice;

          if (dataset.groupMediaTypes[slice] === "pcd") {
            slice = dataset.defaultGroupSlice;
          }

          set(groupSlice(false), slice);
          reset(groupStatistics(false));

          reset(similarityParameters);
          set(
            selectedMediaField(false),
            dataset?.appConfig?.gridMediaField || "filepath"
          );
          set(
            selectedMediaField(true),
            dataset?.appConfig?.modalMediaField || "filepath"
          );
          reset(extendedSelection);
          reset(filters);
        }

        if (JSON.stringify(groups) !== JSON.stringify(currentSidebar)) {
          set(sidebarGroupsDefinition(false), groups);
        }
        set(datasetAtom, dataset);
      }

      set(modal, null);

      [true, false].forEach((i) =>
        [true, false].forEach((j) =>
          set(tagging({ modal: i, labels: j }), false)
        )
      );
      set(patching, false);
      set(similaritySorting, false);
      set(savingFilters, false);
    },
    []
  );
};

export default useStateUpdate;<|MERGE_RESOLUTION|>--- conflicted
+++ resolved
@@ -100,14 +100,11 @@
         dataset.evaluations = Object.values(dataset.evaluations || {});
         dataset.sampleFields = collapseFields(dataset.sampleFields);
         dataset.frameFields = collapseFields(dataset.frameFields);
+
         const previousDataset = get(datasetAtom);
 
         const currentSidebar = get(sidebarGroupsDefinition(false));
-<<<<<<< HEAD
         let groups = resolveGroups(dataset, currentSidebar);
-=======
-        const groups = resolveGroups(dataset, currentSidebar);
->>>>>>> 7e370ed1
 
         if (
           !previousDataset ||
@@ -116,10 +113,7 @@
         ) {
           if (dataset?.name !== previousDataset?.name) {
             reset(sidebarMode(false));
-<<<<<<< HEAD
             groups = resolveGroups(dataset);
-=======
->>>>>>> 7e370ed1
           }
           reset(_activeFields({ modal: false }));
           let slice = dataset.groupSlice;
