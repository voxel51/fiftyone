import { RGB } from "@fiftyone/looker";
import {
  TransactionInterface_UNSTABLE,
  useRecoilTransaction_UNSTABLE,
} from "recoil";
import {
  aggregationsTick,
  modal,
  sidebarGroupsDefinition,
  State,
  tagging,
  _activeFields,
  dataset as datasetAtom,
  resolveGroups,
  filters,
  colorPool as colorPoolAtom,
  selectedLabels,
  appConfig,
  colorscale as colorscaleAtom,
  selectedSamples,
  patching,
  similaritySorting,
  savingFilters,
  groupSlice,
  similarityParameters,
  extendedSelection,
} from "../recoil";

import * as viewAtoms from "../recoil/view";
import { viewsAreEqual } from "../utils";

interface StateUpdate {
  colorscale?: RGB[];
  config?: State.Config;
  dataset?: State.Dataset;
  state?: Partial<State.Description>;
}

export type StateResolver =
  | StateUpdate
  | ((t: TransactionInterface_UNSTABLE) => StateUpdate);

const useStateUpdate = () => {
  return useRecoilTransaction_UNSTABLE(
    (t) => (resolve: StateResolver) => {
      const { colorscale, config, dataset, state } =
        resolve instanceof Function ? resolve(t) : resolve;

      const { get, reset, set } = t;

      if (state) {
        const view = get(viewAtoms.view);

        if (!viewsAreEqual(view || [], state.view || [])) {
          set(viewAtoms.view, state.view || []);
          reset(extendedSelection);
          reset(similarityParameters);
          reset(filters);
        }
      }

      colorscale !== undefined && set(colorscaleAtom, colorscale);

      config !== undefined && set(appConfig, config);
      state?.viewCls !== undefined && set(viewAtoms.viewCls, state.viewCls);

      state?.selected && set(selectedSamples, new Set(state.selected));
      state?.selectedLabels &&
        set(
          selectedLabels,
          Object.fromEntries(
            (state.selectedLabels || []).map(({ labelId, ...data }) => [
              labelId,
              data,
            ])
          )
        );

      const colorPool = get(colorPoolAtom);
      if (
        config &&
        JSON.stringify(config.colorPool) !== JSON.stringify(colorPool)
      ) {
        set(colorPoolAtom, config.colorPool);
      }

      if (dataset) {
        dataset.brainMethods = Object.values(dataset.brainMethods || {});
        dataset.evaluations = Object.values(dataset.evaluations || {});

        const groups = resolveGroups(dataset);
        const currentSidebar = get(sidebarGroupsDefinition(false));

        if (JSON.stringify(groups) !== JSON.stringify(currentSidebar)) {
          set(sidebarGroupsDefinition(false), groups);
          set(aggregationsTick, get(aggregationsTick) + 1);
        }

        const previousDataset = get(datasetAtom);
        if (
          !previousDataset ||
          previousDataset.id !== dataset.id ||
          dataset.groupSlice !== previousDataset.groupSlice
        ) {
          reset(_activeFields({ modal: false }));
<<<<<<< HEAD
          let slice = dataset.groupSlice;

          if (dataset.groupMediaTypes[slice] === "pcd") {
            slice = dataset.defaultGroupSlice;
          }
          set(groupSlice, slice);
=======
          set(groupSlice(false), dataset.defaultGroupSlice);
>>>>>>> ed86e18a
          reset(similarityParameters);
          reset(extendedSelection);
          reset(filters);
        }

        set(datasetAtom, dataset);
      }

      set(modal, null);

      [true, false].forEach((i) =>
        [true, false].forEach((j) =>
          set(tagging({ modal: i, labels: j }), false)
        )
      );
      set(patching, false);
      set(similaritySorting, false);
      set(savingFilters, false);
    },
    []
  );
};

export default useStateUpdate;<|MERGE_RESOLUTION|>--- conflicted
+++ resolved
@@ -103,16 +103,14 @@
           dataset.groupSlice !== previousDataset.groupSlice
         ) {
           reset(_activeFields({ modal: false }));
-<<<<<<< HEAD
           let slice = dataset.groupSlice;
 
           if (dataset.groupMediaTypes[slice] === "pcd") {
             slice = dataset.defaultGroupSlice;
           }
-          set(groupSlice, slice);
-=======
-          set(groupSlice(false), dataset.defaultGroupSlice);
->>>>>>> ed86e18a
+
+          set(groupSlice(false), slice);
+
           reset(similarityParameters);
           reset(extendedSelection);
           reset(filters);
