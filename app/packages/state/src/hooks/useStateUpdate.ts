--- conflicted
+++ resolved
@@ -94,12 +94,8 @@
         if (
           !previousDataset ||
           previousDataset.id !== dataset.id ||
-<<<<<<< HEAD
-          dataset.groupSlice !== previousDataset.groupSlice ||
+          dataset.groupSlice != previousDataset.groupSlice ||
           refresh
-=======
-          dataset.groupSlice != previousDataset.groupSlice
->>>>>>> 9c4969d3
         ) {
           if (dataset?.name !== previousDataset?.name) {
             reset(sidebarMode(false));
