--- conflicted
+++ resolved
@@ -2,6 +2,7 @@
 export { default as useSearchSchemaFields } from "./schema/useSearchSchemaFields";
 export { default as useSetSelectedFieldsStage } from "./schema/useSetSelectedFieldsStage";
 export { default as useSetShowNestedFields } from "./schema/useSetShowNestedFields";
+export { default as useSimilarityType } from "./similaritySearch/useSimilarityType";
 export {
   BeforeScreenshotContext,
   callbacks as screenshotCallbacks,
@@ -44,15 +45,4 @@
 export { default as useToPatches } from "./useToPatches";
 export { default as useTooltip } from "./useTooltip";
 export { default as useUpdateSamples } from "./useUpdateSamples";
-<<<<<<< HEAD
-export { default as withSuspense } from "./withSuspense";
-=======
-export { default as useSchemaSettings } from "./useSchemaSettings";
-export { default as useSetShowNestedFields } from "./schema/useSetShowNestedFields";
-export { default as useSetSelectedFieldsStage } from "./schema/useSetSelectedFieldsStage";
-export { default as useSearchSchemaFields } from "./schema/useSearchSchemaFields";
-export { default as useSimilarityType } from "./similaritySearch/useSimilarityType";
-
-export { default as withSuspense } from "./withSuspense";
-export { default as useNotification } from "./useNotification";
->>>>>>> 04a2c141
+export { default as withSuspense } from "./withSuspense";