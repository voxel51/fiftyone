import * as foq from "@fiftyone/relay";
import {
  BOOLEAN_FIELD,
  DYNAMIC_EMBEDDED_DOCUMENT_PATH,
  OBJECT_ID_FIELD,
  STRING_FIELD,
  VALID_PRIMITIVE_TYPES,
} from "@fiftyone/utilities";
import { DefaultValue, atomFamily, selector, selectorFamily } from "recoil";
import { graphQLSelectorFamily } from "recoil-relay";
import type { ResponseFrom } from "../utils";
import { config } from "./config";
import { getBrowserStorageEffectForKey } from "./customEffects";
import { groupSlice } from "./groups";
import { isLabelPath } from "./labels";
import { RelayEnvironmentKey } from "./relay";
import * as schemaAtoms from "./schema";
import { datasetId, datasetName } from "./selectors";
import { State } from "./types";
import { view } from "./view";

<<<<<<< HEAD
const EXCLUDE_FIELDS = "fiftyone.core.stages.ExcludeFields";
const SELECT_FIELDS = "fiftyone.core.stages.SelectFields";
const SELECT_GROUP_SLICES = "fiftyone.core.stages.SelectGroupSlices";
const VALID_QP_STAGES = new Set([
  EXCLUDE_FIELDS,
  SELECT_FIELDS,
  SELECT_GROUP_SLICES,
]);

=======
>>>>>>> 0b4910cf
export const lightningQuery = graphQLSelectorFamily<
  foq.lightningQuery$variables,
  foq.LightningInput["paths"],
  ResponseFrom<foq.lightningQuery>["lightning"]
>({
  environment: RelayEnvironmentKey,
  key: "lightningQuery",
  query: foq.lightning,
  mapResponse: (response) => response.lightning,
  variables:
    (paths) =>
    ({ get }) => {
      return {
        input: {
          dataset: get(datasetName),
          paths,
          slice: get(groupSlice),
        },
      };
    },
});

const indexes = foq.graphQLSyncFragmentAtom<foq.indexesFragment$key>(
  {
    keys: ["dataset"],
    fragments: [foq.datasetFragment, foq.indexesFragment],
  },
  {
    key: "indexes",
  }
);

const firstKeyMap = selectorFamily({
  key: "firstKeyMap",
  get:
    (frames: boolean) =>
    ({ get }) => {
      const data = get(indexes);

      const list = frames ? data.frameIndexes : data.sampleIndexes;

      return Object.fromEntries(list.map((data) => [data.key[0].field, data]));
    },
});

const wildcardProjection = selectorFamily({
  key: "wildcardProjection",
  get:
    (frames: boolean) =>
    ({ get }) =>
      get(firstKeyMap(frames))["$**"]?.wildcardProjection,
});

const indexesByPath = selector({
  key: "indexesByPath",
  get: ({ get }) => {
    const gatherPaths = (space: State.SPACE) =>
      get(
        schemaAtoms.fieldPaths({
          ftype: [BOOLEAN_FIELD, OBJECT_ID_FIELD, STRING_FIELD],
          space,
        })
      );

    const { sampleIndexes: samples, frameIndexes: frames } = get(indexes);

    const schema = gatherPaths(State.SPACE.SAMPLE);
    const frameSchema = gatherPaths(State.SPACE.FRAME).map((p) =>
      p.slice("frames.".length)
    );
    const samplesProjection = get(wildcardProjection(false));
    const framesProjection = get(wildcardProjection(true));

    const convertWildcards = (
      field: string,
      fields: string[],
      frames: boolean
    ) => {
      const projection = frames ? framesProjection : samplesProjection;

      const filtered = fields.map((field) => get(schemaAtoms.dbPath(field)));

      if (field === "$**") {
        if (!projection) {
          return filtered;
        }
        const set = new Set(projection.fields);
        const filter = projection.inclusion
          ? (f: string) => set.has(f)
          : (f: string) => !set.has(f);

        return filtered.filter(filter);
      }

      if (!field.endsWith(".$**")) {
        return field;
      }

      const parent = field.split(".").slice(0, -1).join(".");
      return filtered.filter((field) => field.startsWith(parent));
    };

    return new Set([
      ...samples.flatMap(({ key: [{ field }] }) =>
        convertWildcards(field, schema, false)
      ),
      ...frames
        .flatMap(({ key: [{ field }] }) =>
          convertWildcards(field, frameSchema, true)
        )
        .map((field) => `frames.${field}`),
    ]);
  },
});

export const pathIndex = selectorFamily({
  key: "pathIndex",
  get:
    (path: string) =>
    ({ get }) => {
      const indexes = get(indexesByPath);
      return indexes.has(get(schemaAtoms.dbPath(path)));
    },
});

export const pathHasIndexes = selectorFamily({
  key: "pathHasIndexes",
  get:
    (path: string) =>
    ({ get }) =>
      !!get(indexedPaths(path)).size,
});

export const indexedPaths = selectorFamily<Set<string>, string>({
  key: "indexedPaths",
  get:
    (path: string) =>
    ({ get }) => {
      if (path === "") {
        return get(indexesByPath);
      }

      if (
        get(isLabelPath(path)) ||
        get(schemaAtoms.field(path))?.embeddedDocType ===
          DYNAMIC_EMBEDDED_DOCUMENT_PATH
      ) {
        const expanded = get(schemaAtoms.expandPath(path));
        const indexes = get(indexesByPath);
        return new Set(
          get(
            schemaAtoms.fieldPaths({
              path: expanded,
              ftype: VALID_PRIMITIVE_TYPES,
            })
          )
            .map((p) => `${expanded}.${p}`)
            .filter((p) => indexes.has(get(schemaAtoms.dbPath(p))))
        );
      }

      if (get(pathIndex(path))) {
        return new Set([path]);
      }

      return new Set();
    },
});

<<<<<<< HEAD
export const isQueryPerformantView = selector({
  key: "isQueryPerformantView",
  get: ({ get }) => {
    const stages = get(view);
    if (!stages?.length) {
      return true;
    }

    const stageClasses = [...new Set(stages.map(({ _cls }) => _cls))];
    return stageClasses.every((cls) => VALID_QP_STAGES.has(cls));
  },
});

=======
>>>>>>> 0b4910cf
export const enableQueryPerformanceConfig = selector({
  key: "enableQueryPerformanceConfig",
  get: ({ get }) => get(config).enableQueryPerformance,
});

export const defaultQueryPerformanceConfig = selector({
  key: "defaultQueryPerformanceConfig",
  get: ({ get }) => get(config).defaultQueryPerformance,
});

const queryPerformanceStore = atomFamily<boolean, string>({
  key: "queryPerformanceStore",
  default: undefined,
  effects: (datasetId) => [
    getBrowserStorageEffectForKey(`queryPerformance-${datasetId}`, {
      sessionStorage: true,
      valueClass: "boolean",
    }),
  ],
});

export const queryPerformance = selector<boolean>({
  key: "queryPerformance",
  get: ({ get }) => {
    if (get(view).length) {
      return false;
    }

    if (!get(enableQueryPerformanceConfig)) {
      return false;
    }

    const storedValue = get(queryPerformanceStore(get(datasetId)));
    if (storedValue !== undefined) {
      return storedValue;
    }

    return get(defaultQueryPerformanceConfig);
  },
  set: ({ get, set }, value) => {
    set(
      queryPerformanceStore(get(datasetId)),
      value instanceof DefaultValue ? undefined : value
    );
  },
});<|MERGE_RESOLUTION|>--- conflicted
+++ resolved
@@ -19,18 +19,6 @@
 import { State } from "./types";
 import { view } from "./view";
 
-<<<<<<< HEAD
-const EXCLUDE_FIELDS = "fiftyone.core.stages.ExcludeFields";
-const SELECT_FIELDS = "fiftyone.core.stages.SelectFields";
-const SELECT_GROUP_SLICES = "fiftyone.core.stages.SelectGroupSlices";
-const VALID_QP_STAGES = new Set([
-  EXCLUDE_FIELDS,
-  SELECT_FIELDS,
-  SELECT_GROUP_SLICES,
-]);
-
-=======
->>>>>>> 0b4910cf
 export const lightningQuery = graphQLSelectorFamily<
   foq.lightningQuery$variables,
   foq.LightningInput["paths"],
@@ -200,22 +188,6 @@
     },
 });
 
-<<<<<<< HEAD
-export const isQueryPerformantView = selector({
-  key: "isQueryPerformantView",
-  get: ({ get }) => {
-    const stages = get(view);
-    if (!stages?.length) {
-      return true;
-    }
-
-    const stageClasses = [...new Set(stages.map(({ _cls }) => _cls))];
-    return stageClasses.every((cls) => VALID_QP_STAGES.has(cls));
-  },
-});
-
-=======
->>>>>>> 0b4910cf
 export const enableQueryPerformanceConfig = selector({
   key: "enableQueryPerformanceConfig",
   get: ({ get }) => get(config).enableQueryPerformance,
