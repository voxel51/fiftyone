import {
  countValues as countValuesGraphQL,
  countValuesQuery,
  histogramValues as histogramValuesGraphQL,
  histogramValuesQuery,
} from "@fiftyone/relay";
<<<<<<< HEAD

import { RelayEnvironmentKey } from "./relay";

=======
>>>>>>> a1c6c8fc
import {
  BOOLEAN_FIELD,
  DATE_FIELD,
  DATE_TIME_FIELD,
  DETECTION,
  DETECTIONS,
  FLOAT_FIELD,
  FRAME_NUMBER_FIELD,
  FRAME_SUPPORT_FIELD,
  INT_FIELD,
  KEYPOINT,
  KEYPOINTS,
  LABELS_PATH,
  LIST_FIELD,
  POLYLINE,
  POLYLINES,
  STRING_FIELD,
  VALID_DISTRIBUTION_TYPES,
  withPath,
} from "@fiftyone/utilities";
<<<<<<< HEAD
import { selector, selectorFamily } from "recoil";
import { extendedSelection } from "./atoms";
import { filters } from "./filters";
import { groupSlice, groupStatistics } from "./groups";
import { expandPath, field, fieldPaths, fields, labelFields } from "./schema";
=======
import { VariablesOf } from "react-relay";
import { selector, selectorFamily } from "recoil";
import { graphQLSelectorFamily } from "recoil-relay";
import { extendedSelection } from "./atoms";
import { filters } from "./filters";
import { groupSlice, groupStatistics } from "./groups";
import { RelayEnvironmentKey } from "./relay";
import { field, fieldPaths } from "./schema";
>>>>>>> a1c6c8fc
import { datasetName } from "./selectors";
import { State } from "./types";
import { view } from "./view";

/**
 * A generic type that extracts the response type from a GraphQL query.
 */
export type AggregationResponseFrom<
  TAggregate extends { response: { aggregate: readonly unknown[] } }
> = TAggregate["response"]["aggregate"][0];

const extendedViewForm = selector({
  key: "extendedViewForm",
  get: ({ get }) => {
    return {
      sampleIds: get(extendedSelection)?.selection,
      filters: get(filters),
      slice: get(groupSlice),
      mixed: get(groupStatistics(false)) === "group",
    };
  },
});

const countValuesData = graphQLSelectorFamily<
  VariablesOf<countValuesQuery>,
  string,
  AggregationResponseFrom<countValuesQuery>
>({
  key: "countValuesData",
  environment: RelayEnvironmentKey,
  query: countValuesGraphQL,
  variables:
    (path) =>
    ({ get }) => {
      return {
        dataset: get(datasetName),
        view: get(view),
        path,
        form: get(extendedViewForm),
      };
    },
  mapResponse: (data: countValuesQuery["response"]) => data.aggregate[0],
});

const histogramValuesData = graphQLSelectorFamily<
  VariablesOf<histogramValuesQuery>,
  string,
  AggregationResponseFrom<histogramValuesQuery>
>({
  key: "histogramValuesData",
  environment: RelayEnvironmentKey,
  query: histogramValuesGraphQL,
  variables:
    (path) =>
    ({ get }) => {
      return {
        dataset: get(datasetName),
        view: get(view),
        path,
        form: get(extendedViewForm),
      };
    },
  mapResponse: (data) => data.aggregate[0],
});

export const countValues = selectorFamily({
  key: "countValues",
  get:
    (path: string) =>
    ({ get }) => {
      const f = get(field(path));
      let ftype = f.ftype;
      if (ftype === LIST_FIELD) {
        ftype = f.subfield;
      }
      const data = get(countValuesData(path));

      switch (ftype) {
        case BOOLEAN_FIELD:
          if (data.__typename === "BoolCountValuesResponse") {
            return data;
          }
          break;
        case STRING_FIELD:
          if (data.__typename === "StrCountValuesResponse") {
            return data;
          }
      }
      throw new Error("invalid request");
    },
});

export const histogramValues = selectorFamily({
  key: "histogramValues",
  get:
    (path: string) =>
    ({ get }) => {
      const f = get(field(path));
      let ftype = f.ftype;
      if (ftype === LIST_FIELD) {
        ftype = f.subfield;
      }
      const data = get(histogramValuesData(path));

      switch (ftype) {
        case INT_FIELD:
          if (data.__typename === "IntHistogramValuesResponse") {
            return data;
          }
          break;
        case DATE_FIELD:
          if (data.__typename === "DatetimeHistogramValuesResponse") {
            return data;
          }
          break;
        case DATE_TIME_FIELD:
          if (data.__typename === "DatetimeHistogramValuesResponse") {
            return data;
          }
          break;
        case FLOAT_FIELD:
          if (data.__typename === "FloatHistogramValuesResponse") {
            return data;
          }
          break;
      }

      throw new Error("invalid request");
    },
});

export const distribution = selectorFamily({
  key: "distribution",
  get:
    (path: string) =>
    ({ get }) => {
      const f = get(field(path));
      let ftype = f.ftype;
      if (ftype === LIST_FIELD) {
        ftype = f.subfield;
      }

      switch (ftype) {
        case BOOLEAN_FIELD:
          return get(countValues(path));
        case DATE_FIELD:
          return get(histogramValues(path));
        case DATE_TIME_FIELD:
          return get(histogramValues(path));
        case FLOAT_FIELD:
          return get(histogramValues(path));
        case FRAME_NUMBER_FIELD:
          return get(histogramValues(path));
        case FRAME_SUPPORT_FIELD:
          return get(histogramValues(path));
        case INT_FIELD:
          return get(histogramValues(path));
        case STRING_FIELD:
          return get(countValues(path));
        default:
          throw new Error("no distribution");
      }
    },
});

const SKIP_FIELDS = {
  [withPath(LABELS_PATH, DETECTION)]: ["bounding_box"],
  [withPath(LABELS_PATH, DETECTIONS)]: ["bounding_box"],
  [withPath(LABELS_PATH, KEYPOINT)]: ["points"],
  [withPath(LABELS_PATH, KEYPOINTS)]: ["points"],
  [withPath(LABELS_PATH, POLYLINE)]: ["points"],
  [withPath(LABELS_PATH, POLYLINES)]: ["points"],
};

export const distributionPaths = selector<string[]>({
  key: "distributionPaths",
  get: ({ get }) =>
    get(
      fieldPaths({
        space: State.SPACE.SAMPLE,
        ftype: VALID_DISTRIBUTION_TYPES,
      })
    )
      .filter((path) => !["filepath", "id"].includes(path))
      .filter((path) => {
        const keys = path.split(".");
        const parent = get(field(keys.slice(0, -1).join(".")));
        return (
          !parent ||
          !SKIP_FIELDS[parent.embeddedDocType] ||
          !SKIP_FIELDS[parent.embeddedDocType].includes(keys.slice(-1)[0])
        );
      })
      .sort(),
});<|MERGE_RESOLUTION|>--- conflicted
+++ resolved
@@ -4,12 +4,6 @@
   histogramValues as histogramValuesGraphQL,
   histogramValuesQuery,
 } from "@fiftyone/relay";
-<<<<<<< HEAD
-
-import { RelayEnvironmentKey } from "./relay";
-
-=======
->>>>>>> a1c6c8fc
 import {
   BOOLEAN_FIELD,
   DATE_FIELD,
@@ -30,13 +24,6 @@
   VALID_DISTRIBUTION_TYPES,
   withPath,
 } from "@fiftyone/utilities";
-<<<<<<< HEAD
-import { selector, selectorFamily } from "recoil";
-import { extendedSelection } from "./atoms";
-import { filters } from "./filters";
-import { groupSlice, groupStatistics } from "./groups";
-import { expandPath, field, fieldPaths, fields, labelFields } from "./schema";
-=======
 import { VariablesOf } from "react-relay";
 import { selector, selectorFamily } from "recoil";
 import { graphQLSelectorFamily } from "recoil-relay";
@@ -45,7 +32,6 @@
 import { groupSlice, groupStatistics } from "./groups";
 import { RelayEnvironmentKey } from "./relay";
 import { field, fieldPaths } from "./schema";
->>>>>>> a1c6c8fc
 import { datasetName } from "./selectors";
 import { State } from "./types";
 import { view } from "./view";
