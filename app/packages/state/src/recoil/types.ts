--- conflicted
+++ resolved
@@ -197,11 +197,7 @@
     viewCls: string | null;
     viewName: string | null;
     savedViewSlug: string | null;
-<<<<<<< HEAD
     savedViews: SavedView[];
-=======
-    changingSavedView: Boolean | null;
     spaces?: SpaceNodeJSON;
->>>>>>> c57a4b5f
   }
 }