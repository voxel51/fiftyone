import { CustomizeColorInput } from "@fiftyone/relay";
import { SpaceNodeJSON } from "@fiftyone/spaces";

export namespace State {
  export type MediaType = "image" | "group" | "point_cloud" | "video";

  export enum SPACE {
    FRAME = "FRAME",
    SAMPLE = "SAMPLE",
  }

  /**
   * An object containing the configuration for plugins.
   * Each key is the name of a plugin, and the value is the
   * configuration for that plugin.
   */
  export type PluginConfig = { [pluginName: string]: object };
  export interface Config {
    colorPool: string[];
    customizedColors: CustomizeColorInput[];
    colorscale: string;
    gridZoom: number;
    loopVideos: boolean;
    notebookHeight: number;
    plugins?: PluginConfig;
    showConfidence: boolean;
    showIndex: boolean;
    showLabel: boolean;
    showTooltip: boolean;
    sidebarMode: "all" | "best" | "fast";
    timezone: string | null;
    theme: "browser" | "dark" | "light";
    useFrameNumber: boolean;
    mediaFields?: string[];
  }

  export interface ID {
    $oid: string;
  }

  export interface DateTime {
    $date: number;
  }

  export interface Targets {
    [key: number]: string;
  }

  export interface SavedView {
    id: string;
    datasetId: string;
    name: string;
    description?: string;
    color?: string;
    slug: string;
    viewStages: Stage[];
    createdAt: DateTime;
    lastLoadedAt: DateTime;
    lastModifiedAt?: DateTime;
  }

  export interface Evaluation {}

  export interface Run {
    key: string;
    version: string;
    timestamp: string;
    config: {};
    viewStages: readonly string[];
  }

  export interface BrainRun extends Run {
    config: {
      embeddingsField: string | null;
      method: string;
      patchesField: string | null;
      cls: string;
      supportsPrompts: boolean | null;
      type: string | null;
      maxK: number | null;
      supportsLeastSimilarity: boolean | null;
    };
  }

  export interface EvaluationRun extends Run {
    config: {
      gtField: string;
      predField: string;
    };
  }

  export interface AnnotationRun extends Run {
    config: {};
  }

  export interface KeypointSkeleton {
    labels: string[];
    edges: number[][];
  }

  export interface StrictKeypointSkeleton extends KeypointSkeleton {
    name: string;
  }

  export interface SidebarGroup {
    expanded?: boolean;
    name: string;
    paths: string[];
  }

  export interface DynamicGroupParameters {
    groupBy: string;
    orderBy?: string;
  }

  export interface DatasetAppConfig {
    gridMediaField?: string;
    modalMediaField?: string;
    mediaFields?: string[];
    plugins?: PluginConfig;
    sidebarMode?: "all" | "best" | "fast";
  }

  /**
   * The dataset object returned by the API.
   */
  export interface Dataset {
    id: string;
    brainMethods: BrainRun[];
    createdAt: DateTime;
    defaultMaskTargets: Targets;
    evaluations: EvaluationRun[];
    lastLoadedAt: DateTime;
    maskTargets: {
      [key: string]: Targets;
    };
<<<<<<< HEAD
=======
    groupSlice?: string;
    mediaType: MediaType;
    parentMediaType: MediaType;
>>>>>>> fceb2504
    name: string;
    version: string;
    skeletons: StrictKeypointSkeleton[];
    defaultSkeleton?: KeypointSkeleton;
    groupMediaTypes?: {
      name: string;
      mediaType: MediaType;
    }[];
    groupField: string;
    appConfig: DatasetAppConfig;
    info: { [key: string]: string };
  }

  /**
   * @hidden
   */
  export interface CategoricalFilter<T> {
    values: T[];
    isMatching: boolean;
    exclude: boolean;
  }

  /**
   * @hidden
   */
  export type Filter = CategoricalFilter<string>;

  export interface SortBySimilarityParameters {
    brainKey: string;
    distField?: string;
    k?: number;
    reverse?: boolean;
    query?: string | string[];
    queryIds?: string[];
  }

  export interface Filters {
    _label_tags?: CategoricalFilter<string>;
    [key: string]: Filter;
  }

  export interface Stage {
    _cls: string;
    kwargs: [string, unknown][];
    _uuid?: string;
  }

  export interface SelectedLabelData {
    sampleId: string;
    field: string;
    frameNumber?: number;
  }

  export interface SelectedLabelMap {
    [labelId: string]: SelectedLabelData;
  }

  export interface SelectedLabel extends SelectedLabelData {
    labelId: string;
  }

  export interface Description {
    dataset: string;
    selected: string[];
    selectedLabels: SelectedLabel[];
    view: Stage[];
    viewCls: string | null;
    viewName: string | null;
    savedViewSlug: string | null;
    savedViews: SavedView[];
    spaces?: SpaceNodeJSON;
  }
}<|MERGE_RESOLUTION|>--- conflicted
+++ resolved
@@ -134,12 +134,9 @@
     maskTargets: {
       [key: string]: Targets;
     };
-<<<<<<< HEAD
-=======
     groupSlice?: string;
     mediaType: MediaType;
     parentMediaType: MediaType;
->>>>>>> fceb2504
     name: string;
     version: string;
     skeletons: StrictKeypointSkeleton[];
