--- conflicted
+++ resolved
@@ -152,24 +152,18 @@
     colorPool:
       colorScheme.colorPool ?? appConfig?.colorPool ?? default_app_color,
     colorBy: colorScheme.colorBy ?? appConfig?.colorBy ?? "field",
-    fields: (colorScheme.fields as ColorSchemeInput["fields"]) ?? [],
-<<<<<<< HEAD
     colorscales:
       (colorScheme.colorscales as ColorSchemeInput["colorscales"]) ?? [],
-=======
->>>>>>> 85c6f0e5
+    defaultMaskTargetsColors: colorScheme.defaultMaskTargetsColors ?? [],
+    defaultColorscale: colorScheme.defaultColorscale ?? {
+      name: appConfig?.colorscale ?? "viridis",
+      list: null,
+    },
+    fields: (colorScheme.fields as ColorSchemeInput["fields"]) ?? [],
     labelTags: (colorScheme.labelTags as ColorSchemeInput["labelTags"]) ?? {
       fieldColor: null,
       valueColors: [],
     },
-    defaultMaskTargetsColors: colorScheme.defaultMaskTargetsColors ?? [],
-<<<<<<< HEAD
-    defaultColorscale: colorScheme.defaultColorscale ?? {
-      name: appConfig?.colorscale ?? "viridis",
-      list: null,
-    },
-=======
->>>>>>> 85c6f0e5
     multicolorKeypoints:
       typeof colorScheme.multicolorKeypoints == "boolean"
         ? colorScheme.multicolorKeypoints
