--- conflicted
+++ resolved
@@ -130,9 +130,6 @@
 
 export interface PolylineAnnotationLabel extends Label {
   data: PolylineLabel;
-<<<<<<< HEAD
-  overlay: ClassificationOverlay;
-=======
   overlay: {
     id: string;
     field: string;
@@ -142,7 +139,6 @@
     updateLabel?: (label: PolylineLabel) => void;
     setSelected?: (selected: boolean) => void;
   };
->>>>>>> ab7c4f14
   type: "Polyline";
 }
 
