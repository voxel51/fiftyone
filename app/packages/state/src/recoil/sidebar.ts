import { setSidebarGroups, setSidebarGroupsMutation } from "@fiftyone/relay";
import {
  DICT_FIELD,
  DYNAMIC_EMBEDDED_DOCUMENT_FIELD,
  EMBEDDED_DOCUMENT_FIELD,
  LABEL_DOC_TYPES,
  LABELS_PATH,
  LIST_FIELD,
  Schema,
  StrictField,
  VALID_LABEL_TYPES,
  VALID_PRIMITIVE_TYPES,
  withPath,
} from "@fiftyone/utilities";
import { commitMutation, VariablesOf } from "react-relay";
import {
  atomFamily,
  DefaultValue,
  selector,
  selectorFamily,
  useRecoilStateLoadable,
  useRecoilValue,
} from "recoil";
import { getCurrentEnvironment } from "../hooks/useRouter";
import * as aggregationAtoms from "./aggregations";
import { isLargeVideo } from "./options";
import {
  buildFlatExtendedSchema,
  buildSchema,
  field,
  fieldPaths,
  fields,
  filterPaths,
  pathIsShown,
  schemaReduce,
} from "./schema";
import { datasetName, isVideoDataset, stateSubscription } from "./selectors";
import { State } from "./types";
import * as viewAtoms from "./view";
<<<<<<< HEAD
=======
import { datasetName, isVideoDataset, stateSubscription } from "./selectors";
import { isLargeVideo } from "./options";
import { commitMutation, VariablesOf } from "react-relay";
import { setSidebarGroups, setSidebarGroupsMutation } from "@fiftyone/relay";
import { getCurrentEnvironment } from "../hooks/useRouter";
import { dataset, dataset } from "./atoms";
>>>>>>> 71464141

export enum EntryKind {
  EMPTY = "EMPTY",
  GROUP = "GROUP",
  PATH = "PATH",
  INPUT = "INPUT",
}

export interface EmptyEntry {
  kind: EntryKind.EMPTY;
  shown: boolean;
  group: string;
}

export interface InputEntry {
  kind: EntryKind.INPUT;
  type: "add" | "filter";
}

export interface GroupEntry {
  kind: EntryKind.GROUP;
  name: string;
}

export interface PathEntry {
  kind: EntryKind.PATH;
  path: string;
  shown: boolean;
}

export type SidebarEntry = EmptyEntry | GroupEntry | PathEntry | InputEntry;

export const readableTags = selectorFamily<
  string[],
  { group: "tags" | "label tags"; modal: boolean }
>({
  key: "readableTags",
  get:
    ({ modal, group }) =>
    ({ get }) => {
      if (!modal && !get(groupShown({ group, modal, loading: false }))) {
        return [];
      }

      return get(
        group === "label tags"
          ? aggregationAtoms.cumulativeValues({
              extended: false,
              modal,
              ...MATCH_LABEL_TAGS,
            })
          : aggregationAtoms.values({ extended: false, modal, path: "tags" })
      );
    },
});

export const useEntries = (
  modal: boolean
): [SidebarEntry[], (entries: SidebarEntry[]) => void] => {
  const [entries, setEntries] = useRecoilStateLoadable(
    sidebarEntries({ modal, loading: false, filtered: true })
  );
  const loadingEntries = useRecoilValue(
    sidebarEntries({ modal, loading: true, filtered: true })
  );

  return [
    entries.state === "loading" ? loadingEntries : entries.contents,
    setEntries,
  ];
};

export const MATCH_LABEL_TAGS = {
  path: "tags",
  ftype: EMBEDDED_DOCUMENT_FIELD,
  embeddedDocType: withPath(LABELS_PATH, LABEL_DOC_TYPES),
};

export const validateGroupName = (current: string[], name: string): boolean => {
  if (!name.length) {
    alert("group name cannot be empty");
    return false;
  }

  if (RESERVED_GROUPS.has(name)) {
    alert(`${name.toUpperCase()} is a reserved group`);
    return false;
  }

  if (current.filter((cur) => name === cur).length >= 1) {
    alert(`Group ${name.toUpperCase()} already exists`);

    return false;
  }
  return true;
};

export const RESERVED_GROUPS = new Set([
  "frame tags",
  "label tags",
  "other",
  "patch tags",
  "sample tags",
  "clips tags",
  "tags",
]);

const fieldsReducer =
  (ftypes: string[], docTypes: string[] = []) =>
  (
    acc: string[],
    { ftype, subfield, embeddedDocType, name }: StrictField
  ): string[] => {
    if (name.startsWith("_")) {
      return acc;
    }

    if (ftype === LIST_FIELD) {
      ftype = subfield;
    }

    if (ftypes.includes(ftype)) {
      return [...acc, name];
    }

    if (ftype === EMBEDDED_DOCUMENT_FIELD) {
      if (docTypes.includes(embeddedDocType)) {
        return [...acc, name];
      }
    }

    return acc;
  };

const LABELS = withPath(LABELS_PATH, VALID_LABEL_TYPES);

const DEFAULT_IMAGE_GROUPS = [
  { name: "tags", paths: [] },
  { name: "metadata", paths: [] },
  { name: "labels", paths: [] },
  { name: "primitives", paths: [] },
  { name: "other", paths: [] },
];

const DEFAULT_VIDEO_GROUPS = [
  { name: "tags", paths: [] },
  { name: "metadata", paths: [] },
  { name: "labels", paths: [] },
  { name: "frame labels", paths: [] },
  { name: "primitives", paths: [] },
  { name: "other", paths: [] },
];

const NONE = [null, undefined];

export const resolveGroups = (
  dataset: State.Dataset,
  current?: State.SidebarGroup[]
): State.SidebarGroup[] => {
  const sidebarGroups = dataset?.appConfig?.sidebarGroups;

  let groups = sidebarGroups
    ? JSON.parse(JSON.stringify(sidebarGroups))
    : undefined;

  const expanded = current
    ? current.reduce((map, { name, expanded }) => {
        map[name] = expanded;
        return map;
      }, {})
    : {};

  if (!groups) {
    groups = JSON.parse(
      JSON.stringify(
        dataset.frameFields.length ? DEFAULT_VIDEO_GROUPS : DEFAULT_IMAGE_GROUPS
      )
    );
  }

  groups = groups.map((group) => {
    return expanded[group.name] !== undefined
      ? { ...group, expanded: expanded[group.name] }
      : group;
  });

  const present = new Set(groups.map(({ paths }) => paths).flat());

  const updater = groupUpdater(groups, buildSchema(dataset));
  const primitives = dataset.sampleFields
    .reduce(fieldsReducer(VALID_PRIMITIVE_TYPES), [])
    .filter((path) => path !== "tags" && !present.has(path));

  const labels = dataset.sampleFields
    .reduce(fieldsReducer([], LABELS), [])
    .filter((path) => !present.has(path));

  const frameLabels = dataset.frameFields
    .reduce(fieldsReducer([], LABELS), [])
    .map((path) => `frames.${path}`)
    .filter((path) => !present.has(path));

  updater("labels", labels);
  dataset.frameFields.length && updater("frame labels", frameLabels);
  updater("primitives", primitives);

  const fields = Object.fromEntries(
    dataset.sampleFields.map(({ name, ...rest }) => [name, rest])
  );

  let other = dataset.sampleFields.reduce(
    fieldsReducer([DICT_FIELD, null, undefined]),
    []
  );

  dataset.sampleFields
    .filter(({ embeddedDocType }) => !LABELS.includes(embeddedDocType))
    .reduce(fieldsReducer([EMBEDDED_DOCUMENT_FIELD]), [])
    .forEach((name) => {
      const fieldPaths = (fields[name].fields || [])
        .reduce(
          fieldsReducer([
            ...VALID_PRIMITIVE_TYPES,
            EMBEDDED_DOCUMENT_FIELD,
            LIST_FIELD,
          ]),
          []
        )
        .map((subfield) => `${name}.${subfield}`)
        .filter((path) => !present.has(path));

      other = [
        ...other,
        ...(fields[name].fields || [])
          .reduce(fieldsReducer([DICT_FIELD, null, undefined]), [])
          .map((subfield) => `${name}.${subfield}`),
      ];

      updater(name, fieldPaths);
    });

  other = [
    ...other,
    ...dataset.frameFields
      .reduce(fieldsReducer([...VALID_PRIMITIVE_TYPES, DICT_FIELD]), [])
      .map((path) => `frames.${path}`),
  ];

  updater(
    "other",
    other.filter((path) => !present.has(path))
  );

  return groups;
};

const groupUpdater = (groups: State.SidebarGroup[], schema: Schema) => {
  const groupNames = groups.map(({ name }) => name);

  for (let i = 0; i < groups.length; i++) {
    groups[i].paths = filterPaths(groups[i].paths, schema);
  }

  return (name: string, paths: string[]) => {
    if (paths.length === 0) return;

    const index = groupNames.indexOf(name);
    if (index < 0) {
      groups.push({ name, paths, expanded: true });
      return;
    }

    const group = groups[index].paths;
    groups[index].paths = [...group, ...paths];
  };
};

export const sidebarGroupsDefinition = atomFamily<
  State.SidebarGroup[],
  boolean
>({
  key: "sidebarGroupsDefinition",
  default: [],
});

export const sidebarGroups = selectorFamily<
  State.SidebarGroup[],
  { modal: boolean; loading: boolean; filtered?: boolean }
>({
  key: "sidebarGroups",
  get:
    ({ modal, loading, filtered = true }) =>
    ({ get }) => {
      const f = get(textFilter(modal));

      let groups = get(sidebarGroupsDefinition(modal))
        .map(({ paths, ...rest }) => ({
          ...rest,

          paths: filtered
            ? paths.filter((path) => get(pathIsShown(path)) && path.includes(f))
            : paths,
        }))
        .filter(
          ({ name, paths }) => paths.length || name !== "other"
        ) as State.SidebarGroup[];

      if (!groups.length) return [];

      const groupNames = groups.map(({ name }) => name);

      // if the data migration did not happen, we want to make sure the frontend still renders in the new format
      if (groupNames.includes("_label_tags")) {
        groups = groups.filter(({ name }) => name !== "_label_tags");
      }

      const tagGroupIndex = groupNames.indexOf("tags");
      groups[tagGroupIndex].paths = ["_label_tags", "tags"];

      const framesIndex = groupNames.indexOf("frame labels");
      const video = get(isVideoDataset);

      if (!loading) {
        const largeVideo = get(isLargeVideo);
        if (
          video &&
          groups[framesIndex] &&
          NONE.includes(groups[framesIndex].expanded)
        ) {
          groups[framesIndex].expanded = !largeVideo;
        }

        if (NONE.includes(groups[tagGroupIndex].expanded)) {
          groups[tagGroupIndex].expanded = true;
        }
      } else {
        if (NONE.includes(groups[tagGroupIndex].expanded)) {
          groups[tagGroupIndex].expanded = true;
        }

        if (
          video &&
          groups[framesIndex] &&
          NONE.includes(groups[framesIndex].expanded)
        ) {
          groups[framesIndex].expanded = false;
        }
      }

      return groups;
    },
  set:
    ({ modal, persist = true }) =>
    ({ set, get }, groups) => {
      if (groups instanceof DefaultValue) return;

      const allPaths = new Set(groups.map(({ paths }) => paths).flat());

      groups = groups.map(({ name, paths, expanded }) => {
        if (["tags"].includes(name)) {
          return { name, paths: [], expanded };
        }

        const result = [];
        const current = [
          ...get(
            sidebarGroup({
              modal,
              group: name,
              loading: false,
              filtered: false,
            })
          ),
        ];

        const fill = (path?: string) => {
          while (current.length && current[0] !== path) {
            const next = current.shift();

            if (!allPaths.has(next)) {
              result.push(next);
            }
          }

          if (current.length && current[0] === path) {
            current.shift();
          }
        };

        paths.forEach((path) => {
          result.push(path);
          if (!current.includes(path)) {
            return;
          }

          fill(path);
        });

        fill();

        return { name, paths: result, expanded };
      });

      set(sidebarGroupsDefinition(modal), groups);

      if (groups instanceof DefaultValue) {
        return;
      }

      !modal &&
        persist &&
        persistSidebarGroups({
          subscription: get(stateSubscription),
          dataset: get(datasetName),
          stages: get(viewAtoms.view),
          sidebarGroups: groups,
        });
    },
  cachePolicy_UNSTABLE: {
    eviction: "most-recent",
  },
});

export const persistSidebarGroups = (
  variables: VariablesOf<setSidebarGroupsMutation>
) => {
  commitMutation<setSidebarGroupsMutation>(getCurrentEnvironment(), {
    mutation: setSidebarGroups,
    variables,
  });
};

export const sidebarEntries = selectorFamily<
  SidebarEntry[],
  { modal: boolean; loading: boolean; filtered?: boolean }
>({
  key: "sidebarEntries",
  get:
    (params) =>
    ({ get }) => {
      const entries = [
        { type: "filter", kind: EntryKind.INPUT } as InputEntry,
        ...get(sidebarGroups(params))
          .map(({ name, paths }) => {
            const group: GroupEntry = {
              name: name,
              kind: EntryKind.GROUP,
            };

            const shown = get(
              groupShown({
                group: name,
                modal: params.modal,
                loading: params.loading,
              })
            );

            return [
              group,
              {
                kind: EntryKind.EMPTY,
                shown: paths.length === 0 && shown,
                group: name,
              } as EmptyEntry,
              ...paths.map<PathEntry>((path) => ({
                path,
                kind: EntryKind.PATH,
                shown,
              })),
            ];
          })
          .flat(),
      ];

      // switch position of labelTag and sampleTag
      const labelTagId = entries.findIndex(
        (entry) => entry?.path === "_label_tags"
      );
      const sampleTagId = entries.findIndex((entry) => entry?.path === "tags");
      [entries[labelTagId], entries[sampleTagId]] = [
        entries[sampleTagId],
        entries[labelTagId],
      ];

      if (params.modal) {
        return entries;
      }

      return [...entries, { kind: EntryKind.INPUT, type: "add" } as InputEntry];
    },
  set:
    (params) =>
    ({ set, get }, value) => {
      if (value instanceof DefaultValue) return;

      set(
        sidebarGroups(params),
        value.reduce((result, entry) => {
          if (entry.kind === EntryKind.GROUP) {
            return [
              ...result,
              {
                name: entry.name,
                expanded: get(
                  groupShown({
                    modal: params.modal,
                    group: entry.name,
                    loading: params.loading,
                  })
                ),
                paths: [],
              },
            ];
          }

          if (entry.kind !== EntryKind.PATH) {
            return result;
          }

          if (
            entry.path.startsWith("tags.") ||
            entry.path.startsWith("_label_tags.")
          ) {
            return result;
          }

          result[result.length - 1].paths.push(entry.path);
          return result;
        }, [] as State.SidebarGroup[])
      );
    },
  cachePolicy_UNSTABLE: {
    eviction: "most-recent",
  },
});

export const disabledPaths = selector<Set<string>>({
  key: "disabledPaths",
  get: ({ get }) => {
    const ds = get(dataset);
    const schema = buildFlatExtendedSchema(
      ds?.sampleFields?.reduce(schemaReduce, {})
    );
    const paths = Object.keys(schema)
      ?.filter((fieldPath) => schema[fieldPath]?.ftype === DICT_FIELD)
      .map((fieldPath) => fieldPath);

    get(fields({ space: State.SPACE.FRAME })).forEach(
      ({ name, embeddedDocType }) => {
        if (LABELS.includes(embeddedDocType)) {
          return;
        }
        paths.push(`frames.${name}`);
      }
    );

    return new Set(paths);
  },
  cachePolicy_UNSTABLE: {
    eviction: "most-recent",
  },
});

const collapsedPaths = selector<Set<string>>({
  key: "collapsedPaths",
  get: ({ get }) => {
    let paths = [...get(fieldPaths({ ftype: DICT_FIELD }))];
    paths = [...paths, ...get(fieldPaths({ ftype: LIST_FIELD }))];

    get(
      fields({ ftype: EMBEDDED_DOCUMENT_FIELD, space: State.SPACE.SAMPLE })
    ).forEach(({ fields, name: prefix }) => {
      Object.values(fields)
        .filter(
          ({ ftype, subfield }) =>
            ftype === DICT_FIELD ||
            subfield === DICT_FIELD ||
            (ftype === LIST_FIELD && !subfield)
        )
        .forEach(({ name }) => paths.push(`${prefix}.${name}`));
    });

    get(fields({ space: State.SPACE.FRAME })).forEach(
      ({ name, embeddedDocType }) => {
        if (LABELS.includes(embeddedDocType)) {
          return;
        }

        paths.push(`frames.${name}`);
      }
    );

    return new Set(paths);
  },
  cachePolicy_UNSTABLE: {
    eviction: "most-recent",
  },
});

export const sidebarGroupMapping = selectorFamily<
  { [name: string]: Omit<State.SidebarGroup, "name"> },
  { modal: boolean; loading: boolean; filtered?: boolean }
>({
  key: "sidebarGroupMapping",
  get:
    (params) =>
    ({ get }) => {
      const groups = get(sidebarGroups(params));
      return Object.fromEntries(
        groups.map(({ name, ...rest }) => [name, rest])
      );
    },
});

export const sidebarGroup = selectorFamily<
  string[],
  { modal: boolean; group: string; loading: boolean; filtered?: boolean }
>({
  key: "sidebarGroup",
  get:
    ({ group, ...params }) =>
    ({ get }) => {
      const match = get(sidebarGroups(params)).filter(
        ({ name }) => name === group
      );

      return match.length ? match[0].paths : [];
    },
  cachePolicy_UNSTABLE: {
    eviction: "most-recent",
  },
});

export const sidebarGroupNames = selectorFamily<string[], boolean>({
  key: "sidebarGroupNames",
  get:
    (modal) =>
    ({ get }) => {
      return get(sidebarGroups({ modal, loading: true })).map(
        ({ name }) => name
      );
    },
  cachePolicy_UNSTABLE: {
    eviction: "most-recent",
  },
});

export const groupIsEmpty = selectorFamily<
  boolean,
  { modal: boolean; group: string }
>({
  key: "groupIsEmpty",
  get:
    (params) =>
    ({ get }) => {
      return Boolean(
        get(sidebarGroup({ ...params, loading: true, filtered: false }))
          .length == 0
      );
    },
  cachePolicy_UNSTABLE: {
    eviction: "most-recent",
  },
});

export const groupShown = selectorFamily<
  boolean,
  { modal: boolean; group: string; loading: boolean }
>({
  key: "groupShown",
  get:
    ({ group, modal, loading }) =>
    ({ get }) => {
      const data = get(sidebarGroupMapping({ modal, loading }))[group];

      if ([null, undefined].includes(data.expanded)) {
        if (["tags"].includes(group)) {
          return null;
        }
        return (
          !data.paths.length ||
          !data.paths.every((path) => get(collapsedPaths).has(path))
        );
      }

      return data.expanded;
    },
  set:
    ({ modal, group }) =>
    ({ get, set }, expanded) => {
      const current = get(sidebarGroups({ modal, loading: false }));
      set(
        sidebarGroups({ modal, loading: true, persist: false }),
        current.map(({ name, ...data }) =>
          name === group
            ? { name, ...data, expanded: Boolean(expanded) }
            : { name, ...data }
        )
      );
    },
});

export const textFilter = atomFamily<string, boolean>({
  key: "textFilter",
  default: "",
});

export const sidebarVisible = atomFamily<boolean, boolean>({
  key: "sidebarVisible",
  default: true,
});

export const sidebarWidth = atomFamily<number, boolean>({
  key: "sidebarWidth",
  default: 300,
});<|MERGE_RESOLUTION|>--- conflicted
+++ resolved
@@ -1,10 +1,9 @@
 import { setSidebarGroups, setSidebarGroupsMutation } from "@fiftyone/relay";
 import {
   DICT_FIELD,
-  DYNAMIC_EMBEDDED_DOCUMENT_FIELD,
   EMBEDDED_DOCUMENT_FIELD,
+  LABELS_PATH,
   LABEL_DOC_TYPES,
-  LABELS_PATH,
   LIST_FIELD,
   Schema,
   StrictField,
@@ -12,10 +11,10 @@
   VALID_PRIMITIVE_TYPES,
   withPath,
 } from "@fiftyone/utilities";
-import { commitMutation, VariablesOf } from "react-relay";
+import { VariablesOf, commitMutation } from "react-relay";
 import {
+  DefaultValue,
   atomFamily,
-  DefaultValue,
   selector,
   selectorFamily,
   useRecoilStateLoadable,
@@ -23,11 +22,11 @@
 } from "recoil";
 import { getCurrentEnvironment } from "../hooks/useRouter";
 import * as aggregationAtoms from "./aggregations";
+import { dataset } from "./atoms";
 import { isLargeVideo } from "./options";
 import {
   buildFlatExtendedSchema,
   buildSchema,
-  field,
   fieldPaths,
   fields,
   filterPaths,
@@ -37,15 +36,6 @@
 import { datasetName, isVideoDataset, stateSubscription } from "./selectors";
 import { State } from "./types";
 import * as viewAtoms from "./view";
-<<<<<<< HEAD
-=======
-import { datasetName, isVideoDataset, stateSubscription } from "./selectors";
-import { isLargeVideo } from "./options";
-import { commitMutation, VariablesOf } from "react-relay";
-import { setSidebarGroups, setSidebarGroupsMutation } from "@fiftyone/relay";
-import { getCurrentEnvironment } from "../hooks/useRouter";
-import { dataset, dataset } from "./atoms";
->>>>>>> 71464141
 
 export enum EntryKind {
   EMPTY = "EMPTY",
