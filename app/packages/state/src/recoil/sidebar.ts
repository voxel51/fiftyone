import {
  atomFamily,
  DefaultValue,
  selector,
  selectorFamily,
  useRecoilStateLoadable,
  useRecoilValue,
  useRecoilValueLoadable,
} from "recoil";
import {
  DICT_FIELD,
  EMBEDDED_DOCUMENT_FIELD,
  LABELS_PATH,
  LABEL_DOC_TYPES,
  LIST_FIELD,
  Schema,
  StrictField,
  VALID_LABEL_TYPES,
  VALID_PRIMITIVE_TYPES,
  withPath,
} from "@fiftyone/utilities";

import * as aggregationAtoms from "./aggregations";
import {
  buildSchema,
  fieldPaths,
  fields,
  filterPaths,
  pathIsShown,
} from "./schema";

import { State } from "./types";
import * as viewAtoms from "./view";
import { datasetName, isVideoDataset } from "./selectors";
import { isLargeVideo, resolvedSidebarMode } from "./options";
import { commitMutation, VariablesOf } from "react-relay";
import { setSidebarGroups, setSidebarGroupsMutation } from "@fiftyone/relay";
import { getCurrentEnvironment } from "../hooks/useRouter";

export enum EntryKind {
  EMPTY = "EMPTY",
  GROUP = "GROUP",
  PATH = "PATH",
  INPUT = "INPUT",
}

export interface EmptyEntry {
  kind: EntryKind.EMPTY;
  shown: boolean;
  group: string;
}

export interface InputEntry {
  kind: EntryKind.INPUT;
  type: "add" | "filter";
}

export interface GroupEntry {
  kind: EntryKind.GROUP;
  name: string;
}

export interface PathEntry {
  kind: EntryKind.PATH;
  path: string;
  shown: boolean;
}

export type SidebarEntry = EmptyEntry | GroupEntry | PathEntry | InputEntry;

export const readableTags = selectorFamily<
  string[],
  { group: "tags" | "label tags"; modal: boolean }
>({
  key: "readableTags",
  get:
    ({ modal, group }) =>
    ({ get }) => {
      if (!modal && !get(groupShown({ group, modal, loading: false }))) {
        return [];
      }

      return get(
        group === "label tags"
          ? aggregationAtoms.cumulativeValues({
              extended: false,
              modal,
              ...MATCH_LABEL_TAGS,
            })
          : aggregationAtoms.values({ extended: false, modal, path: "tags" })
      );
    },
});

export const useLabelTagText = (modal: boolean) => {
  const loadingLabelTags =
    useRecoilValueLoadable(readableTags({ modal, group: "label tags" }))
      .state === "loading";

  return loadingLabelTags ? "Loading label tags..." : "No label tags";
};

export const useTagText = (modal: boolean) => {
  const { singular } = useRecoilValue(viewAtoms.elementNames);
  const loading =
    useRecoilValueLoadable(readableTags({ modal, group: "tags" })).state ===
    "loading";

  return loading ? `Loading ${singular} tags...` : `No ${singular} tags`;
};

export const useEntries = (
  modal: boolean
): [SidebarEntry[], (entries: SidebarEntry[]) => void] => {
  const [entries, setEntries] = useRecoilStateLoadable(
    sidebarEntries({ modal, loading: false, filtered: true })
  );
  const loadingEntries = useRecoilValue(
    sidebarEntries({ modal, loading: true, filtered: true })
  );

  return [
    entries.state === "loading" ? loadingEntries : entries.contents,
    setEntries,
  ];
};

export const MATCH_LABEL_TAGS = {
  path: "tags",
  ftype: EMBEDDED_DOCUMENT_FIELD,
  embeddedDocType: withPath(LABELS_PATH, LABEL_DOC_TYPES),
};

export const validateGroupName = (current: string[], name: string): boolean => {
  if (!name.length) {
    alert("group name cannot be empty");
    return false;
  }

  if (RESERVED_GROUPS.has(name)) {
    alert(`${name.toUpperCase()} is a reserved group`);
    return false;
  }

  if (current.filter((cur) => name === cur).length >= 1) {
    alert(`Group ${name.toUpperCase()} already exists`);

    return false;
  }
  return true;
};

export const RESERVED_GROUPS = new Set([
  "frame tags",
  "label tags",
  "other",
  "patch tags",
  "sample tags",
  "clips tags",
  "tags",
]);

const fieldsReducer =
  (ftypes: string[], docTypes: string[] = []) =>
  (
    acc: string[],
    { ftype, subfield, embeddedDocType, name }: StrictField
  ): string[] => {
    if (name.startsWith("_")) {
      return acc;
    }

    if (ftype === LIST_FIELD) {
      ftype = subfield;
    }

    if (ftypes.includes(ftype)) {
      return [...acc, name];
    }

    if (ftype === EMBEDDED_DOCUMENT_FIELD) {
      if (docTypes.includes(embeddedDocType)) {
        return [...acc, name];
      }
    }

    return acc;
  };

const LABELS = withPath(LABELS_PATH, VALID_LABEL_TYPES);

const DEFAULT_IMAGE_GROUPS = [
  { name: "tags", paths: [] },
  { name: "label tags", paths: [] },
  { name: "metadata", paths: [] },
  { name: "labels", paths: [] },
  { name: "primitives", paths: [] },
  { name: "other", paths: [] },
];

const DEFAULT_VIDEO_GROUPS = [
  { name: "tags", paths: [] },
  { name: "label tags", paths: [] },
  { name: "metadata", paths: [] },
  { name: "labels", paths: [] },
  { name: "frame labels", paths: [] },
  { name: "primitives", paths: [] },
  { name: "other", paths: [] },
];

export const resolveGroups = (
  dataset: State.Dataset,
  current?: State.SidebarGroup[]
): State.SidebarGroup[] => {
  let groups = dataset?.appConfig?.sidebarGroups;

<<<<<<< HEAD
  const expanded = current
    ? current.reduce((map, { name, expanded }) => {
        map[name] = expanded;
        return map;
      }, {})
    : {};
=======
  const expanded = current.reduce((map, { name, expanded }) => {
    map[name] = expanded;
    return map;
  }, {});

>>>>>>> 7e370ed1
  if (!groups) {
    groups = dataset.frameFields.length
      ? DEFAULT_VIDEO_GROUPS
      : DEFAULT_IMAGE_GROUPS;
  }

  groups = groups.map((group) => {
    return expanded[group.name] !== undefined
      ? { ...group, expanded: expanded[group.name] }
      : group;
  });

  const present = new Set(groups.map(({ paths }) => paths).flat());

  const updater = groupUpdater(groups, buildSchema(dataset));

  const primitives = dataset.sampleFields
    .reduce(fieldsReducer(VALID_PRIMITIVE_TYPES), [])
    .filter((path) => path !== "tags" && !present.has(path));

  const labels = dataset.sampleFields
    .reduce(fieldsReducer([], LABELS), [])
    .filter((path) => !present.has(path));

  const frameLabels = dataset.frameFields
    .reduce(fieldsReducer([], LABELS), [])
    .map((path) => `frames.${path}`)
    .filter((path) => !present.has(path));

  updater("labels", labels);
  dataset.frameFields.length && updater("frame labels", frameLabels);
  updater("primitives", primitives);

  const fields = Object.fromEntries(
    dataset.sampleFields.map(({ name, ...rest }) => [name, rest])
  );

  let other = dataset.sampleFields.reduce(fieldsReducer([DICT_FIELD]), []);

  dataset.sampleFields
    .filter(({ embeddedDocType }) => !LABELS.includes(embeddedDocType))
    .reduce(fieldsReducer([EMBEDDED_DOCUMENT_FIELD]), [])
    .forEach((name) => {
      const fieldPaths = (fields[name].fields || [])
        .reduce(fieldsReducer(VALID_PRIMITIVE_TYPES), [])
        .map((subfield) => `${name}.${subfield}`)
        .filter((path) => !present.has(path));

      other = [
        ...other,
        ...(fields[name].fields || [])
          .reduce(fieldsReducer([DICT_FIELD]), [])
          .map((subfield) => `${name}.${subfield}`),
      ];

      updater(name, fieldPaths);
    });

  other = [
    ...other,
    ...dataset.frameFields
      .reduce(fieldsReducer([...VALID_PRIMITIVE_TYPES, DICT_FIELD]), [])
      .map((path) => `frames.${path}`),
  ];

  updater(
    "other",
    other.filter((path) => !present.has(path))
  );

  return groups;
};

const groupUpdater = (groups: State.SidebarGroup[], schema: Schema) => {
  const groupNames = groups.map(({ name }) => name);

  for (let i = 0; i < groups.length; i++) {
    groups[i].paths = filterPaths(groups[i].paths, schema);
  }

  return (name: string, paths: string[]) => {
    if (paths.length === 0) return;

    const index = groupNames.indexOf(name);
    if (index < 0) {
      groups.push({ name, paths, expanded: true });
      return;
    }

    const group = groups[index].paths;
    groups[index].paths = [...group, ...paths];
  };
};

export const sidebarGroupsDefinition = atomFamily<
  State.SidebarGroup[],
  boolean
>({
  key: "sidebarGroupsDefinition",
  default: [],
});

export const sidebarGroups = selectorFamily<
  State.SidebarGroup[],
  { modal: boolean; loading: boolean; filtered?: boolean; persist?: boolean }
>({
  key: "sidebarGroups",
  get:
    ({ modal, loading, filtered = true, persist = true }) =>
    ({ get }) => {
      const f = get(textFilter(modal));
      let groups = get(sidebarGroupsDefinition(modal))
        .map(({ paths, ...rest }) => ({
          ...rest,

          paths: filtered
            ? paths.filter((path) => get(pathIsShown(path)) && path.includes(f))
            : paths,
        }))
        .filter(
          ({ name, paths }) => paths.length || name !== "other"
        ) as State.SidebarGroup[];

      if (!groups.length) return [];

      const groupNames = groups.map(({ name }) => name);

      const tagsIndex = groupNames.indexOf("tags");
      const labelTagsIndex = groupNames.indexOf("label tags");
      const framesIndex = groupNames.indexOf("frame labels");
      const video = get(isVideoDataset);

      if (!loading) {
        const largeVideo = get(isLargeVideo);
        if (
          video &&
          groups[framesIndex] &&
          groups[framesIndex].expanded === undefined
        ) {
          groups[framesIndex].expanded = !largeVideo;
        }

        if (groups[tagsIndex].expanded === undefined) {
          groups[tagsIndex].expanded =
            get(resolvedSidebarMode(false)) === "all";
        }
        if (groups[labelTagsIndex].expanded === undefined) {
          groups[labelTagsIndex].expanded =
            get(resolvedSidebarMode(false)) === "all" ? !largeVideo : false;
        }
        groups[tagsIndex].expanded &&
          (groups[tagsIndex].paths = get(
            aggregationAtoms.values({ extended: false, modal, path: "tags" })
          )
            .filter((tag) => !filtered || tag.includes(f))
            .map((tag) => `tags.${tag}`));

        groups[labelTagsIndex].expanded &&
          (groups[labelTagsIndex].paths = get(
            aggregationAtoms.cumulativeValues({
              extended: false,
              modal: false,
              path: "tags",
              ftype: EMBEDDED_DOCUMENT_FIELD,
              embeddedDocType: withPath(LABELS_PATH, LABEL_DOC_TYPES),
            })
          )
            .filter((tag) => !filtered || tag.includes(f))
            .map((tag) => `_label_tags.${tag}`));
      } else {
        if (groups[labelTagsIndex].expanded === undefined) {
          groups[labelTagsIndex].expanded = false;
        }

        if (
          video &&
          groups[framesIndex] &&
          groups[framesIndex].expanded === undefined
        ) {
          groups[framesIndex].expanded = false;
        }

        if (groups[tagsIndex].expanded === undefined) {
          groups[tagsIndex].expanded = false;
        }
      }

      return groups;
    },
  set:
    ({ modal, persist = true }) =>
    ({ set, get }, groups) => {
      if (groups instanceof DefaultValue) return;

      const allPaths = new Set(groups.map(({ paths }) => paths).flat());

      groups = groups.map(({ name, paths, expanded }) => {
        if (["tags", "label tags"].includes(name)) {
          return { name, paths: [], expanded };
        }

        const result = [];
        const current = [
          ...get(
            sidebarGroup({
              modal,
              group: name,
              loading: false,
              filtered: false,
            })
          ),
        ];

        const fill = (path?: string) => {
          while (current.length && current[0] !== path) {
            const next = current.shift();

            if (!allPaths.has(next)) {
              result.push(next);
            }
          }

          if (current.length && current[0] === path) {
            current.shift();
          }
        };

        paths.forEach((path) => {
          result.push(path);
          if (!current.includes(path)) {
            return;
          }

          fill(path);
        });

        fill();

        return { name, paths: result, expanded };
      });

      set(sidebarGroupsDefinition(modal), groups);

      if (groups instanceof DefaultValue) {
        return;
      }

      !modal &&
        persist &&
        persistSidebarGroups({
          dataset: get(datasetName),
          stages: get(viewAtoms.view),
          sidebarGroups: groups,
        });
    },
  cachePolicy_UNSTABLE: {
    eviction: "most-recent",
  },
});

export const persistSidebarGroups = (
  variables: VariablesOf<setSidebarGroupsMutation>
) => {
  commitMutation<setSidebarGroupsMutation>(getCurrentEnvironment(), {
    mutation: setSidebarGroups,
    variables,
  });
};

export const sidebarEntries = selectorFamily<
  SidebarEntry[],
  { modal: boolean; loading: boolean; filtered?: boolean }
>({
  key: "sidebarEntries",
  get:
    (params) =>
    ({ get }) => {
      const entries = [
        { type: "filter", kind: EntryKind.INPUT } as InputEntry,
        ...get(sidebarGroups(params))
          .map(({ name, paths }) => {
            const group: GroupEntry = {
              name: name,
              kind: EntryKind.GROUP,
            };
            const shown = get(
              groupShown({
                group: name,
                modal: params.modal,
                loading: params.loading,
              })
            );

            return [
              group,
              {
                kind: EntryKind.EMPTY,
                shown: paths.length === 0 && shown,
                group: name,
              } as EmptyEntry,
              ...paths.map<PathEntry>((path) => ({
                path,
                kind: EntryKind.PATH,
                shown,
              })),
            ];
          })
          .flat(),
      ];

      if (params.modal) {
        return entries;
      }

      return [...entries, { kind: EntryKind.INPUT, type: "add" } as InputEntry];
    },
  set:
    (params) =>
    ({ set, get }, value) => {
      if (value instanceof DefaultValue) return;

      set(
        sidebarGroups(params),
        value.reduce((result, entry) => {
          if (entry.kind === EntryKind.GROUP) {
            return [
              ...result,
              {
                name: entry.name,
                expanded: get(
                  groupShown({
                    modal: params.modal,
                    group: entry.name,
                    loading: params.loading,
                  })
                ),
                paths: [],
              },
            ];
          }

          if (entry.kind !== EntryKind.PATH) {
            return result;
          }

          if (
            entry.path.startsWith("tags.") ||
            entry.path.startsWith("_label_tags.")
          ) {
            return result;
          }

          result[result.length - 1].paths.push(entry.path);
          return result;
        }, [] as State.SidebarGroup[])
      );
    },
  cachePolicy_UNSTABLE: {
    eviction: "most-recent",
  },
});

export const disabledPaths = selector<Set<string>>({
  key: "disabledPaths",
  get: ({ get }) => {
    const paths = [...get(fieldPaths({ ftype: DICT_FIELD }))];

    get(
      fields({ ftype: EMBEDDED_DOCUMENT_FIELD, space: State.SPACE.SAMPLE })
    ).forEach(({ fields, name: prefix }) => {
      Object.values(fields)
        .filter(
          ({ ftype, subfield }) =>
            ftype === DICT_FIELD || subfield === DICT_FIELD
        )
        .forEach(({ name }) => paths.push(`${prefix}.${name}`));
    });

    get(fields({ space: State.SPACE.FRAME })).forEach(
      ({ name, embeddedDocType }) => {
        if (LABELS.includes(embeddedDocType)) {
          return;
        }

        paths.push(`frames.${name}`);
      }
    );

    return new Set(paths);
  },
  cachePolicy_UNSTABLE: {
    eviction: "most-recent",
  },
});

export const sidebarGroupMapping = selectorFamily<
  { [name: string]: Omit<State.SidebarGroup, "name"> },
  { modal: boolean; loading: boolean; filtered?: boolean }
>({
  key: "sidebarGroupMapping",
  get:
    (params) =>
    ({ get }) => {
      const groups = get(sidebarGroups(params));
      return Object.fromEntries(
        groups.map(({ name, ...rest }) => [name, rest])
      );
    },
});

export const sidebarGroup = selectorFamily<
  string[],
  { modal: boolean; group: string; loading: boolean; filtered?: boolean }
>({
  key: "sidebarGroup",
  get:
    ({ group, ...params }) =>
    ({ get }) => {
      const match = get(sidebarGroups(params)).filter(
        ({ name }) => name === group
      );

      return match.length ? match[0].paths : [];
    },
  cachePolicy_UNSTABLE: {
    eviction: "most-recent",
  },
});

export const sidebarGroupNames = selectorFamily<string[], boolean>({
  key: "sidebarGroupNames",
  get:
    (modal) =>
    ({ get }) => {
      return get(sidebarGroups({ modal, loading: true })).map(
        ({ name }) => name
      );
    },
  cachePolicy_UNSTABLE: {
    eviction: "most-recent",
  },
});

export const groupIsEmpty = selectorFamily<
  boolean,
  { modal: boolean; group: string }
>({
  key: "groupIsEmpty",
  get:
    (params) =>
    ({ get }) => {
      return Boolean(
        get(sidebarGroup({ ...params, loading: true, filtered: false }))
          .length == 0
      );
    },
  cachePolicy_UNSTABLE: {
    eviction: "most-recent",
  },
});

export const groupShown = selectorFamily<
  boolean,
  { modal: boolean; group: string; loading: boolean }
>({
  key: "groupShown",
  get:
    ({ group, modal, loading }) =>
    ({ get }) => {
      const expanded = get(sidebarGroupMapping({ modal, loading }))[group]
        .expanded;
      return expanded === undefined ? true : expanded;
    },
  set:
    ({ modal, group }) =>
    ({ get, set }, expanded) => {
      const current = get(sidebarGroups({ modal, loading: true }));

      const def = get(sidebarGroupsDefinition(modal));
      const tags = def.filter((e) => e.name === "tags")[0];
      const labelTags = def.filter((e) => e.name === "label tags")[0];
      set(
        sidebarGroups({ modal, loading: true, persist: false }),
        current.map(({ name, ...data }) =>
          name === group
            ? { name, ...data, expanded: Boolean(expanded) }
            : name === "tags"
            ? { name, ...data, expanded: tags.expanded }
            : name === "label tags"
            ? { name, ...data, expanded: labelTags.expanded }
            : { name, ...data }
        )
      );
    },
});

export const textFilter = atomFamily<string, boolean>({
  key: "textFilter",
  default: "",
});

export const sidebarVisible = atomFamily<boolean, boolean>({
  key: "sidebarVisible",
  default: true,
});

export const sidebarWidth = atomFamily<number, boolean>({
  key: "sidebarWidth",
  default: 300,
});<|MERGE_RESOLUTION|>--- conflicted
+++ resolved
@@ -214,20 +214,13 @@
 ): State.SidebarGroup[] => {
   let groups = dataset?.appConfig?.sidebarGroups;
 
-<<<<<<< HEAD
   const expanded = current
     ? current.reduce((map, { name, expanded }) => {
         map[name] = expanded;
         return map;
       }, {})
     : {};
-=======
-  const expanded = current.reduce((map, { name, expanded }) => {
-    map[name] = expanded;
-    return map;
-  }, {});
-
->>>>>>> 7e370ed1
+
   if (!groups) {
     groups = dataset.frameFields.length
       ? DEFAULT_VIDEO_GROUPS
