import { describe, expect, it, vi } from "vitest";

vi.mock("recoil");
vi.mock("recoil-relay");

import type { TestSelectorFamily } from "../../../../__mocks__/recoil";
import { setMockAtoms } from "../../../../__mocks__/recoil";
import * as queryPerformance from "./queryPerformance";

describe("tests query performance selectors", () => {
  it("resolves wildcard indexed fields with database path", () => {
    const test = <TestSelectorFamily<typeof queryPerformance.indexedPaths>>(
      (<unknown>queryPerformance.indexedPaths("ground_truth"))
    );
    setMockAtoms({
      dbPath: (p) =>
        p === "ground_truth.id" ? "ground_truth._id" : "ground_truth.label",
      expandPath: () => "ground_truth",
      fieldPaths: () => ["id", "label"],
      indexesByPath: new Set(["ground_truth._id", "ground_truth.label"]),
      isLabelPath: () => true,
    });

    expect(test()).toEqual(new Set(["ground_truth.id", "ground_truth.label"]));
  });
<<<<<<< HEAD

  it("resolves query performant views", () => {
    const test = <TestSelector<typeof queryPerformance.isQueryPerformantView>>(
      (<unknown>queryPerformance.isQueryPerformantView)
    );

    setMockAtoms({
      _view__setter: [],
    });
    expect(test()).toBe(true);

    setMockAtoms({
      _view__setter: [
        {
          _cls: "fiftyone.core.stages.ExcludeFields",
        },
        {
          _cls: "fiftyone.core.stages.SelectFields",
        },
        {
          _cls: "fiftyone.core.stages.SelectGroupSlices",
        },
      ],
    });
    expect(test()).toBe(true);

    setMockAtoms({
      _view__setter: [
        {
          _cls: "unsupported",
        },
      ],
    });
    expect(test()).toBe(false);

    setMockAtoms({
      _view__setter: [{}, {}],
    });
    expect(test()).toBe(false);
  });
=======
>>>>>>> 0b4910cf
});<|MERGE_RESOLUTION|>--- conflicted
+++ resolved
@@ -23,47 +23,4 @@
 
     expect(test()).toEqual(new Set(["ground_truth.id", "ground_truth.label"]));
   });
-<<<<<<< HEAD
-
-  it("resolves query performant views", () => {
-    const test = <TestSelector<typeof queryPerformance.isQueryPerformantView>>(
-      (<unknown>queryPerformance.isQueryPerformantView)
-    );
-
-    setMockAtoms({
-      _view__setter: [],
-    });
-    expect(test()).toBe(true);
-
-    setMockAtoms({
-      _view__setter: [
-        {
-          _cls: "fiftyone.core.stages.ExcludeFields",
-        },
-        {
-          _cls: "fiftyone.core.stages.SelectFields",
-        },
-        {
-          _cls: "fiftyone.core.stages.SelectGroupSlices",
-        },
-      ],
-    });
-    expect(test()).toBe(true);
-
-    setMockAtoms({
-      _view__setter: [
-        {
-          _cls: "unsupported",
-        },
-      ],
-    });
-    expect(test()).toBe(false);
-
-    setMockAtoms({
-      _view__setter: [{}, {}],
-    });
-    expect(test()).toBe(false);
-  });
-=======
->>>>>>> 0b4910cf
 });