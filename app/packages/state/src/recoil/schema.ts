--- conflicted
+++ resolved
@@ -1,9 +1,4 @@
-<<<<<<< HEAD
 import { LabelData } from "@fiftyone/looker";
-=======
-import { atomFamily, RecoilState, selector, selectorFamily } from "recoil";
-
->>>>>>> bf650d58
 import {
   DETECTION,
   DETECTIONS,
@@ -25,7 +20,7 @@
 } from "@fiftyone/utilities";
 import { atomFamily, RecoilState, selector, selectorFamily } from "recoil";
 import * as atoms from "./atoms";
-import { activeModalSample, currentSlice } from "./groups";
+import { activeModalSample } from "./groups";
 import { State } from "./types";
 
 export const schemaReduce = (schema: Schema, field: StrictField): Schema => {
@@ -403,7 +398,7 @@
     get:
       ({ expanded = true }) =>
       ({ get }) => {
-        const sample = get(activeModalSample(get(currentSlice(true))));
+        const sample = get(activeModalSample);
         const paths = get(labelPaths({ expanded }));
         const pathsSet = new Set(paths);
 
