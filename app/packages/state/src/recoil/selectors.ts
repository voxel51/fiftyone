--- conflicted
+++ resolved
@@ -6,11 +6,8 @@
 import * as atoms from "./atoms";
 import { State } from "./types";
 import { toSnakeCase } from "@fiftyone/utilities";
-<<<<<<< HEAD
+import { config } from "./config";
 import { fieldSchema } from "./schema";
-=======
-import { config } from "./config";
->>>>>>> 42cfef94
 
 export const datasetName = selector<string>({
   key: "datasetName",
