--- conflicted
+++ resolved
@@ -1,9 +1,9 @@
-import { AtomEffect, atom, atomFamily, selector, useRecoilCallback } from "recoil";
+import { AtomEffect, atom, atomFamily, useRecoilCallback } from "recoil";
 
 import { Sample } from "@fiftyone/looker/src/state";
 import { SpaceNodeJSON } from "@fiftyone/spaces";
+import { Field } from "@fiftyone/utilities";
 import { State } from "./types";
-import { Field } from "@fiftyone/utilities";
 
 export interface AppSample extends Sample {
   _id: string;
@@ -44,51 +44,6 @@
   );
 };
 
-<<<<<<< HEAD
-// recoil effect that syncs state with local storage
-export const getBrowserStorageEffectForKey =
-  (
-    key: string,
-    props: {
-      sessionStorage?: boolean;
-      valueClass?: "string" | "number" | "boolean";
-      map?: (value: unknown) => unknown;
-    } = { sessionStorage: false, valueClass: "string" }
-  ) =>
-  ({ setSelf, onSet }) => {
-    const { valueClass, sessionStorage } = props;
-
-    const storage = sessionStorage
-      ? window.sessionStorage
-      : window.localStorage;
-
-    const value = storage.getItem(key);
-    let procesedValue;
-
-    if (valueClass === "number") {
-      procesedValue = Number(value);
-    } else if (valueClass === "boolean") {
-      procesedValue = value === "true";
-    } else {
-      procesedValue = value;
-    }
-
-    if (value != null) setSelf(procesedValue);
-
-    onSet((newValue, _oldValue, isReset) => {
-      if (props.map) {
-        newValue = props.map(newValue);
-      }
-      if (isReset || newValue === undefined) {
-        storage.removeItem(key);
-      } else {
-        storage.setItem(key, newValue);
-      }
-    });
-  };
-
-=======
->>>>>>> 3194ab9e
 export const modal = atom<ModalSample | null>({
   key: "modal",
   default: null,
@@ -290,6 +245,7 @@
   <T>(
     key: string,
     props: {
+      map?: (value: unknown) => unknown;
       sessionStorage?: boolean;
       valueClass?: "string" | "stringArray" | "number" | "boolean";
       prependDatasetNameInKey?: boolean;
@@ -341,7 +297,10 @@
       if (value != null) setSelf(procesedValue);
 
       onSet((newValue, _oldValue, isReset) => {
-        if (isReset) {
+        if (props.map) {
+          newValue = props.map(newValue) as T;
+        }
+        if (isReset || newValue === undefined) {
           storage.removeItem(key);
         } else {
           storage.setItem(
