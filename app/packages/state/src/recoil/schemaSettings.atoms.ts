import * as fos from "@fiftyone/state";
import {
  DYNAMIC_EMBEDDED_DOCUMENT_FIELD,
  EMBEDDED_DOCUMENT_FIELD,
  LIST_FIELD,
} from "@fiftyone/utilities";
import { DefaultValue, atom, atomFamily, selector } from "recoil";
import { disabledField, skipField } from "../hooks/useSchemaSettings.utils";
import { sessionAtom } from "../session";

export const TAB_OPTIONS_MAP = {
  SELECTION: "Selection",
  FILTER_RULE: "Filter rule",
};

export const TAB_OPTIONS = Object.values(TAB_OPTIONS_MAP);

export const schemaSearchTerm = atom<string>({
  key: "schemaSearchTerm",
  default: "",
});

export const showNestedFieldsState = atom<boolean>({
  key: "showNestedFieldsState",
  default: false,
});

export const schemaSelectedSettingsTab = atom<string>({
  key: "schemaSelectedSettingsTab",
  default: TAB_OPTIONS_MAP.SELECTION,
});

export const settingsModal = atom<{ open: boolean } | null>({
  key: "settingsModal",
  default: {
    open: false,
  },
});

export const allFieldsCheckedState = atom<boolean>({
  key: "allFieldsCheckedState",
  default: true,
});

export const expandedPathsState = atom<{} | null>({
  key: "expandedPathsState",
  default: null,
});

export const viewSchemaState = atom({
  key: "viewSchemaState",
  default: null,
});

export const fieldSchemaState = atom({
  key: "fieldSchemaState",
  default: null,
});

export const showMetadataState = atom({
  key: "showMetadataState",
  default: false,
});

export const includeNestedFieldsState = atom({
  key: "includeNestedFieldsState",
  default: true,
});

export const affectedPathCountState = atom({
  key: "affectedPathCountState",
  default: 0,
});

export const searchMetaFilterState = atom({
  key: "searchMetaFilterState",
  default: {},
});

export const lastAppliedPathsState = atom({
  key: "lastAppliedExcludedPathsState",
  default: {
    excluded: [],
    selected: [],
  },
});

// tracks action and value - currently used for (un)select all action
export const lastActionToggleSelectionState = atom<Record<
  string,
  boolean
> | null>({
  key: "lastActionToggleSelectionState",
  default: null,
});

const getRawPath = (path: string) =>
  path.startsWith("frames.") ? path.replace("frames.", "") : path;

export const schemaSearchResultList = selector<string[]>({
  key: "schemaSearchResultsSelector",
  get: ({ get }) => get(schemaSearchResults),
  set: ({ set, get }, newPaths) => {
    if (newPaths instanceof DefaultValue) {
      newPaths = [];
    }
    const viewSchema = get(viewSchemaState);
    const fieldSchema = get(fieldSchemaState);
    const combinedSchema = { ...fieldSchema, ...viewSchema };

    const greenPaths = [...newPaths]
      .filter((path) => {
        const cleanPath = getRawPath(path);

        return (
          cleanPath &&
          combinedSchema?.[cleanPath]?.ftype &&
          !skipField(cleanPath, combinedSchema)
        );
      })
      .map((path) => getRawPath(path));
    set(schemaSearchResults, greenPaths);
  },
  cachePolicy_UNSTABLE: {
    eviction: "most-recent",
  },
});

export const schemaSearchResults = atom<string[]>({
  key: "schemaSearchResults",
  default: [],
});

export const selectedPathsState = atomFamily({
  key: "selectedPathsState",
  default: (param: {}) => param,
  effects: [
    ({ onSet, getPromise, setSelf }) => {
      onSet(async (newPathsMap) => {
        const dataset = await getPromise(fos.dataset);
        const viewSchema = await getPromise(viewSchemaState);
        const fieldSchema = await getPromise(fieldSchemaState);
        const combinedSchema = { ...fieldSchema, ...viewSchema };
        const mediaType = await getPromise(fos.mediaType);
        const isImage = mediaType === "image";
        const isVideo = mediaType === "video";

        const mapping = {};
        Object.keys(combinedSchema).forEach((path) => {
          if (isImage) {
            mapping[path] = path;
          }
          if (isVideo && viewSchema) {
            Object.keys(viewSchema).forEach((path) => {
              mapping[path] = `frames.${path}`;
            });
          }
        });

        const newPaths = newPathsMap?.[dataset?.name] || [];
        const greenPaths = [...newPaths]
          .filter((path) => {
            const skip = skipField(path, combinedSchema);
            return !!path && !skip;
          })
          .map((path) => mapping?.[path] || path);

        setSelf({
          [dataset?.name]: new Set(greenPaths),
        });
      });
    },
  ],
});

export const excludedPathsState = atomFamily({
  key: "excludedPathsState",
  default: (param: {}) => param,
  effects: [
    ({ onSet, getPromise, setSelf }) => {
      onSet(async (newPathsMap) => {
        const viewSchema = await getPromise(fos.viewSchemaState);
        const fieldSchema = await getPromise(fos.fieldSchemaState);
        const dataset = await getPromise(fos.dataset);
        const showNestedField = await getPromise(fos.showNestedFieldsState);
        const searchResults = await getPromise(fos.schemaSearchResults);
        const isFrameView = await getPromise(fos.isFramesView);
        const isClipsView = await getPromise(fos.isClipsView);
        const isPatchesView = await getPromise(fos.isPatchesView);
        const mediaType = await getPromise(fos.mediaType);
        const isImage = mediaType === "image";
        const isVideo = mediaType === "video";
        const isInSearchMode = !!searchResults?.length;

        if (!dataset) {
          return;
        }

        const combinedSchema = { ...fieldSchema, ...viewSchema };
        const mapping = {};
        Object.keys(combinedSchema).forEach((path) => {
          if (isImage) {
            mapping[path] = path;
          }
          if (isVideo && viewSchema) {
            Object.keys(viewSchema).forEach((path) => {
              mapping[path] = `frames.${path}`;
            });
          }
        });

        const newPaths = newPathsMap?.[dataset?.name] || [];
        const greenPaths = [...newPaths]
          .filter((path) => {
            const rawPath = path.replace("frames.", "");
            return (
              !!rawPath &&
              !skipField(rawPath, combinedSchema) &&
              !disabledField(
                path,
                combinedSchema,
                dataset?.groupField,
                isFrameView,
                isClipsView,
                isVideo,
                isPatchesView
              )
            );
          })
          .map((path) => mapping?.[path] || path);

        // if top level only, count should be top-level too
        // if nested fields are shown, exclude more granular
        let finalGreenPaths = greenPaths;
        if (!showNestedField && !isInSearchMode) {
          finalGreenPaths = greenPaths.filter((path) =>
            isVideo
              ? (path.split(".").length === 2 && path.startsWith("frames.")) ||
                !path.includes(".")
              : !path.includes(".")
          );
        }

        const shouldFilterTopLevelFields = showNestedField || isInSearchMode;
        finalGreenPaths = shouldFilterTopLevelFields
          ? finalGreenPaths.filter((path) => {
              const isEmbeddedOrListType = [
                EMBEDDED_DOCUMENT_FIELD,
                LIST_FIELD,
              ].includes(combinedSchema[path]?.ftype);

              // embedded document could break an exclude_field() call causing mongo query issue.
              const hasDynamicEmbeddedDocument = [
                DYNAMIC_EMBEDDED_DOCUMENT_FIELD,
              ].includes(combinedSchema[path]?.embeddedDocType);

              const isTopLevelPath = isVideo
                ? !(
                    path.split(".").length === 2 && path.startsWith("frames.")
                  ) || !path.includes(".")
                : !path.includes(".");

              return !(
                isEmbeddedOrListType &&
                hasDynamicEmbeddedDocument &&
                isTopLevelPath
              );
            })
          : finalGreenPaths;

        // filter out subpaths if a parent (or higher) path is also in the list
        const finalGreenPathsSet = new Set(finalGreenPaths);
        if (showNestedField) {
          finalGreenPaths = finalGreenPaths.filter((path) => {
            let tmp = path;
            while (tmp.indexOf(".") > 0) {
              const parentPath = tmp.substring(0, tmp.lastIndexOf("."));
              if (finalGreenPathsSet.has(parentPath) || path === parentPath) {
                return false;
              }
              tmp = parentPath;
            }
            return true;
          });
        }

        setSelf({
          [dataset.name]: new Set(finalGreenPaths),
        });
      });
    },
  ],
});

<<<<<<< HEAD
export const selectedFieldsStageState = sessionAtom({
  key: "selectedFields",
  default: null,
=======
export const selectedFieldsStageState = atom<any>({
  key: "selectedFieldsStageState",
  default: undefined,
  effects: [
    ({ onSet }) => {
      onSet((value) => {
        const context = fos.getContext();
        if (context.loaded) {
          context.history.replace(
            `${context.history.location.pathname}${context.history.location.search}`,
            {
              ...context.history.location.state,
              selectedFieldsStage: value || null,
            }
          );
        }
      });
    },
  ],
>>>>>>> 578ffbaa
});

export const isFieldVisibilityActive = selector({
  key: "isClearFieldVisibilityVisible",
  get: ({ get }) => {
    const isSelectedFieldsStageActive = get(fos.selectedFieldsStageState);
    const affectedCount = get(fos.affectedPathCountState);

    return isSelectedFieldsStageActive && affectedCount > 0;
  },
});<|MERGE_RESOLUTION|>--- conflicted
+++ resolved
@@ -292,31 +292,9 @@
   ],
 });
 
-<<<<<<< HEAD
 export const selectedFieldsStageState = sessionAtom({
   key: "selectedFields",
   default: null,
-=======
-export const selectedFieldsStageState = atom<any>({
-  key: "selectedFieldsStageState",
-  default: undefined,
-  effects: [
-    ({ onSet }) => {
-      onSet((value) => {
-        const context = fos.getContext();
-        if (context.loaded) {
-          context.history.replace(
-            `${context.history.location.pathname}${context.history.location.search}`,
-            {
-              ...context.history.location.state,
-              selectedFieldsStage: value || null,
-            }
-          );
-        }
-      });
-    },
-  ],
->>>>>>> 578ffbaa
 });
 
 export const isFieldVisibilityActive = selector({
@@ -327,4 +305,14 @@
 
     return isSelectedFieldsStageActive && affectedCount > 0;
   },
+});
+
+export const isFieldVisibilityActive = selector({
+  key: "isClearFieldVisibilityVisible",
+  get: ({ get }) => {
+    const isSelectedFieldsStageActive = get(fos.selectedFieldsStageState);
+    const affectedCount = get(fos.affectedPathCountState);
+
+    return isSelectedFieldsStageActive && affectedCount > 0;
+  },
 });