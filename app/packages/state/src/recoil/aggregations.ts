import * as foq from "@fiftyone/relay";
import { VALID_KEYPOINTS } from "@fiftyone/utilities";
import { VariablesOf } from "react-relay";
import { GetRecoilValue, selectorFamily } from "recoil";
import { graphQLSelectorFamily } from "recoil-relay";

import { ResponseFrom } from "../utils";
import { refresher } from "./atoms";
import * as filterAtoms from "./filters";
import { currentSlice, groupId, groupStatistics } from "./groups";
import { sidebarSampleId } from "./modal";
import { RelayEnvironmentKey } from "./relay";
import * as schemaAtoms from "./schema";
import { field } from "./schema";
import * as selectors from "./selectors";
<<<<<<< HEAD
=======
import { MATCH_LABEL_TAGS } from "./sidebar";
>>>>>>> e9c2d2b0
import * as viewAtoms from "./view";

/**
 * GraphQL Selector Family for Aggregations.
 * @param extended - Whether to use extended aggregations.
 */
export const aggregationQuery = graphQLSelectorFamily<
  VariablesOf<foq.aggregationsQuery>,
  {
    extended: boolean;
    modal: boolean;
    paths: string[];
    root?: boolean;
    mixed?: boolean;
  },
  ResponseFrom<foq.aggregationsQuery>
>({
  key: "aggregationQuery",
  environment: RelayEnvironmentKey,
  mapResponse: (response) => response,
  query: foq.aggregation,
  variables:
    ({ extended, modal, paths, root = false, mixed = false }) =>
    ({ get }) => {
<<<<<<< HEAD
      const mixed = get(groupStatistics(modal)) === "group";
      const dataset = get(selectors.datasetName);

      if (!dataset) {
        throw new Promise(() => null);
      }

      const aggForm = {
        index: get(refresher),
        dataset,
        extendedStages: root ? [] : get(selectors.extendedStagesUnsorted),
=======
      mixed = mixed || get(groupStatistics(modal)) === "group";
      const group = get(groupId) || null;
      const aggForm = {
        index: get(refresher),
        dataset: get(selectors.datasetName),
        extendedStages: root ? [] : get(selectors.extendedStages),
>>>>>>> e9c2d2b0
        filters:
          extended && !root
            ? get(modal ? filterAtoms.modalFilters : filterAtoms.filters)
            : null,
        groupId: !root && modal ? group : null,
        hiddenLabels: !root ? get(selectors.hiddenLabelsArray) : [],
        paths,
        mixed,
        sampleIds:
          !root && modal && !group && !mixed ? [get(sidebarSampleId)] : [],
        slice: mixed ? null : get(currentSlice(modal)), // when mixed, slice is not needed
        view: !root ? get(viewAtoms.view) : [],
      };

      return {
        form: aggForm,
      };
    },
});

export const aggregations = selectorFamily({
  key: "aggregations",
  get:
    (params: { extended: boolean; modal: boolean; paths: string[] }) =>
    ({ get }) => {
      if (params) {
        let extended = params.extended;
        if (extended && !get(filterAtoms.hasFilters(params.modal))) {
          extended = false;
        }

        return get(aggregationQuery({ ...params, extended })).aggregations;
      }
      return [];
    },
});

export const aggregation = selectorFamily({
  key: "aggregation",
  get:
    ({
      path,
      ...params
    }: {
      extended: boolean;
      modal: boolean;
      path: string;
      mixed?: boolean;
    }) =>
    ({ get }) => {
      return get(
        aggregations({ ...params, paths: get(schemaAtoms.filterFields(path)) })
      ).filter((data) => data.path === path)[0];
    },
});

export const noneCount = selectorFamily<
  number,
  { path: string; modal: boolean; extended: boolean }
>({
  key: "noneCount",
  get:
    (params) =>
    ({ get }) => {
      const data = get(aggregation(params));
      const parent = params.path.split(".").slice(0, -1).join(".");
      const isLabelTag = params.path.startsWith("_label_tags");
      // for ListField, set noneCount to zero (so that it is the none option is omitted in display)
      const schema = get(field(params.path));
      const isListField = schema?.ftype?.includes("ListField");
      return isListField || isLabelTag
        ? 0
        : (get(count({ ...params, path: parent })) as number) - data.count;
    },
});

export const labelTagCounts = selectorFamily<
  { [key: string]: number },
  { modal: boolean; extended: boolean }
>({
  key: "labelTagCounts",
  get:
    ({ modal, extended }) =>
    ({ get }) => {
      const data = get(schemaAtoms.labelPaths({})).map((path) =>
        get(aggregation({ extended, modal, path: `${path}.tags`, mixed: true }))
      );
      const result = {};

      for (let i = 0; i < data.length; i++) {
        const { values } = data[i];
        for (let j = 0; j < values.length; j++) {
          const { value, count } = values[j];
          if (!result[value]) {
            result[value] = 0;
          }

          result[value] += count;
        }
      }

      return result;
    },
});

export const sampleTagCounts = selectorFamily<
  { [key: string]: number },
  { modal: boolean; extended: boolean }
>({
  key: "sampleTagCounts",
  get:
    (params) =>
    ({ get }) =>
      Object.fromEntries(
        get(aggregation({ ...params, path: "tags" })).values.map(
          ({ value, count }) => [value, count]
        )
      ),
});

export const stringCountResults = selectorFamily({
  key: "stringCountResults",
  get:
    (params: { path: string; modal: boolean; extended: boolean }) =>
    ({ get }): { count: number; results: [string | null, number][] } => {
      const keys = params.path.split(".");
      let parent = keys[0];
      const field = get(schemaAtoms.field(parent));

      if (!field && parent === "frames") {
        parent = `frames.${keys[1]}`;
      }

      const isSkeletonPoints =
        VALID_KEYPOINTS.includes(
          get(schemaAtoms.field(parent)).embeddedDocType
        ) && keys[2] === "points";

      if (isSkeletonPoints) {
        const skeleton = get(selectors.skeleton(parent));
        if (skeleton && skeleton.labels) {
          return {
            count: skeleton.labels.length,
            results: skeleton.labels.map((label) => [
              label as string | null,
              -1,
            ]),
          };
        }
      }

      let { values, count } = get(aggregation(params));

      const results: [string | null, number][] = values.map(
        ({ count, value }) => [value, count]
      );
      const none: number = get(noneCount(params));

      if (none) {
        results.push([null, none]);
        count++;
      }

      return {
        count,
        results,
      };
    },
});

export const booleanCountResults = selectorFamily<
  { count: number; results: [boolean | null, number][] },
  { path: string; modal: boolean; extended: boolean }
>({
  key: "booleanCountResults",
  get:
    (params) =>
    ({ get }) => {
      const data = get(aggregation(params));
      const none = get(noneCount(params));

      const result = {
        count: data.false + data.true,
        results: [
          [false, data.false],
          [true, data.true],
        ] as [boolean, number][],
      };
      if (none) {
        result.results.push([null, none]);
      }
      return result;
    },
});

export const labelCount = selectorFamily<
  number | null,
  { modal: boolean; extended: boolean }
>({
  key: "labelCount",
  get:
    (params) =>
    ({ get }) => {
      let sum = 0;

      for (const path of get(
        schemaAtoms.activeLabelPaths({ modal: params.modal })
      )) {
        const data = get(aggregation({ ...params, path }));
        sum += data.count;
      }

      return sum;
    },
});

export const values = selectorFamily<
  string[],
  { extended: boolean; path: string; modal: boolean }
>({
  key: "values",
  get:
    (params) =>
    ({ get }) => {
      if (params) {
        const result = get(aggregation(params));
        if (result && result.values) {
          return result.values.map(({ value }) => value).sort() || [];
        }
      }
      return [];
    },
});

export const count = selectorFamily({
  key: "count",
  get:
    ({
      value,
      ...params
    }: {
      extended: boolean;
      path: string;
      modal: boolean;
      value?: string | null;
    }) =>
    ({ get }): number => {
      if (params.path === "_") {
        return get(aggregation({ ...params, path: "" })).slice;
      }

      const exists =
        Boolean(get(schemaAtoms.field(params.path))) || !params.path;

      if (!exists) {
        const split = params.path.split(".");
        const [first] = split;

        if (first === "tags") {
          return get(counts({ ...params, path: "tags" }))[
            split.slice(1).join(".")
          ];
        }

        if (first === "_label_tags" && !value) {
          const r = get(cumulativeCounts({ ...params, ...MATCH_LABEL_TAGS }));
          return Object.values(r).reduce((a, b) => a + b, 0);
        }

        if (first === "_label_tags" && value) {
          return get(cumulativeCounts({ ...params, ...MATCH_LABEL_TAGS }))[
            value
          ];
        }

        if (split.length < 2) {
          // this will never resolve, which allows for incoming schema changes
          // this shouldn't be necessary, but there is a mismatch between
          // aggs and schema when there is a field change
          throw new Promise(() => undefined);
        }

        const parent = split.slice(0, split.length - 1).join(".");

        return get(counts({ ...params, path: parent }))[
          split[split.length - 1]
        ];
      }

      if (value === null) {
        return get(noneCount(params));
      }

      if (value !== undefined) {
        return get(counts(params))[value] || 0;
      }

      return get(aggregation(params))?.count as number;
    },
});

export const counts = selectorFamily({
  key: "counts",
  get:
    (params: { extended: boolean; path: string; modal: boolean }) =>
    ({ get }): { [key: string]: number } => {
      const exists = Boolean(get(schemaAtoms.field(params.path)));

      if (!exists) {
        const parent = params.path.split(".")[0];

        if (
          VALID_KEYPOINTS.includes(
            get(schemaAtoms.field(parent))?.embeddedDocType
          )
        ) {
          const skeleton = get(selectors.skeleton(parent));

          return skeleton.labels.reduce((acc, cur) => {
            acc[cur] = -1;
            return acc;
          }, {});
        }
      }

      const data = get(aggregation(params));

      if (data.values) {
        return Object.fromEntries(
          data.values.map(({ count, value }) => [value, count])
        );
      }

      return Object.fromEntries(get(booleanCountResults(params)).results);
    },
});

const gatherPaths = (
  get: GetRecoilValue,
  ftype: string | string[],
  embeddedDocType?: string | string[]
) => {
  const paths = [];

  const recurseFields = (path) => {
    const field = get(schemaAtoms.field(path));

    if (get(schemaAtoms.meetsType({ path, ftype, embeddedDocType }))) {
      paths.push(path);
    }
    if (field.fields) {
      Object.keys(field.fields).forEach((name) =>
        recurseFields(`${path}.${name}`)
      );
    }
  };

  const schema = get(schemaAtoms.fieldPaths({}));
  for (const path of schema) recurseFields(path);
  return paths;
};

export const cumulativeCounts = selectorFamily<
  { [key: string]: number },
  {
    extended: boolean;
    path: string;
    modal: boolean;
    ftype: string | string[];
    embeddedDocType?: string | string[];
  }
>({
  key: "cumulativeCounts",
  get:
    ({ extended, path: key, modal, ftype, embeddedDocType }) =>
    ({ get }) => {
      return gatherPaths(get, ftype, embeddedDocType).reduce((result, path) => {
        const data = get(counts({ extended, modal, path: `${path}.${key}` }));
        for (const value in data) {
          if (!result[value]) {
            result[value] = 0;
          }

          result[value] += data[value];
        }
        return result;
      }, {});
    },
});

export const cumulativeValues = selectorFamily<
  string[],
  {
    extended: boolean;
    path: string;
    modal: boolean;
    ftype: string | string[];
    embeddedDocType?: string | string[];
  }
>({
  key: "cumulativeValues",
  get:
    ({ extended, path: key, modal, ftype, embeddedDocType }) =>
    ({ get }) => {
      return Array.from(
        new Set<string>(
          gatherPaths(get, ftype, embeddedDocType).reduce(
            (result, path) => [
              ...result,
              ...get(values({ extended, modal, path: `${path}.${key}` })),
            ],
            []
          )
        )
      ).sort();
    },
});

export const cumulativePaths = selectorFamily<
  string[],
  {
    extended: boolean;
    path: string;
    modal: boolean;
    ftype: string | string[];
    embeddedDocType?: string | string[];
  }
>({
  key: "cumulativeValues",
  get:
    ({ extended, path: key, modal, ftype, embeddedDocType }) =>
    ({ get }) => {
      return Array.from(
        new Set<string>(
          gatherPaths(get, ftype, embeddedDocType).reduce(
            (result) => [
              ...result,
              ...get(values({ extended, modal, path: `${key}` })),
            ],
            []
          )
        )
      ).sort();
    },
});

export const bounds = selectorFamily({
  key: "bounds",
  get:
    (params: { extended: boolean; path: string; modal: boolean }) =>
    ({ get }) => {
      const { min, max } = get(aggregation(params));

      return [min, max] as [number, number];
    },
});

export const nonfiniteCounts = selectorFamily({
  key: "nonfiniteCounts",
  get:
    (params: { extended: boolean; path: string; modal: boolean }) =>
    ({ get }) => {
      const { inf, nan, ninf, exists } = get(aggregation(params));

      const { count: parentCount } = get(
        aggregation({
          ...params,
          path: params.path.split(".").slice(0, -1).join("."),
        })
      );
      return {
        inf: inf === undefined ? 0 : inf,
        nan: nan === undefined ? 0 : nan,
        ninf: ninf === undefined ? 0 : ninf,
        none: parentCount - exists,
      };
    },
});

/**
 * @hidden
 */
export type Nonfinite = "nan" | "ninf" | "inf" | "none";

export const nonfiniteCount = selectorFamily<
  number,
  { extended: boolean; path: string; modal: boolean; key: Nonfinite }
>({
  key: "nonfiniteCount",
  get:
    ({ key, ...params }) =>
    ({ get }) =>
      get(nonfiniteCounts(params))[key],
});

export const boundedCount = selectorFamily<
  number,
  { extended: boolean; path: string; modal: boolean }
>({
  key: "boundedCount",
  get:
    (params) =>
    ({ get }) => {
      const nonfinites = Object.entries(get(nonfiniteCounts(params))).reduce(
        (sum, [key, count]) => (key === "none" ? sum : sum + (count || 0)),
        0
      );

      return get(count(params)) - nonfinites;
    },
});<|MERGE_RESOLUTION|>--- conflicted
+++ resolved
@@ -13,10 +13,7 @@
 import * as schemaAtoms from "./schema";
 import { field } from "./schema";
 import * as selectors from "./selectors";
-<<<<<<< HEAD
-=======
 import { MATCH_LABEL_TAGS } from "./sidebar";
->>>>>>> e9c2d2b0
 import * as viewAtoms from "./view";
 
 /**
@@ -41,26 +38,18 @@
   variables:
     ({ extended, modal, paths, root = false, mixed = false }) =>
     ({ get }) => {
-<<<<<<< HEAD
-      const mixed = get(groupStatistics(modal)) === "group";
       const dataset = get(selectors.datasetName);
 
       if (!dataset) {
         throw new Promise(() => null);
       }
 
-      const aggForm = {
-        index: get(refresher),
-        dataset,
-        extendedStages: root ? [] : get(selectors.extendedStagesUnsorted),
-=======
       mixed = mixed || get(groupStatistics(modal)) === "group";
       const group = get(groupId) || null;
       const aggForm = {
         index: get(refresher),
         dataset: get(selectors.datasetName),
         extendedStages: root ? [] : get(selectors.extendedStages),
->>>>>>> e9c2d2b0
         filters:
           extended && !root
             ? get(modal ? filterAtoms.modalFilters : filterAtoms.filters)
