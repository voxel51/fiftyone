import {
  atom,
  GetRecoilValue,
  RecoilValueReadOnly,
  selectorFamily,
  useRecoilValueLoadable,
} from "recoil";

import {
  DATE_FIELD,
  DATE_TIME_FIELD,
  FLOAT_FIELD,
  getFetchFunction,
  toSnakeCase,
  VALID_KEYPOINTS,
} from "@fiftyone/utilities";

import * as atoms from "./atoms";
import * as filterAtoms from "./filters";
import * as selectors from "./selectors";
import * as schemaAtoms from "./schema";
import * as viewAtoms from "./view";
<<<<<<< HEAD
import { currentSlice, groupStatistics, groupId } from "./groups";
=======
import { currentSlice } from "./groups";
>>>>>>> ce404b40

type DateTimeBound = { datetime: number } | null;

type DateTimeBounds = [DateTimeBound, DateTimeBound];

type Bound = number | null;

type FloatBounds = {
  bounds: [Bound, Bound];
  nan: number;
  "-inf": number;
  inf: number;
};

type Bounds = [Bound, Bound] | DateTimeBounds | FloatBounds;
type Count = number;
type None = number;
type CountValues<T> = [number, [T, number][]];

type BaseAggregations = {
  Count: Count;
  CountExists?: Count;
  None: None;
};

export type CategoricalAggregations<T = unknown> = {
  CountValues: CountValues<T>;
} & BaseAggregations;

type NumericAggregations = {
  Bounds: Bounds;
} & BaseAggregations;

type Aggregations = CategoricalAggregations | NumericAggregations;

type AggregationsData = {
  [path: string]: Aggregations;
};

export const addNoneCounts = (
  data: AggregationsData,
  video: boolean = false
) => {
  let count = data[""].Count;
  const frameCount = data?.frames?.Count;
  let check = true;

  for (let path in data) {
    let parent = path.includes(".")
      ? path.split(".").slice(0, -1).join(".")
      : path;

    if (video && path.startsWith("frames.")) {
      count = frameCount;
      path = path.slice("frames.".length);
      let parent = path.includes(".")
        ? path.split(".").slice(0, -1).join(".")
        : path;

      check = path.includes(".");
      path = "frames." + path;
      parent = "frames." + parent;
    }

    if (path === parent) {
      data[path] = {
        None:
          data[path].CountExists !== undefined
            ? count - data[path].CountExists
            : count - data[path].Count,
        ...data[path],
      };
    } else if (check && path.includes(".") && data[parent] && data[path]) {
      data[path] = {
        None: data[parent].Count - data[path].Count,
        ...data[path],
      };
    }
  }
};

const normalizeFilters = (filters) => {
  const names = Object.keys(filters).sort();
  const list = names.map((n) => filters[n]);
  return JSON.stringify([names, list]);
};

export const filtersAreEqual = (filtersOne, filtersTwo) => {
  return normalizeFilters(filtersOne) === normalizeFilters(filtersTwo);
};

export const aggregationsTick = atom<number>({
  key: "aggregationsTick",
  default: 0,
});

export const aggregations = selectorFamily<
  AggregationsData,
  { modal: boolean; extended: boolean }
>({
  key: "aggregations",
  get:
    ({ modal, extended }) =>
    async ({ get }) => {
      let filters = null;
      let hiddenLabels = null;
      get(atoms.refresher);

      if (extended && get(filterAtoms.hasFilters(modal))) {
        filters = get(modal ? filterAtoms.modalFilters : filterAtoms.filters);
        hiddenLabels = modal
          ? toSnakeCase(
              Object.entries(get(atoms.hiddenLabels)).map(
                ([labelId, data]) => ({
                  labelId,
                  ...data,
                })
              )
            )
          : null;
      } else if (extended) {
        return get(
          aggregations({ extended: false, modal })
        ) as AggregationsData;
      }

      const dataset = get(selectors.datasetName);

      if (!dataset) {
        return null;
      }

      const { aggregations: data } = (await getFetchFunction()(
        "POST",
        "/aggregations",
        {
          filters,
          sample_ids:
            modal && get(groupStatistics(modal)) !== "group"
              ? get(selectors.sidebarSampleId)
              : null,
          groupId:
            modal && get(groupStatistics(modal)) === "group"
              ? get(groupId)
              : null,
          slice:
            get(groupStatistics(modal)) === "group"
              ? null
              : get(currentSlice(modal)),
          dataset,
          view: get(viewAtoms.view),
          hidden_labels: hiddenLabels,
          extended: get(selectors.extendedStagesUnsorted),
        }
      )) as { aggregations: AggregationsData };

      data && addNoneCounts(data, get(selectors.isVideoDataset));

      return data;
    },
}) as (param: {
  modal: boolean;
  extended: boolean;
}) => RecoilValueReadOnly<AggregationsData>;

export const noneCount = selectorFamily<
  number,
  { path: string; modal: boolean; extended: boolean }
>({
  key: "noneCount",
  get:
    ({ extended, path, modal }) =>
    ({ get }) => {
      return get(aggregations({ modal, extended }))[path].None;
    },
  cachePolicy_UNSTABLE: {
    eviction: "most-recent",
  },
});

export const labelTagCounts = selectorFamily<
  { [key: string]: number },
  { modal: boolean; extended: boolean }
>({
  key: "labelTagCounts",
  get:
    ({ modal, extended }) =>
    ({ get }) => {
      const data = get(aggregations({ modal, extended }));
      const paths = get(schemaAtoms.labelPaths({})).map(
        (path) => `${path}.tags`
      );
      const result = {};

      for (const path of paths) {
        const pathData = data[path] as CategoricalAggregations<string>;
        for (const [tag, count] of pathData.CountValues[1]) {
          if (!result[tag]) {
            result[tag] = 0;
          }

          result[tag] += count;
        }
      }

      return result;
    },
  cachePolicy_UNSTABLE: {
    eviction: "most-recent",
  },
});

export const sampleTagCounts = selectorFamily<
  { [key: string]: number },
  { modal: boolean; extended: boolean }
>({
  key: "sampleTagCounts",
  get:
    ({ modal, extended }) =>
    ({ get }) => {
      const data = get(aggregations({ modal, extended }))
        .tags as CategoricalAggregations;
      return Object.fromEntries(data.CountValues[1]);
    },
  cachePolicy_UNSTABLE: {
    eviction: "most-recent",
  },
});

const makeCountResults = <T extends string | null | boolean>(key) =>
  selectorFamily<
    { count: number; results: [T, number][] },
    { path: string; modal: boolean; extended: boolean }
  >({
    key,
    get:
      ({ extended, path, modal }) =>
      ({ get }) => {
        const { CountValues, None } = get(aggregations({ modal, extended }))[
          path
        ] as CategoricalAggregations<T>;

        if (!CountValues) {
          const keys = path.split(".");
          let parent = keys[0];

          let field = get(schemaAtoms.field(parent));
          if (!field && parent === "frames") {
            parent = `frames.${keys[1]}`;
            field = get(schemaAtoms.field(parent));
          }

          if (
            VALID_KEYPOINTS.includes(
              get(schemaAtoms.field(parent)).embeddedDocType
            )
          ) {
            const skeleton = get(selectors.skeleton(parent));

            return {
              count: skeleton.labels.length,
              results: skeleton.labels.map((label) => [
                label as unknown as T,
                -1,
              ]),
            };
          }
        }

        const results = [...CountValues[1]];

        let count = CountValues[0];
        if (None) {
          results.push([null, None]);
          count++;
        }

        return {
          count,
          results,
        };
      },
    cachePolicy_UNSTABLE: {
      eviction: "most-recent",
    },
  });

export const booleanCountResults = makeCountResults<boolean | null>(
  "booleanCountResults"
);

export const stringCountResults = makeCountResults<string | null>(
  "stringCountResults"
);

export const labelCount = selectorFamily<
  number | null,
  { modal: boolean; extended: boolean }
>({
  key: "labelCount",
  get:
    ({ modal, extended }) =>
    ({ get }) => {
      let sum = 0;
      const data = get(aggregations({ modal, extended }));

      for (const label of get(schemaAtoms.activeLabelPaths({ modal }))) {
        sum += data[label].Count;
      }

      return sum;
    },
  cachePolicy_UNSTABLE: {
    eviction: "most-recent",
  },
});
export const values = selectorFamily<
  string[],
  { extended: boolean; path: string; modal: boolean }
>({
  key: "values",
  get:
    ({ extended, path, modal }) =>
    ({ get }) => {
      const data = get(aggregations({ modal, extended }));

      if (data) {
        const agg = data[path] as CategoricalAggregations<string>;
        return agg.CountValues[1].map(([value]) => value).sort();
      }

      return [];
    },
  cachePolicy_UNSTABLE: {
    eviction: "most-recent",
  },
});

export const count = selectorFamily<
  number,
  {
    extended: boolean;
    path: string;
    modal: boolean;
    value?: string | null;
  }
>({
  key: "count",
  get:
    ({ extended, path, modal, value }) =>
    ({ get }) => {
      const data = get(aggregations({ modal, extended }));
      if (!data) {
        return null;
      }

      const result = data[path];
      if (!result) {
        const split = path.split(".");

        if (split[0] === "tags") {
          return get(counts({ extended, path: "tags", modal }))[
            split.slice(1).join(".")
          ];
        }

        if (split.length < 2) {
          // this will never resolve, which allows for incoming schema changes
          // this shouldn't be necessary, but there is a mismatch between
          // aggs and schema when there is a field change
          return new Promise(() => {});
        }

        const parent = split.slice(0, split.length - 1).join(".");

        if (data[parent]) {
          return get(counts({ extended, path: parent, modal }))[
            split[split.length - 1]
          ];
        }
      }

      if (value === null) {
        return result.None;
      }

      if (value !== undefined) {
        return get(counts({ extended, path, modal }))[value] || 0;
      }

      return data[path].Count;
    },
  cachePolicy_UNSTABLE: {
    eviction: "most-recent",
  },
});

export const counts = selectorFamily<
  { [key: string]: number },
  { extended: boolean; path: string; modal: boolean }
>({
  key: "counts",
  get:
    ({ extended, modal, path }) =>
    ({ get }) => {
      const { CountValues } = get(aggregations({ modal, extended }))[
        path
      ] as CategoricalAggregations;

      if (!CountValues) {
        const parent = path.split(".")[0];

        if (
          VALID_KEYPOINTS.includes(
            get(schemaAtoms.field(parent)).embeddedDocType
          )
        ) {
          const skeleton = get(selectors.skeleton(parent));

          return skeleton.labels.reduce((acc, cur) => {
            acc[cur] = -1;
            return acc;
          }, {});
        }
      }

      return CountValues ? Object.fromEntries(CountValues[1]) : null;
    },
  cachePolicy_UNSTABLE: {
    eviction: "most-recent",
  },
});

const gatherPaths = (
  get: GetRecoilValue,
  ftype: string | string[],
  embeddedDocType?: string | string[]
) => {
  const paths = [];

  const recurseFields = (path) => {
    const field = get(schemaAtoms.field(path));
    if (get(schemaAtoms.meetsType({ path, ftype, embeddedDocType }))) {
      paths.push(path);
    }
    if (field.fields) {
      Object.keys(field.fields).forEach((name) =>
        recurseFields(`${path}.${name}`)
      );
    }
  };

  const schema = get(schemaAtoms.fieldPaths({}));
  for (const path of schema) recurseFields(path);
  return paths;
};

export const cumulativeCounts = selectorFamily<
  { [key: string]: number },
  {
    extended: boolean;
    path: string;
    modal: boolean;
    ftype: string | string[];
    embeddedDocType?: string | string[];
  }
>({
  key: "cumulativeCounts",
  get:
    ({ extended, path: key, modal, ftype, embeddedDocType }) =>
    ({ get }) =>
      gatherPaths(get, ftype, embeddedDocType).reduce((result, path) => {
        const data = get(counts({ extended, modal, path: `${path}.${key}` }));
        for (const value in data) {
          if (!result[value]) {
            result[value] = 0;
          }

          result[value] += data[value];
        }
        return result;
      }, {}),
  cachePolicy_UNSTABLE: {
    eviction: "most-recent",
  },
});

export const cumulativeValues = selectorFamily<
  string[],
  {
    extended: boolean;
    path: string;
    modal: boolean;
    ftype: string | string[];
    embeddedDocType?: string | string[];
  }
>({
  key: "cumulativeValues",
  get:
    ({ extended, path: key, modal, ftype, embeddedDocType }) =>
    ({ get }) => {
      return Array.from(
        new Set<string>(
          gatherPaths(get, ftype, embeddedDocType).reduce(
            (result, path) => [
              ...result,
              ...get(values({ extended, modal, path: `${path}.${key}` })),
            ],
            []
          )
        )
      ).sort();
    },
  cachePolicy_UNSTABLE: {
    eviction: "most-recent",
  },
});

export const bounds = selectorFamily<
  [Bound, Bound],
  { extended: boolean; path: string; modal: boolean }
>({
  key: "bounds",
  get:
    ({ extended, modal, path }) =>
    ({ get }) => {
      const data = get(aggregations({ modal, extended }))[
        path
      ] as NumericAggregations;

      const isDateOrDateTime = get(
        schemaAtoms.meetsType({ path, ftype: [DATE_FIELD, DATE_TIME_FIELD] })
      );

      if (isDateOrDateTime) {
        const [lower, upper] = data.Bounds as DateTimeBounds;

        return [lower.datetime, upper.datetime] as [Bound, Bound];
      }

      const isFloatField = get(
        schemaAtoms.meetsType({ path, ftype: FLOAT_FIELD })
      );

      if (isFloatField) {
        return (data.Bounds as FloatBounds).bounds;
      }

      return data.Bounds as [Bound, Bound];
    },
  cachePolicy_UNSTABLE: {
    eviction: "most-recent",
  },
});

export type Nonfinite = "nan" | "ninf" | "inf" | "none";

export interface NonfiniteCounts {
  none: number;
  inf?: number;
  ninf?: number;
  nan?: number;
}

export const nonfiniteCounts = selectorFamily<
  NonfiniteCounts,
  { extended: boolean; path: string; modal: boolean }
>({
  key: "nonfiniteCounts",
  get:
    ({ extended, modal, path }) =>
    ({ get }) => {
      const data = get(aggregations({ modal, extended }))[
        path
      ] as NumericAggregations;

      const isFloatField = get(
        schemaAtoms.meetsType({ path, ftype: FLOAT_FIELD })
      );

      const result = { none: data.None };

      if (isFloatField) {
        const bounds = data.Bounds as FloatBounds;
        return {
          ...result,
          nan: bounds.nan,
          ninf: bounds["-inf"],
          inf: bounds.inf,
        };
      }

      return result;
    },
  cachePolicy_UNSTABLE: {
    eviction: "most-recent",
  },
});

export const nonfiniteCount = selectorFamily<
  number,
  { extended: boolean; path: string; modal: boolean; key: Nonfinite }
>({
  key: "nonfiniteCount",
  get:
    ({ key, ...params }) =>
    ({ get }) =>
      get(nonfiniteCounts(params))[key],
  cachePolicy_UNSTABLE: {
    eviction: "most-recent",
  },
});

export const boundedCount = selectorFamily<
  number,
  { extended: boolean; path: string; modal: boolean }
>({
  key: "boundedCount",
  get:
    (params) =>
    ({ get }) => {
      const nonfinites = Object.entries(get(nonfiniteCounts(params))).reduce(
        (sum, [key, count]) => (key === "none" ? sum : sum + (count || 0)),
        0
      );

      return get(count(params)) - nonfinites;
    },
  cachePolicy_UNSTABLE: {
    eviction: "most-recent",
  },
});

export const useLoading = (params: { extended: boolean; modal: boolean }) => {
  const { state } = useRecoilValueLoadable(aggregations(params));

  return state === "loading";
};<|MERGE_RESOLUTION|>--- conflicted
+++ resolved
@@ -20,11 +20,7 @@
 import * as selectors from "./selectors";
 import * as schemaAtoms from "./schema";
 import * as viewAtoms from "./view";
-<<<<<<< HEAD
 import { currentSlice, groupStatistics, groupId } from "./groups";
-=======
-import { currentSlice } from "./groups";
->>>>>>> ce404b40
 
 type DateTimeBound = { datetime: number } | null;
 
@@ -156,6 +152,7 @@
       if (!dataset) {
         return null;
       }
+      const groupStats = get(groupStatistics(modal)) === "group";
 
       const { aggregations: data } = (await getFetchFunction()(
         "POST",
@@ -163,21 +160,14 @@
         {
           filters,
           sample_ids:
-            modal && get(groupStatistics(modal)) !== "group"
-              ? get(selectors.sidebarSampleId)
-              : null,
-          groupId:
-            modal && get(groupStatistics(modal)) === "group"
-              ? get(groupId)
-              : null,
-          slice:
-            get(groupStatistics(modal)) === "group"
-              ? null
-              : get(currentSlice(modal)),
+            modal && !groupStats ? get(selectors.sidebarSampleId) : null,
+          groupId: modal && groupStats ? get(groupId) : null,
+          slice: get(currentSlice(modal)),
           dataset,
           view: get(viewAtoms.view),
           hidden_labels: hiddenLabels,
           extended: get(selectors.extendedStagesUnsorted),
+          mixed: !modal && groupStats,
         }
       )) as { aggregations: AggregationsData };
 
