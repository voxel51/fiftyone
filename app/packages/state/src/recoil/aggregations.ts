import {
  atom,
  GetRecoilValue,
  RecoilValueReadOnly,
  selectorFamily,
  useRecoilValueLoadable,
} from "recoil";

import {
  DATE_FIELD,
  DATE_TIME_FIELD,
  FLOAT_FIELD,
  getFetchFunction,
  toSnakeCase,
  VALID_KEYPOINTS,
} from "@fiftyone/utilities";

import * as atoms from "./atoms";
import * as filterAtoms from "./filters";
import * as selectors from "./selectors";
import * as schemaAtoms from "./schema";
import * as viewAtoms from "./view";
<<<<<<< HEAD
import { currentSlice, groupStatistics, groupId } from "./groups";
=======
import { currentSlice } from "./groups";
import { sidebarSampleId } from "./modal";
>>>>>>> f44ae47c

type DateTimeBound = { datetime: number } | null;

type DateTimeBounds = [DateTimeBound, DateTimeBound];

type Bound = number | null;

type FloatBounds = {
  bounds: [Bound, Bound];
  nan: number;
  "-inf": number;
  inf: number;
};

type Bounds = [Bound, Bound] | DateTimeBounds | FloatBounds;
type Count = number;
type None = number;
type CountValues<T> = [number, [T, number][]];

type BaseAggregations = {
  Count: Count;
  CountExists?: Count;
  None: None;
};

export type CategoricalAggregations<T = unknown> = {
  CountValues: CountValues<T>;
} & BaseAggregations;

type NumericAggregations = {
  Bounds: Bounds;
} & BaseAggregations;

type Aggregations = CategoricalAggregations | NumericAggregations;

type AggregationsData = {
  [path: string]: Aggregations;
};

export const addNoneCounts = (
  data: AggregationsData,
  video: boolean = false
) => {
  let count = data[""].Count;
  const frameCount = data?.frames?.Count;
  let check = true;

  for (let path in data) {
    let parent = path.includes(".")
      ? path.split(".").slice(0, -1).join(".")
      : path;

    if (video && path.startsWith("frames.")) {
      count = frameCount;
      path = path.slice("frames.".length);
      let parent = path.includes(".")
        ? path.split(".").slice(0, -1).join(".")
        : path;

      check = path.includes(".");
      path = "frames." + path;
      parent = "frames." + parent;
    }

    if (path === parent) {
      data[path] = {
        None:
          data[path].CountExists !== undefined
            ? count - data[path].CountExists
            : count - data[path].Count,
        ...data[path],
      };
    } else if (check && path.includes(".") && data[parent] && data[path]) {
      data[path] = {
        None: data[parent].Count - data[path].Count,
        ...data[path],
      };
    }
  }
};

const normalizeFilters = (filters) => {
  const names = Object.keys(filters).sort();
  const list = names.map((n) => filters[n]);
  return JSON.stringify([names, list]);
};

export const filtersAreEqual = (filtersOne, filtersTwo) => {
  return normalizeFilters(filtersOne) === normalizeFilters(filtersTwo);
};

export const aggregationsTick = atom<number>({
  key: "aggregationsTick",
  default: 0,
});

export const aggregations = selectorFamily<
  AggregationsData,
  { modal: boolean; extended: boolean }
>({
  key: "aggregations",
  get:
    ({ modal, extended }) =>
    async ({ get }) => {
      let filters = null;
      let hiddenLabels = null;
      get(atoms.refresher);

      if (extended && get(filterAtoms.hasFilters(modal))) {
        filters = get(modal ? filterAtoms.modalFilters : filterAtoms.filters);
        hiddenLabels = modal
          ? toSnakeCase(
              Object.entries(get(atoms.hiddenLabels)).map(
                ([labelId, data]) => ({
                  labelId,
                  ...data,
                })
              )
            )
          : null;
      } else if (extended) {
        return get(
          aggregations({ extended: false, modal })
        ) as AggregationsData;
      }

      const dataset = get(selectors.datasetName);

      if (!dataset) {
        return null;
      }
      const groupStats = get(groupStatistics(modal)) === "group";

      const { aggregations: data } = (await getFetchFunction()(
        "POST",
        "/aggregations",
        {
          filters,
<<<<<<< HEAD
          sample_ids:
            modal && !groupStats ? get(selectors.sidebarSampleId) : null,
          groupId: modal && groupStats ? get(groupId) : null,
=======
          sample_ids: modal ? get(sidebarSampleId) : null,
>>>>>>> f44ae47c
          slice: get(currentSlice(modal)),
          dataset,
          view: get(viewAtoms.view),
          hidden_labels: hiddenLabels,
          extended: get(selectors.extendedStagesUnsorted),
          mixed: groupStats,
        }
      )) as { aggregations: AggregationsData };

      data && addNoneCounts(data, get(selectors.isVideoDataset));

      return data;
    },
}) as (param: {
  modal: boolean;
  extended: boolean;
}) => RecoilValueReadOnly<AggregationsData>;

export const noneCount = selectorFamily<
  number,
  { path: string; modal: boolean; extended: boolean }
>({
  key: "noneCount",
  get:
    ({ extended, path, modal }) =>
    ({ get }) => {
      return get(aggregations({ modal, extended }))[path].None;
    },
  cachePolicy_UNSTABLE: {
    eviction: "most-recent",
  },
});

export const labelTagCounts = selectorFamily<
  { [key: string]: number },
  { modal: boolean; extended: boolean }
>({
  key: "labelTagCounts",
  get:
    ({ modal, extended }) =>
    ({ get }) => {
      const data = get(aggregations({ modal, extended }));
      const paths = get(schemaAtoms.labelPaths({})).map(
        (path) => `${path}.tags`
      );
      const result = {};

      for (const path of paths) {
        const pathData = data[path] as CategoricalAggregations<string>;
        for (const [tag, count] of pathData.CountValues[1]) {
          if (!result[tag]) {
            result[tag] = 0;
          }

          result[tag] += count;
        }
      }

      return result;
    },
  cachePolicy_UNSTABLE: {
    eviction: "most-recent",
  },
});

export const sampleTagCounts = selectorFamily<
  { [key: string]: number },
  { modal: boolean; extended: boolean }
>({
  key: "sampleTagCounts",
  get:
    ({ modal, extended }) =>
    ({ get }) => {
      const data = get(aggregations({ modal, extended }))
        .tags as CategoricalAggregations;
      return Object.fromEntries(data.CountValues[1]);
    },
  cachePolicy_UNSTABLE: {
    eviction: "most-recent",
  },
});

const makeCountResults = <T extends string | null | boolean>(key) =>
  selectorFamily<
    { count: number; results: [T, number][] },
    { path: string; modal: boolean; extended: boolean }
  >({
    key,
    get:
      ({ extended, path, modal }) =>
      ({ get }) => {
        const { CountValues, None } = get(aggregations({ modal, extended }))[
          path
        ] as CategoricalAggregations<T>;

        if (!CountValues) {
          const keys = path.split(".");
          let parent = keys[0];

          let field = get(schemaAtoms.field(parent));
          if (!field && parent === "frames") {
            parent = `frames.${keys[1]}`;
            field = get(schemaAtoms.field(parent));
          }

          if (
            VALID_KEYPOINTS.includes(
              get(schemaAtoms.field(parent)).embeddedDocType
            )
          ) {
            const skeleton = get(selectors.skeleton(parent));

            return {
              count: skeleton.labels.length,
              results: skeleton.labels.map((label) => [
                label as unknown as T,
                -1,
              ]),
            };
          }
        }

        const results = [...CountValues[1]];

        let count = CountValues[0];
        if (None) {
          results.push([null, None]);
          count++;
        }

        return {
          count,
          results,
        };
      },
    cachePolicy_UNSTABLE: {
      eviction: "most-recent",
    },
  });

export const booleanCountResults = makeCountResults<boolean | null>(
  "booleanCountResults"
);

export const stringCountResults = makeCountResults<string | null>(
  "stringCountResults"
);

export const labelCount = selectorFamily<
  number | null,
  { modal: boolean; extended: boolean }
>({
  key: "labelCount",
  get:
    ({ modal, extended }) =>
    ({ get }) => {
      let sum = 0;
      const data = get(aggregations({ modal, extended }));

      for (const label of get(schemaAtoms.activeLabelPaths({ modal }))) {
        sum += data[label].Count;
      }

      return sum;
    },
  cachePolicy_UNSTABLE: {
    eviction: "most-recent",
  },
});
export const values = selectorFamily<
  string[],
  { extended: boolean; path: string; modal: boolean }
>({
  key: "values",
  get:
    ({ extended, path, modal }) =>
    ({ get }) => {
      const data = get(aggregations({ modal, extended }));

      if (data) {
        const agg = data[path] as CategoricalAggregations<string>;
        return agg.CountValues[1].map(([value]) => value).sort();
      }

      return [];
    },
  cachePolicy_UNSTABLE: {
    eviction: "most-recent",
  },
});

export const count = selectorFamily<
  number,
  {
    extended: boolean;
    path: string;
    modal: boolean;
    value?: string | null;
  }
>({
  key: "count",
  get:
    ({ extended, path, modal, value }) =>
    ({ get }) => {
      const data = get(aggregations({ modal, extended }));
      if (!data) {
        return null;
      }

      const result = data[path];
      if (!result) {
        const split = path.split(".");

        if (split[0] === "tags") {
          return get(counts({ extended, path: "tags", modal }))[
            split.slice(1).join(".")
          ];
        }

        if (split.length < 2) {
          // this will never resolve, which allows for incoming schema changes
          // this shouldn't be necessary, but there is a mismatch between
          // aggs and schema when there is a field change
          return new Promise(() => {});
        }

        const parent = split.slice(0, split.length - 1).join(".");

        if (data[parent]) {
          return get(counts({ extended, path: parent, modal }))[
            split[split.length - 1]
          ];
        }
      }

      if (value === null) {
        return result.None;
      }

      if (value !== undefined) {
        return get(counts({ extended, path, modal }))[value] || 0;
      }

      return data[path].Count;
    },
  cachePolicy_UNSTABLE: {
    eviction: "most-recent",
  },
});

export const counts = selectorFamily<
  { [key: string]: number },
  { extended: boolean; path: string; modal: boolean }
>({
  key: "counts",
  get:
    ({ extended, modal, path }) =>
    ({ get }) => {
      const { CountValues } = get(aggregations({ modal, extended }))[
        path
      ] as CategoricalAggregations;

      if (!CountValues) {
        const parent = path.split(".")[0];

        if (
          VALID_KEYPOINTS.includes(
            get(schemaAtoms.field(parent)).embeddedDocType
          )
        ) {
          const skeleton = get(selectors.skeleton(parent));

          return skeleton.labels.reduce((acc, cur) => {
            acc[cur] = -1;
            return acc;
          }, {});
        }
      }

      return CountValues ? Object.fromEntries(CountValues[1]) : null;
    },
  cachePolicy_UNSTABLE: {
    eviction: "most-recent",
  },
});

const gatherPaths = (
  get: GetRecoilValue,
  ftype: string | string[],
  embeddedDocType?: string | string[]
) => {
  const paths = [];

  const recurseFields = (path) => {
    const field = get(schemaAtoms.field(path));
    if (get(schemaAtoms.meetsType({ path, ftype, embeddedDocType }))) {
      paths.push(path);
    }
    if (field.fields) {
      Object.keys(field.fields).forEach((name) =>
        recurseFields(`${path}.${name}`)
      );
    }
  };

  const schema = get(schemaAtoms.fieldPaths({}));
  for (const path of schema) recurseFields(path);
  return paths;
};

export const cumulativeCounts = selectorFamily<
  { [key: string]: number },
  {
    extended: boolean;
    path: string;
    modal: boolean;
    ftype: string | string[];
    embeddedDocType?: string | string[];
  }
>({
  key: "cumulativeCounts",
  get:
    ({ extended, path: key, modal, ftype, embeddedDocType }) =>
    ({ get }) =>
      gatherPaths(get, ftype, embeddedDocType).reduce((result, path) => {
        const data = get(counts({ extended, modal, path: `${path}.${key}` }));
        for (const value in data) {
          if (!result[value]) {
            result[value] = 0;
          }

          result[value] += data[value];
        }
        return result;
      }, {}),
  cachePolicy_UNSTABLE: {
    eviction: "most-recent",
  },
});

export const cumulativeValues = selectorFamily<
  string[],
  {
    extended: boolean;
    path: string;
    modal: boolean;
    ftype: string | string[];
    embeddedDocType?: string | string[];
  }
>({
  key: "cumulativeValues",
  get:
    ({ extended, path: key, modal, ftype, embeddedDocType }) =>
    ({ get }) => {
      return Array.from(
        new Set<string>(
          gatherPaths(get, ftype, embeddedDocType).reduce(
            (result, path) => [
              ...result,
              ...get(values({ extended, modal, path: `${path}.${key}` })),
            ],
            []
          )
        )
      ).sort();
    },
  cachePolicy_UNSTABLE: {
    eviction: "most-recent",
  },
});

export const bounds = selectorFamily<
  [Bound, Bound],
  { extended: boolean; path: string; modal: boolean }
>({
  key: "bounds",
  get:
    ({ extended, modal, path }) =>
    ({ get }) => {
      const data = get(aggregations({ modal, extended }))[
        path
      ] as NumericAggregations;

      const isDateOrDateTime = get(
        schemaAtoms.meetsType({ path, ftype: [DATE_FIELD, DATE_TIME_FIELD] })
      );

      if (isDateOrDateTime) {
        const [lower, upper] = data.Bounds as DateTimeBounds;

        return [lower.datetime, upper.datetime] as [Bound, Bound];
      }

      const isFloatField = get(
        schemaAtoms.meetsType({ path, ftype: FLOAT_FIELD })
      );

      if (isFloatField) {
        return (data.Bounds as FloatBounds).bounds;
      }

      return data.Bounds as [Bound, Bound];
    },
  cachePolicy_UNSTABLE: {
    eviction: "most-recent",
  },
});

export type Nonfinite = "nan" | "ninf" | "inf" | "none";

export interface NonfiniteCounts {
  none: number;
  inf?: number;
  ninf?: number;
  nan?: number;
}

export const nonfiniteCounts = selectorFamily<
  NonfiniteCounts,
  { extended: boolean; path: string; modal: boolean }
>({
  key: "nonfiniteCounts",
  get:
    ({ extended, modal, path }) =>
    ({ get }) => {
      const data = get(aggregations({ modal, extended }))[
        path
      ] as NumericAggregations;

      const isFloatField = get(
        schemaAtoms.meetsType({ path, ftype: FLOAT_FIELD })
      );

      const result = { none: data.None };

      if (isFloatField) {
        const bounds = data.Bounds as FloatBounds;
        return {
          ...result,
          nan: bounds.nan,
          ninf: bounds["-inf"],
          inf: bounds.inf,
        };
      }

      return result;
    },
  cachePolicy_UNSTABLE: {
    eviction: "most-recent",
  },
});

export const nonfiniteCount = selectorFamily<
  number,
  { extended: boolean; path: string; modal: boolean; key: Nonfinite }
>({
  key: "nonfiniteCount",
  get:
    ({ key, ...params }) =>
    ({ get }) =>
      get(nonfiniteCounts(params))[key],
  cachePolicy_UNSTABLE: {
    eviction: "most-recent",
  },
});

export const boundedCount = selectorFamily<
  number,
  { extended: boolean; path: string; modal: boolean }
>({
  key: "boundedCount",
  get:
    (params) =>
    ({ get }) => {
      const nonfinites = Object.entries(get(nonfiniteCounts(params))).reduce(
        (sum, [key, count]) => (key === "none" ? sum : sum + (count || 0)),
        0
      );

      return get(count(params)) - nonfinites;
    },
  cachePolicy_UNSTABLE: {
    eviction: "most-recent",
  },
});

export const useLoading = (params: { extended: boolean; modal: boolean }) => {
  const { state } = useRecoilValueLoadable(aggregations(params));

  return state === "loading";
};<|MERGE_RESOLUTION|>--- conflicted
+++ resolved
@@ -20,12 +20,10 @@
 import * as selectors from "./selectors";
 import * as schemaAtoms from "./schema";
 import * as viewAtoms from "./view";
-<<<<<<< HEAD
+
 import { currentSlice, groupStatistics, groupId } from "./groups";
-=======
-import { currentSlice } from "./groups";
+
 import { sidebarSampleId } from "./modal";
->>>>>>> f44ae47c
 
 type DateTimeBound = { datetime: number } | null;
 
@@ -164,13 +162,9 @@
         "/aggregations",
         {
           filters,
-<<<<<<< HEAD
           sample_ids:
             modal && !groupStats ? get(selectors.sidebarSampleId) : null,
           groupId: modal && groupStats ? get(groupId) : null,
-=======
-          sample_ids: modal ? get(sidebarSampleId) : null,
->>>>>>> f44ae47c
           slice: get(currentSlice(modal)),
           dataset,
           view: get(viewAtoms.view),
