--- conflicted
+++ resolved
@@ -6,13 +6,10 @@
   paginateGroupQuery,
   paginateGroup_query$key,
 } from "@fiftyone/relay";
-<<<<<<< HEAD
-import { VariablesOf } from "react-relay";
-import { atom, atomFamily, selector, selectorFamily } from "recoil";
-=======
-import { VariablesOf, readInlineData, graphql } from "react-relay";
+
 import { atomFamily, selector, selectorFamily } from "recoil";
->>>>>>> f44ae47c
+import { VariablesOf, readInlineData } from "react-relay";
+
 import { graphQLSelector } from "recoil-relay";
 import {
   AppSample,
