--- conflicted
+++ resolved
@@ -1,15 +1,10 @@
 import {
-<<<<<<< HEAD
   datasetFragment,
   datasetFragment$key,
   graphQLSyncFragmentAtom,
   graphQLSyncFragmentAtomFamily,
   groupSliceFragment,
   groupSliceFragment$key,
-  mainSample,
-  mainSampleQuery as mainSampleQueryGraphQL,
-=======
->>>>>>> a53b9019
   paginateGroup,
   paginateGroupQuery,
   paginateGroup_query$key,
@@ -23,15 +18,11 @@
   LIST_FIELD,
 } from "@fiftyone/utilities";
 import { VariablesOf } from "react-relay";
-import { atom, atomFamily, selector, selectorFamily, waitForAll } from "recoil";
+import { atom, selector, selectorFamily, waitForAll } from "recoil";
 import { graphQLSelector, graphQLSelectorFamily } from "recoil-relay";
 import type { ResponseFrom } from "../utils";
 import { aggregateSelectorFamily } from "./aggregate";
-<<<<<<< HEAD
 import { dataset, mediaType, pinned3DSample, refresher } from "./atoms";
-=======
-import { dataset, pinned3DSample, refresher } from "./atoms";
->>>>>>> a53b9019
 import { ModalSample, modalSample } from "./modal";
 import { RelayEnvironmentKey } from "./relay";
 import { fieldPaths } from "./schema";
@@ -231,13 +222,7 @@
 
 export const groupId = atom<string>({
   key: "groupId",
-<<<<<<< HEAD
-  get: ({ get }) => {
-    return get(modalSample).sample[get(groupField)]?._id;
-  },
-=======
-  default: null,
->>>>>>> a53b9019
+  default: null,
 });
 
 export const refreshGroupQuery = atom<number>({
@@ -254,13 +239,6 @@
   mapResponse: (response) => response,
   query: paginateGroup,
   variables: ({ get }) => {
-<<<<<<< HEAD
-    const sample = get(modalSample).sample;
-
-    const group = get(groupField);
-
-=======
->>>>>>> a53b9019
     return {
       dataset: get(datasetName),
       view: get(view),
@@ -282,17 +260,6 @@
   environment: RelayEnvironmentKey,
   mapResponse: (response) => response,
   query: paginateGroup,
-<<<<<<< HEAD
-  variables:
-    (fieldOrExpression) =>
-    ({ get }) => {
-      return {
-        dataset: get(datasetName),
-        filter: {},
-        view: get(dynamicGroupViewQuery(fieldOrExpression)),
-      };
-    },
-=======
   variables: ({ get }) => {
     return {
       dataset: get(datasetName),
@@ -300,7 +267,6 @@
       view: get(dynamicGroupViewQuery),
     };
   },
->>>>>>> a53b9019
 });
 
 export const pcdSampleQueryFamily = graphQLSelectorFamily<
@@ -328,16 +294,12 @@
       };
     },
   mapResponse: (data: ResponseFrom<pcdSampleQuery>) =>
-<<<<<<< HEAD
-    mapSampleResponse(data.sample),
-=======
     mapSampleResponse(data.sample as ModalSample),
 });
 
 export const groupByFieldValue = atom<string | null>({
   key: "groupByFieldValue",
   default: null,
->>>>>>> a53b9019
 });
 
 export const groupPaginationFragment = selector<paginateGroup_query$key>({
@@ -345,50 +307,6 @@
   get: ({ get }) => get(groupQuery),
 });
 
-<<<<<<< HEAD
-export const dynamicGroupSamplesStoreMap = atomFamily<
-  Map<number, ModalSample>,
-  string
->({
-  key: "dynamicGroupSamplesStoreMap",
-  // todo: use map with LRU cache
-  default: new Map<number, ModalSample>(),
-});
-
-export const dynamicGroupPaginationFragment = selectorFamily<
-  paginateGroup_query$key,
-  { fieldOrExpression: string }
->({
-  key: "dynamicGroupPaginationFragment",
-  get:
-    ({ fieldOrExpression }) =>
-    ({ get }) => {
-      return get(dynamicGroupPaginationQuery(fieldOrExpression));
-    },
-  cachePolicy_UNSTABLE: {
-    eviction: "lru",
-    maxSize: 20,
-  },
-});
-
-export const activeModalSample = selectorFamily<
-  NonNullable<ResponseFrom<pcdSampleQuery>["sample"]>["sample"],
-  SliceName
->({
-  key: "activeModalSample",
-  get:
-    (sliceName) =>
-    ({ get }) => {
-      if (!sliceName || !get(isGroup)) {
-        return get(modalSample).sample;
-      }
-
-      if (get(pinned3DSample) || get(activePcdSlices)?.includes(sliceName)) {
-        return get(pcdSampleQueryFamily(sliceName))?.sample;
-      }
-
-      return get(groupSample(sliceName)).sample;
-=======
 export const dynamicGroupPaginationFragment = selector<paginateGroup_query$key>(
   {
     key: "dynamicGroupPaginationFragment",
@@ -398,67 +316,10 @@
     cachePolicy_UNSTABLE: {
       eviction: "lru",
       maxSize: 20,
->>>>>>> a53b9019
     },
   }
 );
 
-<<<<<<< HEAD
-const groupSampleQuery = graphQLSelectorFamily<
-  VariablesOf<mainSampleQueryGraphQL>,
-  SliceName,
-  ModalSample
->({
-  environment: RelayEnvironmentKey,
-  key: "mainSampleQuery",
-  mapResponse: mapSampleResponse,
-  query: mainSample,
-  variables:
-    (slice) =>
-    ({ get }) => {
-      return {
-        view: get(view),
-        dataset: get(dataset).name,
-        index: get(refresher),
-        filter: {
-          group: {
-            slices: slice ? [slice] : get(groupSlices),
-            id: get(modalSample)?.sample[get(groupField)]._id as string,
-          },
-        },
-      };
-    },
-});
-
-export const groupSample = selectorFamily<ModalSample, SliceName>({
-  key: "mainGroupSample",
-  get:
-    (sliceName) =>
-    ({ get }) => {
-      if (sliceName) {
-        return get(groupSampleQuery(sliceName));
-      }
-
-      const field = get(groupField);
-      const group = get(isGroup);
-
-      const sample = get(modalSample);
-
-      if (!field || !group) return sample;
-
-      if (sample.sample[field].name === get(groupSlice)) {
-        return sample;
-      }
-
-      const fallbackSample = get(groupSampleQuery(sliceName));
-
-      if (fallbackSample?.sample) {
-        return fallbackSample;
-      }
-
-      return sample;
-    },
-=======
 export const nestedGroupIndex = atom<number>({
   key: "nestedGroupIndex",
   default: null,
@@ -475,7 +336,6 @@
 
     return get(modalSample).sample;
   },
->>>>>>> a53b9019
 });
 
 export const groupStatistics = graphQLSyncFragmentAtomFamily<
