import {
  datasetFragment,
  datasetFragment$key,
  graphQLSyncFragmentAtom,
  graphQLSyncFragmentAtomFamily,
  groupSliceFragment,
  groupSliceFragment$key,
  mainSample,
  mainSampleQuery$data,
  mainSampleQuery as mainSampleQueryGraphQL,
  paginateGroup,
  paginateGroupQuery,
  paginateGroup_query$key,
  pcdSample,
  pcdSampleQuery,
} from "@fiftyone/relay";
import {
<<<<<<< HEAD
  FLOAT_FIELD,
  FRAME_NUMBER_FIELD,
  INT_FIELD,
  OBJECT_ID_FIELD,
  STRING_FIELD,
=======
  DYNAMIC_GROUP_FIELDS,
  EMBEDDED_DOCUMENT_FIELD,
  GROUP,
  LIST_FIELD,
>>>>>>> 5af63542
} from "@fiftyone/utilities";
import { VariablesOf } from "react-relay";
import { atom, atomFamily, selector, selectorFamily, waitForAll } from "recoil";
import { graphQLSelector, graphQLSelectorFamily } from "recoil-relay";
import type { ResponseFrom } from "../utils";
import { aggregateSelectorFamily } from "./aggregate";
import {
  AppSample,
  SampleData,
  dataset,
  mediaType,
  modal as modalAtom,
  refresher,
} from "./atoms";
import { RelayEnvironmentKey } from "./relay";
import { fieldPaths } from "./schema";
import { datasetName } from "./selectors";
import { State } from "./types";
import { dynamicGroupViewQuery, view } from "./view";

export type SliceName = string | undefined | null;

export const isGroup = selector<boolean>({
  key: "isGroup",
  get: ({ get }) => {
    return get(mediaType) === "group";
  },
});

export const groupSlice = graphQLSyncFragmentAtom<
  groupSliceFragment$key,
  string
>(
  {
    fragments: [datasetFragment, groupSliceFragment],
    keys: ["dataset"],
    read: (data) => {
      return data.groupSlice;
    },
    default: null,
    selectorEffect: true,
  },
  {
    key: "groupSlice",
  }
);

export const modalGroupSlice = atom<string>({
  key: "modalGroupSlice",
  default: null,
});

export const groupMediaTypes = selector<{ name: string; mediaType: string }[]>({
  key: "groupMediaTypes",
  get: ({ get }) => get(dataset).groupMediaTypes,
});

export const groupSlices = selector<string[]>({
  key: "groupSlices",
  get: ({ get }) => {
    return get(groupMediaTypes)
      .map(({ name }) => name)
      .sort();
  },
});

export const defaultPcdSlice = selector<string | null>({
  key: "defaultPcdSlice",
  get: ({ get }) => {
    const { groupMediaTypes } = get(dataset);

    for (const { name, mediaType } of groupMediaTypes) {
      // return the first point cloud slice
      if (["point_cloud", "point-cloud"].includes(mediaType)) {
        return name;
      }
    }

    return null;
  },
});

export const pointCloudSliceExists = selector<boolean>({
  key: "sliceMediaTypeMap",
  get: ({ get }) =>
    get(dataset).groupMediaTypes.some((g) => g.mediaType === "point_cloud"),
});

export const allPcdSlices = selector<string[]>({
  key: "allPcdSlices",
  get: ({ get }) =>
    get(dataset)
      .groupMediaTypes.filter((g) => g.mediaType === "point_cloud")
      .map((g) => g.name),
});

export const activePcdSlices = atom<string[] | null>({
  key: "activePcdSlices",
  default: null,
});

export const activePcdSliceToSampleMap = selector({
  key: "activePcdSliceToSampleMap",
  get: ({ get }) => {
    const activePcdSlicesValue = get(activePcdSlices);
    if (!activePcdSlicesValue || activePcdSlicesValue.length === 0)
      return {
        default: get(modalAtom),
      };

    const samples = get(
      waitForAll(
        activePcdSlicesValue?.map((sliceName) =>
          pcdSampleQueryFamily(sliceName)
        )
      )
    );
    return Object.fromEntries(
      activePcdSlicesValue.map((sliceName, i) => [sliceName, samples[i]])
    );
  },
});

export const currentSlice = selectorFamily<string | null, boolean>({
  key: "currentSlice",
  get:
    (modal) =>
    ({ get }) => {
      if (!get(isGroup)) return null;

      if (modal && get(pinned3DSample)) {
        const current = get(currentSlices(true));

        return current?.length === 1 ? current[0] : get(defaultPcdSlice);
      }

      return get(groupSlice(modal)) || get(defaultGroupSlice);
    },
});

export const currentSlices = selectorFamily<string[] | null, boolean>({
  key: "currentSlice",
  get:
    (modal) =>
    ({ get }) => {
      if (!get(isGroup)) return null;

      if (modal && get(pinned3DSample)) {
        return get(activePcdSlices);
      }

      const defaultCurrentSlice =
        get(groupSlice(modal)) || get(defaultGroupSlice);

      return defaultCurrentSlice ? [defaultCurrentSlice] : null;
    },
});

export const activeSliceDescriptorLabel = selector<string>({
  key: "activeSliceDescriptorLabel",
  get: ({ get }) => {
    const currentSliceValue = get(currentSlice(true));
    const activePcdSlicesValue = get(activePcdSlices) ?? [get(defaultPcdSlice)];
    const isPcdSliceActive = activePcdSlicesValue?.includes(currentSliceValue);

    if (!isPcdSliceActive) {
      return currentSliceValue;
    }

    const numActivePcdSlices = activePcdSlicesValue?.length;

    switch (numActivePcdSlices) {
      case 1:
        return activePcdSlicesValue[0];
      case 2:
        return `${activePcdSlicesValue.join(" and ")}`;
      default:
        return `${numActivePcdSlices} point-clouds`;
    }
  },
});

export const groupField = selector<string>({
  key: "groupField",
  get: ({ get }) => get(dataset)?.groupField,
});

export const groupId = selector<string>({
  key: "groupId",
  get: ({ get }) => {
    return get(modalAtom)?.sample[get(groupField)]?._id;
  },
});

export const refreshGroupQuery = atom<number>({
  key: "refreshGroupQuery",
  default: 0,
});

export const groupQuery = graphQLSelector<
  VariablesOf<paginateGroupQuery>,
  ResponseFrom<paginateGroupQuery>
>({
  key: "groupQuery",
  environment: RelayEnvironmentKey,
  mapResponse: (response) => response,
  query: paginateGroup,
  variables: ({ get }) => {
    const sample = get(modalAtom).sample;

    const group = get(groupField);

    return {
      dataset: get(datasetName),
      view: get(view),
      index: get(refresher),
      filter: {
        group: {
          id: sample[group]._id as string,
        },
      },
    };
  },
});

export const dynamicGroupPaginationQuery = graphQLSelectorFamily<
  VariablesOf<paginateGroupQuery>,
  string,
  ResponseFrom<paginateGroupQuery>
>({
  key: "dynamicGroupQuery",
  environment: RelayEnvironmentKey,
  mapResponse: (response) => response,
  query: paginateGroup,
  variables:
    (fieldOrExpression) =>
    ({ get }) => {
      return {
        dataset: get(datasetName),
        filter: {},
        view: get(dynamicGroupViewQuery(fieldOrExpression)),
      };
    },
});

const mapSampleResponse = (response: mainSampleQuery$data) => {
  const actualRawSample = response?.sample?.sample;

  // This value may be a string that needs to be deserialized
  // Only occurs after calling useUpdateSample for pcd sample
  // - https://github.com/voxel51/fiftyone/pull/2622
  // - https://github.com/facebook/relay/issues/91
  if (actualRawSample && typeof actualRawSample === "string") {
    return {
      ...response.sample,
      sample: JSON.parse(actualRawSample),
    };
  }

  return response.sample;
};

export const pcdSampleQueryFamily = graphQLSelectorFamily<
  VariablesOf<pcdSampleQuery>,
  string,
  ResponseFrom<pcdSampleQuery>["sample"]
>({
  key: "pcdSampleQuery",
  environment: RelayEnvironmentKey,
  query: pcdSample,
  variables:
    (pcdSlice) =>
    ({ get }) => {
      const groupIdValue = get(groupId);

      return {
        dataset: get(datasetName),
        view: get(view),
        index: get(refresher),
        filter: {
          group: {
            id: groupIdValue,
            slices: [pcdSlice],
          },
        },
      };
    },
  mapResponse: mapSampleResponse,
});

export const groupPaginationFragment = selector<paginateGroup_query$key>({
  key: "groupPaginationFragment",
  get: ({ get }) => get(groupQuery),
});

export const dynamicGroupSamplesStoreMap = atomFamily<
  Map<number, SampleData>,
  string
>({
  key: "dynamicGroupSamplesStoreMap",
  // todo: use map with LRU cache
  default: new Map<number, SampleData>(),
});

export const dynamicGroupPaginationFragment = selectorFamily<
  paginateGroup_query$key,
  { fieldOrExpression: string }
>({
  key: "dynamicGroupPaginationFragment",
  get:
    ({ fieldOrExpression }) =>
    ({ get }) => {
      return get(dynamicGroupPaginationQuery(fieldOrExpression));
    },
  cachePolicy_UNSTABLE: {
    eviction: "lru",
    maxSize: 20,
  },
});

export const activeModalSample = selectorFamily<
  AppSample | ResponseFrom<pcdSampleQuery>["sample"],
  SliceName
>({
  key: "activeModalSample",
  get:
    (sliceName) =>
    ({ get }) => {
      if (!sliceName || !get(isGroup)) {
        return get(modalAtom).sample;
      }

      if (get(pinned3DSample) || get(activePcdSlices)?.includes(sliceName)) {
        return get(pcdSampleQueryFamily(sliceName)).sample;
      }

      return get(groupSample(sliceName)).sample;
    },
});

const groupSampleQuery = graphQLSelectorFamily<
  VariablesOf<mainSampleQueryGraphQL>,
  SliceName,
  ResponseFrom<mainSampleQueryGraphQL>["sample"]
>({
  environment: RelayEnvironmentKey,
  key: "mainSampleQuery",
  mapResponse: mapSampleResponse,
  query: mainSample,
  variables:
    (slice) =>
    ({ get }) => {
      return {
        view: get(view),
        dataset: get(dataset).name,
        index: get(refresher),
        filter: {
          group: {
            slices: [slice ?? get(groupSlice(true))],
            id: get(modalAtom)?.sample[get(groupField)]._id as string,
          },
        },
      };
    },
});

export const groupSample = selectorFamily<SampleData, SliceName>({
  key: "mainGroupSample",
  get:
    (sliceName) =>
    ({ get }) => {
      if (sliceName) {
        return get(groupSampleQuery(sliceName));
      }

      const field = get(groupField);
      const group = get(isGroup);

      const sample = get(modalAtom);

      if (!field || !group) return sample;

      if (sample.sample[field].name === get(groupSlice)) {
        return sample;
      }

      return get(groupSampleQuery(sliceName));
    },
});

<<<<<<< HEAD
export const groupStatistics = graphQLSyncFragmentAtomFamily<
  datasetFragment$key,
  "group" | "slice",
  boolean
>(
  { fragments: [datasetFragment], keys: ["dataset"], default: "slice" },
  {
    key: "groupStatistics",
  }
);
=======
export const groupStatistics = atomFamily<"group" | "slice", boolean>({
  key: "groupStatistics",
  default: "slice",
});

export const dynamicGroupFields = selector<string[]>({
  key: "dynamicGroupFields",
  get: ({ get }) => {
    const groups = get(
      fieldPaths({
        ftype: EMBEDDED_DOCUMENT_FIELD,
        embeddedDocType: GROUP,
        space: State.SPACE.SAMPLE,
      })
    );
    const lists = get(
      fieldPaths({ ftype: LIST_FIELD, space: State.SPACE.SAMPLE })
    );
    const primitives = get(
      fieldPaths({ ftype: DYNAMIC_GROUP_FIELDS, space: State.SPACE.SAMPLE })
    ).filter((path) => path !== "filepath" && path !== "id");

    const filtered = primitives.filter(
      (path) =>
        lists.every((list) => !path.startsWith(list)) &&
        groups.every(
          (group) => path !== `${group}.id` && path !== `${group}.name`
        )
    );
    const counts = get(aggregateSelectorFamily({ paths: filtered })).aggregate;

    return filtered.filter((_, index) => {
      const data = counts[index];
      if (data.__typename !== "CountResponse") {
        throw new Error("expected a CountResponse");
      }

      return data.count > 0;
    });
  },
});
>>>>>>> 5af63542
<|MERGE_RESOLUTION|>--- conflicted
+++ resolved
@@ -15,18 +15,10 @@
   pcdSampleQuery,
 } from "@fiftyone/relay";
 import {
-<<<<<<< HEAD
-  FLOAT_FIELD,
-  FRAME_NUMBER_FIELD,
-  INT_FIELD,
-  OBJECT_ID_FIELD,
-  STRING_FIELD,
-=======
   DYNAMIC_GROUP_FIELDS,
   EMBEDDED_DOCUMENT_FIELD,
   GROUP,
   LIST_FIELD,
->>>>>>> 5af63542
 } from "@fiftyone/utilities";
 import { VariablesOf } from "react-relay";
 import { atom, atomFamily, selector, selectorFamily, waitForAll } from "recoil";
@@ -39,6 +31,7 @@
   dataset,
   mediaType,
   modal as modalAtom,
+  pinned3DSample,
   refresher,
 } from "./atoms";
 import { RelayEnvironmentKey } from "./relay";
@@ -417,7 +410,6 @@
     },
 });
 
-<<<<<<< HEAD
 export const groupStatistics = graphQLSyncFragmentAtomFamily<
   datasetFragment$key,
   "group" | "slice",
@@ -428,11 +420,6 @@
     key: "groupStatistics",
   }
 );
-=======
-export const groupStatistics = atomFamily<"group" | "slice", boolean>({
-  key: "groupStatistics",
-  default: "slice",
-});
 
 export const dynamicGroupFields = selector<string[]>({
   key: "dynamicGroupFields",
@@ -469,5 +456,4 @@
       return data.count > 0;
     });
   },
-});
->>>>>>> 5af63542
+});