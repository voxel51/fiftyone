import { ImaVidLooker } from "@fiftyone/looker";
import * as foq from "@fiftyone/relay";
import {
  datasetFragment,
  graphQLSyncFragmentAtom,
  groupSliceFragment,
  groupSliceFragment$key,
} from "@fiftyone/relay";
import {
  DYNAMIC_GROUP_FIELDS,
  EMBEDDED_DOCUMENT_FIELD,
  GROUP,
  LIST_FIELD,
  Stage,
} from "@fiftyone/utilities";
import { get as getPath } from "lodash";
import { VariablesOf } from "react-relay";
import { atom, atomFamily, selector, selectorFamily } from "recoil";
import { graphQLSelectorFamily } from "recoil-relay";
import { sessionAtom } from "../session";
import type { ResponseFrom } from "../utils";
<<<<<<< HEAD
import { mediaType } from "./atoms";
import { getBrowserStorageEffectForKey } from "./customEffects";
import { dataset } from "./dataset";
import { ModalSample, modalSample } from "./modal";
=======
import { dataset, mediaType } from "./atoms";
import { ModalSample, modalLooker, modalSample } from "./modal";
import { nonNestedDynamicGroupsViewMode } from "./options";
>>>>>>> 85c6f0e5
import { RelayEnvironmentKey } from "./relay";
import { fieldPaths } from "./schema";
import { datasetName } from "./selectors";
import { State } from "./types";
import { mapSampleResponse } from "./utils";
import { GROUP_BY_VIEW_STAGE, dynamicGroupViewQuery, view } from "./view";

export const groupMediaIsCarouselVisibleSetting = atom<boolean>({
  key: "groupMediaIsCarouselVisibleSetting",
  default: true,
  effects: [
    getBrowserStorageEffectForKey("groupMediaIsCarouselVisible", {
      sessionStorage: true,
      valueClass: "boolean",
    }),
  ],
});

export const groupMedia3dVisibleSetting = atom<boolean>({
  key: "groupMediaIs3dVisibleSetting",
  default: true,
  effects: [
    getBrowserStorageEffectForKey("groupMediaIs3DVisible", {
      sessionStorage: true,
      valueClass: "boolean",
    }),
  ],
});

export const groupMediaIs3dVisible = selector<boolean>({
  key: "groupMedia3dVisible",
  get: ({ get }) => {
    const set = get(groupMediaTypesSet);
    const hasPcd = set.has("point_cloud");
    return get(groupMedia3dVisibleSetting) && hasPcd;
  },
});

export const groupMediaIsMainVisibleSetting = atom<boolean>({
  key: "groupMediaIsMainVisibleSetting",
  default: true,
  effects: [
    getBrowserStorageEffectForKey("groupMediaIsMainVisible", {
      sessionStorage: true,
      valueClass: "boolean",
    }),
  ],
});

export const groupMediaIsMainVisible = selector<boolean>({
  key: "groupMediaIsMainVisible",
  get: ({ get }) => {
    const set = get(groupMediaTypesSet);
    const hasPcd = set.has("point_cloud");
    return get(groupMediaIsMainVisibleSetting) && (!hasPcd || set.size > 1);
  },
});

export const pinned3DSampleSlice = atom<string | null>({
  key: "pinned3DSampleSlice",
  default: null,
});

export const pinned3d = atom<boolean>({
  key: "pinned3d",
  default: false,
});

export const pinned3DSample = selector({
  key: "pinned3DSample",
  get: ({ get }) => get(allPcdSlicesToSampleMap)[get(pinned3DSampleSlice)],
});

export type SliceName = string | undefined | null;

export const isGroup = selector<boolean>({
  key: "isGroup",
  get: ({ get }) => {
    return get(mediaType) === "group";
  },
});

export const sessionGroupSlice = sessionAtom({
  key: "sessionGroupSlice",
  default: null,
});

export const groupSlice = selector<string>({
  key: "groupSlice",
  get: ({ get }) => {
    return get(isGroup) && get(hasGroupSlices) ? get(sessionGroupSlice) : null;
  },
  set: ({ set }, slice) => set(sessionGroupSlice, slice),
});

export const defaultGroupSlice = graphQLSyncFragmentAtom<
  groupSliceFragment$key,
  string
>(
  {
    fragments: [datasetFragment, groupSliceFragment],
    keys: ["dataset"],
    read: (data) => {
      return data.defaultGroupSlice;
    },
    default: null,
  },
  {
    key: "defaultGroupSlice",
  }
);

export const modalGroupSlice = atom<string>({
  key: "modalGroupSlice",
  default: null,
});

export const groupMediaTypes = selector<{ name: string; mediaType: string }[]>({
  key: "groupMediaTypes",
  get: ({ get }) => {
    return get(isGroup) ? get(dataset).groupMediaTypes : [];
  },
});

export const groupMediaTypesMap = selector({
  key: "groupMediaTypesMap",
  get: ({ get }) =>
    Object.fromEntries(
      get(groupMediaTypes).map(({ name, mediaType }) => [name, mediaType])
    ),
});

export const groupSlices = selector<string[]>({
  key: "groupSlices",
  get: ({ get }) => {
    return get(isGroup)
      ? get(groupMediaTypes)
          .map(({ name }) => name)
          .sort()
      : [];
  },
});

export const groupMediaTypesSet = selector<Set<string>>({
  key: "groupMediaTypesSet",
  get: ({ get }) =>
    new Set(get(groupMediaTypes).map(({ mediaType }) => mediaType)),
});

export const hasGroupSlices = selector<boolean>({
  key: "hasGroupSlices",
  get: ({ get }) => get(isGroup) && Boolean(get(groupSlices).length),
});

export const activePcdSlices = atom<string[]>({
  key: "activePcdSlices",
  default: [],
});

export const activePcdSlicesToSampleMap = selector({
  key: "activePcdSlicesToSampleMap",
  get: ({ get }) => {
    const active = get(activePcdSlices);

    if (!active?.length) {
      return {
        default: get(modalSample),
      };
    }

    return Object.fromEntries(
      Object.entries(get(allPcdSlicesToSampleMap)).filter(([slice]) =>
        active.includes(slice)
      )
    );
  },
});

export const allPcdSlicesToSampleMap = selector({
  key: "allPcdSlicesToSampleMap",
  get: ({ get }) => {
    return Object.fromEntries<ModalSample>(
      get(pcdSamples).map<[string, ModalSample]>((sample) => [
        getPath(sample.sample, `${get(groupField)}.name`) as unknown as string,
        sample as ModalSample,
      ])
    );
  },
});

export const allPcdSlices = selector<string[]>({
  key: "allPcdSlices",
  get: ({ get }) => {
    return get(groupMediaTypes)
      .filter(({ mediaType }) =>
        ["point-cloud", "point_cloud"].includes(mediaType)
      )
      .map(({ name }) => name);
  },
});

export const allNonPcdSlices = selector<string[]>({
  key: "allNonPcdSlices",
  get: ({ get }) => {
    return get(groupMediaTypes)
      .filter(
        ({ mediaType }) => !["point-cloud", "point_cloud"].includes(mediaType)
      )
      .map(({ name }) => name);
  },
});

export const currentSlice = selectorFamily<string | null, boolean>({
  key: "currentSlice",
  get:
    (modal) =>
    ({ get }) => {
      if (!get(isGroup)) return null;

      const slice = get(modal ? modalGroupSlice : groupSlice);

      if (!slice || (modal && get(pinned3d))) {
        return get(pinned3DSampleSlice);
      }

      return slice;
    },
});

export const currentSlices = selectorFamily<string[] | null, boolean>({
  key: "currentSlice",
  get:
    (modal) =>
    ({ get }) => {
      if (!get(isGroup)) return null;
      const slice = get(modal ? modalGroupSlice : groupSlice);

      if (!slice || (modal && get(pinned3d))) {
        return get(activePcdSlices);
      }

      return [slice].filter((s) => s);
    },
});

export const activeSliceDescriptorLabel = selector<string>({
  key: "activeSliceDescriptorLabel",
  get: ({ get }) => {
    const currentSliceValue = get(currentSlice(true));
    const activePcdSlicesValue = get(activePcdSlices);

    if (!get(pinned3d)) {
      return currentSliceValue;
    }

    const numActivePcdSlices = activePcdSlicesValue?.length;

    switch (numActivePcdSlices) {
      case 1:
        return activePcdSlicesValue[0];
      case 2:
        return `${activePcdSlicesValue.join(" and ")}`;
      default:
        return `${numActivePcdSlices} point-clouds`;
    }
  },
});

export const groupField = selector<string>({
  key: "groupField",
  get: ({ get }) => get(dataset)?.groupField,
});

export const groupId = atom<string>({
  key: "groupId",
  default: null,
});

export const refreshGroupQuery = atom<number>({
  key: "refreshGroupQuery",
  default: 0,
});

export const groupSamples = graphQLSelectorFamily<
  VariablesOf<foq.paginateSamplesQuery>,
  { slices: string[]; count: number | null; paginationData?: boolean },
  ModalSample[]
>({
  key: "groupSamples",
  environment: RelayEnvironmentKey,
  query: foq.paginateSamples,
  variables:
    ({ slices, count = null, paginationData = true }) =>
    ({ get }) => {
      const groupIdValue = get(groupId);

      return {
        count,
        dataset: get(datasetName),
        view: get(view),
        filter: {
          group: {
            slice: get(groupSlice),
            id: groupIdValue,
            slices,
          },
        },
        paginationData,
      };
    },
  mapResponse: (data: ResponseFrom<foq.paginateSamplesQuery>) => {
    return data.samples.edges.map((edge) => {
      return mapSampleResponse(edge.node as ModalSample);
    });
  },
});

export const nonPcdSamples = selector({
  key: "nonPcdSamples",
  get: ({ get }) =>
    get(groupSamples({ slices: get(allNonPcdSlices), count: 1 })),
});

export const pcdSamples = selector({
  key: "pcdSamples",
  get: ({ get }) =>
    get(
      groupSamples({
        slices: get(allPcdSlices),
        count: null,
        // do not omit dict data, provide the unfiltered samples to Looker3d
        paginationData: false,
      })
    ),
});

export const groupByFieldValue = atom<string | null>({
  key: "groupByFieldValue",
  default: null,
});

export const dynamicGroupIndex = atom<number>({
  key: "dynamicGroupIndex",
  default: null,
});

export const dynamicGroupCurrentElementIndex = atom<number>({
  key: "dynamicGroupCurrentElementIndex",
  default: 1,
});

export const dynamicGroupParameters =
  selector<State.DynamicGroupParameters | null>({
    key: "dynamicGroupParameters",
    get: ({ get }) => {
      const viewArr = get(view);
      if (!viewArr) return null;

      const groupByViewStageNode = viewArr.find(
        (view) => view._cls === GROUP_BY_VIEW_STAGE
      );
      if (!groupByViewStageNode) return null;

      const isFlat = groupByViewStageNode.kwargs[2][1]; // third index is 'flat', we want it to be false for dynamic groups
      if (isFlat) return null;

      return {
        groupBy: groupByViewStageNode.kwargs[0][1] as string, // first index is 'field_or_expr', which defines group-by
        orderBy: groupByViewStageNode.kwargs[1][1] as string, // second index is 'order_by', which defines order-by
      };
    },
  });

export const isDynamicGroup = selector<boolean>({
  key: "isDynamicGroup",
  get: ({ get }) => {
    return Boolean(get(dynamicGroupParameters));
  },
});

export const isNonNestedDynamicGroup = selector<boolean>({
  key: "isNonNestedDynamicGroup",
  get: ({ get }) => {
    return get(isDynamicGroup) && get(groupField) === null;
  },
});

export const isImaVidLookerAvailable = selector<boolean>({
  key: "isImaVidLookerAvailable",
  get: ({ get }) => {
    const isOrderedDynamicGroup_ = get(isOrderedDynamicGroup);
    const isNonNestedDynamicGroup_ = get(isNonNestedDynamicGroup);
    return isOrderedDynamicGroup_ && isNonNestedDynamicGroup_;
  },
});

export const shouldRenderImaVidLooker = selector<boolean>({
  key: "shouldRenderImaVidLooker",
  get: ({ get }) => {
    return (
      get(isImaVidLookerAvailable) &&
      get(nonNestedDynamicGroupsViewMode) === "video"
    );
  },
});

export const isOrderedDynamicGroup = selector<boolean>({
  key: "isOrderedDynamicGroup",
  get: ({ get }) => {
    const params = get(dynamicGroupParameters);
    if (!params) return false;

    const { orderBy } = params;
    return Boolean(orderBy?.length);
  },
});

export const dynamicGroupPageSelector = selectorFamily<
  (
    cursor: number,
    pageSize: number
  ) => {
    filter: Record<string, never>;
    after: string;
    count: number;
    dataset: string;
    view: Stage[];
  },
  string
>({
  key: "paginateDynamicGroupVariables",
  get:
    (groupByValue) =>
    ({ get }) => {
      const params = {
        dataset: get(datasetName),
        view: get(
          dynamicGroupViewQuery({ groupByFieldValueExplicit: groupByValue })
        ),
      };

      return (cursor: number, pageSize: number) => ({
        ...params,
        filter: {},
        after: cursor ? String(cursor) : null,
        count: pageSize,
      });
    },
});

export const activeModalSample = selector({
  key: "activeModalSample",
  get: ({ get }) => {
    if (get(pinned3d)) {
      return get(activePcdSlicesToSampleMap)[get(pinned3DSampleSlice)]?.sample;
    }

    return get(modalSample).sample;
  },
});

<<<<<<< HEAD
export const groupStatistics = atomFamily<"group" | "slice", boolean>({
=======
export const activeModalSidebarSample = selector({
  key: "activeModalSidebarSample",
  get: ({ get }) => {
    if (get(shouldRenderImaVidLooker)) {
      const currentFrameNumber = get(imaVidLookerState("currentFrameNumber"));

      if (!currentFrameNumber) {
        return get(activeModalSample);
      }

      const currentModalLooker = get(modalLooker) as ImaVidLooker;

      const sampleId =
        currentModalLooker?.frameStoreController?.store.frameIndex.get(
          currentFrameNumber
        );
      const sample =
        currentModalLooker?.frameStoreController?.store.samples.get(sampleId);
      return sample?.sample ?? get(activeModalSample);
    }

    return get(activeModalSample);
  },
});

export const imaVidLookerState = atomFamily<any, string>({
  key: "imaVidLookerState",
  default: null,
  effects: (key) => [
    ({ setSelf, getPromise, onSet }) => {
      let unsubscribe;

      onSet((_newValue, oldValue, isReset) => {
        // note: resetRecoilState is not triggering `onSet` in effect,
        // see https://github.com/facebookexperimental/Recoil/issues/2183
        // replace with `useResetRecoileState` when fixed

        // if (!isReset) {
        //   throw new Error("cannot set ima-vid state directly");
        // }
        unsubscribe && unsubscribe();

        getPromise(modalLooker)
          .then((looker: ImaVidLooker) => {
            if (looker) {
              unsubscribe = looker.subscribeToState(key, (stateValue) => {
                setSelf(stateValue);
              });
            }
          })
          .catch((e) => {
            console.error(e);
          });
      });

      return () => {
        unsubscribe();
      };
    },
  ],
});

export const groupStatistics = atomFamily<"group" | "slice">({
>>>>>>> 85c6f0e5
  key: "groupStatistics",
  default: "slice",
});

export const dynamicGroupFields = selector<string[]>({
  key: "dynamicGroupFields",
  get: ({ get }) => {
    const groups = get(
      fieldPaths({
        ftype: EMBEDDED_DOCUMENT_FIELD,
        embeddedDocType: GROUP,
        space: State.SPACE.SAMPLE,
      })
    );
    const lists = get(
      fieldPaths({ ftype: LIST_FIELD, space: State.SPACE.SAMPLE })
    );
    const primitives = get(
      fieldPaths({ ftype: DYNAMIC_GROUP_FIELDS, space: State.SPACE.SAMPLE })
    ).filter((path) => path !== "filepath" && path !== "id");

    const filtered = primitives.filter(
      (path) =>
        lists.every((list) => !path.startsWith(list)) &&
        groups.every(
          (group) => path !== `${group}.id` && path !== `${group}.name`
        )
    );

    return filtered;
  },
});<|MERGE_RESOLUTION|>--- conflicted
+++ resolved
@@ -19,16 +19,11 @@
 import { graphQLSelectorFamily } from "recoil-relay";
 import { sessionAtom } from "../session";
 import type { ResponseFrom } from "../utils";
-<<<<<<< HEAD
 import { mediaType } from "./atoms";
 import { getBrowserStorageEffectForKey } from "./customEffects";
 import { dataset } from "./dataset";
-import { ModalSample, modalSample } from "./modal";
-=======
-import { dataset, mediaType } from "./atoms";
 import { ModalSample, modalLooker, modalSample } from "./modal";
 import { nonNestedDynamicGroupsViewMode } from "./options";
->>>>>>> 85c6f0e5
 import { RelayEnvironmentKey } from "./relay";
 import { fieldPaths } from "./schema";
 import { datasetName } from "./selectors";
@@ -490,9 +485,6 @@
   },
 });
 
-<<<<<<< HEAD
-export const groupStatistics = atomFamily<"group" | "slice", boolean>({
-=======
 export const activeModalSidebarSample = selector({
   key: "activeModalSidebarSample",
   get: ({ get }) => {
@@ -555,8 +547,7 @@
   ],
 });
 
-export const groupStatistics = atomFamily<"group" | "slice">({
->>>>>>> 85c6f0e5
+export const groupStatistics = atomFamily<"group" | "slice", boolean>({
   key: "groupStatistics",
   default: "slice",
 });
