--- conflicted
+++ resolved
@@ -1,43 +1,4 @@
 {
-<<<<<<< HEAD
-  "name": "@fiftyone/state",
-  "author": "Voxel51, Inc.",
-  "version": "0.0.0",
-  "description": "FiftyOne App state APIs",
-  "homepage": "https://github.com/voxel51/fiftyone/app/packages/state",
-  "license": "Apache-2.0",
-  "bugs": {
-    "url": "https://github.com/voxel51/fiftyone/"
-  },
-  "main": "./src/index.ts",
-  "scripts": {
-    "dev": "vite"
-  },
-  "private": true,
-  "files": [
-    "dist",
-    "README.md"
-  ],
-  "peerDependencies": {
-    "react": "*",
-    "react-error-boundary": "*",
-    "react-relay": "*",
-    "recoil": "*",
-    "recoil-relay": "*"
-  },
-  "devDependencies": {
-    "prettier": "^2.7.1",
-    "typescript": "^4.7.4",
-    "vite": "^3.0.0"
-  },
-  "dependencies": {
-    "@fiftyone/looker": "*",
-    "@fiftyone/relay": "*",
-    "@fiftyone/utilities": "*",
-    "@microsoft/fetch-event-source": "^2.0.1",
-    "lodash": "^4.17.21"
-  }
-=======
     "name": "@fiftyone/state",
     "author": "Voxel51, Inc.",
     "version": "0.0.0",
@@ -78,5 +39,4 @@
         "@microsoft/fetch-event-source": "^2.0.1",
         "lodash": "^4.17.21"
     }
->>>>>>> c1f0ca7a
 }