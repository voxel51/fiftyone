--- conflicted
+++ resolved
@@ -1,4 +1,4 @@
-import { MuiButton, Selector, useTheme } from "@fiftyone/components";
+import { Selector, useTheme } from "@fiftyone/components";
 import { OperatorPlacements, types } from "@fiftyone/operators";
 import { usePanelStatePartial, useSetPanelCloseEffect } from "@fiftyone/spaces";
 import { constants, useExternalLink } from "@fiftyone/utilities";
@@ -14,6 +14,7 @@
 import { Fragment, useEffect, useRef, useState } from "react";
 import EmbeddingsCTA from "./EmbeddingsCTA";
 import { EmbeddingsPlot } from "./EmbeddingsPlot";
+import EmbeddingsPlotError from "./EmbeddingsPlotError";
 import {
   EmbeddingsContainer,
   PlotOption,
@@ -26,7 +27,6 @@
 import { useResetPlotZoom } from "./useResetPlotZoom";
 import { useWarnings } from "./useWarnings";
 import { Warnings } from "./Warnings";
-import EmbeddingsPlotError from "./EmbeddingsPlotError";
 
 const Value: React.FC<{ value: string; className: string }> = ({ value }) => {
   return <>{value}</>;
@@ -85,11 +85,7 @@
           bounds={dimensions.bounds}
           labelField={labelSelector.label}
         />
-<<<<<<< HEAD
       );
-=======
-      )
->>>>>>> 79fde806
     }
 
     return (
@@ -105,7 +101,6 @@
               resultsPlacement="bottom-start"
               containerStyle={selectorStyle}
             />
-<<<<<<< HEAD
             {brainResultSelector.hasSelection &&
               !brainResultSelector.hasLoadingError &&
               !labelSelector.isLoading && (
@@ -119,19 +114,6 @@
                   containerStyle={selectorStyle}
                 />
               )}
-=======
-            {brainResultSelector.hasSelection && !brainResultSelector.hasLoadingError && !labelSelector.isLoading && (
-              <Selector
-                cy="embeddings-colorby"
-                {...labelSelector.handlers}
-                placeholder={"Color by"}
-                overflow={true}
-                component={Value}
-                resultsPlacement="bottom-start"
-                containerStyle={selectorStyle}
-              />
-            )}
->>>>>>> 79fde806
             <PlotOption
               to={() => {
                 if (constants.IS_APP_MODE_FIFTYONE) {
