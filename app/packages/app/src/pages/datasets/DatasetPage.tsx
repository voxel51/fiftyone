--- conflicted
+++ resolved
@@ -1,4 +1,4 @@
-import { Dataset, Snackbar } from "@fiftyone/core";
+import { Dataset, Snackbar, Starter } from "@fiftyone/core";
 import "@fiftyone/embeddings";
 import "@fiftyone/looker-3d";
 import "@fiftyone/map";
@@ -15,7 +15,6 @@
 import { Route } from "../../routing";
 import style from "../index.module.css";
 import { DatasetPageQuery } from "./__generated__/DatasetPageQuery.graphql";
-import { Starter } from "@fiftyone/core";
 
 const DatasetPageQueryNode = graphql`
   query DatasetPageQuery(
@@ -50,7 +49,6 @@
             intTarget
             color
           }
-<<<<<<< HEAD
           defaultColorscale {
             name
             list {
@@ -68,8 +66,6 @@
             }
             rgb
           }
-=======
->>>>>>> 85c6f0e5
           fields {
             colorByAttribute
             fieldColor
