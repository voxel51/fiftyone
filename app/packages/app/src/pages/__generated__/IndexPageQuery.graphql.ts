/**
<<<<<<< HEAD
 * @generated SignedSource<<8700e7785b68e24cfbd420ff77f331b6>>
=======
 * @generated SignedSource<<cf6ad10bc59ba1023ed6c9881a8832e5>>
>>>>>>> 0c4a522d
 * @lightSyntaxTransform
 * @nogrep
 */

/* tslint:disable */
/* eslint-disable */
// @ts-nocheck

import { ConcreteRequest, Query } from 'relay-runtime';
import { FragmentRefs } from "relay-runtime";
export type ColorBy = "field" | "instance" | "value" | "%future added value";
export type IndexPageQuery$variables = {
  count?: number | null;
  cursor?: string | null;
  search?: string | null;
};
export type IndexPageQuery$data = {
  readonly allDatasets: number;
  readonly config: {
    readonly colorBy: ColorBy;
    readonly colorPool: ReadonlyArray<string>;
    readonly colorscale: string;
    readonly multicolorKeypoints: boolean;
    readonly showSkeletons: boolean;
  };
  readonly " $fragmentSpreads": FragmentRefs<"NavFragment" | "configFragment">;
};
export type IndexPageQuery = {
  response: IndexPageQuery$data;
  variables: IndexPageQuery$variables;
};

const node: ConcreteRequest = (function(){
var v0 = {
  "defaultValue": null,
  "kind": "LocalArgument",
  "name": "count"
},
v1 = {
  "defaultValue": null,
  "kind": "LocalArgument",
  "name": "cursor"
},
v2 = {
  "defaultValue": "",
  "kind": "LocalArgument",
  "name": "search"
},
v3 = {
  "alias": null,
  "args": null,
  "kind": "ScalarField",
  "name": "colorBy",
  "storageKey": null
},
v4 = {
  "alias": null,
  "args": null,
  "kind": "ScalarField",
  "name": "colorPool",
  "storageKey": null
},
v5 = {
  "alias": null,
  "args": null,
  "kind": "ScalarField",
  "name": "colorscale",
  "storageKey": null
},
v6 = {
  "alias": null,
  "args": null,
  "kind": "ScalarField",
  "name": "multicolorKeypoints",
  "storageKey": null
},
v7 = {
  "alias": null,
  "args": null,
  "kind": "ScalarField",
  "name": "showSkeletons",
  "storageKey": null
},
v8 = {
  "alias": "allDatasets",
  "args": null,
  "kind": "ScalarField",
  "name": "estimatedDatasetCount",
  "storageKey": null
},
v9 = [
  {
    "kind": "Variable",
    "name": "after",
    "variableName": "cursor"
  },
  {
    "kind": "Variable",
    "name": "first",
    "variableName": "count"
  },
  {
    "kind": "Variable",
    "name": "search",
    "variableName": "search"
  }
];
return {
  "fragment": {
    "argumentDefinitions": [
      (v0/*: any*/),
      (v1/*: any*/),
      (v2/*: any*/)
    ],
    "kind": "Fragment",
    "metadata": null,
    "name": "IndexPageQuery",
    "selections": [
      {
        "alias": null,
        "args": null,
        "concreteType": "AppConfig",
        "kind": "LinkedField",
        "name": "config",
        "plural": false,
        "selections": [
          (v3/*: any*/),
          (v4/*: any*/),
          (v5/*: any*/),
          (v6/*: any*/),
          (v7/*: any*/)
        ],
        "storageKey": null
      },
      (v8/*: any*/),
      {
        "args": null,
        "kind": "FragmentSpread",
        "name": "NavFragment"
      },
      {
        "args": null,
        "kind": "FragmentSpread",
        "name": "configFragment"
      }
    ],
    "type": "Query",
    "abstractKey": null
  },
  "kind": "Request",
  "operation": {
    "argumentDefinitions": [
      (v2/*: any*/),
      (v0/*: any*/),
      (v1/*: any*/)
    ],
    "kind": "Operation",
    "name": "IndexPageQuery",
    "selections": [
      {
        "alias": null,
        "args": null,
        "concreteType": "AppConfig",
        "kind": "LinkedField",
        "name": "config",
        "plural": false,
        "selections": [
          (v3/*: any*/),
          (v4/*: any*/),
          (v5/*: any*/),
          (v6/*: any*/),
          (v7/*: any*/),
          {
            "alias": null,
            "args": null,
            "kind": "ScalarField",
            "name": "gridZoom",
            "storageKey": null
          },
          {
            "alias": null,
            "args": null,
            "kind": "ScalarField",
            "name": "lightningThreshold",
            "storageKey": null
          },
          {
            "alias": null,
            "args": null,
            "kind": "ScalarField",
            "name": "loopVideos",
            "storageKey": null
          },
          {
            "alias": null,
            "args": null,
            "kind": "ScalarField",
            "name": "notebookHeight",
            "storageKey": null
          },
          {
            "alias": null,
            "args": null,
            "kind": "ScalarField",
            "name": "plugins",
            "storageKey": null
          },
          {
            "alias": null,
            "args": null,
            "kind": "ScalarField",
            "name": "showConfidence",
            "storageKey": null
          },
          {
            "alias": null,
            "args": null,
            "kind": "ScalarField",
            "name": "showIndex",
            "storageKey": null
          },
          {
            "alias": null,
            "args": null,
            "kind": "ScalarField",
            "name": "showLabel",
            "storageKey": null
          },
          {
            "alias": null,
            "args": null,
            "kind": "ScalarField",
            "name": "showTooltip",
            "storageKey": null
          },
          {
            "alias": null,
            "args": null,
            "kind": "ScalarField",
            "name": "sidebarMode",
            "storageKey": null
          },
          {
            "alias": null,
            "args": null,
            "kind": "ScalarField",
            "name": "theme",
            "storageKey": null
          },
          {
            "alias": null,
            "args": null,
            "kind": "ScalarField",
            "name": "timezone",
            "storageKey": null
          },
          {
            "alias": null,
            "args": null,
            "kind": "ScalarField",
            "name": "useFrameNumber",
            "storageKey": null
          }
        ],
        "storageKey": null
      },
      (v8/*: any*/),
      {
        "alias": null,
        "args": (v9/*: any*/),
        "concreteType": "DatasetStrConnection",
        "kind": "LinkedField",
        "name": "datasets",
        "plural": false,
        "selections": [
          {
            "alias": null,
            "args": null,
            "kind": "ScalarField",
            "name": "total",
            "storageKey": null
          },
          {
            "alias": null,
            "args": null,
            "concreteType": "DatasetStrEdge",
            "kind": "LinkedField",
            "name": "edges",
            "plural": true,
            "selections": [
              {
                "alias": null,
                "args": null,
                "kind": "ScalarField",
                "name": "cursor",
                "storageKey": null
              },
              {
                "alias": null,
                "args": null,
                "concreteType": "Dataset",
                "kind": "LinkedField",
                "name": "node",
                "plural": false,
                "selections": [
                  {
                    "alias": null,
                    "args": null,
                    "kind": "ScalarField",
                    "name": "name",
                    "storageKey": null
                  },
                  {
                    "alias": null,
                    "args": null,
                    "kind": "ScalarField",
                    "name": "id",
                    "storageKey": null
                  },
                  {
                    "alias": null,
                    "args": null,
                    "kind": "ScalarField",
                    "name": "__typename",
                    "storageKey": null
                  }
                ],
                "storageKey": null
              }
            ],
            "storageKey": null
          },
          {
            "alias": null,
            "args": null,
            "concreteType": "DatasetStrPageInfo",
            "kind": "LinkedField",
            "name": "pageInfo",
            "plural": false,
            "selections": [
              {
                "alias": null,
                "args": null,
                "kind": "ScalarField",
                "name": "endCursor",
                "storageKey": null
              },
              {
                "alias": null,
                "args": null,
                "kind": "ScalarField",
                "name": "hasNextPage",
                "storageKey": null
              }
            ],
            "storageKey": null
          }
        ],
        "storageKey": null
      },
      {
        "alias": null,
        "args": (v9/*: any*/),
        "filters": [
          "search"
        ],
        "handle": "connection",
        "key": "DatasetsList_query_datasets",
        "kind": "LinkedHandle",
        "name": "datasets"
      },
      {
        "alias": null,
        "args": null,
        "kind": "ScalarField",
        "name": "context",
        "storageKey": null
      },
      {
        "alias": null,
        "args": null,
        "kind": "ScalarField",
        "name": "dev",
        "storageKey": null
      },
      {
        "alias": null,
        "args": null,
        "kind": "ScalarField",
        "name": "doNotTrack",
        "storageKey": null
      },
      {
        "alias": null,
        "args": null,
        "kind": "ScalarField",
        "name": "uid",
        "storageKey": null
      },
      {
        "alias": null,
        "args": null,
        "kind": "ScalarField",
        "name": "version",
        "storageKey": null
      },
      (v5/*: any*/)
    ]
  },
  "params": {
<<<<<<< HEAD
    "cacheID": "99ec35167438b14de474254554413684",
=======
    "cacheID": "5526beb8b18ed888d243ccdffe0c9124",
>>>>>>> 0c4a522d
    "id": null,
    "metadata": {},
    "name": "IndexPageQuery",
    "operationKind": "query",
<<<<<<< HEAD
    "text": "query IndexPageQuery(\n  $search: String = \"\"\n  $count: Int\n  $cursor: String\n) {\n  config {\n    colorBy\n    colorPool\n    colorscale\n    multicolorKeypoints\n    showSkeletons\n  }\n  allDatasets: estimatedDatasetCount\n  ...NavFragment\n  ...configFragment\n}\n\nfragment NavDatasets on Query {\n  datasets(search: $search, first: $count, after: $cursor) {\n    total\n    edges {\n      cursor\n      node {\n        name\n        id\n        __typename\n      }\n    }\n    pageInfo {\n      endCursor\n      hasNextPage\n    }\n  }\n}\n\nfragment NavFragment on Query {\n  ...NavDatasets\n  ...NavGA\n  teamsSubmission\n}\n\nfragment NavGA on Query {\n  context\n  dev\n  doNotTrack\n  uid\n  version\n}\n\nfragment configFragment on Query {\n  config {\n    colorBy\n    colorPool\n    colorscale\n    gridZoom\n    lightningThreshold\n    loopVideos\n    multicolorKeypoints\n    notebookHeight\n    plugins\n    showConfidence\n    showIndex\n    showLabel\n    showSkeletons\n    showTooltip\n    sidebarMode\n    theme\n    timezone\n    useFrameNumber\n  }\n  colorscale\n}\n"
=======
    "text": "query IndexPageQuery(\n  $search: String = \"\"\n  $count: Int\n  $cursor: String\n) {\n  config {\n    colorBy\n    colorPool\n    colorscale\n    multicolorKeypoints\n    showSkeletons\n  }\n  allDatasets: datasets(search: \"\") {\n    total\n  }\n  ...NavFragment\n  ...configFragment\n}\n\nfragment NavDatasets on Query {\n  datasets(search: $search, first: $count, after: $cursor) {\n    total\n    edges {\n      cursor\n      node {\n        name\n        id\n        __typename\n      }\n    }\n    pageInfo {\n      endCursor\n      hasNextPage\n    }\n  }\n}\n\nfragment NavFragment on Query {\n  ...NavDatasets\n  ...NavGA\n}\n\nfragment NavGA on Query {\n  context\n  dev\n  doNotTrack\n  uid\n  version\n}\n\nfragment configFragment on Query {\n  config {\n    colorBy\n    colorPool\n    colorscale\n    gridZoom\n    lightningThreshold\n    loopVideos\n    multicolorKeypoints\n    notebookHeight\n    plugins\n    showConfidence\n    showIndex\n    showLabel\n    showSkeletons\n    showTooltip\n    sidebarMode\n    theme\n    timezone\n    useFrameNumber\n  }\n  colorscale\n}\n"
>>>>>>> 0c4a522d
  }
};
})();

(node as any).hash = "0e29568fa34b45baaa1d820d64dbe63f";

export default node;<|MERGE_RESOLUTION|>--- conflicted
+++ resolved
@@ -1,9 +1,5 @@
 /**
-<<<<<<< HEAD
- * @generated SignedSource<<8700e7785b68e24cfbd420ff77f331b6>>
-=======
- * @generated SignedSource<<cf6ad10bc59ba1023ed6c9881a8832e5>>
->>>>>>> 0c4a522d
+ * @generated SignedSource<<f5b436d9a239fa5b47cf43bc20a39377>>
  * @lightSyntaxTransform
  * @nogrep
  */
@@ -414,20 +410,12 @@
     ]
   },
   "params": {
-<<<<<<< HEAD
-    "cacheID": "99ec35167438b14de474254554413684",
-=======
-    "cacheID": "5526beb8b18ed888d243ccdffe0c9124",
->>>>>>> 0c4a522d
+    "cacheID": "0c55ce94421a57a68f03347c93283c4d",
     "id": null,
     "metadata": {},
     "name": "IndexPageQuery",
     "operationKind": "query",
-<<<<<<< HEAD
-    "text": "query IndexPageQuery(\n  $search: String = \"\"\n  $count: Int\n  $cursor: String\n) {\n  config {\n    colorBy\n    colorPool\n    colorscale\n    multicolorKeypoints\n    showSkeletons\n  }\n  allDatasets: estimatedDatasetCount\n  ...NavFragment\n  ...configFragment\n}\n\nfragment NavDatasets on Query {\n  datasets(search: $search, first: $count, after: $cursor) {\n    total\n    edges {\n      cursor\n      node {\n        name\n        id\n        __typename\n      }\n    }\n    pageInfo {\n      endCursor\n      hasNextPage\n    }\n  }\n}\n\nfragment NavFragment on Query {\n  ...NavDatasets\n  ...NavGA\n  teamsSubmission\n}\n\nfragment NavGA on Query {\n  context\n  dev\n  doNotTrack\n  uid\n  version\n}\n\nfragment configFragment on Query {\n  config {\n    colorBy\n    colorPool\n    colorscale\n    gridZoom\n    lightningThreshold\n    loopVideos\n    multicolorKeypoints\n    notebookHeight\n    plugins\n    showConfidence\n    showIndex\n    showLabel\n    showSkeletons\n    showTooltip\n    sidebarMode\n    theme\n    timezone\n    useFrameNumber\n  }\n  colorscale\n}\n"
-=======
-    "text": "query IndexPageQuery(\n  $search: String = \"\"\n  $count: Int\n  $cursor: String\n) {\n  config {\n    colorBy\n    colorPool\n    colorscale\n    multicolorKeypoints\n    showSkeletons\n  }\n  allDatasets: datasets(search: \"\") {\n    total\n  }\n  ...NavFragment\n  ...configFragment\n}\n\nfragment NavDatasets on Query {\n  datasets(search: $search, first: $count, after: $cursor) {\n    total\n    edges {\n      cursor\n      node {\n        name\n        id\n        __typename\n      }\n    }\n    pageInfo {\n      endCursor\n      hasNextPage\n    }\n  }\n}\n\nfragment NavFragment on Query {\n  ...NavDatasets\n  ...NavGA\n}\n\nfragment NavGA on Query {\n  context\n  dev\n  doNotTrack\n  uid\n  version\n}\n\nfragment configFragment on Query {\n  config {\n    colorBy\n    colorPool\n    colorscale\n    gridZoom\n    lightningThreshold\n    loopVideos\n    multicolorKeypoints\n    notebookHeight\n    plugins\n    showConfidence\n    showIndex\n    showLabel\n    showSkeletons\n    showTooltip\n    sidebarMode\n    theme\n    timezone\n    useFrameNumber\n  }\n  colorscale\n}\n"
->>>>>>> 0c4a522d
+    "text": "query IndexPageQuery(\n  $search: String = \"\"\n  $count: Int\n  $cursor: String\n) {\n  config {\n    colorBy\n    colorPool\n    colorscale\n    multicolorKeypoints\n    showSkeletons\n  }\n  allDatasets: estimatedDatasetCount\n  ...NavFragment\n  ...configFragment\n}\n\nfragment NavDatasets on Query {\n  datasets(search: $search, first: $count, after: $cursor) {\n    total\n    edges {\n      cursor\n      node {\n        name\n        id\n        __typename\n      }\n    }\n    pageInfo {\n      endCursor\n      hasNextPage\n    }\n  }\n}\n\nfragment NavFragment on Query {\n  ...NavDatasets\n  ...NavGA\n}\n\nfragment NavGA on Query {\n  context\n  dev\n  doNotTrack\n  uid\n  version\n}\n\nfragment configFragment on Query {\n  config {\n    colorBy\n    colorPool\n    colorscale\n    gridZoom\n    lightningThreshold\n    loopVideos\n    multicolorKeypoints\n    notebookHeight\n    plugins\n    showConfidence\n    showIndex\n    showLabel\n    showSkeletons\n    showTooltip\n    sidebarMode\n    theme\n    timezone\n    useFrameNumber\n  }\n  colorscale\n}\n"
   }
 };
 })();
