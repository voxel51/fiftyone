--- conflicted
+++ resolved
@@ -1,9 +1,5 @@
 /**
-<<<<<<< HEAD
- * @generated SignedSource<<6edae9962d650c97c702c97dc7d30f39>>
-=======
- * @generated SignedSource<<d9981dfed065c8ab90f85eeaa0ada2f3>>
->>>>>>> 485f21ec
+ * @generated SignedSource<<5bbf2775855fd07cd4159e42124c3810>>
  * @lightSyntaxTransform
  * @nogrep
  */
@@ -433,20 +429,12 @@
     ]
   },
   "params": {
-<<<<<<< HEAD
-    "cacheID": "65bfd497d6efddc73d20a4df33ab23c8",
-=======
-    "cacheID": "5da2f6e8054ba4e6177bd4c8ec4c81ff",
->>>>>>> 485f21ec
+    "cacheID": "8f674bf490a28653e60672eb9abb4653",
     "id": null,
     "metadata": {},
     "name": "IndexPageQuery",
     "operationKind": "query",
-<<<<<<< HEAD
-    "text": "query IndexPageQuery(\n  $search: String = \"\"\n  $count: Int\n  $cursor: String\n) {\n  config {\n    colorBy\n    colorPool\n    multicolorKeypoints\n    showSkeletons\n  }\n  ...NavFragment\n  ...configFragment\n}\n\nfragment NavDatasets on Query {\n  datasets(search: $search, first: $count, after: $cursor) {\n    total\n    edges {\n      cursor\n      node {\n        name\n        id\n        __typename\n      }\n    }\n    pageInfo {\n      endCursor\n      hasNextPage\n    }\n  }\n}\n\nfragment NavFragment on Query {\n  ...NavDatasets\n  ...NavGA\n  teamsSubmission\n}\n\nfragment NavGA on Query {\n  context\n  dev\n  doNotTrack\n  uid\n  version\n}\n\nfragment configFragment on Query {\n  config {\n    colorBy\n    colorPool\n    colorscale\n    gridZoom\n    lightningThreshold\n    loopVideos\n    multicolorKeypoints\n    notebookHeight\n    plugins\n    showConfidence\n    showIndex\n    showLabel\n    showSkeletons\n    showTooltip\n    sidebarMode\n    theme\n    timezone\n    useFrameNumber\n  }\n  colorscale\n}\n"
-=======
-    "text": "query IndexPageQuery(\n  $search: String = \"\"\n  $count: Int\n  $cursor: String\n) {\n  config {\n    colorBy\n    colorPool\n    multicolorKeypoints\n    showSkeletons\n  }\n  allDatasets: datasets(search: \"\") {\n    total\n  }\n  ...NavFragment\n  ...configFragment\n}\n\nfragment NavDatasets on Query {\n  datasets(search: $search, first: $count, after: $cursor) {\n    total\n    edges {\n      cursor\n      node {\n        name\n        id\n        __typename\n      }\n    }\n    pageInfo {\n      endCursor\n      hasNextPage\n    }\n  }\n}\n\nfragment NavFragment on Query {\n  ...NavDatasets\n  ...NavGA\n  teamsSubmission\n}\n\nfragment NavGA on Query {\n  context\n  dev\n  doNotTrack\n  uid\n  version\n}\n\nfragment configFragment on Query {\n  config {\n    colorBy\n    colorPool\n    colorscale\n    gridZoom\n    loopVideos\n    multicolorKeypoints\n    notebookHeight\n    plugins\n    showConfidence\n    showIndex\n    showLabel\n    showSkeletons\n    showTooltip\n    sidebarMode\n    theme\n    timezone\n    useFrameNumber\n  }\n  colorscale\n}\n"
->>>>>>> 485f21ec
+    "text": "query IndexPageQuery(\n  $search: String = \"\"\n  $count: Int\n  $cursor: String\n) {\n  config {\n    colorBy\n    colorPool\n    multicolorKeypoints\n    showSkeletons\n  }\n  allDatasets: datasets(search: \"\") {\n    total\n  }\n  ...NavFragment\n  ...configFragment\n}\n\nfragment NavDatasets on Query {\n  datasets(search: $search, first: $count, after: $cursor) {\n    total\n    edges {\n      cursor\n      node {\n        name\n        id\n        __typename\n      }\n    }\n    pageInfo {\n      endCursor\n      hasNextPage\n    }\n  }\n}\n\nfragment NavFragment on Query {\n  ...NavDatasets\n  ...NavGA\n  teamsSubmission\n}\n\nfragment NavGA on Query {\n  context\n  dev\n  doNotTrack\n  uid\n  version\n}\n\nfragment configFragment on Query {\n  config {\n    colorBy\n    colorPool\n    colorscale\n    gridZoom\n    lightningThreshold\n    loopVideos\n    multicolorKeypoints\n    notebookHeight\n    plugins\n    showConfidence\n    showIndex\n    showLabel\n    showSkeletons\n    showTooltip\n    sidebarMode\n    theme\n    timezone\n    useFrameNumber\n  }\n  colorscale\n}\n"
   }
 };
 })();
