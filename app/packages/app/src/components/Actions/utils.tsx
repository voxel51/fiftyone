import { useState } from "react";
import { selector, selectorFamily } from "recoil";
import { animated, useSpring } from "@react-spring/web";
import styled from "styled-components";

import { getFetchFunction, toSnakeCase } from "@fiftyone/utilities";
import { useTheme } from "@fiftyone/components";
import * as fos from "@fiftyone/state";
import {
  currentSlice,
  groupId,
  groupStatistics,
  sidebarSampleId,
} from "@fiftyone/state";

export const SwitcherDiv = styled.div`
  border-bottom: 1px solid ${({ theme }) => theme.background};
  display: flex;
  margin: 0 -0.5rem;
  padding: 0 0.5rem;
`;

export const SwitchDiv = animated(styled.div`
  flex-basis: 0;
  flex-grow: 1;
  font-size: 1rem;
  padding-left: 0.4rem;
  line-height: 2;
  font-weight: bold;
  border-bottom-color: ${({ theme }) => theme.brand};
  border-bottom-style: solid;
  border-bottom-width: 2px;
  text-transform: capitalize;
`);

export const useHighlightHover = (disabled, override = null, color = null) => {
  const [hovering, setHovering] = useState(false);
  const theme = useTheme();
  const on =
    typeof override === "boolean"
      ? override && !disabled
      : hovering && !disabled;
  const style = useSpring({
    backgroundColor: on
      ? theme.backgroundLight
      : disabled
      ? theme.backgroundDark
      : theme.backgroundDark,
    color: color ? color : on ? theme.font : theme.fontDark,
  });

  const onMouseEnter = () => setHovering(true);

  const onMouseLeave = () => setHovering(false);

  return {
    style: {
      ...style,
      cursor: disabled ? "default" : "pointer",
    },
    onMouseEnter,
    onMouseLeave,
  };
};

export const allTags = selector<{ sample: string[]; label: string[] } | null>({
  key: "tagAggs",
  get: async ({ get }) => {
    const labels = get(fos.labelTagCounts({ modal: false, extended: false }));

    const sample = get(fos.sampleTagCounts({ modal: false, extended: false }));

    if (!labels || !sample) {
      return null;
    }

    return {
      label: Object.keys(labels).sort(),
      sample: Object.keys(sample).sort(),
    };
  },
});

export const tagStatistics = selectorFamily<
  {
    count: number;
    items: number;
    tags: { [key: string]: number };
  },
  { modal: boolean; labels: boolean }
>({
  key: "tagStatistics",
  get:
    ({ modal, labels: count_labels }) =>
    async ({ get }) => {
      const activeLabels = get(fos.activeLabelFields({ modal }));
      const selected = get(fos.selectedSamples);

      let labels: fos.State.SelectedLabel[] = [];
      if (modal) {
        labels = Object.entries(get(fos.selectedLabels)).map(
          ([labelId, data]) => ({
            labelId,
            ...data,
          })
        );
      }

      const groupStats = get(groupStatistics(modal)) === "group";

      return await getFetchFunction()("POST", "/tagging", {
        dataset: get(fos.dataset).name,
        view: get(fos.view),
        active_label_fields: activeLabels,
        sample_ids: selected.size
          ? [...selected]
          : modal && !groupStats
          ? get(sidebarSampleId)
          : null,
        labels: toSnakeCase(labels),
<<<<<<< HEAD
        group_id: modal ? get(groupId) : null,
=======
        group_id: modal && !selected.size && groupStats ? get(groupId) : null,
>>>>>>> eae320bb
        slice: groupStats ? null : get(currentSlice(modal)),
        count_labels,
        filters: get(modal ? fos.modalFilters : fos.filters),
        mixed: groupStats,
        hidden_labels:
          modal && labels ? toSnakeCase(get(fos.hiddenLabelsArray)) : null,
      });
    },
});

export const numItemsInSelection = selectorFamily<number, boolean>({
  key: "numLabelsInSelectedSamples",
  get:
    (labels) =>
    ({ get }) => {
      return get(tagStatistics({ modal: false, labels })).count;
    },
});

export const selectedSamplesCount = selectorFamily<number, boolean>({
  key: "selectedSampleCount",
  get:
    (modal) =>
    ({ get }) => {
      return get(tagStatistics({ modal, labels: false })).items;
    },
});

export const tagStats = selectorFamily<
  { [key: string]: number } | null,
  { modal: boolean; labels: boolean }
>({
  key: "tagStats",
  get:
    ({ modal, labels }) =>
    ({ get }) => {
      const tags = get(allTags);
      const results = Object.fromEntries(
        tags[labels ? "label" : "sample"].map((t) => [t, 0])
      );

      return {
        ...results,
        ...get(tagStatistics({ modal, labels })).tags,
      };
    },
});<|MERGE_RESOLUTION|>--- conflicted
+++ resolved
@@ -118,11 +118,7 @@
           ? get(sidebarSampleId)
           : null,
         labels: toSnakeCase(labels),
-<<<<<<< HEAD
-        group_id: modal ? get(groupId) : null,
-=======
         group_id: modal && !selected.size && groupStats ? get(groupId) : null,
->>>>>>> eae320bb
         slice: groupStats ? null : get(currentSlice(modal)),
         count_labels,
         filters: get(modal ? fos.modalFilters : fos.filters),
