<<<<<<< HEAD
import { Autorenew } from "@material-ui/icons";
=======
import { Autorenew, OpacityRounded } from "@material-ui/icons";
>>>>>>> 7051ca1e
import React from "react";
import { constSelector, useRecoilState, useRecoilValue } from "recoil";

import * as atoms from "../../recoil/atoms";
import * as selectors from "../../recoil/selectors";

import Checkbox from "../Common/Checkbox";
import { PopoutSectionTitle, TabOption } from "../utils";

import { Button } from "../FieldsSidebar";
import Popout from "./Popout";
import { Slider } from "../Filters/RangeSlider";
import { useTheme } from "../../utils/hooks";

export const RefreshButton = ({ modal }) => {
  const [colorSeed, setColorSeed] = useRecoilState(
    atoms.colorSeed(Boolean(modal))
  );
  return (
    <>
      <Button
        text={
          <span style={{ display: "flex", justifyContent: "center" }}>
            Refresh colors{" "}
            <Autorenew
              style={{
                marginLeft: "0.25rem",
                color: "inherit",
              }}
            />
          </span>
        }
        title={"Refresh colors"}
        onClick={() => setColorSeed(colorSeed + 1)}
        style={{
          margin: "0.25rem -0.5rem",
          height: "2rem",
          borderRadius: 0,
          textAlign: "center",
        }}
      ></Button>
    </>
  );
};

const ColorBy = ({ modal }) => {
  const [colorByLabel, setColorByLabel] = useRecoilState(
    atoms.colorByLabel(modal)
  );

  return (
    <>
      <PopoutSectionTitle>Color by</PopoutSectionTitle>
      <TabOption
        active={colorByLabel ? "value" : "field"}
        options={[
          {
            text: "field",
            title: "Color by field",
            onClick: () => colorByLabel && setColorByLabel(false),
          },
          {
            text: "value",
            title: "Color by value",
            onClick: () => !colorByLabel && setColorByLabel(true),
          },
        ]}
      />
    </>
  );
};

const Opacity = ({ modal }) => {
  const theme = useTheme();
<<<<<<< HEAD
  return (
    <>
      <PopoutSectionTitle>Label opacity</PopoutSectionTitle>
      <Slider
        valueAtom={atoms.alpha(modal)}
        boundsAtom={constSelector([0.01, 1])}
=======
  const [alpha, setAlpha] = useRecoilState(atoms.alpha(modal));

  return (
    <>
      <PopoutSectionTitle style={{ display: "flex", height: 33 }}>
        <span>Label opacity</span>
        {alpha !== atoms.DEFAULT_ALPHA && (
          <span
            onClick={() => setAlpha(atoms.DEFAULT_ALPHA)}
            style={{ cursor: "pointer", margin: "0.25rem" }}
            title={"Reset label opacity"}
          >
            <OpacityRounded />
          </span>
        )}
      </PopoutSectionTitle>

      <Slider
        valueAtom={atoms.alpha(modal)}
        boundsAtom={constSelector([0, 1])}
>>>>>>> 7051ca1e
        color={theme.brand}
        showBounds={false}
        persistValue={false}
        showValue={false}
        onChange={true}
        style={{ padding: 0 }}
<<<<<<< HEAD
=======
        int={false}
>>>>>>> 7051ca1e
      />
    </>
  );
};

const SortFilterResults = ({ modal }) => {
  const [{ count, asc }, setSortFilterResults] = useRecoilState(
    atoms.sortFilterResults(modal)
  );

  return (
    <>
      <PopoutSectionTitle>Sort sidebar contents by</PopoutSectionTitle>
      <TabOption
        active={count ? "count" : "value"}
        options={[
          {
            text: "count",
            title: "Sort by count",
            onClick: () => !count && setSortFilterResults({ count: true, asc }),
          },
          {
            text: "value",
            title: "Sort by value",
            onClick: () => count && setSortFilterResults({ count: false, asc }),
          },
        ]}
      />
      <Checkbox
        name={"Reverse"}
        value={!asc}
        setValue={(value) => setSortFilterResults({ count, asc: !value })}
      />
    </>
  );
};

const Patches = ({ modal }) => {
  const isPatches = useRecoilValue(selectors.isPatchesView);
  const [crop, setCrop] = useRecoilState(atoms.cropToContent(modal));

  if (!isPatches) {
    return null;
  }

  return (
    <>
      <PopoutSectionTitle>Patches</PopoutSectionTitle>
      <Checkbox
        name={"Crop to patch"}
        value={crop}
        setValue={(value) => setCrop(value)}
      />
    </>
  );
};

type OptionsProps = {
  modal: boolean;
};

const Options = ({ modal, bounds }: OptionsProps) => {
  return (
    <Popout modal={modal} bounds={bounds}>
      <ColorBy modal={modal} />
      <RefreshButton modal={modal} />
      <Opacity modal={modal} />
      <SortFilterResults modal={modal} />
      <Patches modal={modal} />
    </Popout>
  );
};

export default React.memo(Options);<|MERGE_RESOLUTION|>--- conflicted
+++ resolved
@@ -1,8 +1,4 @@
-<<<<<<< HEAD
-import { Autorenew } from "@material-ui/icons";
-=======
 import { Autorenew, OpacityRounded } from "@material-ui/icons";
->>>>>>> 7051ca1e
 import React from "react";
 import { constSelector, useRecoilState, useRecoilValue } from "recoil";
 
@@ -77,14 +73,6 @@
 
 const Opacity = ({ modal }) => {
   const theme = useTheme();
-<<<<<<< HEAD
-  return (
-    <>
-      <PopoutSectionTitle>Label opacity</PopoutSectionTitle>
-      <Slider
-        valueAtom={atoms.alpha(modal)}
-        boundsAtom={constSelector([0.01, 1])}
-=======
   const [alpha, setAlpha] = useRecoilState(atoms.alpha(modal));
 
   return (
@@ -105,17 +93,13 @@
       <Slider
         valueAtom={atoms.alpha(modal)}
         boundsAtom={constSelector([0, 1])}
->>>>>>> 7051ca1e
         color={theme.brand}
         showBounds={false}
         persistValue={false}
         showValue={false}
         onChange={true}
         style={{ padding: 0 }}
-<<<<<<< HEAD
-=======
         int={false}
->>>>>>> 7051ca1e
       />
     </>
   );
