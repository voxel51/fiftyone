--- conflicted
+++ resolved
@@ -66,10 +66,7 @@
     foq.paginateGroupPaginationFragment,
     fragmentRef
   );
-<<<<<<< HEAD
-=======
-
->>>>>>> 84dd6369
+
   const samples = {
     ...data.samples,
     edges: data.samples.edges.filter(
