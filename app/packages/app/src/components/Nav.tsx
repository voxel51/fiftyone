--- conflicted
+++ resolved
@@ -19,14 +19,8 @@
 import Analytics from "./Analytics";
 import DatasetSelector from "./DatasetSelector";
 import Teams from "./Teams";
-<<<<<<< HEAD
 import type { NavDatasets$key } from "./__generated__/NavDatasets.graphql";
 import type { NavFragment$key } from "./__generated__/NavFragment.graphql";
-import type { NavGA$key } from "./__generated__/NavGA.graphql";
-=======
-import { NavDatasets$key } from "./__generated__/NavDatasets.graphql";
-import { NavFragment$key } from "./__generated__/NavFragment.graphql";
->>>>>>> 95188e9d
 
 const getUseSearch = (fragment: NavDatasets$key) => {
   return (search: string) => {
@@ -67,56 +61,12 @@
   };
 };
 
-<<<<<<< HEAD
-export const useGA = (fragment: NavGA$key) => {
-  const info = useFragment(
-    graphql`
-      fragment NavGA on Query {
-        context
-        dev
-        doNotTrack
-        uid
-        version
-      }
-    `,
-    fragment
-  );
-
-  useEffect(() => {
-    if (info.doNotTrack) {
-      return;
-    }
-    const dev = info.dev;
-    const buildType = dev ? "dev" : "prod";
-    ReactGA.initialize(gaConfig.app_ids[buildType], {
-      testMode: false,
-      gaOptions: {
-        storage: "none",
-        cookieDomain: "none",
-        clientId: info.uid,
-        page_location: "omitted",
-        page_path: "omitted",
-        kind: isElectron() ? "Desktop" : "Web",
-        version: info.version,
-        context: info.context,
-        checkProtocolTask: null, // disable check, allow file:// URLs
-      },
-    });
-  }, [info]);
-};
-
-const Nav: React.FC<{
-  fragment: NavFragment$key;
-  hasDataset: boolean;
-}> = ({ fragment, hasDataset }) => {
-=======
 const Nav: React.FC<
   React.PropsWithChildren<{
     fragment: NavFragment$key;
     hasDataset: boolean;
   }>
 > = ({ children, fragment, hasDataset }) => {
->>>>>>> 95188e9d
   const data = useFragment(
     graphql`
       fragment NavFragment on Query {
@@ -133,40 +83,6 @@
   const setTheme = useSetRecoilState(fos.theme);
 
   return (
-<<<<<<< HEAD
-    <Header
-      title={"FiftyOne"}
-      onRefresh={refresh}
-      navChildren={<DatasetSelector useSearch={useSearch} />}
-    >
-      {hasDataset && (
-        <Suspense fallback={<div style={{ flex: 1 }} />}>
-          <ViewBar />
-        </Suspense>
-      )}
-      {!hasDataset && <div style={{ flex: 1 }} />}
-      <div className={iconContainer}>
-        <Teams />
-        <IconButton
-          title={mode === "dark" ? "Light mode" : "Dark mode"}
-          onClick={() => {
-            const nextMode = mode === "dark" ? "light" : "dark";
-            setMode(nextMode);
-            setTheme(nextMode);
-          }}
-          sx={{
-            color: (theme) => theme.palette.text.secondary,
-            pr: 0,
-          }}
-        >
-          {mode === "dark" ? <LightMode color="inherit" /> : <DarkMode />}
-        </IconButton>
-        <SlackLink />
-        <GitHubLink />
-        <DocsLink />
-      </div>
-    </Header>
-=======
     <>
       <Header
         title={"FiftyOne"}
@@ -174,11 +90,11 @@
         navChildren={<DatasetSelector useSearch={useSearch} />}
       >
         {hasDataset && (
-          <Suspense fallback={<div style={{ flex: 1 }}></div>}>
+          <Suspense fallback={<div style={{ flex: 1 }} />}>
             <ViewBar />
           </Suspense>
         )}
-        {!hasDataset && <div style={{ flex: 1 }}></div>}
+        {!hasDataset && <div style={{ flex: 1 }} />}
         <div className={iconContainer}>
           <Teams />
           <IconButton
@@ -203,7 +119,6 @@
       {children}
       <Analytics fragment={data} />
     </>
->>>>>>> 95188e9d
   );
 };
 
