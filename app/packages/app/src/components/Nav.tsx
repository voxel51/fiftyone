import {
  DocsLink,
  GitHubLink,
  Header,
  IconButton,
  SlackLink,
  Tooltip,
  iconContainer,
} from "@fiftyone/components";
import { ViewBar } from "@fiftyone/core";
import * as fos from "@fiftyone/state";
import { useRefresh } from "@fiftyone/state";
<<<<<<< HEAD
import { isElectron } from "@fiftyone/utilities";
import { DarkMode, LightMode, Lock } from "@mui/icons-material";
=======
import { DarkMode, LightMode } from "@mui/icons-material";
>>>>>>> 55691d10
import { useColorScheme } from "@mui/material";
import React, { Suspense, useMemo } from "react";
import { useFragment, usePaginationFragment } from "react-relay";
import { useDebounce } from "react-use";
import { useRecoilValue, useSetRecoilState } from "recoil";
import { graphql } from "relay-runtime";
import Analytics from "./Analytics";
import DatasetSelector from "./DatasetSelector";
import { NavDatasets$key } from "./__generated__/NavDatasets.graphql";
import { NavFragment$key } from "./__generated__/NavFragment.graphql";

const getUseSearch = (fragment: NavDatasets$key) => {
  return (search: string) => {
    const refresh = useRecoilValue(fos.refresher);
    const { data, refetch } = usePaginationFragment(
      graphql`
        fragment NavDatasets on Query
        @refetchable(queryName: "DatasetsPaginationQuery") {
          datasets(search: $search, first: $count, after: $cursor)
            @connection(key: "DatasetsList_query_datasets") {
            total
            edges {
              cursor
              node {
                name
              }
            }
          }
        }
      `,
      fragment
    );

    useDebounce(
      () => {
        refetch({ search });
      },
      200,
      [search, refresh]
    );

    return useMemo(() => {
      return {
        total: data.datasets.total === null ? undefined : data.datasets.total,
        values: data.datasets.edges.map((edge) => edge.node.name),
      };
    }, [data]);
  };
};

<<<<<<< HEAD
export const useGA = (fragment: NavGA$key) => {
  const info = useFragment(
    graphql`
      fragment NavGA on Query {
        context
        dev
        doNotTrack
        uid
        version
      }
    `,
    fragment
  );

  useEffect(() => {
    if (info.doNotTrack) {
      return;
    }

    const dev = info.dev;
    const buildType = dev ? "dev" : "prod";
    ReactGA.initialize(gaConfig.app_ids[buildType], {
      testMode: false,
      gaOptions: {
        storage: "none",
        cookieDomain: "none",
        clientId: info.uid,
        page_location: "omitted",
        page_path: "omitted",
        kind: isElectron() ? "Desktop" : "Web",
        version: info.version,
        context: info.context,
        checkProtocolTask: null, // disable check, allow file:// URLs
      },
    });
  }, [info]);
};

const Nav: React.FC<{
  fragment: NavFragment$key;
  hasDataset: boolean;
}> = ({ fragment, hasDataset }) => {
=======
const Nav: React.FC<
  React.PropsWithChildren<{
    fragment: NavFragment$key;
    hasDataset: boolean;
  }>
> = ({ children, fragment, hasDataset }) => {
>>>>>>> 55691d10
  const data = useFragment(
    graphql`
      fragment NavFragment on Query {
        ...Analytics
        ...NavDatasets
      }
    `,
    fragment
  );

  const useSearch = getUseSearch(data);
  const refresh = useRefresh();
  const { mode, setMode } = useColorScheme();
  const setTheme = useSetRecoilState(fos.theme);
<<<<<<< HEAD
  const datasetHead = useRecoilValue(fos.datasetHeadName);
  const datasetSnapshot = useRecoilValue(fos.datasetSnapshotName);
=======
>>>>>>> 55691d10

  return (
    <>
      <Header
<<<<<<< HEAD
        title={"FiftyOne Teams"}
        onRefresh={refresh}
        navChildren={<DatasetSelector useSearch={useSearch} />}
      >
        {datasetHead && datasetSnapshot && (
          <div
            style={{
              alignItems: "center",
              display: "flex",
              height: "100%",
              marginRight: "1rem",
            }}
          >
            <Tooltip
              text={
                `You are viewing the snapshot "${datasetSnapshot}" of the` +
                ` dataset "${datasetHead}" (Read-only mode)`
              }
              placement="bottom-center"
            >
              <Lock
                sx={{ color: (theme) => theme.palette.primary.main, mt: 1 }}
              />
            </Tooltip>
          </div>
        )}
=======
        title={"FiftyOne"}
        onRefresh={refresh}
        navChildren={<DatasetSelector useSearch={useSearch} />}
      >
>>>>>>> 55691d10
        {hasDataset && (
          <Suspense fallback={<div style={{ flex: 1 }}></div>}>
            <ViewBar />
          </Suspense>
        )}
        {!hasDataset && <div style={{ flex: 1 }}></div>}
        <div className={iconContainer}>
<<<<<<< HEAD
=======
          <Teams />
>>>>>>> 55691d10
          <IconButton
            title={mode === "dark" ? "Light mode" : "Dark mode"}
            onClick={() => {
              const nextMode = mode === "dark" ? "light" : "dark";
              setMode(nextMode);
              setTheme(nextMode);
            }}
            sx={{
              color: (theme) => theme.palette.text.secondary,
              pr: 0,
            }}
          >
            {mode === "dark" ? <LightMode color="inherit" /> : <DarkMode />}
          </IconButton>
          <SlackLink />
          <GitHubLink />
          <DocsLink />
        </div>
      </Header>
<<<<<<< HEAD
=======
      {children}
      <Analytics fragment={data} />
>>>>>>> 55691d10
    </>
  );
};

export default Nav;<|MERGE_RESOLUTION|>--- conflicted
+++ resolved
@@ -10,12 +10,7 @@
 import { ViewBar } from "@fiftyone/core";
 import * as fos from "@fiftyone/state";
 import { useRefresh } from "@fiftyone/state";
-<<<<<<< HEAD
-import { isElectron } from "@fiftyone/utilities";
 import { DarkMode, LightMode, Lock } from "@mui/icons-material";
-=======
-import { DarkMode, LightMode } from "@mui/icons-material";
->>>>>>> 55691d10
 import { useColorScheme } from "@mui/material";
 import React, { Suspense, useMemo } from "react";
 import { useFragment, usePaginationFragment } from "react-relay";
@@ -66,57 +61,12 @@
   };
 };
 
-<<<<<<< HEAD
-export const useGA = (fragment: NavGA$key) => {
-  const info = useFragment(
-    graphql`
-      fragment NavGA on Query {
-        context
-        dev
-        doNotTrack
-        uid
-        version
-      }
-    `,
-    fragment
-  );
-
-  useEffect(() => {
-    if (info.doNotTrack) {
-      return;
-    }
-
-    const dev = info.dev;
-    const buildType = dev ? "dev" : "prod";
-    ReactGA.initialize(gaConfig.app_ids[buildType], {
-      testMode: false,
-      gaOptions: {
-        storage: "none",
-        cookieDomain: "none",
-        clientId: info.uid,
-        page_location: "omitted",
-        page_path: "omitted",
-        kind: isElectron() ? "Desktop" : "Web",
-        version: info.version,
-        context: info.context,
-        checkProtocolTask: null, // disable check, allow file:// URLs
-      },
-    });
-  }, [info]);
-};
-
-const Nav: React.FC<{
-  fragment: NavFragment$key;
-  hasDataset: boolean;
-}> = ({ fragment, hasDataset }) => {
-=======
 const Nav: React.FC<
   React.PropsWithChildren<{
     fragment: NavFragment$key;
     hasDataset: boolean;
   }>
 > = ({ children, fragment, hasDataset }) => {
->>>>>>> 55691d10
   const data = useFragment(
     graphql`
       fragment NavFragment on Query {
@@ -131,16 +81,12 @@
   const refresh = useRefresh();
   const { mode, setMode } = useColorScheme();
   const setTheme = useSetRecoilState(fos.theme);
-<<<<<<< HEAD
   const datasetHead = useRecoilValue(fos.datasetHeadName);
   const datasetSnapshot = useRecoilValue(fos.datasetSnapshotName);
-=======
->>>>>>> 55691d10
 
   return (
     <>
       <Header
-<<<<<<< HEAD
         title={"FiftyOne Teams"}
         onRefresh={refresh}
         navChildren={<DatasetSelector useSearch={useSearch} />}
@@ -167,12 +113,6 @@
             </Tooltip>
           </div>
         )}
-=======
-        title={"FiftyOne"}
-        onRefresh={refresh}
-        navChildren={<DatasetSelector useSearch={useSearch} />}
-      >
->>>>>>> 55691d10
         {hasDataset && (
           <Suspense fallback={<div style={{ flex: 1 }}></div>}>
             <ViewBar />
@@ -180,10 +120,6 @@
         )}
         {!hasDataset && <div style={{ flex: 1 }}></div>}
         <div className={iconContainer}>
-<<<<<<< HEAD
-=======
-          <Teams />
->>>>>>> 55691d10
           <IconButton
             title={mode === "dark" ? "Light mode" : "Dark mode"}
             onClick={() => {
@@ -203,11 +139,8 @@
           <DocsLink />
         </div>
       </Header>
-<<<<<<< HEAD
-=======
       {children}
       <Analytics fragment={data} />
->>>>>>> 55691d10
     </>
   );
 };
