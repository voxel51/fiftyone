<<<<<<< HEAD
import { ThemeProvider } from "@fiftyone/components";
import { Loading, Setup, useScreenshot, makeRoutes } from "@fiftyone/core";
import { getEventSource, toCamelCase } from "@fiftyone/utilities";
=======
import { Loading, Setup, makeRoutes } from "@fiftyone/core";
import { useScreenshot } from "@fiftyone/state";
import { Theme } from "@fiftyone/components";
import { darkTheme, getEventSource, toCamelCase } from "@fiftyone/utilities";
>>>>>>> bf03dde6
import React, { useEffect, useRef, useState } from "react";
import { createRoot } from "react-dom/client";
import { RecoilRoot, useRecoilValue } from "recoil";
import Network from "./Network";

import "./index.css";
import {
  modal,
  refresher,
  State,
  stateSubscription,
  useRefresh,
  useReset,
  useClearModal,
} from "@fiftyone/state";
import { usePlugins } from "@fiftyone/plugins";
import { useRouter } from "@fiftyone/state";
import { EventsContext } from "@fiftyone/state";
import { getDatasetName } from "@fiftyone/state";

import { useErrorHandler } from "react-error-boundary";

enum AppReadyState {
  CONNECTING = 0,
  OPEN = 1,
  CLOSED = 2,
}

enum Events {
  DEACTIVATE_NOTEBOOK_CELL = "deactivate_notebook_cell",
  STATE_UPDATE = "state_update",
}

const App: React.FC = ({}) => {
  const [readyState, setReadyState] = useState(AppReadyState.CONNECTING);
  const readyStateRef = useRef<AppReadyState>();
  readyStateRef.current = readyState;
  const subscription = useRecoilValue(stateSubscription);
  const refreshRouter = useRecoilValue(refresher);

  const { context, environment } = useRouter(makeRoutes, [
    readyState === AppReadyState.CLOSED,
    refreshRouter,
  ]);

  const contextRef = useRef(context);
  contextRef.current = context;
  const reset = useReset();
  const clearModal = useClearModal();

  useEffect(() => {
    readyState === AppReadyState.CLOSED && reset();
  }, [readyState]);

  const screenshot = useScreenshot(
    new URLSearchParams(window.location.search).get("context")
  );

  const isModalActive = Boolean(useRecoilValue(modal));
  const handleError = useErrorHandler();

  useEffect(() => {
    document
      .getElementById("modal")
      ?.classList.toggle("modalon", isModalActive);
  }, [isModalActive]);

  useEffect(() => {
    const controller = new AbortController();

    getEventSource(
      "/events",
      {
        onopen: async () => {},
        onmessage: (msg) => {
          if (controller.signal.aborted) {
            return;
          }

          switch (msg.event) {
            case Events.DEACTIVATE_NOTEBOOK_CELL:
              controller.abort();
              screenshot();
              break;
            case Events.STATE_UPDATE: {
              const payload = JSON.parse(msg.data);
              const { colorscale, config, ...data } = payload.state;

              const state = {
                ...toCamelCase(data),
                view: data.view,
              } as State.Description;
              let dataset = getDatasetName(contextRef.current);
              if (readyStateRef.current !== AppReadyState.OPEN) {
                if (dataset !== state.dataset) {
                  dataset = state.dataset;
                }

                setReadyState(AppReadyState.OPEN);
              } else {
                dataset = state.dataset;
              }

              const path = state.dataset
                ? `/datasets/${encodeURIComponent(state.dataset)}${
                    window.location.search
                  }`
                : `/${window.location.search}`;

              contextRef.current.history.replace(path, {
                state,
                colorscale,
                config,
                refresh: payload.refresh,
                variables: dataset ? { view: state.view || null } : undefined,
              });

              break;
            }
          }
        },
        onerror: (e) => handleError(e),
        onclose: () => {
          clearModal();
          setReadyState(AppReadyState.CLOSED);
        },
      },
      controller.signal,
      {
        initializer: getDatasetName(contextRef.current),
        subscription,
        events: [Events.DEACTIVATE_NOTEBOOK_CELL, Events.STATE_UPDATE],
      }
    );

    return () => controller.abort();
  }, []);

  const plugins = usePlugins();
  const loadingElement = <Loading>Pixelating...</Loading>;

  switch (readyState) {
    case AppReadyState.CONNECTING:
      return loadingElement;
    case AppReadyState.OPEN:
      if (plugins.isLoading) return loadingElement;
      if (plugins.error) return <Loading>Plugin error...</Loading>;
      return <Network environment={environment} context={context} />;
    default:
      return <Setup />;
  }
};

createRoot(document.getElementById("root") as HTMLDivElement).render(
  <RecoilRoot>
    <EventsContext.Provider value={{ session: null }}>
      <ThemeProvider>
        <App />
      </ThemeProvider>
    </EventsContext.Provider>
  </RecoilRoot>
);<|MERGE_RESOLUTION|>--- conflicted
+++ resolved
@@ -1,13 +1,6 @@
-<<<<<<< HEAD
 import { ThemeProvider } from "@fiftyone/components";
-import { Loading, Setup, useScreenshot, makeRoutes } from "@fiftyone/core";
+import { Loading, Setup, makeRoutes } from "@fiftyone/core";
 import { getEventSource, toCamelCase } from "@fiftyone/utilities";
-=======
-import { Loading, Setup, makeRoutes } from "@fiftyone/core";
-import { useScreenshot } from "@fiftyone/state";
-import { Theme } from "@fiftyone/components";
-import { darkTheme, getEventSource, toCamelCase } from "@fiftyone/utilities";
->>>>>>> bf03dde6
 import React, { useEffect, useRef, useState } from "react";
 import { createRoot } from "react-dom/client";
 import { RecoilRoot, useRecoilValue } from "recoil";
@@ -19,9 +12,9 @@
   refresher,
   State,
   stateSubscription,
-  useRefresh,
   useReset,
   useClearModal,
+  useScreenshot,
 } from "@fiftyone/state";
 import { usePlugins } from "@fiftyone/plugins";
 import { useRouter } from "@fiftyone/state";
