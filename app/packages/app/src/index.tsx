import { ErrorBoundary, Loading, ThemeProvider } from "@fiftyone/components";
import { usePlugins } from "@fiftyone/plugins";
import { BeforeScreenshotContext, screenshotCallbacks } from "@fiftyone/state";
import React from "react";
import { createRoot } from "react-dom/client";
import { RecoilRoot } from "recoil";
import Network from "./Network";
import { SnackbarProvider } from "notistack";

import "./index.css";
import { useRouter } from "./routing";

const App: React.FC = () => {
  const { context, environment } = useRouter();

  const plugins = usePlugins();
  if (plugins.isLoading) return <Loading>Pixelating...</Loading>;
  if (plugins.hasError) return <Loading>Plugin error...</Loading>;

  return <Network environment={environment} context={context} />;
};

createRoot(document.getElementById("root") as HTMLDivElement).render(
  <RecoilRoot>
    <ThemeProvider>
      <ErrorBoundary>
        <BeforeScreenshotContext.Provider value={screenshotCallbacks}>
<<<<<<< HEAD
          <App />
=======
          <EventsContext.Provider
            value={{ session: env().VITE_NO_STATE ? undefined : null }}
          >
            <SnackbarProvider>
              <App />
            </SnackbarProvider>
          </EventsContext.Provider>
>>>>>>> e559c3c4
        </BeforeScreenshotContext.Provider>
      </ErrorBoundary>
    </ThemeProvider>
  </RecoilRoot>
);<|MERGE_RESOLUTION|>--- conflicted
+++ resolved
@@ -1,12 +1,11 @@
 import { ErrorBoundary, Loading, ThemeProvider } from "@fiftyone/components";
 import { usePlugins } from "@fiftyone/plugins";
 import { BeforeScreenshotContext, screenshotCallbacks } from "@fiftyone/state";
+import { SnackbarProvider } from "notistack";
 import React from "react";
 import { createRoot } from "react-dom/client";
 import { RecoilRoot } from "recoil";
 import Network from "./Network";
-import { SnackbarProvider } from "notistack";
-
 import "./index.css";
 import { useRouter } from "./routing";
 
@@ -25,17 +24,9 @@
     <ThemeProvider>
       <ErrorBoundary>
         <BeforeScreenshotContext.Provider value={screenshotCallbacks}>
-<<<<<<< HEAD
-          <App />
-=======
-          <EventsContext.Provider
-            value={{ session: env().VITE_NO_STATE ? undefined : null }}
-          >
-            <SnackbarProvider>
-              <App />
-            </SnackbarProvider>
-          </EventsContext.Provider>
->>>>>>> e559c3c4
+          <SnackbarProvider>
+            <App />
+          </SnackbarProvider>
         </BeforeScreenshotContext.Provider>
       </ErrorBoundary>
     </ThemeProvider>
