import type { Session } from "@fiftyone/state";
import { snakeCase } from "lodash";
import { type MutableRefObject, useCallback, useMemo } from "react";
import type { Queries } from "../makeRoutes";
import type { RoutingContext } from "../routing";
import { type AppReadyState, EVENTS } from "./registerEvent";

const HANDLERS = {};

const useEvents = (
  controller: AbortController,
  router: RoutingContext<Queries>,
  readyStateRef: MutableRefObject<AppReadyState>,
  session: MutableRefObject<Session>
) => {
  const eventNames = useMemo(() => Object.keys(EVENTS), []);
  const subscriptions = useMemo(() => eventNames.map(snakeCase), [eventNames]);

  const ctx = useMemo(
    () => ({ controller, router, readyStateRef, session }),
    [controller, router, readyStateRef, session]
  );
  for (let index = 0; index < eventNames.length; index++) {
    HANDLERS[eventNames[index]] = EVENTS[eventNames[index]](ctx);
  }

  return {
    subscriptions,
    handler: useCallback((event: string, payload: string) => {
<<<<<<< HEAD
      if (event === "" || event === "ping") {
=======
      if (event === "ping" || event === "") {
>>>>>>> f53cbb94
        return;
      }

      if (!HANDLERS[event]) {
        console.warn(`event "${event}" is not registered`);
        return;
      }

      HANDLERS[event](JSON.parse(payload));
    }, []),
  };
};

export default useEvents;<|MERGE_RESOLUTION|>--- conflicted
+++ resolved
@@ -6,6 +6,8 @@
 import { type AppReadyState, EVENTS } from "./registerEvent";
 
 const HANDLERS = {};
+
+const IGNORE = new Set(["ping", ""]);
 
 const useEvents = (
   controller: AbortController,
@@ -27,11 +29,7 @@
   return {
     subscriptions,
     handler: useCallback((event: string, payload: string) => {
-<<<<<<< HEAD
-      if (event === "" || event === "ping") {
-=======
-      if (event === "ping" || event === "") {
->>>>>>> f53cbb94
+      if (IGNORE.has(event)) {
         return;
       }
 
