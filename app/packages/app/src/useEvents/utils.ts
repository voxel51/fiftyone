--- conflicted
+++ resolved
@@ -1,10 +1,5 @@
-<<<<<<< HEAD
-import { ColorSchemeInput } from "@fiftyone/relay";
-import { State, ensureColorScheme, useSessionSetter } from "@fiftyone/state";
-=======
 import { ColorSchemeInput, subscribeBefore } from "@fiftyone/relay";
 import { Session, State, ensureColorScheme } from "@fiftyone/state";
->>>>>>> 4f560e67
 import { env, toCamelCase } from "@fiftyone/utilities";
 import { atom } from "recoil";
 import { DatasetPageQuery } from "../pages/datasets/__generated__/DatasetPageQuery.graphql";
@@ -20,23 +15,6 @@
   session: Session,
   state: any
 ): Partial<LocationState<DatasetPageQuery>> => {
-<<<<<<< HEAD
-  if (env().VITE_NO_STATE) {
-    return { view: [], fieldVisibility: undefined };
-  }
-  setter(
-    "colorScheme",
-    ensureColorScheme(state.color_scheme as ColorSchemeInput)
-  );
-  setter("sessionGroupSlice", state.group_slice);
-  setter("selectedSamples", new Set(state.selected));
-  setter(
-    "selectedLabels",
-    toCamelCase(state.selected_labels) as State.SelectedLabel[]
-  );
-  state.spaces && setter("sessionSpaces", state.spaces);
-  setter("fieldVisibilityStage", state.field_visibility_stage || undefined);
-=======
   const unsubscribe = subscribeBefore<DatasetPageQuery>(({ data }) => {
     if (env().VITE_NO_STATE) {
       session.sessionGroupSlice = data.dataset?.defaultGroupSlice || undefined;
@@ -60,7 +38,6 @@
   if (env().VITE_NO_STATE) {
     return { view: [], fieldVisibility: undefined };
   }
->>>>>>> 4f560e67
 
   return {
     view: state.view || [],
