import {
  EventSourceMessage,
  fetchEventSource,
} from "@microsoft/fetch-event-source";
import fetchRetry from "fetch-retry";
import { isElectron } from "./electron";

import { NetworkError, ServerError } from "./errors";

let fetchOrigin: string;
let fetchFunctionSingleton: FetchFunction;
let fetchHeaders: HeadersInit;
let fetchPathPrefix = "";

export interface FetchFunction {
  <A, R>(
    method: string,
    path: string,
    body?: A,
<<<<<<< HEAD
    result?: "json" | "blob" | "arrayBuffer"
=======
    result?: "json" | "blob",
    retries?: number,
    retryDelay?: number
>>>>>>> 0bd83bf2
  ): Promise<R>;
}

export const getFetchFunction = () => {
  return fetchFunctionSingleton;
};

export const getFetchHeaders = () => {
  return fetchHeaders;
};

export const getFetchOrigin = () => {
  // window is not defined in the web worker
  if (typeof window !== "undefined" && window.FIFTYONE_SERVER_ADDRESS) {
    return window.FIFTYONE_SERVER_ADDRESS;
  }
  return fetchOrigin;
};
export function getFetchPathPrefix(): string {
  // window is not defined in the web worker
  if (
    typeof window !== "undefined" &&
    typeof window.FIFTYONE_SERVER_PATH_PREFIX === "string"
  ) {
    return window.FIFTYONE_SERVER_PATH_PREFIX;
  }
  return "";
}

export const getFetchParameters = () => {
  return {
    origin: getFetchOrigin(),
    headers: getFetchHeaders(),
    pathPrefix: getFetchPathPrefix(),
  };
};

export const setFetchFunction = (
  origin: string,
  headers: HeadersInit = {},
  pathPrefix = ""
) => {
  fetchHeaders = headers;
  fetchOrigin = origin;
  fetchPathPrefix = pathPrefix;
  const fetchFunction: FetchFunction = async (
    method,
    path,
    body = null,
    result = "json",
    retries = 0,
    retryDelay = 0
  ) => {
    let url: string;

    if (fetchPathPrefix) {
      path = `${fetchPathPrefix}${path}`;
    }

    try {
      new URL(path);
      url = path;
    } catch {
      url = `${origin}${path}`;
    }

    headers = {
      "Content-Type": "application/json",
      ...headers,
    };

    const fetchCall = retries
      ? fetchRetry(fetch, {
          retries,
          retryDelay,
          retryOn: (attempt, error, response) => {
            if (
              error !== null ||
              (response.status >= 400 && attempt < retries)
            ) {
              return true;
            }
          },
        })
      : fetch;

    const response = await fetchCall(url, {
      method: method,
      cache: "no-cache",
      headers,
      mode: "cors",
      body: body ? JSON.stringify(body) : null,
    });

    if (response.status >= 400) {
      try {
        const error = await response.json();

        throw new ServerError(
          {
            code: response.status,
            statusText: response.statusText,
            bodyResponse: error,
            route: response.url,
            payload: body as object,
            stack: (error as unknown as { stack: string }).stack,
            requestHeaders: headers,
            responseHeaders: response.headers,
          },
          error.message
        );
      } catch {
        let bodyResponse = "";

        try {
          bodyResponse = await response.text();
        } catch {}
        throw new NetworkError(
          {
            code: response.status,
            statusText: response.statusText,
            bodyResponse,
            route: response.url,
            payload: body as object,
            requestHeaders: headers,
            responseHeaders: response.headers,
          },
          response.statusText
        );
      }
    }

    return await response[result]();
  };

  fetchFunctionSingleton = fetchFunction;
};

const isWorker =
  // @ts-ignore
  typeof WorkerGlobalScope !== "undefined" && self instanceof WorkerGlobalScope;

export const getAPI = () => {
  if (import.meta.env.VITE_API) {
    return import.meta.env.VITE_API;
  }
  if (window.FIFTYONE_SERVER_ADDRESS) {
    return window.FIFTYONE_SERVER_ADDRESS;
  }
  return isElectron()
    ? `http://${process.env.FIFTYONE_SERVER_ADDRESS || "localhost"}:${
        process.env.FIFTYONE_SERVER_PORT || 5151
      }`
    : window.location.origin;
};

if (!isWorker) {
  setFetchFunction(getAPI(), {}, getFetchPathPrefix());
}

class RetriableError extends Error {}
class FatalError extends Error {}

const polling =
  !isWorker &&
  typeof new URLSearchParams(window.location.search).get("polling") ===
    "string";

export const getEventSource = (
  path: string,
  events: {
    onmessage?: (event: EventSourceMessage) => void;
    onopen?: () => void;
    onclose?: () => void;
    onerror?: (error: Error) => void;
  },
  signal: AbortSignal,
  body = {}
): void => {
  if (polling) {
    pollingEventSource(path, events, signal, body);
  } else {
    if (fetchPathPrefix) {
      path = `${fetchPathPrefix}${path}`;
    }

    fetchEventSource(`${getFetchOrigin()}${path}`, {
      headers: { "Content-Type": "text/event-stream" },
      method: "POST",
      signal,
      body: JSON.stringify(body),
      async onopen(response) {
        if (response.ok) {
          events.onopen && events.onopen();
          return;
        }

        if (response.status !== 429) {
          throw new FatalError();
        }

        throw new RetriableError();
      },
      onmessage(msg) {
        if (msg.event === "FatalError") {
          throw new FatalError(msg.data);
        }
        events.onmessage && events.onmessage(msg);
      },
      onclose() {
        events.onclose && events.onclose();
        throw new RetriableError();
      },
      onerror(err) {
        if (
          err instanceof TypeError &&
          ["Failed to fetch", "network error"].includes(err.message)
        ) {
          events.onclose && events.onclose();
          return;
        }

        events.onerror && events.onerror(err);
      },
      fetch: async (input, init) => {
        try {
          const response = await fetch(input, init);
          if (response.status >= 400) {
            let err;
            try {
              err = await response.json();
            } catch {
              throw new Error(`${response.status} ${response.url}`);
            }

            throw new ServerError(
              {},
              (err as unknown as { stack: string }).stack
            );
          }

          return response;
        } catch (err) {
          throw err;
        }
      },
      openWhenHidden: true,
    });
  }
};

export const sendEvent = async (data: {}) => {
  return await getFetchFunction()("POST", "/event", data);
};

interface PollingEventResponse {
  event: string;
  data: {
    [key: string]: any;
  };
}

const pollingEventSource = (
  path: string,
  events: {
    onmessage?: (event: EventSourceMessage) => void;
    onopen?: () => void;
    onclose?: () => void;
    onerror?: (error: Error) => void;
  },
  signal: AbortSignal,
  body = {},
  opened: boolean = false
): void => {
  if (signal.aborted) {
    return;
  }

  getFetchFunction()("POST", path, { polling: true, ...body })
    .then(({ events: data }: { events: PollingEventResponse[] }) => {
      if (signal.aborted) {
        return;
      }

      if (!opened) {
        events.onopen && events.onopen();
        opened = true;
      }

      data.forEach((e) => {
        events.onmessage &&
          events.onmessage({
            id: null,
            event: e.event,
            data: JSON.stringify(e.data),
          });
      });

      setTimeout(
        () => pollingEventSource(path, events, signal, body, opened),
        2000
      );
    })
    .catch((error) => {
      if (
        error instanceof TypeError &&
        ["Failed to fetch", "network error"].includes(error.message)
      ) {
        events.onclose && events.onclose();
        opened = false;
      } else {
        // todo: use onerror when appropriate? (colab network responses are unreliable)
        events.onclose && events.onclose();
      }

      setTimeout(
        () => pollingEventSource(path, events, signal, body, opened),
        2000
      );
    });
};<|MERGE_RESOLUTION|>--- conflicted
+++ resolved
@@ -17,13 +17,9 @@
     method: string,
     path: string,
     body?: A,
-<<<<<<< HEAD
-    result?: "json" | "blob" | "arrayBuffer"
-=======
-    result?: "json" | "blob",
+    result?: "json" | "blob" | "arrayBuffer",
     retries?: number,
     retryDelay?: number
->>>>>>> 0bd83bf2
   ): Promise<R>;
 }
 
