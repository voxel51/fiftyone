import {
  EventSourceMessage,
  fetchEventSource,
} from "@microsoft/fetch-event-source";
import fetchRetry from "fetch-retry";
import { isElectron } from "./electron";

import { NetworkError, ServerError } from "./errors";

let fetchOrigin: string;
let fetchFunctionSingleton: FetchFunction;
let fetchHeaders: HeadersInit;
let fetchPathPrefix = "";

export interface FetchFunction {
  <A, R>(
    method: string,
    path: string,
    body?: A,
    result?: "json" | "blob",
    retries?: number,
<<<<<<< HEAD
    retryDelay?: number
=======
    retryCodes?: number[]
>>>>>>> ddca63c1
  ): Promise<R>;
}

export const getFetchFunction = () => {
  return fetchFunctionSingleton;
};

export const getFetchHeaders = () => {
  return fetchHeaders;
};

export const getFetchOrigin = () => {
  if (window.FIFTYONE_SERVER_ADDRESS) {
    return window.FIFTYONE_SERVER_ADDRESS;
  }
  return fetchOrigin;
};
export function getFetchPathPrefix(): string {
  if (typeof window.FIFTYONE_SERVER_PATH_PREFIX === "string") {
    return window.FIFTYONE_SERVER_PATH_PREFIX;
  }
  return "";
}

export const getFetchParameters = () => {
  return {
    origin: getFetchOrigin(),
    headers: getFetchHeaders(),
    pathPrefix: getFetchPathPrefix(),
  };
};

export const setFetchFunction = (
  origin: string,
  headers: HeadersInit = {},
  pathPrefix = ""
) => {
  fetchHeaders = headers;
  fetchOrigin = origin;
  fetchPathPrefix = pathPrefix;
  const fetchFunction: FetchFunction = async (
    method,
    path,
    body = null,
    result = "json",
<<<<<<< HEAD
    retries = 0,
    retryDelay = 0
=======
    retries = 2,
    retryCodes = [502, 503, 504]
>>>>>>> ddca63c1
  ) => {
    let url: string;

    if (fetchPathPrefix) {
      path = `${fetchPathPrefix}${path}`;
    }

    try {
      new URL(path);
      url = path;
    } catch {
      url = `${origin}${path}`;
    }

    headers = {
      "Content-Type": "application/json",
      ...headers,
    };

    const fetchCall = retries
      ? fetchRetry(fetch, {
          retries,
<<<<<<< HEAD
          retryDelay,
          retryOn: (attempt, error, response) => {
            if (
              error !== null ||
              (response.status >= 400 && attempt < retries)
=======
          retryDelay: 0,
          retryOn: (attempt, error, response) => {
            if (
              error !== null ||
              (retryCodes.includes(response.status) && attempt < retries)
>>>>>>> ddca63c1
            ) {
              return true;
            }
          },
        })
      : fetch;

    const response = await fetchCall(url, {
      method: method,
      cache: "no-cache",
      headers,
      mode: "cors",
      body: body ? JSON.stringify(body) : null,
    });

    if (response.status >= 400) {
      try {
        const error = await response.json();

        throw new ServerError(
          {
            code: response.status,
            statusText: response.statusText,
            bodyResponse: error,
            route: response.url,
            payload: body as object,
            stack: (error as unknown as { stack: string }).stack,
            requestHeaders: headers,
            responseHeaders: response.headers,
          },
          error.message
        );
      } catch {
        let bodyResponse = "";

        try {
          bodyResponse = await response.text();
        } catch {}
        throw new NetworkError(
          {
            code: response.status,
            statusText: response.statusText,
            bodyResponse,
            route: response.url,
            payload: body as object,
            requestHeaders: headers,
            responseHeaders: response.headers,
          },
          response.statusText
        );
      }
    }

    return await response[result]();
  };

  fetchFunctionSingleton = fetchFunction;
};

const isWorker =
  // @ts-ignore
  typeof WorkerGlobalScope !== "undefined" && self instanceof WorkerGlobalScope;

export const getAPI = () => {
  if (import.meta.env.VITE_API) {
    return import.meta.env.VITE_API;
  }
  if (window.FIFTYONE_SERVER_ADDRESS) {
    return window.FIFTYONE_SERVER_ADDRESS;
  }
  return isElectron()
    ? `http://${process.env.FIFTYONE_SERVER_ADDRESS || "localhost"}:${
        process.env.FIFTYONE_SERVER_PORT || 5151
      }`
    : window.location.origin;
};

if (!isWorker) {
  setFetchFunction(getAPI(), {}, getFetchPathPrefix());
}

class RetriableError extends Error {}
class FatalError extends Error {}

const polling =
  !isWorker &&
  typeof new URLSearchParams(window.location.search).get("polling") ===
    "string";

export const getEventSource = (
  path: string,
  events: {
    onmessage?: (event: EventSourceMessage) => void;
    onopen?: () => void;
    onclose?: () => void;
    onerror?: (error: Error) => void;
  },
  signal: AbortSignal,
  body = {}
): void => {
  if (polling) {
    pollingEventSource(path, events, signal, body);
  } else {
    if (fetchPathPrefix) {
      path = `${fetchPathPrefix}${path}`;
    }

    fetchEventSource(`${getFetchOrigin()}${path}`, {
      headers: { "Content-Type": "text/event-stream" },
      method: "POST",
      signal,
      body: JSON.stringify(body),
      async onopen(response) {
        if (response.ok) {
          events.onopen && events.onopen();
          return;
        }

        if (response.status !== 429) {
          throw new FatalError();
        }

        throw new RetriableError();
      },
      onmessage(msg) {
        if (msg.event === "FatalError") {
          throw new FatalError(msg.data);
        }
        events.onmessage && events.onmessage(msg);
      },
      onclose() {
        events.onclose && events.onclose();
        throw new RetriableError();
      },
      onerror(err) {
        if (
          err instanceof TypeError &&
          ["Failed to fetch", "network error"].includes(err.message)
        ) {
          events.onclose && events.onclose();
          return;
        }

        events.onerror && events.onerror(err);
      },
      fetch: async (input, init) => {
        try {
          const response = await fetch(input, init);
          if (response.status >= 400) {
            let err;
            try {
              err = await response.json();
            } catch {
              throw new Error(`${response.status} ${response.url}`);
            }

            throw new ServerError(
              {},
              (err as unknown as { stack: string }).stack
            );
          }

          return response;
        } catch (err) {
          throw err;
        }
      },
      openWhenHidden: true,
    });
  }
};

export const sendEvent = async (data: {}) => {
  return await getFetchFunction()("POST", "/event", data);
};

interface PollingEventResponse {
  event: string;
  data: {
    [key: string]: any;
  };
}

const pollingEventSource = (
  path: string,
  events: {
    onmessage?: (event: EventSourceMessage) => void;
    onopen?: () => void;
    onclose?: () => void;
    onerror?: (error: Error) => void;
  },
  signal: AbortSignal,
  body = {},
  opened: boolean = false
): void => {
  if (signal.aborted) {
    return;
  }

  getFetchFunction()("POST", path, { polling: true, ...body })
    .then(({ events: data }: { events: PollingEventResponse[] }) => {
      if (signal.aborted) {
        return;
      }

      if (!opened) {
        events.onopen && events.onopen();
        opened = true;
      }

      data.forEach((e) => {
        events.onmessage &&
          events.onmessage({
            id: null,
            event: e.event,
            data: JSON.stringify(e.data),
          });
      });

      setTimeout(
        () => pollingEventSource(path, events, signal, body, opened),
        2000
      );
    })
    .catch((error) => {
      if (
        error instanceof TypeError &&
        ["Failed to fetch", "network error"].includes(error.message)
      ) {
        events.onclose && events.onclose();
        opened = false;
      } else {
        // todo: use onerror when appropriate? (colab network responses are unreliable)
        events.onclose && events.onclose();
      }

      setTimeout(
        () => pollingEventSource(path, events, signal, body, opened),
        2000
      );
    });
};<|MERGE_RESOLUTION|>--- conflicted
+++ resolved
@@ -19,11 +19,7 @@
     body?: A,
     result?: "json" | "blob",
     retries?: number,
-<<<<<<< HEAD
-    retryDelay?: number
-=======
     retryCodes?: number[]
->>>>>>> ddca63c1
   ): Promise<R>;
 }
 
@@ -69,13 +65,8 @@
     path,
     body = null,
     result = "json",
-<<<<<<< HEAD
-    retries = 0,
-    retryDelay = 0
-=======
     retries = 2,
     retryCodes = [502, 503, 504]
->>>>>>> ddca63c1
   ) => {
     let url: string;
 
@@ -98,19 +89,11 @@
     const fetchCall = retries
       ? fetchRetry(fetch, {
           retries,
-<<<<<<< HEAD
-          retryDelay,
-          retryOn: (attempt, error, response) => {
-            if (
-              error !== null ||
-              (response.status >= 400 && attempt < retries)
-=======
           retryDelay: 0,
           retryOn: (attempt, error, response) => {
             if (
               error !== null ||
               (retryCodes.includes(response.status) && attempt < retries)
->>>>>>> ddca63c1
             ) {
               return true;
             }
