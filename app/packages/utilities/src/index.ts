--- conflicted
+++ resolved
@@ -12,16 +12,12 @@
 export * from "./media";
 export * from "./order";
 export * from "./paths";
+export * from "./permission";
 export * from "./Resource";
 export * from "./schema";
 export { default as sizeBytesEstimate } from "./size-bytes-estimate";
 export * as styles from "./styles";
 export * from "./type-check";
-<<<<<<< HEAD
-=======
-export * from "./format";
-export * from "./permission";
->>>>>>> fc93a3d4
 
 interface O {
   [key: string]: O | any;
