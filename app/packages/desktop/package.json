{
  "name": "FiftyOne",
<<<<<<< HEAD
  "version": "0.10.2",
=======
  "version": "0.19.4",
>>>>>>> 10d512da
  "description": "Explore, Analyze, Curate",
  "author": "Voxel51, Inc.",
  "main": "./dist/main.js",
  "private": true,
  "prettier": "@fiftyone/prettier-config",
  "scripts": {
    "build": "yarn build-source && yarn build-desktop",
    "build-desktop": "yarn pull-source && tsc -p tsconfig.json",
    "build-source": "yarn workspace @fiftyone/app build-bare",
    "pull-source": "yarn workspace @fiftyone/app copy-to-desktop",
    "start-desktop": "yarn build-desktop && cross-env DEBUG_APP=true electron ./dist/main.js",
    "package-linux-aarch64": "yarn build && electron-builder build --linux --arm64",
    "package-linux-x86_64": "yarn build && electron-builder build --linux --x64",
    "package-mac-arm64": "yarn build && electron-builder build --mac --arm64",
    "package-mac-x86_64": "yarn build && electron-builder build --mac --x64",
    "package-win-amd64": "yarn build && electron-builder build --win --x64"
  },
  "build": {
    "productName": "FiftyOne",
    "appId": "com.voxel51.FiftyOne",
    "files": [
      "dist/",
      "package.json",
      "resources/**/*"
    ],
    "dmg": {
      "contents": [
        {
          "x": 130,
          "y": 220
        },
        {
          "x": 410,
          "y": 220,
          "type": "link",
          "path": "/Applications"
        }
      ]
    },
    "mac": {
      "target": [
        "dir"
      ]
    },
    "win": {
      "target": [
        "portable"
      ]
    },
    "linux": {
      "target": [
        "AppImage"
      ],
      "category": "Tool"
    },
    "directories": {
      "buildResources": "resources",
      "output": "release"
    },
    "publish": {
      "provider": "github",
      "owner": "voxel51",
      "repo": "fiftyone",
      "private": true
    }
  },
  "devDependencies": {
    "@babel/core": "^7.9.0",
    "@babel/plugin-proposal-class-properties": "^7.8.3",
    "@babel/plugin-proposal-decorators": "^7.8.3",
    "@babel/plugin-proposal-do-expressions": "^7.8.3",
    "@babel/plugin-proposal-export-default-from": "^7.8.3",
    "@babel/plugin-proposal-export-namespace-from": "^7.8.3",
    "@babel/plugin-proposal-function-bind": "^7.8.3",
    "@babel/plugin-proposal-function-sent": "^7.8.3",
    "@babel/plugin-proposal-json-strings": "^7.8.3",
    "@babel/plugin-proposal-logical-assignment-operators": "^7.8.3",
    "@babel/plugin-proposal-nullish-coalescing-operator": "^7.8.3",
    "@babel/plugin-proposal-numeric-separator": "^7.8.3",
    "@babel/plugin-proposal-optional-chaining": "^7.9.0",
    "@babel/plugin-proposal-pipeline-operator": "^7.8.3",
    "@babel/plugin-proposal-throw-expressions": "^7.8.3",
    "@babel/plugin-syntax-dynamic-import": "^7.8.3",
    "@babel/plugin-syntax-import-meta": "^7.8.3",
    "@babel/plugin-transform-react-constant-elements": "^7.9.0",
    "@babel/plugin-transform-react-inline-elements": "^7.9.0",
    "@babel/preset-env": "^7.9.0",
    "@babel/preset-react": "^7.9.4",
    "@babel/preset-typescript": "^7.9.0",
    "@babel/register": "^7.9.0",
    "cross-env": "^7.0.3",
    "electron": "13.1.4",
    "electron-builder": "^22.11.7",
    "electron-devtools-installer": "^2.2.4",
    "typescript": "4.2.4"
  }
}<|MERGE_RESOLUTION|>--- conflicted
+++ resolved
@@ -1,10 +1,6 @@
 {
   "name": "FiftyOne",
-<<<<<<< HEAD
-  "version": "0.10.2",
-=======
-  "version": "0.19.4",
->>>>>>> 10d512da
+  "version": "0.10.3",
   "description": "Explore, Analyze, Curate",
   "author": "Voxel51, Inc.",
   "main": "./dist/main.js",
