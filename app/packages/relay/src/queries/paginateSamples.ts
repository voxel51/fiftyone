--- conflicted
+++ resolved
@@ -14,11 +14,8 @@
     $sortBy: String
     $desc: Boolean
     $hint: String
-<<<<<<< HEAD
     $dynamicGroup: BSON = null
-=======
     $maxQueryTime: Int
->>>>>>> 79671620
   ) {
     samples(
       dataset: $dataset
@@ -32,11 +29,8 @@
       sortBy: $sortBy
       desc: $desc
       hint: $hint
-<<<<<<< HEAD
       dynamicGroup: $dynamicGroup
-=======
       maxQueryTime: $maxQueryTime
->>>>>>> 79671620
     ) {
       __typename
       ... on QueryTimeout {
