--- conflicted
+++ resolved
@@ -1,9 +1,5 @@
 /**
-<<<<<<< HEAD
- * @generated SignedSource<<7c9b750f1c98a54d6a4ec641b23421d6>>
-=======
  * @generated SignedSource<<949646dc00f1a3702b99527e16cb9aff>>
->>>>>>> 13b6ad97
  * @lightSyntaxTransform
  * @nogrep
  */
@@ -443,7 +439,6 @@
   "storageKey": null
 },
 v24 = {
-<<<<<<< HEAD
   "alias": null,
   "args": null,
   "kind": "ScalarField",
@@ -451,106 +446,97 @@
   "storageKey": null
 },
 v25 = {
-=======
->>>>>>> 13b6ad97
-  "alias": null,
-  "args": null,
-  "kind": "ScalarField",
-  "name": "disableFrameFiltering",
+  "alias": null,
+  "args": null,
+  "kind": "ScalarField",
+  "name": "mediaFallback",
   "storageKey": null
 },
 v26 = {
   "alias": null,
   "args": null,
   "kind": "ScalarField",
-  "name": "mediaFallback",
+  "name": "plugins",
   "storageKey": null
 },
 v27 = {
   "alias": null,
   "args": null,
   "kind": "ScalarField",
-  "name": "plugins",
+  "name": "createdAt",
   "storageKey": null
 },
 v28 = {
   "alias": null,
   "args": null,
   "kind": "ScalarField",
-  "name": "createdAt",
+  "name": "datasetId",
   "storageKey": null
 },
 v29 = {
   "alias": null,
   "args": null,
   "kind": "ScalarField",
-  "name": "datasetId",
+  "name": "info",
   "storageKey": null
 },
 v30 = {
   "alias": null,
   "args": null,
   "kind": "ScalarField",
-  "name": "info",
+  "name": "lastLoadedAt",
   "storageKey": null
 },
 v31 = {
   "alias": null,
   "args": null,
   "kind": "ScalarField",
-  "name": "lastLoadedAt",
+  "name": "mediaType",
   "storageKey": null
 },
 v32 = {
   "alias": null,
   "args": null,
   "kind": "ScalarField",
-  "name": "mediaType",
+  "name": "version",
   "storageKey": null
 },
 v33 = {
   "alias": null,
   "args": null,
   "kind": "ScalarField",
-  "name": "version",
+  "name": "key",
   "storageKey": null
 },
 v34 = {
   "alias": null,
   "args": null,
   "kind": "ScalarField",
-  "name": "key",
+  "name": "timestamp",
   "storageKey": null
 },
 v35 = {
   "alias": null,
   "args": null,
   "kind": "ScalarField",
-  "name": "timestamp",
+  "name": "viewStages",
   "storageKey": null
 },
 v36 = {
   "alias": null,
   "args": null,
   "kind": "ScalarField",
-  "name": "viewStages",
+  "name": "cls",
   "storageKey": null
 },
 v37 = {
   "alias": null,
   "args": null,
   "kind": "ScalarField",
-  "name": "cls",
-  "storageKey": null
-},
-v38 = {
-  "alias": null,
-  "args": null,
-  "kind": "ScalarField",
   "name": "type",
   "storageKey": null
 },
-v39 = [
+v38 = [
   {
     "alias": null,
     "args": null,
@@ -560,56 +546,56 @@
   },
   (v15/*: any*/)
 ],
+v39 = {
+  "alias": null,
+  "args": null,
+  "kind": "ScalarField",
+  "name": "labels",
+  "storageKey": null
+},
 v40 = {
   "alias": null,
   "args": null,
   "kind": "ScalarField",
-  "name": "labels",
+  "name": "edges",
   "storageKey": null
 },
 v41 = {
   "alias": null,
   "args": null,
   "kind": "ScalarField",
-  "name": "edges",
+  "name": "ftype",
   "storageKey": null
 },
 v42 = {
   "alias": null,
   "args": null,
   "kind": "ScalarField",
-  "name": "ftype",
+  "name": "subfield",
   "storageKey": null
 },
 v43 = {
   "alias": null,
   "args": null,
   "kind": "ScalarField",
-  "name": "subfield",
+  "name": "embeddedDocType",
   "storageKey": null
 },
 v44 = {
   "alias": null,
   "args": null,
   "kind": "ScalarField",
-  "name": "embeddedDocType",
+  "name": "dbField",
   "storageKey": null
 },
 v45 = {
   "alias": null,
   "args": null,
   "kind": "ScalarField",
-  "name": "dbField",
-  "storageKey": null
-},
-v46 = {
-  "alias": null,
-  "args": null,
-  "kind": "ScalarField",
   "name": "description",
   "storageKey": null
 },
-v47 = [
+v46 = [
   (v7/*: any*/),
   {
     "alias": null,
@@ -633,7 +619,7 @@
         "name": "field",
         "storageKey": null
       },
-      (v38/*: any*/)
+      (v37/*: any*/)
     ],
     "storageKey": null
   },
@@ -663,24 +649,18 @@
     "storageKey": null
   }
 ],
-v48 = {
+v47 = {
   "kind": "Variable",
   "name": "datasetName",
   "variableName": "name"
 },
-<<<<<<< HEAD
-v49 = [
-  (v19/*: any*/),
-=======
 v48 = [
   (v19/*: any*/),
   (v41/*: any*/),
->>>>>>> 13b6ad97
   (v42/*: any*/),
   (v43/*: any*/),
-  (v44/*: any*/),
-  (v30/*: any*/),
-  (v46/*: any*/)
+  (v29/*: any*/),
+  (v45/*: any*/)
 ];
 return {
   "fragment": {
@@ -848,10 +828,6 @@
             "name": "showTooltip",
             "storageKey": null
           },
-<<<<<<< HEAD
-          (v27/*: any*/),
-=======
->>>>>>> 13b6ad97
           {
             "alias": null,
             "args": null,
@@ -922,7 +898,6 @@
               },
               (v25/*: any*/),
               (v26/*: any*/),
-              (v27/*: any*/),
               {
                 "alias": null,
                 "args": null,
@@ -953,35 +928,27 @@
             "storageKey": null
           },
           (v23/*: any*/),
-<<<<<<< HEAD
-=======
           (v27/*: any*/),
->>>>>>> 13b6ad97
           (v28/*: any*/),
+          {
+            "alias": null,
+            "args": null,
+            "kind": "ScalarField",
+            "name": "groupField",
+            "storageKey": null
+          },
+          (v12/*: any*/),
           (v29/*: any*/),
-          {
-            "alias": null,
-            "args": null,
-            "kind": "ScalarField",
-            "name": "groupField",
-            "storageKey": null
-          },
-          (v12/*: any*/),
-<<<<<<< HEAD
-=======
-          (v29/*: any*/),
->>>>>>> 13b6ad97
           (v30/*: any*/),
           (v31/*: any*/),
+          {
+            "alias": null,
+            "args": null,
+            "kind": "ScalarField",
+            "name": "parentMediaType",
+            "storageKey": null
+          },
           (v32/*: any*/),
-          {
-            "alias": null,
-            "args": null,
-            "kind": "ScalarField",
-            "name": "parentMediaType",
-            "storageKey": null
-          },
-          (v33/*: any*/),
           {
             "alias": null,
             "args": null,
@@ -990,10 +957,10 @@
             "name": "brainMethods",
             "plural": true,
             "selections": [
+              (v33/*: any*/),
+              (v32/*: any*/),
               (v34/*: any*/),
-              (v33/*: any*/),
               (v35/*: any*/),
-              (v36/*: any*/),
               {
                 "alias": null,
                 "args": null,
@@ -1002,7 +969,7 @@
                 "name": "config",
                 "plural": false,
                 "selections": [
-                  (v37/*: any*/),
+                  (v36/*: any*/),
                   {
                     "alias": null,
                     "args": null,
@@ -1031,7 +998,7 @@
                     "name": "supportsPrompts",
                     "storageKey": null
                   },
-                  (v38/*: any*/),
+                  (v37/*: any*/),
                   {
                     "alias": null,
                     "args": null,
@@ -1059,7 +1026,7 @@
             "kind": "LinkedField",
             "name": "defaultMaskTargets",
             "plural": true,
-            "selections": (v39/*: any*/),
+            "selections": (v38/*: any*/),
             "storageKey": null
           },
           {
@@ -1070,8 +1037,8 @@
             "name": "defaultSkeleton",
             "plural": false,
             "selections": [
-              (v40/*: any*/),
-              (v41/*: any*/)
+              (v39/*: any*/),
+              (v40/*: any*/)
             ],
             "storageKey": null
           },
@@ -1083,10 +1050,10 @@
             "name": "evaluations",
             "plural": true,
             "selections": [
+              (v33/*: any*/),
+              (v32/*: any*/),
               (v34/*: any*/),
-              (v33/*: any*/),
               (v35/*: any*/),
-              (v36/*: any*/),
               {
                 "alias": null,
                 "args": null,
@@ -1095,7 +1062,7 @@
                 "name": "config",
                 "plural": false,
                 "selections": [
-                  (v37/*: any*/),
+                  (v36/*: any*/),
                   {
                     "alias": null,
                     "args": null,
@@ -1125,7 +1092,7 @@
             "plural": true,
             "selections": [
               (v7/*: any*/),
-              (v32/*: any*/)
+              (v31/*: any*/)
             ],
             "storageKey": null
           },
@@ -1145,7 +1112,7 @@
                 "kind": "LinkedField",
                 "name": "targets",
                 "plural": true,
-                "selections": (v39/*: any*/),
+                "selections": (v38/*: any*/),
                 "storageKey": null
               }
             ],
@@ -1160,8 +1127,8 @@
             "plural": true,
             "selections": [
               (v7/*: any*/),
-              (v40/*: any*/),
-              (v41/*: any*/)
+              (v39/*: any*/),
+              (v40/*: any*/)
             ],
             "storageKey": null
           },
@@ -1187,17 +1154,13 @@
             "name": "frameFields",
             "plural": true,
             "selections": [
+              (v41/*: any*/),
               (v42/*: any*/),
               (v43/*: any*/),
-<<<<<<< HEAD
-=======
               (v19/*: any*/),
->>>>>>> 13b6ad97
               (v44/*: any*/),
-              (v19/*: any*/),
               (v45/*: any*/),
-              (v46/*: any*/),
-              (v30/*: any*/)
+              (v29/*: any*/)
             ],
             "storageKey": null
           },
@@ -1208,7 +1171,7 @@
             "kind": "LinkedField",
             "name": "frameIndexes",
             "plural": true,
-            "selections": (v47/*: any*/),
+            "selections": (v46/*: any*/),
             "storageKey": null
           },
           {
@@ -1218,7 +1181,7 @@
             "kind": "LinkedField",
             "name": "sampleIndexes",
             "plural": true,
-            "selections": (v47/*: any*/),
+            "selections": (v46/*: any*/),
             "storageKey": null
           },
           {
@@ -1230,16 +1193,12 @@
             "plural": true,
             "selections": [
               (v19/*: any*/),
-<<<<<<< HEAD
-=======
               (v41/*: any*/),
->>>>>>> 13b6ad97
               (v42/*: any*/),
               (v43/*: any*/),
               (v44/*: any*/),
               (v45/*: any*/),
-              (v46/*: any*/),
-              (v30/*: any*/)
+              (v29/*: any*/)
             ],
             "storageKey": null
           },
@@ -1281,7 +1240,7 @@
       {
         "alias": null,
         "args": [
-          (v48/*: any*/)
+          (v47/*: any*/)
         ],
         "concreteType": "SavedView",
         "kind": "LinkedField",
@@ -1289,15 +1248,6 @@
         "plural": true,
         "selections": [
           (v12/*: any*/),
-<<<<<<< HEAD
-          (v29/*: any*/),
-          (v7/*: any*/),
-          (v22/*: any*/),
-          (v46/*: any*/),
-          (v13/*: any*/),
-          (v36/*: any*/),
-          (v28/*: any*/),
-=======
           (v28/*: any*/),
           (v7/*: any*/),
           (v22/*: any*/),
@@ -1305,7 +1255,6 @@
           (v13/*: any*/),
           (v35/*: any*/),
           (v27/*: any*/),
->>>>>>> 13b6ad97
           {
             "alias": null,
             "args": null,
@@ -1313,7 +1262,7 @@
             "name": "lastModifiedAt",
             "storageKey": null
           },
-          (v31/*: any*/)
+          (v30/*: any*/)
         ],
         "storageKey": null
       },
@@ -1336,7 +1285,7 @@
             "plural": true,
             "selections": [
               (v7/*: any*/),
-              (v38/*: any*/),
+              (v37/*: any*/),
               {
                 "alias": null,
                 "args": null,
@@ -1360,7 +1309,7 @@
       {
         "alias": null,
         "args": [
-          (v48/*: any*/),
+          (v47/*: any*/),
           {
             "kind": "Variable",
             "name": "viewStages",
@@ -1379,7 +1328,7 @@
             "kind": "LinkedField",
             "name": "fieldSchema",
             "plural": true,
-            "selections": (v49/*: any*/),
+            "selections": (v48/*: any*/),
             "storageKey": null
           },
           {
@@ -1389,7 +1338,7 @@
             "kind": "LinkedField",
             "name": "frameFieldSchema",
             "plural": true,
-            "selections": (v49/*: any*/),
+            "selections": (v48/*: any*/),
             "storageKey": null
           }
         ],
@@ -1398,29 +1347,16 @@
     ]
   },
   "params": {
-<<<<<<< HEAD
-    "cacheID": "fcbd89ee53005729b83e86e0e3f24ddd",
-=======
     "cacheID": "ba9a5cc79960d1c09a87557a8dbe92de",
->>>>>>> 13b6ad97
     "id": null,
     "metadata": {},
     "name": "datasetQuery",
     "operationKind": "query",
-<<<<<<< HEAD
-    "text": "query datasetQuery(\n  $extendedView: BSONArray!\n  $name: String!\n  $savedViewSlug: String\n  $view: BSONArray!\n  $workspaceSlug: String\n) {\n  config {\n    colorBy\n    colorPool\n    colorscale\n    multicolorKeypoints\n    showSkeletons\n  }\n  dataset(name: $name, view: $extendedView, savedViewSlug: $savedViewSlug) {\n    name\n    defaultGroupSlice\n    headName\n    viewName\n    savedViewSlug\n    appConfig {\n      colorScheme {\n        id\n        colorBy\n        colorPool\n        multicolorKeypoints\n        opacity\n        showSkeletons\n        defaultMaskTargetsColors {\n          intTarget\n          color\n        }\n        defaultColorscale {\n          name\n          list {\n            value\n            color\n          }\n          rgb\n        }\n        colorscales {\n          path\n          name\n          list {\n            value\n            color\n          }\n          rgb\n        }\n        labelTags {\n          fieldColor\n          valueColors {\n            value\n            color\n          }\n        }\n        fields {\n          colorByAttribute\n          fieldColor\n          path\n          maskTargetsColors {\n            intTarget\n            color\n          }\n          valueColors {\n            color\n            value\n          }\n        }\n      }\n    }\n    workspace(slug: $workspaceSlug) {\n      id\n      child\n      slug\n    }\n    ...datasetFragment\n    id\n  }\n  ...savedViewsFragment\n  ...configFragment\n  ...stageDefinitionsFragment\n  ...viewSchemaFragment\n}\n\nfragment colorSchemeFragment on ColorScheme {\n  id\n  colorBy\n  colorPool\n  multicolorKeypoints\n  opacity\n  showSkeletons\n  labelTags {\n    fieldColor\n    valueColors {\n      color\n      value\n    }\n  }\n  defaultMaskTargetsColors {\n    intTarget\n    color\n  }\n  defaultColorscale {\n    name\n    list {\n      value\n      color\n    }\n    rgb\n  }\n  colorscales {\n    path\n    name\n    list {\n      value\n      color\n    }\n    rgb\n  }\n  fields {\n    colorByAttribute\n    fieldColor\n    path\n    valueColors {\n      color\n      value\n    }\n    maskTargetsColors {\n      intTarget\n      color\n    }\n  }\n}\n\nfragment configFragment on Query {\n  config {\n    colorBy\n    colorPool\n    colorscale\n    disableFrameFiltering\n    gridZoom\n    lightningThreshold\n    loopVideos\n    mediaFallback\n    multicolorKeypoints\n    notebookHeight\n    plugins\n    showConfidence\n    showIndex\n    showLabel\n    showSkeletons\n    showTooltip\n    sidebarMode\n    theme\n    timezone\n    useFrameNumber\n  }\n  colorscale\n}\n\nfragment datasetAppConfigFragment on DatasetAppConfig {\n  colorScheme {\n    ...colorSchemeFragment\n    id\n  }\n  disableFrameFiltering\n  gridMediaField\n  mediaFields\n  modalMediaField\n  mediaFallback\n  plugins\n  sidebarMode\n}\n\nfragment datasetFragment on Dataset {\n  createdAt\n  datasetId\n  groupField\n  id\n  info\n  lastLoadedAt\n  mediaType\n  name\n  parentMediaType\n  version\n  appConfig {\n    ...datasetAppConfigFragment\n  }\n  brainMethods {\n    key\n    version\n    timestamp\n    viewStages\n    config {\n      cls\n      embeddingsField\n      method\n      patchesField\n      supportsPrompts\n      type\n      maxK\n      supportsLeastSimilarity\n    }\n  }\n  defaultMaskTargets {\n    target\n    value\n  }\n  defaultSkeleton {\n    labels\n    edges\n  }\n  evaluations {\n    key\n    version\n    timestamp\n    viewStages\n    config {\n      cls\n      predField\n      gtField\n    }\n  }\n  groupMediaTypes {\n    name\n    mediaType\n  }\n  maskTargets {\n    name\n    targets {\n      target\n      value\n    }\n  }\n  skeletons {\n    name\n    labels\n    edges\n  }\n  ...estimatedCountsFragment\n  ...frameFieldsFragment\n  ...groupSliceFragment\n  ...indexesFragment\n  ...mediaFieldsFragment\n  ...mediaTypeFragment\n  ...sampleFieldsFragment\n  ...sidebarGroupsFragment\n  ...viewFragment\n  ...snapshotFragment\n}\n\nfragment estimatedCountsFragment on Dataset {\n  estimatedFrameCount\n  estimatedSampleCount\n}\n\nfragment frameFieldsFragment on Dataset {\n  frameFields {\n    ftype\n    subfield\n    embeddedDocType\n    path\n    dbField\n    description\n    info\n  }\n}\n\nfragment groupSliceFragment on Dataset {\n  defaultGroupSlice\n}\n\nfragment indexesFragment on Dataset {\n  frameIndexes {\n    name\n    unique\n    key {\n      field\n      type\n    }\n    wildcardProjection {\n      fields\n      inclusion\n    }\n  }\n  sampleIndexes {\n    name\n    unique\n    key {\n      field\n      type\n    }\n    wildcardProjection {\n      fields\n      inclusion\n    }\n  }\n}\n\nfragment mediaFieldsFragment on Dataset {\n  name\n  appConfig {\n    gridMediaField\n    mediaFields\n    modalMediaField\n    mediaFallback\n  }\n  sampleFields {\n    path\n  }\n}\n\nfragment mediaTypeFragment on Dataset {\n  mediaType\n}\n\nfragment sampleFieldsFragment on Dataset {\n  sampleFields {\n    ftype\n    subfield\n    embeddedDocType\n    path\n    dbField\n    description\n    info\n  }\n}\n\nfragment savedViewsFragment on Query {\n  savedViews(datasetName: $name) {\n    id\n    datasetId\n    name\n    slug\n    description\n    color\n    viewStages\n    createdAt\n    lastModifiedAt\n    lastLoadedAt\n  }\n}\n\nfragment sidebarGroupsFragment on Dataset {\n  datasetId\n  appConfig {\n    sidebarGroups {\n      expanded\n      paths\n      name\n    }\n  }\n  ...frameFieldsFragment\n  ...sampleFieldsFragment\n}\n\nfragment snapshotFragment on Dataset {\n  headName\n  snapshotName\n}\n\nfragment stageDefinitionsFragment on Query {\n  stageDefinitions {\n    name\n    params {\n      name\n      type\n      default\n      placeholder\n    }\n  }\n}\n\nfragment viewFragment on Dataset {\n  stages(slug: $savedViewSlug, view: $view)\n  viewCls\n  viewName\n}\n\nfragment viewSchemaFragment on Query {\n  schemaForViewStages(datasetName: $name, viewStages: $view) {\n    fieldSchema {\n      path\n      ftype\n      subfield\n      embeddedDocType\n      info\n      description\n    }\n    frameFieldSchema {\n      path\n      ftype\n      subfield\n      embeddedDocType\n      info\n      description\n    }\n  }\n}\n"
-  }
-};
-})();
-
-(node as any).hash = "98c22aeb0959c226c7695d253672effc";
-=======
     "text": "query datasetQuery(\n  $extendedView: BSONArray!\n  $name: String!\n  $savedViewSlug: String\n  $view: BSONArray!\n  $workspaceSlug: String = null\n) {\n  config {\n    colorBy\n    colorPool\n    colorscale\n    multicolorKeypoints\n    showSkeletons\n  }\n  dataset(name: $name, view: $extendedView, savedViewSlug: $savedViewSlug) {\n    name\n    defaultGroupSlice\n    headName\n    viewName\n    savedViewSlug\n    appConfig {\n      colorScheme {\n        id\n        colorBy\n        colorPool\n        multicolorKeypoints\n        opacity\n        showSkeletons\n        defaultMaskTargetsColors {\n          intTarget\n          color\n        }\n        defaultColorscale {\n          name\n          list {\n            value\n            color\n          }\n          rgb\n        }\n        colorscales {\n          path\n          name\n          list {\n            value\n            color\n          }\n          rgb\n        }\n        labelTags {\n          fieldColor\n          valueColors {\n            value\n            color\n          }\n        }\n        fields {\n          colorByAttribute\n          fieldColor\n          path\n          maskTargetsColors {\n            intTarget\n            color\n          }\n          valueColors {\n            color\n            value\n          }\n        }\n      }\n    }\n    workspace(slug: $workspaceSlug) {\n      id\n      child\n      slug\n    }\n    ...datasetFragment\n    id\n  }\n  ...savedViewsFragment\n  ...configFragment\n  ...stageDefinitionsFragment\n  ...viewSchemaFragment\n}\n\nfragment colorSchemeFragment on ColorScheme {\n  id\n  colorBy\n  colorPool\n  multicolorKeypoints\n  opacity\n  showSkeletons\n  labelTags {\n    fieldColor\n    valueColors {\n      color\n      value\n    }\n  }\n  defaultMaskTargetsColors {\n    intTarget\n    color\n  }\n  defaultColorscale {\n    name\n    list {\n      value\n      color\n    }\n    rgb\n  }\n  colorscales {\n    path\n    name\n    list {\n      value\n      color\n    }\n    rgb\n  }\n  fields {\n    colorByAttribute\n    fieldColor\n    path\n    valueColors {\n      color\n      value\n    }\n    maskTargetsColors {\n      intTarget\n      color\n    }\n  }\n}\n\nfragment configFragment on Query {\n  config {\n    colorBy\n    colorPool\n    colorscale\n    disableFrameFiltering\n    gridZoom\n    enableQueryPerformance\n    defaultQueryPerformance\n    loopVideos\n    mediaFallback\n    multicolorKeypoints\n    notebookHeight\n    plugins\n    showConfidence\n    showIndex\n    showLabel\n    showSkeletons\n    showTooltip\n    theme\n    timezone\n    useFrameNumber\n  }\n  colorscale\n}\n\nfragment datasetAppConfigFragment on DatasetAppConfig {\n  colorScheme {\n    ...colorSchemeFragment\n    id\n  }\n  disableFrameFiltering\n  gridMediaField\n  mediaFields\n  modalMediaField\n  mediaFallback\n  plugins\n}\n\nfragment datasetFragment on Dataset {\n  createdAt\n  datasetId\n  groupField\n  id\n  info\n  lastLoadedAt\n  mediaType\n  name\n  parentMediaType\n  version\n  appConfig {\n    ...datasetAppConfigFragment\n  }\n  brainMethods {\n    key\n    version\n    timestamp\n    viewStages\n    config {\n      cls\n      embeddingsField\n      method\n      patchesField\n      supportsPrompts\n      type\n      maxK\n      supportsLeastSimilarity\n    }\n  }\n  defaultMaskTargets {\n    target\n    value\n  }\n  defaultSkeleton {\n    labels\n    edges\n  }\n  evaluations {\n    key\n    version\n    timestamp\n    viewStages\n    config {\n      cls\n      predField\n      gtField\n    }\n  }\n  groupMediaTypes {\n    name\n    mediaType\n  }\n  maskTargets {\n    name\n    targets {\n      target\n      value\n    }\n  }\n  skeletons {\n    name\n    labels\n    edges\n  }\n  ...estimatedCountsFragment\n  ...frameFieldsFragment\n  ...groupSliceFragment\n  ...indexesFragment\n  ...mediaFieldsFragment\n  ...mediaTypeFragment\n  ...sampleFieldsFragment\n  ...sidebarGroupsFragment\n  ...viewFragment\n  ...snapshotFragment\n}\n\nfragment estimatedCountsFragment on Dataset {\n  estimatedFrameCount\n  estimatedSampleCount\n}\n\nfragment frameFieldsFragment on Dataset {\n  frameFields {\n    ftype\n    subfield\n    embeddedDocType\n    path\n    dbField\n    description\n    info\n  }\n}\n\nfragment groupSliceFragment on Dataset {\n  defaultGroupSlice\n}\n\nfragment indexesFragment on Dataset {\n  frameIndexes {\n    name\n    unique\n    key {\n      field\n      type\n    }\n    wildcardProjection {\n      fields\n      inclusion\n    }\n  }\n  sampleIndexes {\n    name\n    unique\n    key {\n      field\n      type\n    }\n    wildcardProjection {\n      fields\n      inclusion\n    }\n  }\n}\n\nfragment mediaFieldsFragment on Dataset {\n  name\n  appConfig {\n    gridMediaField\n    mediaFields\n    modalMediaField\n    mediaFallback\n  }\n  sampleFields {\n    path\n  }\n}\n\nfragment mediaTypeFragment on Dataset {\n  mediaType\n}\n\nfragment sampleFieldsFragment on Dataset {\n  sampleFields {\n    ftype\n    subfield\n    embeddedDocType\n    path\n    dbField\n    description\n    info\n  }\n}\n\nfragment savedViewsFragment on Query {\n  savedViews(datasetName: $name) {\n    id\n    datasetId\n    name\n    slug\n    description\n    color\n    viewStages\n    createdAt\n    lastModifiedAt\n    lastLoadedAt\n  }\n}\n\nfragment sidebarGroupsFragment on Dataset {\n  datasetId\n  appConfig {\n    sidebarGroups {\n      expanded\n      paths\n      name\n    }\n  }\n  ...frameFieldsFragment\n  ...sampleFieldsFragment\n}\n\nfragment snapshotFragment on Dataset {\n  headName\n  snapshotName\n}\n\nfragment stageDefinitionsFragment on Query {\n  stageDefinitions {\n    name\n    params {\n      name\n      type\n      default\n      placeholder\n    }\n  }\n}\n\nfragment viewFragment on Dataset {\n  stages(slug: $savedViewSlug, view: $view)\n  viewCls\n  viewName\n}\n\nfragment viewSchemaFragment on Query {\n  schemaForViewStages(datasetName: $name, viewStages: $view) {\n    fieldSchema {\n      path\n      ftype\n      subfield\n      embeddedDocType\n      info\n      description\n    }\n    frameFieldSchema {\n      path\n      ftype\n      subfield\n      embeddedDocType\n      info\n      description\n    }\n  }\n}\n"
   }
 };
 })();
 
 (node as any).hash = "702f5850dfc2126d490e359294ebb158";
->>>>>>> 13b6ad97
 
 export default node;