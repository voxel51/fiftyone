--- conflicted
+++ resolved
@@ -1,9 +1,5 @@
 /**
-<<<<<<< HEAD
- * @generated SignedSource<<4fd8af4c63051ff990add1b1e6488cc2>>
-=======
  * @generated SignedSource<<2124f7f7cd35d592964de81c7b9532d9>>
->>>>>>> a8a378d8
  * @lightSyntaxTransform
  * @nogrep
  */
@@ -530,86 +526,18 @@
   "name": "description",
   "storageKey": null
 },
-<<<<<<< HEAD
-v44 = {
-=======
-v41 = [
-  (v9/*: any*/),
-  {
-    "alias": null,
-    "args": null,
-    "kind": "ScalarField",
-    "name": "unique",
-    "storageKey": null
-  },
-  {
-    "alias": null,
-    "args": null,
-    "concreteType": "IndexFields",
-    "kind": "LinkedField",
-    "name": "key",
-    "plural": true,
-    "selections": [
-      {
-        "alias": null,
-        "args": null,
-        "kind": "ScalarField",
-        "name": "field",
-        "storageKey": null
-      },
-      (v32/*: any*/)
-    ],
-    "storageKey": null
-  },
-  {
-    "alias": null,
-    "args": null,
-    "concreteType": "WildcardProjection",
-    "kind": "LinkedField",
-    "name": "wildcardProjection",
-    "plural": false,
-    "selections": [
-      {
-        "alias": null,
-        "args": null,
-        "kind": "ScalarField",
-        "name": "fields",
-        "storageKey": null
-      },
-      {
-        "alias": null,
-        "args": null,
-        "kind": "ScalarField",
-        "name": "inclusion",
-        "storageKey": null
-      }
-    ],
-    "storageKey": null
-  }
-],
-v42 = {
->>>>>>> a8a378d8
+v41 = {
   "kind": "Variable",
   "name": "datasetName",
   "variableName": "name"
 },
-<<<<<<< HEAD
-v45 = [
-  (v20/*: any*/),
-  (v39/*: any*/),
-  (v40/*: any*/),
-  (v41/*: any*/),
-  (v27/*: any*/),
-  (v43/*: any*/)
-=======
-v43 = [
+v42 = [
   (v17/*: any*/),
   (v36/*: any*/),
   (v37/*: any*/),
   (v38/*: any*/),
   (v24/*: any*/),
   (v40/*: any*/)
->>>>>>> a8a378d8
 ];
 return {
   "fragment": {
@@ -1170,11 +1098,7 @@
       {
         "alias": null,
         "args": [
-<<<<<<< HEAD
-          (v44/*: any*/)
-=======
-          (v42/*: any*/)
->>>>>>> a8a378d8
+          (v41/*: any*/)
         ],
         "concreteType": "SavedView",
         "kind": "LinkedField",
@@ -1249,11 +1173,7 @@
       {
         "alias": null,
         "args": [
-<<<<<<< HEAD
-          (v44/*: any*/),
-=======
-          (v42/*: any*/),
->>>>>>> a8a378d8
+          (v41/*: any*/),
           {
             "kind": "Variable",
             "name": "viewStages",
@@ -1272,11 +1192,7 @@
             "kind": "LinkedField",
             "name": "fieldSchema",
             "plural": true,
-<<<<<<< HEAD
-            "selections": (v45/*: any*/),
-=======
-            "selections": (v43/*: any*/),
->>>>>>> a8a378d8
+            "selections": (v42/*: any*/),
             "storageKey": null
           },
           {
@@ -1286,11 +1202,7 @@
             "kind": "LinkedField",
             "name": "frameFieldSchema",
             "plural": true,
-<<<<<<< HEAD
-            "selections": (v45/*: any*/),
-=======
-            "selections": (v43/*: any*/),
->>>>>>> a8a378d8
+            "selections": (v42/*: any*/),
             "storageKey": null
           }
         ],
@@ -1299,20 +1211,12 @@
     ]
   },
   "params": {
-<<<<<<< HEAD
-    "cacheID": "87715f9d1a2831d759495c69aa8e33dd",
-=======
-    "cacheID": "4da3c8b9eda03f530d6a43f0eac95529",
->>>>>>> a8a378d8
+    "cacheID": "d83bde671f8565f4b2325800c5a0c8f8",
     "id": null,
     "metadata": {},
     "name": "datasetQuery",
     "operationKind": "query",
-<<<<<<< HEAD
-    "text": "query datasetQuery(\n  $savedViewSlug: String\n  $name: String!\n  $view: BSONArray!\n  $extendedView: BSONArray!\n) {\n  config {\n    colorBy\n    colorPool\n    colorscale\n    multicolorKeypoints\n    showSkeletons\n  }\n  dataset(name: $name, view: $extendedView, savedViewSlug: $savedViewSlug) {\n    name\n    defaultGroupSlice\n    viewName\n    appConfig {\n      colorScheme {\n        id\n        colorBy\n        colorPool\n        multicolorKeypoints\n        opacity\n        showSkeletons\n        defaultMaskTargetsColors {\n          intTarget\n          color\n        }\n        defaultColorscale {\n          name\n          list {\n            value\n            color\n          }\n          rgb\n        }\n        colorscales {\n          path\n          name\n          list {\n            value\n            color\n          }\n          rgb\n        }\n        labelTags {\n          fieldColor\n          valueColors {\n            value\n            color\n          }\n        }\n        fields {\n          colorByAttribute\n          fieldColor\n          path\n          maskTargetsColors {\n            intTarget\n            color\n          }\n          valueColors {\n            color\n            value\n          }\n        }\n      }\n    }\n    ...datasetFragment\n    id\n  }\n  ...savedViewsFragment\n  ...configFragment\n  ...stageDefinitionsFragment\n  ...viewSchemaFragment\n}\n\nfragment colorSchemeFragment on ColorScheme {\n  id\n  colorBy\n  colorPool\n  multicolorKeypoints\n  opacity\n  showSkeletons\n  labelTags {\n    fieldColor\n    valueColors {\n      color\n      value\n    }\n  }\n  defaultMaskTargetsColors {\n    intTarget\n    color\n  }\n  defaultColorscale {\n    name\n    list {\n      value\n      color\n    }\n    rgb\n  }\n  colorscales {\n    path\n    name\n    list {\n      value\n      color\n    }\n    rgb\n  }\n  fields {\n    colorByAttribute\n    fieldColor\n    path\n    valueColors {\n      color\n      value\n    }\n    maskTargetsColors {\n      intTarget\n      color\n    }\n  }\n}\n\nfragment configFragment on Query {\n  config {\n    colorBy\n    colorPool\n    colorscale\n    gridZoom\n    loopVideos\n    multicolorKeypoints\n    notebookHeight\n    plugins\n    showConfidence\n    showIndex\n    showLabel\n    showSkeletons\n    showTooltip\n    sidebarMode\n    theme\n    timezone\n    useFrameNumber\n  }\n  colorscale\n}\n\nfragment datasetAppConfigFragment on DatasetAppConfig {\n  gridMediaField\n  mediaFields\n  modalMediaField\n  plugins\n  sidebarMode\n  colorScheme {\n    ...colorSchemeFragment\n    id\n  }\n}\n\nfragment datasetFragment on Dataset {\n  createdAt\n  datasetId\n  groupField\n  id\n  info\n  lastLoadedAt\n  mediaType\n  name\n  version\n  appConfig {\n    ...datasetAppConfigFragment\n  }\n  brainMethods {\n    key\n    version\n    timestamp\n    viewStages\n    config {\n      cls\n      embeddingsField\n      method\n      patchesField\n      supportsPrompts\n      type\n      maxK\n      supportsLeastSimilarity\n    }\n  }\n  defaultMaskTargets {\n    target\n    value\n  }\n  defaultSkeleton {\n    labels\n    edges\n  }\n  evaluations {\n    key\n    version\n    timestamp\n    viewStages\n    config {\n      cls\n      predField\n      gtField\n    }\n  }\n  groupMediaTypes {\n    name\n    mediaType\n  }\n  maskTargets {\n    name\n    targets {\n      target\n      value\n    }\n  }\n  skeletons {\n    name\n    labels\n    edges\n  }\n  ...estimatedCountsFragment\n  ...frameFieldsFragment\n  ...groupSliceFragment\n  ...mediaFieldsFragment\n  ...mediaTypeFragment\n  ...sampleFieldsFragment\n  ...sidebarGroupsFragment\n  ...viewFragment\n}\n\nfragment estimatedCountsFragment on Dataset {\n  estimatedFrameCount\n  estimatedSampleCount\n}\n\nfragment frameFieldsFragment on Dataset {\n  frameFields {\n    ftype\n    subfield\n    embeddedDocType\n    path\n    dbField\n    description\n    info\n  }\n}\n\nfragment groupSliceFragment on Dataset {\n  defaultGroupSlice\n}\n\nfragment mediaFieldsFragment on Dataset {\n  name\n  appConfig {\n    gridMediaField\n    mediaFields\n  }\n  sampleFields {\n    path\n  }\n}\n\nfragment mediaTypeFragment on Dataset {\n  mediaType\n}\n\nfragment sampleFieldsFragment on Dataset {\n  sampleFields {\n    ftype\n    subfield\n    embeddedDocType\n    path\n    dbField\n    description\n    info\n  }\n}\n\nfragment savedViewsFragment on Query {\n  savedViews(datasetName: $name) {\n    id\n    datasetId\n    name\n    slug\n    description\n    color\n    viewStages\n    createdAt\n    lastModifiedAt\n    lastLoadedAt\n  }\n}\n\nfragment sidebarGroupsFragment on Dataset {\n  name\n  appConfig {\n    sidebarGroups {\n      expanded\n      paths\n      name\n    }\n  }\n  ...frameFieldsFragment\n  ...sampleFieldsFragment\n}\n\nfragment stageDefinitionsFragment on Query {\n  stageDefinitions {\n    name\n    params {\n      name\n      type\n      default\n      placeholder\n    }\n  }\n}\n\nfragment viewFragment on Dataset {\n  stages(slug: $savedViewSlug, view: $view)\n  viewCls\n  viewName\n}\n\nfragment viewSchemaFragment on Query {\n  schemaForViewStages(datasetName: $name, viewStages: $view) {\n    fieldSchema {\n      path\n      ftype\n      subfield\n      embeddedDocType\n      info\n      description\n    }\n    frameFieldSchema {\n      path\n      ftype\n      subfield\n      embeddedDocType\n      info\n      description\n    }\n  }\n}\n"
-=======
-    "text": "query datasetQuery(\n  $savedViewSlug: String\n  $name: String!\n  $view: BSONArray!\n  $extendedView: BSONArray!\n) {\n  config {\n    colorBy\n    colorPool\n    multicolorKeypoints\n    showSkeletons\n  }\n  dataset(name: $name, view: $extendedView, savedViewSlug: $savedViewSlug) {\n    name\n    defaultGroupSlice\n    viewName\n    appConfig {\n      colorScheme {\n        id\n        colorBy\n        colorPool\n        multicolorKeypoints\n        opacity\n        showSkeletons\n        defaultMaskTargetsColors {\n          intTarget\n          color\n        }\n        labelTags {\n          fieldColor\n          valueColors {\n            value\n            color\n          }\n        }\n        fields {\n          colorByAttribute\n          fieldColor\n          path\n          maskTargetsColors {\n            intTarget\n            color\n          }\n          valueColors {\n            color\n            value\n          }\n        }\n      }\n    }\n    ...datasetFragment\n    id\n  }\n  ...savedViewsFragment\n  ...configFragment\n  ...stageDefinitionsFragment\n  ...viewSchemaFragment\n}\n\nfragment configFragment on Query {\n  config {\n    colorBy\n    colorPool\n    colorscale\n    gridZoom\n    lightningThreshold\n    loopVideos\n    multicolorKeypoints\n    notebookHeight\n    plugins\n    showConfidence\n    showIndex\n    showLabel\n    showSkeletons\n    showTooltip\n    sidebarMode\n    theme\n    timezone\n    useFrameNumber\n  }\n  colorscale\n}\n\nfragment datasetAppConfigFragment on DatasetAppConfig {\n  gridMediaField\n  mediaFields\n  modalMediaField\n  plugins\n  sidebarMode\n  colorScheme {\n    id\n    colorBy\n    colorPool\n    multicolorKeypoints\n    opacity\n    showSkeletons\n    labelTags {\n      fieldColor\n      valueColors {\n        color\n        value\n      }\n    }\n    defaultMaskTargetsColors {\n      intTarget\n      color\n    }\n    fields {\n      colorByAttribute\n      fieldColor\n      path\n      valueColors {\n        color\n        value\n      }\n      maskTargetsColors {\n        intTarget\n        color\n      }\n    }\n  }\n}\n\nfragment datasetFragment on Dataset {\n  createdAt\n  datasetId\n  groupField\n  id\n  info\n  lastLoadedAt\n  mediaType\n  name\n  version\n  appConfig {\n    ...datasetAppConfigFragment\n  }\n  brainMethods {\n    key\n    version\n    timestamp\n    viewStages\n    config {\n      cls\n      embeddingsField\n      method\n      patchesField\n      supportsPrompts\n      type\n      maxK\n      supportsLeastSimilarity\n    }\n  }\n  defaultMaskTargets {\n    target\n    value\n  }\n  defaultSkeleton {\n    labels\n    edges\n  }\n  evaluations {\n    key\n    version\n    timestamp\n    viewStages\n    config {\n      cls\n      predField\n      gtField\n    }\n  }\n  groupMediaTypes {\n    name\n    mediaType\n  }\n  maskTargets {\n    name\n    targets {\n      target\n      value\n    }\n  }\n  skeletons {\n    name\n    labels\n    edges\n  }\n  ...estimatedCountsFragment\n  ...frameFieldsFragment\n  ...groupSliceFragment\n  ...indexesFragment\n  ...mediaFieldsFragment\n  ...mediaTypeFragment\n  ...sampleFieldsFragment\n  ...sidebarGroupsFragment\n  ...viewFragment\n}\n\nfragment estimatedCountsFragment on Dataset {\n  estimatedFrameCount\n  estimatedSampleCount\n}\n\nfragment frameFieldsFragment on Dataset {\n  frameFields {\n    ftype\n    subfield\n    embeddedDocType\n    path\n    dbField\n    description\n    info\n  }\n}\n\nfragment groupSliceFragment on Dataset {\n  defaultGroupSlice\n}\n\nfragment indexesFragment on Dataset {\n  frameIndexes {\n    name\n    unique\n    key {\n      field\n      type\n    }\n    wildcardProjection {\n      fields\n      inclusion\n    }\n  }\n  sampleIndexes {\n    name\n    unique\n    key {\n      field\n      type\n    }\n    wildcardProjection {\n      fields\n      inclusion\n    }\n  }\n}\n\nfragment mediaFieldsFragment on Dataset {\n  name\n  appConfig {\n    gridMediaField\n    mediaFields\n  }\n  sampleFields {\n    path\n  }\n}\n\nfragment mediaTypeFragment on Dataset {\n  mediaType\n}\n\nfragment sampleFieldsFragment on Dataset {\n  sampleFields {\n    ftype\n    subfield\n    embeddedDocType\n    path\n    dbField\n    description\n    info\n  }\n}\n\nfragment savedViewsFragment on Query {\n  savedViews(datasetName: $name) {\n    id\n    datasetId\n    name\n    slug\n    description\n    color\n    viewStages\n    createdAt\n    lastModifiedAt\n    lastLoadedAt\n  }\n}\n\nfragment sidebarGroupsFragment on Dataset {\n  name\n  appConfig {\n    sidebarGroups {\n      expanded\n      paths\n      name\n    }\n  }\n  ...frameFieldsFragment\n  ...sampleFieldsFragment\n}\n\nfragment stageDefinitionsFragment on Query {\n  stageDefinitions {\n    name\n    params {\n      name\n      type\n      default\n      placeholder\n    }\n  }\n}\n\nfragment viewFragment on Dataset {\n  stages(slug: $savedViewSlug, view: $view)\n  viewCls\n  viewName\n}\n\nfragment viewSchemaFragment on Query {\n  schemaForViewStages(datasetName: $name, viewStages: $view) {\n    fieldSchema {\n      path\n      ftype\n      subfield\n      embeddedDocType\n      info\n      description\n    }\n    frameFieldSchema {\n      path\n      ftype\n      subfield\n      embeddedDocType\n      info\n      description\n    }\n  }\n}\n"
->>>>>>> a8a378d8
+    "text": "query datasetQuery(\n  $savedViewSlug: String\n  $name: String!\n  $view: BSONArray!\n  $extendedView: BSONArray!\n) {\n  config {\n    colorBy\n    colorPool\n    multicolorKeypoints\n    showSkeletons\n  }\n  dataset(name: $name, view: $extendedView, savedViewSlug: $savedViewSlug) {\n    name\n    defaultGroupSlice\n    viewName\n    appConfig {\n      colorScheme {\n        id\n        colorBy\n        colorPool\n        multicolorKeypoints\n        opacity\n        showSkeletons\n        defaultMaskTargetsColors {\n          intTarget\n          color\n        }\n        labelTags {\n          fieldColor\n          valueColors {\n            value\n            color\n          }\n        }\n        fields {\n          colorByAttribute\n          fieldColor\n          path\n          maskTargetsColors {\n            intTarget\n            color\n          }\n          valueColors {\n            color\n            value\n          }\n        }\n      }\n    }\n    ...datasetFragment\n    id\n  }\n  ...savedViewsFragment\n  ...configFragment\n  ...stageDefinitionsFragment\n  ...viewSchemaFragment\n}\n\nfragment configFragment on Query {\n  config {\n    colorBy\n    colorPool\n    colorscale\n    gridZoom\n    loopVideos\n    multicolorKeypoints\n    notebookHeight\n    plugins\n    showConfidence\n    showIndex\n    showLabel\n    showSkeletons\n    showTooltip\n    sidebarMode\n    theme\n    timezone\n    useFrameNumber\n  }\n  colorscale\n}\n\nfragment datasetAppConfigFragment on DatasetAppConfig {\n  gridMediaField\n  mediaFields\n  modalMediaField\n  plugins\n  sidebarMode\n  colorScheme {\n    id\n    colorBy\n    colorPool\n    multicolorKeypoints\n    opacity\n    showSkeletons\n    labelTags {\n      fieldColor\n      valueColors {\n        color\n        value\n      }\n    }\n    defaultMaskTargetsColors {\n      intTarget\n      color\n    }\n    fields {\n      colorByAttribute\n      fieldColor\n      path\n      valueColors {\n        color\n        value\n      }\n      maskTargetsColors {\n        intTarget\n        color\n      }\n    }\n  }\n}\n\nfragment datasetFragment on Dataset {\n  createdAt\n  datasetId\n  groupField\n  id\n  info\n  lastLoadedAt\n  mediaType\n  name\n  version\n  appConfig {\n    ...datasetAppConfigFragment\n  }\n  brainMethods {\n    key\n    version\n    timestamp\n    viewStages\n    config {\n      cls\n      embeddingsField\n      method\n      patchesField\n      supportsPrompts\n      type\n      maxK\n      supportsLeastSimilarity\n    }\n  }\n  defaultMaskTargets {\n    target\n    value\n  }\n  defaultSkeleton {\n    labels\n    edges\n  }\n  evaluations {\n    key\n    version\n    timestamp\n    viewStages\n    config {\n      cls\n      predField\n      gtField\n    }\n  }\n  groupMediaTypes {\n    name\n    mediaType\n  }\n  maskTargets {\n    name\n    targets {\n      target\n      value\n    }\n  }\n  skeletons {\n    name\n    labels\n    edges\n  }\n  ...estimatedCountsFragment\n  ...frameFieldsFragment\n  ...groupSliceFragment\n  ...mediaFieldsFragment\n  ...mediaTypeFragment\n  ...sampleFieldsFragment\n  ...sidebarGroupsFragment\n  ...viewFragment\n}\n\nfragment estimatedCountsFragment on Dataset {\n  estimatedFrameCount\n  estimatedSampleCount\n}\n\nfragment frameFieldsFragment on Dataset {\n  frameFields {\n    ftype\n    subfield\n    embeddedDocType\n    path\n    dbField\n    description\n    info\n  }\n}\n\nfragment groupSliceFragment on Dataset {\n  defaultGroupSlice\n}\n\nfragment mediaFieldsFragment on Dataset {\n  name\n  appConfig {\n    gridMediaField\n    mediaFields\n  }\n  sampleFields {\n    path\n  }\n}\n\nfragment mediaTypeFragment on Dataset {\n  mediaType\n}\n\nfragment sampleFieldsFragment on Dataset {\n  sampleFields {\n    ftype\n    subfield\n    embeddedDocType\n    path\n    dbField\n    description\n    info\n  }\n}\n\nfragment savedViewsFragment on Query {\n  savedViews(datasetName: $name) {\n    id\n    datasetId\n    name\n    slug\n    description\n    color\n    viewStages\n    createdAt\n    lastModifiedAt\n    lastLoadedAt\n  }\n}\n\nfragment sidebarGroupsFragment on Dataset {\n  name\n  appConfig {\n    sidebarGroups {\n      expanded\n      paths\n      name\n    }\n  }\n  ...frameFieldsFragment\n  ...sampleFieldsFragment\n}\n\nfragment stageDefinitionsFragment on Query {\n  stageDefinitions {\n    name\n    params {\n      name\n      type\n      default\n      placeholder\n    }\n  }\n}\n\nfragment viewFragment on Dataset {\n  stages(slug: $savedViewSlug, view: $view)\n  viewCls\n  viewName\n}\n\nfragment viewSchemaFragment on Query {\n  schemaForViewStages(datasetName: $name, viewStages: $view) {\n    fieldSchema {\n      path\n      ftype\n      subfield\n      embeddedDocType\n      info\n      description\n    }\n    frameFieldSchema {\n      path\n      ftype\n      subfield\n      embeddedDocType\n      info\n      description\n    }\n  }\n}\n"
   }
 };
 })();
