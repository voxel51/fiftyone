import { graphql } from "react-relay";

export default graphql`
  mutation setViewMutation(
    $subscription: String!
    $session: String
    $view: BSONArray!
    $dataset: String!
  ) {
    setView(
      subscription: $subscription
      session: $session
      view: $view
      dataset: $dataset
    ) {
      dataset {
        id
        name
        mediaType
<<<<<<< HEAD
        groupSlice
=======
        defaultGroupSlice
        groupField
        groupMediaTypes {
          name
          mediaType
        }
>>>>>>> 04bbb500
        sampleFields {
          ftype
          subfield
          embeddedDocType
          path
          dbField
        }
        frameFields {
          ftype
          subfield
          embeddedDocType
          path
          dbField
        }
        maskTargets {
          name
          targets {
            target
            value
          }
        }
        defaultMaskTargets {
          target
          value
        }
        evaluations {
          key
          version
          timestamp
          viewStages
          config {
            cls
            predField
            gtField
          }
        }
        brainMethods {
          key
          version
          timestamp
          viewStages
          config {
            cls
            embeddingsField
            method
            patchesField
          }
        }
        lastLoadedAt
        createdAt
        version
        viewCls
        skeletons {
          name
          labels
          edges
        }
        defaultSkeleton {
          labels
          edges
        }
        appConfig {
          gridMediaField
          mediaFields
          plugins
          sidebarGroups {
            name
            paths
          }
        }
      }
      view
    }
  }
`;<|MERGE_RESOLUTION|>--- conflicted
+++ resolved
@@ -17,16 +17,13 @@
         id
         name
         mediaType
-<<<<<<< HEAD
         groupSlice
-=======
         defaultGroupSlice
         groupField
         groupMediaTypes {
           name
           mediaType
         }
->>>>>>> 04bbb500
         sampleFields {
           ftype
           subfield
