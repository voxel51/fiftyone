--- conflicted
+++ resolved
@@ -1,9 +1,5 @@
 /**
-<<<<<<< HEAD
- * @generated SignedSource<<0405bd66c857abb59d78eae67caae85a>>
-=======
- * @generated SignedSource<<b75ac5979a2526790501ced743a5fe6a>>
->>>>>>> 04bbb500
+ * @generated SignedSource<<d5399e5240f01306c6279b528da9ecb0>>
  * @lightSyntaxTransform
  * @nogrep
  */
@@ -77,15 +73,12 @@
         readonly path: string;
         readonly subfield: string | null;
       }>;
-<<<<<<< HEAD
-      readonly groupSlice: string | null;
-=======
       readonly groupField: string | null;
       readonly groupMediaTypes: ReadonlyArray<{
         readonly mediaType: MediaType;
         readonly name: string;
       }> | null;
->>>>>>> 04bbb500
+      readonly groupSlice: string | null;
       readonly id: string;
       readonly lastLoadedAt: string | null;
       readonly maskTargets: ReadonlyArray<{
@@ -308,6 +301,13 @@
                 alias: null,
                 args: null,
                 kind: "ScalarField",
+                name: "groupSlice",
+                storageKey: null,
+              },
+              {
+                alias: null,
+                args: null,
+                kind: "ScalarField",
                 name: "defaultGroupSlice",
                 storageKey: null,
               },
@@ -326,13 +326,6 @@
                 name: "groupMediaTypes",
                 plural: true,
                 selections: [v4 /*: any*/, v5 /*: any*/],
-                storageKey: null,
-              },
-              {
-                alias: null,
-                args: null,
-                kind: "ScalarField",
-                name: "groupSlice",
                 storageKey: null,
               },
               {
@@ -611,29 +604,16 @@
       selections: v15 /*: any*/,
     },
     params: {
-<<<<<<< HEAD
-      cacheID: "ad439b861b3a7272cb4dd2e7dfc10245",
-=======
-      cacheID: "f77b81843ce4ed15c179538fdfe952e1",
->>>>>>> 04bbb500
+      cacheID: "b69edbfcc1b37d21ad4713a4b2aeaa5a",
       id: null,
       metadata: {},
       name: "setViewMutation",
       operationKind: "mutation",
-<<<<<<< HEAD
-      text: "mutation setViewMutation(\n  $subscription: String!\n  $session: String\n  $view: BSONArray!\n  $dataset: String!\n) {\n  setView(subscription: $subscription, session: $session, view: $view, dataset: $dataset) {\n    dataset {\n      id\n      name\n      mediaType\n      groupSlice\n      sampleFields {\n        ftype\n        subfield\n        embeddedDocType\n        path\n        dbField\n      }\n      frameFields {\n        ftype\n        subfield\n        embeddedDocType\n        path\n        dbField\n      }\n      maskTargets {\n        name\n        targets {\n          target\n          value\n        }\n      }\n      defaultMaskTargets {\n        target\n        value\n      }\n      evaluations {\n        key\n        version\n        timestamp\n        viewStages\n        config {\n          cls\n          predField\n          gtField\n        }\n      }\n      brainMethods {\n        key\n        version\n        timestamp\n        viewStages\n        config {\n          cls\n          embeddingsField\n          method\n          patchesField\n        }\n      }\n      lastLoadedAt\n      createdAt\n      version\n      viewCls\n      skeletons {\n        name\n        labels\n        edges\n      }\n      defaultSkeleton {\n        labels\n        edges\n      }\n      appConfig {\n        gridMediaField\n        mediaFields\n        plugins\n        sidebarGroups {\n          name\n          paths\n        }\n      }\n    }\n    view\n  }\n}\n",
+      text: "mutation setViewMutation(\n  $subscription: String!\n  $session: String\n  $view: BSONArray!\n  $dataset: String!\n) {\n  setView(subscription: $subscription, session: $session, view: $view, dataset: $dataset) {\n    dataset {\n      id\n      name\n      mediaType\n      groupSlice\n      defaultGroupSlice\n      groupField\n      groupMediaTypes {\n        name\n        mediaType\n      }\n      sampleFields {\n        ftype\n        subfield\n        embeddedDocType\n        path\n        dbField\n      }\n      frameFields {\n        ftype\n        subfield\n        embeddedDocType\n        path\n        dbField\n      }\n      maskTargets {\n        name\n        targets {\n          target\n          value\n        }\n      }\n      defaultMaskTargets {\n        target\n        value\n      }\n      evaluations {\n        key\n        version\n        timestamp\n        viewStages\n        config {\n          cls\n          predField\n          gtField\n        }\n      }\n      brainMethods {\n        key\n        version\n        timestamp\n        viewStages\n        config {\n          cls\n          embeddingsField\n          method\n          patchesField\n        }\n      }\n      lastLoadedAt\n      createdAt\n      version\n      viewCls\n      skeletons {\n        name\n        labels\n        edges\n      }\n      defaultSkeleton {\n        labels\n        edges\n      }\n      appConfig {\n        gridMediaField\n        mediaFields\n        plugins\n        sidebarGroups {\n          name\n          paths\n        }\n      }\n    }\n    view\n  }\n}\n",
     },
   };
 })();
 
-(node as any).hash = "d366e3eb681ccfbd2c11554c312d3d41";
-=======
-      text: "mutation setViewMutation(\n  $subscription: String!\n  $session: String\n  $view: BSONArray!\n  $dataset: String!\n) {\n  setView(subscription: $subscription, session: $session, view: $view, dataset: $dataset) {\n    dataset {\n      id\n      name\n      mediaType\n      defaultGroupSlice\n      groupField\n      groupMediaTypes {\n        name\n        mediaType\n      }\n      sampleFields {\n        ftype\n        subfield\n        embeddedDocType\n        path\n        dbField\n      }\n      frameFields {\n        ftype\n        subfield\n        embeddedDocType\n        path\n        dbField\n      }\n      maskTargets {\n        name\n        targets {\n          target\n          value\n        }\n      }\n      defaultMaskTargets {\n        target\n        value\n      }\n      evaluations {\n        key\n        version\n        timestamp\n        viewStages\n        config {\n          cls\n          predField\n          gtField\n        }\n      }\n      brainMethods {\n        key\n        version\n        timestamp\n        viewStages\n        config {\n          cls\n          embeddingsField\n          method\n          patchesField\n        }\n      }\n      lastLoadedAt\n      createdAt\n      version\n      viewCls\n      skeletons {\n        name\n        labels\n        edges\n      }\n      defaultSkeleton {\n        labels\n        edges\n      }\n      appConfig {\n        gridMediaField\n        mediaFields\n        plugins\n        sidebarGroups {\n          name\n          paths\n        }\n      }\n    }\n    view\n  }\n}\n",
-    },
-  };
-})();
-
-(node as any).hash = "c2b00a920afa465428f16cc24fbd6508";
->>>>>>> 04bbb500
+(node as any).hash = "42eb6fbca8fb3eec644d4b0bdbe13b76";
 
 export default node;