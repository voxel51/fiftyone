--- conflicted
+++ resolved
@@ -1,9 +1,5 @@
 /**
-<<<<<<< HEAD
- * @generated SignedSource<<ce66a186bc81ad6e60fb7e27afd5e6f3>>
-=======
  * @generated SignedSource<<df98c751611c995dbe42ded64d84fb20>>
->>>>>>> 5af63542
  * @lightSyntaxTransform
  * @nogrep
  */
@@ -18,13 +14,7 @@
   metaFilter?: object | null;
 };
 export type searchSelectFieldsMutation$data = {
-<<<<<<< HEAD
-  readonly searchSelectFields: ReadonlyArray<{
-    readonly path: string;
-  }>;
-=======
   readonly searchSelectFields: ReadonlyArray<string>;
->>>>>>> 5af63542
 };
 export type searchSelectFieldsMutation = {
   response: searchSelectFieldsMutation$data;
