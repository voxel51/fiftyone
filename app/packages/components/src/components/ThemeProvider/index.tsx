--- conflicted
+++ resolved
@@ -43,9 +43,9 @@
           softBorder: "hsl(200, 0%, 75%)",
         },
         primary: {
-          main: "#1890ff",
+          main: "hsl(25, 100%, 51%)",
           plainBorder: "hsl(200, 0%, 90%)",
-          plainColor: "#1890ff",
+          plainColor: "hsl(25, 100%, 51%)",
           softBg: "hsl(200, 0%, 85%, 0.7)",
           softBorder: "hsl(200, 0%, 80%)",
         },
@@ -100,14 +100,9 @@
           plainColor: "hsl(213, 100%, 53%)",
         },
         primary: {
-<<<<<<< HEAD
-          main: "#1890ff",
-          plainColor: "#1890ff",
-=======
           main: "hsl(25, 100%, 51%)",
           mainChannel: "none",
           plainColor: "hsl(25, 100%, 51%)",
->>>>>>> 2c2f4aa0
           plainBorder: "hsl(200, 0%, 5%)",
           softBg: "hsl(200, 0%, 25%)",
           softBorder: "hsl(200, 0%, 20%)",
