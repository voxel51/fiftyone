--- conflicted
+++ resolved
@@ -76,11 +76,7 @@
   const [error, setError] = useState(null);
 
   const listConfigsOperator = useOperatorExecutor(
-<<<<<<< HEAD
-    "@voxel51/panel/lens_list_lens_configs"
-=======
     "@voxel51/panels/lens_list_lens_configs"
->>>>>>> e47b9381
   );
 
   // Load configs on initial render
