import { Dialog } from "@fiftyone/components";
import { useOperatorExecutor } from "@fiftyone/operators";
import { getFetchFunction } from "@fiftyone/utilities";
import React, { Fragment, useState } from "react";
import {
  DeleteLensConfigRequest,
  DeleteLensConfigResponse,
  LensConfig,
  OperatorResponse,
  UpsertLensConfigRequest,
  UpsertLensConfigResponse,
} from "./models";
import {
  Box,
  Button,
  Card,
  FormControl,
  IconButton,
  ListItemIcon,
  ListItemText,
  Menu,
  MenuItem,
  MenuList,
  Stack,
  Table,
  TableBody,
  TableCell,
  TableHead,
  TableRow,
  TextField,
  Typography,
} from "@mui/material";
import EditIcon from "@mui/icons-material/Edit";
import DeleteIcon from "@mui/icons-material/DeleteOutlined";
import ErrorIcon from "@mui/icons-material/Error";
import AddIcon from "@mui/icons-material/Add";
import HubIcon from "@mui/icons-material/HubOutlined";
import MoreVertIcon from "@mui/icons-material/MoreVert";
import CheckCircleOutlineIcon from "@mui/icons-material/CheckCircleOutline";
import { useActiveDataset } from "./hooks";

/**
 * Component responsible for handling LensConfig management.
 */
export const LensConfigManager = ({
  configs,
  onConfigsChange,
  onError,
}: {
  configs: LensConfig[];
  onConfigsChange: (configs: LensConfig[]) => void;
  onError?: (error: string) => void;
}) => {
  const [isLoading, setIsLoading] = useState(false);
  const [configId, setConfigId] = useState(null);
  const [operatorName, setOperatorName] = useState(null);
  const [operatorURI, setOperatorURI] = useState(null);
  const [isOperatorValid, setIsOperatorValid] = useState(false);
  const [activeActionsMenu, setActiveActionsMenu] = useState(-1);
  const [isUpsertDialogOpen, setIsUpsertDialogOpen] = useState(false);
  const [menuAnchor, setMenuAnchor] = useState(null);
  const { activeDataset } = useActiveDataset();

  const upsertConfigOperator = useOperatorExecutor(
<<<<<<< HEAD
    "@voxel51/panel/lens_upsert_lens_config"
  );
  const deleteConfigOperator = useOperatorExecutor(
    "@voxel51/panel/lens_delete_lens_config"
=======
    "@voxel51/panels/lens_upsert_lens_config"
  );
  const deleteConfigOperator = useOperatorExecutor(
    "@voxel51/panels/lens_delete_lens_config"
>>>>>>> e47b9381
  );

  // Callback which handles upserting a LensConfig.
  const upsertConfig = async (config: LensConfig) => {
    const request: UpsertLensConfigRequest = {
      id: config.id,
      name: config.name,
      operator_uri: config.operator_uri,
    };

    const callback = (response: OperatorResponse<UpsertLensConfigResponse>) => {
      if (!(response.error || response.result?.error)) {
        const upserted = response.result.config;
        const existingIndex = configs.findIndex(
          (cfg) => cfg.id === upserted.id
        );

        let updatedConfigs: LensConfig[];

        if (existingIndex < 0) {
          // New config; append.
          updatedConfigs = [...configs, upserted];
        } else {
          // Existing config; replace.
          updatedConfigs = configs.slice();
          updatedConfigs[existingIndex] = upserted;
        }

        updatedConfigs.sort((a, b) => a.name.localeCompare(b.name));
        onConfigsChange(updatedConfigs);
      } else {
        onError?.(response.error || response.result?.error);
      }

      setIsLoading(false);
      resetActionsMenu();
    };

    setIsLoading(true);

    await upsertConfigOperator.execute(request, { callback });
  };

  // Callback which handles deleting a LensConfig.
  const deleteConfig = async (configId: string) => {
    const request: DeleteLensConfigRequest = {
      id: configId,
    };

    const callback = (response: OperatorResponse<DeleteLensConfigResponse>) => {
      if (!(response.error || response.result?.error)) {
        const index = configs.findIndex((cfg) => cfg.id === configId);
        if (index >= 0) {
          onConfigsChange(configs.toSpliced(index, 1));
        }
      } else {
        onError?.(response.error || response.result?.error);
      }

      setIsLoading(false);
      resetActionsMenu();
    };

    setIsLoading(true);

    await deleteConfigOperator.execute(request, { callback });
  };

  // Callback which handles determining whether an operator exists.
  const checkOperatorExistence = (uri: string) => {
    const requestBody = {
      operator_uri: uri,
      dataset_name: activeDataset,
      target: "inputs",
    };

    getFetchFunction()("POST", "/operators/resolve-type", requestBody)
      .then(() => {
        setIsOperatorValid(true);
      })
      .catch(() => {
        setIsOperatorValid(false);
      });
  };

  // Callback which updates state based on the current operator URI entered.
  const handleOperatorURIChange = (uri: string) => {
    setOperatorURI(uri);
    checkOperatorExistence(uri);
  };

  // Callback which handles resetting the config context menu.
  const resetActionsMenu = () => {
    setActiveActionsMenu(-1);
    setMenuAnchor(null);
  };

  // Callback which handles opening the config context menu.
  const handleActionsMenuClick = (element: HTMLElement, configIdx: number) => {
    setMenuAnchor(element);
    setActiveActionsMenu(configIdx);
  };

  // Callback which updates state to enable editing a LensConfig.
  const handleEditClick = (config: LensConfig) => {
    setConfigId(config.id);
    setOperatorName(config.name);
    handleOperatorURIChange(config.operator_uri);

    resetActionsMenu();
    setIsUpsertDialogOpen(true);
  };

  // Callback which resets the LensConfig form.
  const resetForm = () => {
    setConfigId(null);
    setOperatorName(null);
    setOperatorURI(null);

    setIsUpsertDialogOpen(false);
  };

  const isFormValid = operatorName && operatorURI && isOperatorValid;

  // Callback which handles LensConfig form submission.
  const handleFormSubmit = () => {
    if (isFormValid) {
      upsertConfig({
        id: configId,
        name: operatorName,
        operator_uri: operatorURI,
      }).then(() => resetForm());
    }
  };

  // Helper function for creating the proper icon when specifying an operator URI.
  const getOperatorStatusIcon = () => {
    if (!operatorURI) {
      return <Fragment />;
    } else if (isOperatorValid) {
      return <CheckCircleOutlineIcon color="success" />;
    } else {
      return <ErrorIcon color="error" />;
    }
  };

  // Helper function for generating the proper 'helper text' content when specifying an operator URI.
  const getOperatorHelperText = () => {
    let text;
    if (!operatorURI) {
      text = " ";
    } else if (isOperatorValid) {
      text = "Operator is valid";
    } else {
      text = "Invalid operator";
    }

    return (
      <Stack direction="row" alignItems="center" gap={1} sx={{ mt: 1 }}>
        {getOperatorStatusIcon()}
        <Typography>{text}</Typography>
      </Stack>
    );
  };

  const configsContent =
    configs?.length > 0 ? (
      <Table>
        <TableHead>
          <TableCell>
            <Typography variant="h6" color="secondary">
              DATA SOURCE NAME
            </Typography>
          </TableCell>
          <TableCell>
            <Typography variant="h6" color="secondary">
              OPERATOR
            </Typography>
          </TableCell>
          <TableCell>
            <Typography variant="h6" color="secondary">
              ACTION
            </Typography>
          </TableCell>
        </TableHead>

        <TableBody>
          {configs.map((config, idx) => (
            <TableRow key={config.id}>
              <TableCell>
                <Typography sx={{ fontWeight: "bold" }}>
                  {config.name}
                </Typography>
              </TableCell>

              <TableCell>
                <Typography>{config.operator_uri}</Typography>
              </TableCell>

              <TableCell>
                <IconButton
                  onClick={(e) => handleActionsMenuClick(e.currentTarget, idx)}
                >
                  <MoreVertIcon />
                </IconButton>
                <Menu
                  anchorEl={menuAnchor}
                  open={activeActionsMenu === idx}
                  onClose={() => resetActionsMenu()}
                >
                  <MenuList>
                    <MenuItem onClick={() => handleEditClick(config)}>
                      <ListItemIcon>
                        <EditIcon />
                      </ListItemIcon>
                      <ListItemText>Edit</ListItemText>
                    </MenuItem>

                    <MenuItem onClick={() => deleteConfig(config.id)}>
                      <ListItemIcon>
                        <DeleteIcon color="error" />
                      </ListItemIcon>
                      <ListItemText>
                        <Typography color="error">Delete</Typography>
                      </ListItemText>
                    </MenuItem>
                  </MenuList>
                </Menu>
              </TableCell>
            </TableRow>
          ))}
        </TableBody>
      </Table>
    ) : (
      <Fragment />
    );

  const getEmptyContent = () => {
    return (
      <Card
        square={false}
        sx={{
          minHeight: "500px",
          display: "flex",
          alignItems: "center",
          justifyContent: "center",
        }}
      >
        <Box sx={{ display: "flex", flexDirection: "column" }}>
          <Box
            sx={{
              m: 2,
              display: "flex",
              justifyContent: "center",
            }}
          >
            <HubIcon sx={{ fontSize: "6rem", color: "#FFC59B" }} />
          </Box>

          <Box
            sx={{
              m: 2,
              display: "flex",
              justifyContent: "center",
            }}
          >
            <Typography textAlign="center" variant="h6">
              Connect to your data source using your custom operator
              <br />
              to start previewing samples in real time.
            </Typography>
          </Box>

          <Box
            sx={{
              m: 2,
              display: "flex",
              justifyContent: "center",
            }}
          >
            <Button
              variant="contained"
              startIcon={<AddIcon />}
              onClick={() => setIsUpsertDialogOpen(true)}
            >
              Add data source
            </Button>
          </Box>
        </Box>
      </Card>
    );
  };

  const getNonEmptyContent = () => {
    return (
      <>
        <Box
          sx={{
            display: "flex",
            justifyContent: "space-between",
            alignItems: "center",
            mb: 4,
          }}
        >
          <Typography variant="h4">{configs.length} Data sources</Typography>

          <Button
            variant="contained"
            startIcon={<AddIcon />}
            onClick={() => setIsUpsertDialogOpen(true)}
          >
            Add data source
          </Button>
        </Box>

        <Card square={false}>{configsContent}</Card>
      </>
    );
  };

  const upsertDialog = (
    <Dialog
      open={isUpsertDialogOpen}
      onClose={() => setIsUpsertDialogOpen(false)}
    >
      <Box sx={{ m: 2 }}>
        <Typography variant="h5" sx={{ mb: 2 }}>
          Connect to a data source
        </Typography>

        <Stack sx={{ mt: 1 }} direction="column" spacing={4}>
          <FormControl>
            <Typography color="secondary" sx={{ mb: 1 }}>
              Data source name
            </Typography>
            <TextField
              type="text"
              placeholder="Data source name"
              value={operatorName}
              onChange={(e) => setOperatorName(e.target.value)}
            />
          </FormControl>

          <FormControl>
            <Typography color="secondary" sx={{ mb: 1 }}>
              Operator
            </Typography>
            <TextField
              type="text"
              placeholder="Operator"
              helperText={getOperatorHelperText()}
              value={operatorURI}
              onChange={(e) => handleOperatorURIChange(e.target.value)}
            />
          </FormControl>

          <Box sx={{ display: "flex", justifyContent: "space-between" }}>
            <Button
              sx={{ mr: 2 }}
              fullWidth
              variant="outlined"
              color="secondary"
              onClick={resetForm}
              disabled={isLoading}
            >
              Cancel
            </Button>

            <Button
              sx={{ ml: 2 }}
              fullWidth
              variant="contained"
              onClick={handleFormSubmit}
              disabled={!isFormValid || isLoading}
            >
              {configId ? "Update" : "Connect"}
            </Button>
          </Box>
        </Stack>
      </Box>
    </Dialog>
  );

  const content =
    configs?.length > 0 ? getNonEmptyContent() : getEmptyContent();

  return (
    <Box sx={{ maxWidth: "750px", m: "auto" }}>
      {content}
      {upsertDialog}
    </Box>
  );
};<|MERGE_RESOLUTION|>--- conflicted
+++ resolved
@@ -62,17 +62,10 @@
   const { activeDataset } = useActiveDataset();
 
   const upsertConfigOperator = useOperatorExecutor(
-<<<<<<< HEAD
-    "@voxel51/panel/lens_upsert_lens_config"
-  );
-  const deleteConfigOperator = useOperatorExecutor(
-    "@voxel51/panel/lens_delete_lens_config"
-=======
     "@voxel51/panels/lens_upsert_lens_config"
   );
   const deleteConfigOperator = useOperatorExecutor(
     "@voxel51/panels/lens_delete_lens_config"
->>>>>>> e47b9381
   );
 
   // Callback which handles upserting a LensConfig.
