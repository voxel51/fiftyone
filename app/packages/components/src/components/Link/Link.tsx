import React, { MouseEventHandler } from "react";

const Link: React.FC<
  React.PropsWithChildren<{
    to?: MouseEventHandler;
    title: string;
    className?: string;
    style?: React.CSSProperties;
    target?: React.HTMLAttributeAnchorTarget;
    cy?: string;
  }>
<<<<<<< HEAD
> = ({ children, className, style, target, title, to }) => {
  return (
    <a
      onClick={to}
=======
> = ({ children, className, cy, href, style, target, title, to }) => {
  const router = useContext(RouterContext);
  const [pending, startTransition] = useTransition();

  return (
    <a
      data-cy={cy}
      href={typeof to === "string" ? to : href}
      onClick={
        typeof to === "string"
          ? useCallback<React.MouseEventHandler<HTMLAnchorElement>>(
              (event) => {
                event.preventDefault();
                startTransition(() => {
                  router.history.push(to);
                });
              },
              [to, router]
            )
          : to instanceof Function
          ? to
          : undefined
      }
>>>>>>> 466de7c4
      style={style}
      className={className}
      target={target}
      title={title}
    >
      {children}
    </a>
  );
};

export default Link;<|MERGE_RESOLUTION|>--- conflicted
+++ resolved
@@ -9,36 +9,11 @@
     target?: React.HTMLAttributeAnchorTarget;
     cy?: string;
   }>
-<<<<<<< HEAD
-> = ({ children, className, style, target, title, to }) => {
-  return (
-    <a
-      onClick={to}
-=======
-> = ({ children, className, cy, href, style, target, title, to }) => {
-  const router = useContext(RouterContext);
-  const [pending, startTransition] = useTransition();
-
+> = ({ children, className, cy, style, target, title, to }) => {
   return (
     <a
       data-cy={cy}
-      href={typeof to === "string" ? to : href}
-      onClick={
-        typeof to === "string"
-          ? useCallback<React.MouseEventHandler<HTMLAnchorElement>>(
-              (event) => {
-                event.preventDefault();
-                startTransition(() => {
-                  router.history.push(to);
-                });
-              },
-              [to, router]
-            )
-          : to instanceof Function
-          ? to
-          : undefined
-      }
->>>>>>> 466de7c4
+      onClick={to}
       style={style}
       className={className}
       target={target}
