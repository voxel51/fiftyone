--- conflicted
+++ resolved
@@ -95,7 +95,7 @@
   const selectionId = id;
 
   // Ensure selected item is always in the items list for MUI Select
-  const isSelectedInItems = items.some(item => item.id === selectedId);
+  const isSelectedInItems = items.some((item) => item.id === selectedId);
   const itemsWithSelected = isSelectedInItems ? items : [selected, ...items];
 
   return (
@@ -109,14 +109,11 @@
           MenuListProps: {
             sx: {
               paddingY: 0,
-<<<<<<< HEAD
               zIndex: 999,
               maxHeight: "400px",
               width: hideActions ? "100%" : "270px",
               overflowY: "auto",
               background: (theme) => theme.background.level2,
-=======
->>>>>>> 5b50f985
             },
           },
         }}
@@ -247,4 +244,4 @@
       </Select>
     </div>
   );
-}+}
