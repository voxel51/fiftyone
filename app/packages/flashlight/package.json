--- conflicted
+++ resolved
@@ -1,7 +1,6 @@
 {
-<<<<<<< HEAD
   "name": "@fiftyone/flashlight",
-  "version": "0.2.0",
+  "version": "0.0.0",
   "author": "Voxel51, Inc.",
   "description": "Justified, scrubbable, and virtualized looker grid",
   "homepage": "https://github.com/voxel51/fiftyone/app/packages/flashlight",
@@ -24,30 +23,4 @@
     "typescript-plugin-css-modules": "^3.4.0",
     "vite": "^3.0.0"
   }
-=======
-    "name": "@fiftyone/flashlight",
-    "version": "0.2.0",
-    "author": "Voxel51, Inc.",
-    "description": "Justified, scrubbable, and virtualized looker grid",
-    "homepage": "https://github.com/voxel51/fiftyone/app/packages/flashlight",
-    "license": "Apache-2.0",
-    "bugs": {
-        "url": "https://github.com/voxel51/fiftyone"
-    },
-    "main": "./src/index.ts",
-    "scripts": {
-        "dev": "vite"
-    },
-    "private": true,
-    "files": [
-        "dist",
-        "README.md"
-    ],
-    "devDependencies": {
-        "prettier": "^2.7.1",
-        "typescript": "^4.7.4",
-        "typescript-plugin-css-modules": "^3.4.0",
-        "vite": "^3.0.0"
-    }
->>>>>>> d0a2a413
 }