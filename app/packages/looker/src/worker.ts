--- conflicted
+++ resolved
@@ -2,9 +2,6 @@
  * Copyright 2017-2022, Voxel51, Inc.
  */
 
-<<<<<<< HEAD
-import { getFetchFunction, setFetchFunction, Stage } from "@fiftyone/utilities";
-=======
 import {
   LABEL_LIST,
   VALID_LABEL_TYPES,
@@ -12,7 +9,6 @@
   setFetchFunction,
   Stage,
 } from "@fiftyone/utilities";
->>>>>>> 9901a9f8
 import { get32BitColor } from "./color";
 import { CHUNK_SIZE } from "./constants";
 import { ARRAY_TYPES, deserialize } from "./numpy";
