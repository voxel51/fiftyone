--- conflicted
+++ resolved
@@ -60,25 +60,11 @@
   let workers: Worker[];
 
   let next = -1;
-<<<<<<< HEAD
-  return (dispatchEvent, abortController) => {
-    if (!workers) {
-      workers = [];
-      for (let i = 0; i < numWorkers; i++) {
-        workers.push(
-          createWorker(
-            LookerUtils.workerCallbacks,
-            dispatchEvent,
-            abortController
-          )
-        );
-=======
   return () => {
     if (!workers) {
       workers = [];
       for (let i = 0; i < numWorkers; i++) {
         workers.push(createWorker(LookerUtils.workerCallbacks));
->>>>>>> cbd52763
       }
     }
 
@@ -116,8 +102,6 @@
   private batchMergedUpdates: Partial<State> = {};
   private isBatching = false;
   private isCommittingBatchUpdates = false;
-
-  private readonly abortController: AbortController;
 
   constructor(
     sample: S,
@@ -409,20 +393,12 @@
     const argsWithSignal: AddEventListenerOptions =
       typeof optionsOrUseCapture === "boolean"
         ? {
-<<<<<<< HEAD
-            signal: this.abortController.signal,
-=======
             signal: this.abortController?.signal,
->>>>>>> cbd52763
             capture: optionsOrUseCapture,
           }
         : {
             ...(optionsOrUseCapture ?? {}),
-<<<<<<< HEAD
-            signal: this.abortController.signal,
-=======
             signal: this.abortController?.signal,
->>>>>>> cbd52763
           };
     this.eventTarget.addEventListener(eventType, handler, argsWithSignal);
   }
@@ -526,17 +502,9 @@
    */
   detach(): void {
     this.resizeObserver.disconnect();
-<<<<<<< HEAD
-    this.lookerElement.element.parentNode &&
-      this.lookerElement.element.parentNode.removeChild(
-        this.lookerElement.element
-      );
-    this.abortController.abort();
-=======
     this.lookerElement.element.parentNode?.removeChild(
       this.lookerElement.element
     );
->>>>>>> cbd52763
   }
 
   abstract updateOptions(options: Partial<State["options"]>): void;
@@ -727,16 +695,9 @@
 
   private loadSample(sample: Sample) {
     const messageUUID = uuid();
-<<<<<<< HEAD
-    const labelsWorker = getLabelsWorker(
-      (event, detail) => this.dispatchEvent(event, detail),
-      this.abortController
-    );
-=======
 
     const labelsWorker = getLabelsWorker();
 
->>>>>>> cbd52763
     const listener = ({ data: { sample, coloring, uuid } }) => {
       if (uuid === messageUUID) {
         this.sample = sample;
