--- conflicted
+++ resolved
@@ -106,14 +106,10 @@
   private isCommittingBatchUpdates = false;
 
   /** @internal */
-<<<<<<< HEAD
-  public state: State;
-=======
   state: State;
 
   sampleOverlays: Overlay<State>[];
   pluckedOverlays: Overlay<State>[];
->>>>>>> 87f425cb
 
   private asyncLabelsRenderingManager: AsyncLabelsRenderingManager;
 
@@ -236,7 +232,6 @@
     for (let index = 0; index < this.sampleOverlays.length; index++) {
       size += this.sampleOverlays[index].getSizeBytes();
     }
-    console.log("SIZE", size);
     return size;
   }
 
@@ -253,7 +248,6 @@
       return;
     }
 
-    console.log("DISPTACH", eventType);
     this.eventTarget.dispatchEvent(new CustomEvent(eventType, { detail }));
   }
 
@@ -574,15 +568,13 @@
   abstract updateOptions(options: Partial<State["options"]>): void;
 
   updateSample(sample: Sample) {
-<<<<<<< HEAD
-=======
-    // todo: sometimes instance in spotlight?.updateItems() is defined but has no ref to sample
-    // this crashes the app. this is a bug and should be fixed
+    // todo: sometimes instance in spotlight?.updateItems() is defined but has
+    // no ref to sample, this crashes the app. this is a bug and should be
+    // fixed
     if (!this.sample) {
       return;
     }
 
->>>>>>> 87f425cb
     const id = sample.id ?? sample._id;
     const updateTimeoutMs = 10000;
 
@@ -634,12 +626,8 @@
         this.state.options.coloring = coloring;
         this.loadOverlays(sample);
 
-<<<<<<< HEAD
-        console.log("REFIDNVSDKN");
         this.dispatchEvent("refresh", {});
 
-=======
->>>>>>> 87f425cb
         // to run looker reconciliation
         this.updater({
           overlaysPrepared: true,
