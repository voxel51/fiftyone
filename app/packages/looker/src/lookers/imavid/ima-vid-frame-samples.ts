--- conflicted
+++ resolved
@@ -93,11 +93,7 @@
           sample.image = image;
           resolve(sampleId);
         },
-<<<<<<< HEAD
-        { signal: this.abortController.signal }
-=======
         { signal: this.abortController?.signal }
->>>>>>> cbd52763
       );
 
       image.addEventListener(
@@ -114,11 +110,7 @@
           // setting src should trigger the load event
           image.src = BASE64_BLACK_IMAGE;
         },
-<<<<<<< HEAD
-        { signal: this.abortController.signal }
-=======
         { signal: this.abortController?.signal }
->>>>>>> cbd52763
       );
 
       image.src = source;
