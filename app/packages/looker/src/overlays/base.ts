--- conflicted
+++ resolved
@@ -20,11 +20,7 @@
   frame_number?: number;
   tags: string[];
   index?: number;
-<<<<<<< HEAD
-  renderStatus?: DenseLabelRenderStatus;
-=======
   _renderStatus?: DenseLabelRenderStatus;
->>>>>>> 773d5095
 }
 
 export interface PointInfo<Label extends BaseLabel = BaseLabel> {
