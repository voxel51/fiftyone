/**
 * Copyright 2017-2024, Voxel51, Inc.
 */

import { COLOR_BY, REGRESSION, getColor } from "@fiftyone/utilities";
import colorString from "color-string";
import { INFO_COLOR } from "../constants";
import type {
  BaseState,
  Coloring,
  Coordinates,
  CustomizeColor,
  LabelTagColor,
  MaskTargets,
  RgbMaskTargets,
} from "../state";
<<<<<<< HEAD
import type { BaseLabel, RegularLabel } from "./base";
=======
import type { RegularLabel } from "./base";
>>>>>>> 6766a55c

export const t = (state: BaseState, x: number, y: number): Coordinates => {
  const [ctlx, ctly, cw, ch] = state.canvasBBox;
  return [ctlx + cw * x, ctly + ch * y];
};

const strokeRect = (
  ctx: CanvasRenderingContext2D,
  state: Readonly<BaseState>,
  color: string
) => {
  ctx.strokeStyle = color;
  ctx.beginPath();
  ctx.moveTo(...t(state, 0, 0));
  ctx.lineTo(...t(state, 1, 0));
  ctx.lineTo(...t(state, 1, 1));
  ctx.lineTo(...t(state, 0, 1));
  ctx.closePath();
  ctx.stroke();
};

export const strokeCanvasRect = (
  ctx: CanvasRenderingContext2D,
  state: Readonly<BaseState>,
  color: string
): void => {
  ctx.lineWidth = state.strokeWidth;
  ctx.setLineDash([]);
  strokeRect(ctx, state, color);
  ctx.setLineDash([state.dashLength]);
  strokeRect(ctx, state, INFO_COLOR);
  ctx.setLineDash([]);
};

/**
 * Returns true if mask targets is RGB
 */
export function isRgbMaskTargets(
  maskTargets: MaskTargets
): maskTargets is RgbMaskTargets {
  if (!maskTargets || typeof maskTargets !== "object") {
    throw new Error("mask targets is invalid");
  }

  return Object.keys(maskTargets)[0]?.startsWith("#") === true;
}

// Return true is string is a valid color
export const isValidColor = (color: string | undefined | null) => {
  return typeof color === "string" ? colorString.get(color) !== null : false;
};

// Convert any valid css color to the hex color
export function convertToHex(color: string) {
  if (!isValidColor(color)) return null;
  const formatted = colorString.get(color);
  if (formatted) {
    return colorString.to.hex(formatted?.value);
  }
  return null;
}

export function normalizeMaskTargetsCase(maskTargets: MaskTargets) {
  if (!maskTargets || !isRgbMaskTargets(maskTargets)) {
    return maskTargets;
  }

  const normalizedMaskTargets: RgbMaskTargets = {};
  for (const [key, value] of Object.entries(maskTargets)) {
    normalizedMaskTargets[key.toLocaleUpperCase()] = value;
  }
  return normalizedMaskTargets;
}

export const convertId = (
  obj: Record<string, object>
): Record<string, object> => {
  return Object.fromEntries(
    Object.entries(obj).map(([key, value]) => {
      if (Array.isArray(value)) {
        return [key, value.map((item) => ({ ...item, id: item._id }))];
      }
      return [key, value];
    })
  );
};

export const getHashLabel = (label: RegularLabel): string => {
  if (["number", "string"].includes(typeof label?.index)) {
    return `${label.label}.${label.index}`;
  }
  if (typeof label?.label !== "undefined" && typeof label?.id !== "undefined") {
    return `${label.label}.${label.id}`;
  }
  return `${label.label}`;
};

export const shouldShowLabelTag = (
  selectedLabelTags: string[], // labelTags that are active
  labelTags: string[] // current label's tags
) => {
  return (
    (selectedLabelTags?.length === 0 && labelTags.length > 0) ||
    selectedLabelTags?.some((tag) => labelTags.includes(tag))
  );
};

type LabelColorProps = {
  coloring: Coloring;
  path: string;
  label: RegularLabel;
  isTagged: boolean;
  labelTagColors: LabelTagColor;
  customizeColorSetting: CustomizeColor[];
  is3D?: boolean;
  embeddedDocType: string;
};

export const getLabelColor = ({
  coloring,
  path,
  label,
  isTagged,
  labelTagColors,
  customizeColorSetting,
  is3D = false,
  embeddedDocType,
}: LabelColorProps): string => {
  const field = customizeColorSetting.find((s) => s.path === path);

  if (coloring.by === COLOR_BY.INSTANCE) {
    return getColor(coloring.pool, coloring.seed, getHashLabel(label));
  }

  if (coloring.by === COLOR_BY.FIELD) {
    // if the label is tagged, use _label_tags color rules
    // otherwise use color rules for the field
    if (isTagged) {
      return getLabelColorByField({
        path: "_label_tags",
        coloring,
        fieldColor: labelTagColors?.fieldColor,
      });
    }
    return getLabelColorByField({
      path,
      coloring,
      fieldColor: field?.fieldColor,
    });
  }

  if (coloring.by === COLOR_BY.VALUE) {
    if (isTagged) {
      // if the label's tag is currently active, use the _label_tags color rules
      // specified tag color > color by label tag's value > label tag field
      // color > default label tag color

      const tagColor = labelTagColors?.valueColors?.find((pair) =>
        label.tags.includes(pair.value)
      )?.color;

      if (isValidColor(tagColor)) {
        return tagColor;
      }

      return getLabelColorByField({
        path: label.tags.length > 0 ? label.tags[0] : "_Label_tags",
        coloring,
        fieldColor: labelTagColors?.fieldColor,
      });
    }
    // if the field has custom color rules, use the field/value specific rules
    return getLabelColorByValue({
      field,
      label,
      coloring,
      is3D,
      embeddedDocType,
    });
  }

  return getColor(coloring.pool, coloring.seed, path);
};

const getLabelColorByField = ({
  path,
  coloring,
  fieldColor,
}: {
  path: string;
  coloring: Coloring;
  fieldColor: string | undefined;
}) => {
  if (isValidColor(fieldColor)) {
    return fieldColor;
  }
  return getColor(coloring.pool, coloring.seed, path);
};

const getLabelColorKey = (
  field: CustomizeColor,
  label: RegularLabel,
  is3D: boolean,
  embeddedDocType: string
) => {
  if (field.colorByAttribute) {
    if (field.colorByAttribute === "index") {
      return ["string", "number"].includes(typeof label.index)
        ? "index"
        : is3D
        ? "_id"
        : "id";
    }
    return field.colorByAttribute;
  }
  return embeddedDocType === REGRESSION ? "value" : "label";
};

const getLabelColorByValue = ({
  field,
  label,
  coloring,
  is3D,
  embeddedDocType,
}: {
  field?: CustomizeColor;
  label: RegularLabel;
  coloring: Coloring;
  is3D: boolean;
  embeddedDocType: string;
}) => {
  if (field) {
    const key = getLabelColorKey(field, label, is3D, embeddedDocType);
    // use the first value as the fallback value to get color,
    // if it's a listField
    const fallbackValue =
      Array.isArray(label[key]) && label[key].length > 0
        ? label[key][0]
        : label[key];

    // check if this label has a assigned color, use it if it is a valid color
    const valueColor = field?.valueColors?.find((l) => {
      if (["none", "null", "undefined"].includes(l.value?.toLowerCase())) {
        return typeof label[key] === "string"
          ? l.value?.toLowerCase === label[key]
          : !label[key];
      }
      if (["True", "False"].includes(l.value?.toString())) {
        return (
          l.value?.toString().toLowerCase() ===
          label[key]?.toString().toLowerCase()
        );
      }
      return Array.isArray(label[key])
        ? label[key]
            .map((list) => list.toString())
            .includes(l.value?.toString())
        : l.value?.toString() === label[key]?.toString();
    })?.color;

    return isValidColor(valueColor)
      ? valueColor
      : getColor(coloring.pool, coloring.seed, fallbackValue);
  }

  const key = embeddedDocType === REGRESSION ? "value" : "label";
  return getColor(coloring.pool, coloring.seed, label[key]);
};<|MERGE_RESOLUTION|>--- conflicted
+++ resolved
@@ -14,11 +14,7 @@
   MaskTargets,
   RgbMaskTargets,
 } from "../state";
-<<<<<<< HEAD
-import type { BaseLabel, RegularLabel } from "./base";
-=======
 import type { RegularLabel } from "./base";
->>>>>>> 6766a55c
 
 export const t = (state: BaseState, x: number, y: number): Coordinates => {
   const [ctlx, ctly, cw, ch] = state.canvasBBox;
