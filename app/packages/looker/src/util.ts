--- conflicted
+++ resolved
@@ -4,6 +4,13 @@
 import { mergeWith } from "immutable";
 import mime from "mime";
 
+import {
+  AppError,
+  getFetchParameters,
+  GraphQLError,
+  NetworkError,
+  ServerError,
+} from "@fiftyone/utilities";
 import { MIN_PIXELS } from "./constants";
 import {
   BaseState,
@@ -15,20 +22,7 @@
   DispatchEvent,
   Optional,
 } from "./state";
-
-<<<<<<< HEAD
-import { getFetchParameters } from "@fiftyone/utilities";
 import LookerWorker from "./worker.ts?worker&inline";
-=======
-import LookerWorker from "./worker.ts?worker&inline";
-import {
-  AppError,
-  getFetchParameters,
-  GraphQLError,
-  NetworkError,
-  ServerError,
-} from "@fiftyone/utilities";
->>>>>>> 0bd83bf2
 
 /**
  * Shallow data-object comparison for equality
