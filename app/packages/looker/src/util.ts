--- conflicted
+++ resolved
@@ -17,11 +17,7 @@
 } from "./state";
 
 import LookerWorker from "./worker.ts?worker&inline";
-<<<<<<< HEAD
-import { getFetchParameters, ServerError } from "@fiftyone/utilities";
-=======
 import { getFetchParameters } from "@fiftyone/utilities";
->>>>>>> 9901a9f8
 
 /**
  * Shallow data-object comparison for equality
@@ -420,11 +416,7 @@
   listeners?: {
     [key: string]: ((worker: Worker, args: any) => void)[];
   },
-<<<<<<< HEAD
-  dispatchEvent
-=======
   dispatchEvent?: DispatchEvent
->>>>>>> 9901a9f8
 ): Worker => {
   const worker = new LookerWorker();
 
