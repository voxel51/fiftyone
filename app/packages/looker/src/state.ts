/**
 * Copyright 2017-2023, Voxel51, Inc.
 */

import { BufferManager } from "./lookers/imavid/buffer-manager";
import { ImaVidFramesController } from "./lookers/imavid/controller";
import { Overlay } from "./overlays/base";

import { AppError, COLOR_BY, Schema, Stage } from "@fiftyone/utilities";

// vite won't import these from fou
export type RGB = [number, number, number];
export type RGBA = [number, number, number, number];
export interface Coloring {
  by: COLOR_BY.FIELD | COLOR_BY.INSTANCE | COLOR_BY.VALUE;
  pool: readonly string[];
  scale: RGB[];
  seed: number;
  defaultMaskTargets?: MaskTargets;
  defaultMaskTargetsColors: MaskColorInput[];
  maskTargets: {
    [field: string]: MaskTargets;
  };
  points: boolean;
  targets: string[];
}

<<<<<<< HEAD
export type ColorscaleInput = {
  path?: string;
  name?: string;
  list?: [];
  rgb?: [RGB[]];
};

export type Colorscale = {
  fields: ColorscaleInput[];
  default: ColorscaleInput;
};

=======
>>>>>>> 85c6f0e5
export type MaskColorInput = {
  intTarget: number;
  color: string;
};

export interface LabelTagColor {
  fieldColor?: string;
  valueColors?: {
    value: string;
    color: string;
  }[];
}

export interface CustomizeColor extends LabelTagColor {
  path: string;
  colorByAttribute?: string;
  maskTargetsColors?: MaskColorInput[];
}

export type OrthogrpahicProjectionMetadata = {
  _id: string;
  _cls: "OrthographicProjectionMetadata";
  filepath: string;
  height: number;
  width: number;
  min_bound: [number, number];
  max_bound: [number, number];
};

export type GenericLabel = {
  [labelKey: string]: {
    _cls: string;
    [field: string]: unknown;
  };
  // todo: add other label types
};

export type Sample = {
  metadata: {
    width: number;
    height: number;
    mime_type?: string;
  };
  _id: string;
  id: string;
  filepath: string;
  tags: string[];
  _label_tags: string[];
  _media_type: "image" | "video" | "point-cloud";
} & GenericLabel;

export interface LabelData {
  labelId: string;
  field: string;
  frameNumber?: number;
  sampleId: string;
  index?: number;
}

type MaskLabel = string;
export type IntMaskTargets = {
  [intKey: string]: MaskLabel;
};

type HexColor = string;

export type RgbMaskTargets = {
  [hexKey: HexColor]: {
    label: MaskLabel;
    intTarget: number;
  };
};
export type MaskTargets = IntMaskTargets | RgbMaskTargets;

export type BufferRange = [number, number];
export type Buffers = Readonly<BufferRange>[];

export type DispatchEvent = (eventType: string, details?: any) => void;

export type Action<State extends BaseState> = (
  update: StateUpdate<State>,
  dispatchEvent: DispatchEvent,
  eventKey?: string,
  shiftKey?: boolean
) => void;

export enum ControlEventKeyType {
  HOLD,
  KEY_DOWN,
}
export interface Control<State extends BaseState = BaseState> {
  eventKeys?: string | string[];
  eventKeyType?: ControlEventKeyType;
  filter?: (config: Readonly<State["config"]>) => boolean;
  title: string;
  shortcut: string;
  detail: string;
  action: Action<State>;
  afterAction?: Action<State>;
  alwaysHandle?: boolean;
}

export interface ControlMap<State extends BaseState> {
  [key: string]: Control<State>;
}

export interface KeypointSkeleton {
  labels: string[];
  edges: number[][];
}

interface BaseOptions {
  highlight: boolean;
  activePaths: string[];
  filter: (path: string, value: unknown) => boolean;
  coloring: Coloring;
  customizeColorSetting: CustomizeColor[];
  colorscale: Colorscale;
  labelTagColors: CustomizeColor;
  selectedLabels: string[];
  selectedLabelTags?: string[];
  attributeVisibility: object;
  showConfidence: boolean;
  showControls: boolean;
  showIndex: boolean;
  showJSON: boolean;
  showHelp: boolean;
  showLabel: boolean;
  showOverlays: boolean;
  showTooltip: boolean;
  onlyShowHoveredLabel: boolean;
  smoothMasks: boolean;
  fullscreen: boolean;
  zoomPad: number;
  selected: boolean;
  inSelectionMode: boolean;
  timeZone: string;
  mimetype: string;
  alpha: number;
  defaultSkeleton?: KeypointSkeleton;
  skeletons: { [key: string]: KeypointSkeleton };
  showSkeletons: boolean;
  isPointcloudDataset: boolean;
  pointFilter: (path: string, point: Point) => boolean;
  thumbnailTitle?: (sample: any) => string;
}

export type BoundingBox = [number, number, number, number];

export type Coordinates = [number, number];

export type Dimensions = [number, number];

export interface BaseConfig {
  mediaField: string;
  thumbnail: boolean;
  src: string;
  sources: { [path: string]: string };
  sampleId: string;
  fieldSchema: Schema;
  view: Stage[];
  dataset: string;
  group?: {
    id: string;
    name: string;
  };
}

export interface FrameConfig extends BaseConfig {
  frameRate: number;
  frameNumber: number;
}

export type ImageConfig = BaseConfig;

export interface VideoConfig extends BaseConfig {
  frameRate: number;
  support?: [number, number];
}

export interface ImaVidConfig extends BaseConfig {
  /**
   * number of frames-per-second.
   * this number is suggestive rather than authoritative,
   * which is why we hide it from the user.
   */
  frameRate: number;
  /**
   * "C"ontroller for [ImaVidStore](./lookers/imavid/store.ts)
   */
  frameStoreController: ImaVidFramesController;
}

export type PcdConfig = BaseConfig;

export interface FrameOptions extends BaseOptions {
  useFrameNumber: boolean;
  zoom: boolean;
}

export interface ImageOptions extends BaseOptions {
  zoom: boolean;
}

export interface VideoOptions extends BaseOptions {
  autoplay: boolean;
  loop: boolean;
  playbackRate: number;
  useFrameNumber: boolean;
  volume: number;
}

export interface ImaVidOptions extends BaseOptions {
  loop: boolean;
  playbackRate: number;
}

export type PcdOptions = BaseOptions;

export interface TooltipOverlay {
  color: string;
  field: string;
  frameNumber?: number;
  label: object;
  target?: number;
  type:
    | "Classification"
    | "Detection"
    | "Keypoint"
    | "Polyline"
    | "Segmentation";
}

export interface BaseState {
  disabled: boolean;
  dimensions?: Dimensions;
  cursorCoordinates: Coordinates;
  pixelCoordinates: Coordinates;
  disableControls: boolean;
  loaded: boolean;
  hovering: boolean;
  hoveringControls: boolean;
  showOptions: boolean;
  config: BaseConfig;
  options: BaseOptions;
  shouldHandleKeyEvents: boolean;
  scale: number;
  pan: Coordinates;
  panning: boolean;
  rotate: number;
  strokeWidth: number;
  fontSize: number;
  wheeling: boolean;
  windowBBox: BoundingBox;
  transformedWindowBBox: BoundingBox;
  mediaBBox: BoundingBox;
  transformedMediaBBox: BoundingBox;
  canvasBBox: BoundingBox;
  textPad: number;
  pointRadius: number;
  dashLength: number;
  relativeCoordinates: Coordinates;
  mouseIsOnOverlay: boolean;
  overlaysPrepared: boolean;
  disableOverlays: boolean;
  zoomToContent: boolean;
  setZoom: boolean;
  hasDefaultZoom: boolean;
  SHORTCUTS: Readonly<ControlMap<any>>; // fix me,
  error: boolean | number | AppError;
  destroyed: boolean;
  reloading: boolean;
}

export interface FrameState extends BaseState {
  config: FrameConfig;
  options: FrameOptions;
  duration: number | null;
  SHORTCUTS: Readonly<ControlMap<FrameState>>;
}

export interface ImageState extends BaseState {
  config: ImageConfig;
  options: ImageOptions;
  SHORTCUTS: Readonly<ControlMap<ImageState>>;
}

export interface VideoState extends BaseState {
  config: VideoConfig;
  options: VideoOptions;
  seeking: boolean;
  playing: boolean;
  frameNumber: number;
  duration: number | null;
  fragment: [number, number] | null;
  buffering: boolean;
  seekBarHovering: boolean;
  SHORTCUTS: Readonly<ControlMap<VideoState>>;
  hasPoster: boolean;
  waitingForVideo: boolean;
  lockedToSupport: boolean;
}

export interface ImaVidState extends BaseState {
  /**
   * parameters for imavid looker (comes from [`useCreateLooker()`](../../state/src/hooks/useCreateLooker.ts))
   */
  config: ImaVidConfig;
  /**
   * user configurable options for video player
   * @see [Configuring FiftyOne](https://docs.voxel51.com/user_guide/config.html#configuring-the-app)
   */
  options: ImaVidOptions;
  /**
   * true if seeking, i.e. either seek thumb or bar is being clicked / dragged
   */
  seeking: boolean;
  /**
   * true if playing, false if paused
   */
  playing: boolean;
  /**
   * current frame number
   */
  currentFrameNumber: number;
  /**
   * current frame number is usually synced from the player's state,
   * if this flag is true, then the sync happens in the opposite direction
   */
  isCurrentFrameNumberAuthoritative: boolean;
  /**
   * total number of frames
   */
  totalFrames: number;
  /**
   * true if frames are buffering from server
   */
  buffering: boolean;
  /**
   * ranges of frame numbers that have been buffered.
   */
  bufferManager: BufferManager;
  /**
   * true if the seek bar is being hovered
   */
  seekBarHovering: boolean;
}

export interface PcdState extends BaseState {
  config: PcdConfig;
  options: PcdOptions;
  SHORTCUTS: Readonly<ControlMap<PcdState>>;
}

export interface Point {
  point: [number | NONFINITE, number | NONFINITE];
  label: string;
  [key: string]: any;
}

export type NONFINITE = "-inf" | "inf" | "nan";

export type StateUpdate<State extends BaseState> = (
  stateOrUpdater:
    | Partial<State>
    | ((previousState: Partial<State>) => Partial<State>),
  postUpdate?: (
    state: Readonly<State>,
    overlays: Readonly<Overlay<State>[]>,
    sample: object
  ) => void
) => void;

const DEFAULT_BASE_OPTIONS: BaseOptions = {
  highlight: false,
  isPointcloudDataset: false,
  activePaths: [],
  selectedLabels: [],
  selectedLabelTags: undefined,
  showConfidence: false,
  showControls: true,
  showIndex: false,
  showJSON: false,
  showHelp: false,
  showLabel: false,
  showTooltip: false,
  onlyShowHoveredLabel: false,
  filter: null,
  coloring: {
    by: "field",
    points: true,
    pool: ["#000000"],
    scale: null,
    seed: 0,
    maskTargets: {},
    defaultMaskTargets: null,
    targets: ["#000000"],
  },
  customizeColorSetting: [],
  smoothMasks: true,
  fullscreen: false,
  zoomPad: 0.2,
  selected: false,
  inSelectionMode: false,
  timeZone: "UTC",
  mimetype: "",
  alpha: 0.7,
  defaultSkeleton: null,
  skeletons: {},
  showSkeletons: true,
  showOverlays: true,
  pointFilter: (path: string, point: Point) => true,
  attributeVisibility: {},
  showHelp: null,
  isPointcloudDataset: null,
};

export const DEFAULT_FRAME_OPTIONS: FrameOptions = {
  ...DEFAULT_BASE_OPTIONS,
  useFrameNumber: true,
  zoom: false,
};

export const DEFAULT_IMAGE_OPTIONS: ImageOptions = {
  ...DEFAULT_BASE_OPTIONS,
  zoom: false,
};

export const DEFAULT_VIDEO_OPTIONS: VideoOptions = {
  ...DEFAULT_BASE_OPTIONS,
  autoplay: false,
  loop: false,
  playbackRate: 1,
  useFrameNumber: false,
  volume: 0,
};

export const DEFAULT_PCD_OPTIONS: PcdOptions = {
  ...DEFAULT_BASE_OPTIONS,
};

export interface FrameSample {
  [key: string]: any;
  frame_number: number;
}

export interface VideoSample extends Sample {
  frames: [FrameSample];
}

export interface FrameChunk {
  frames: FrameSample[];
  range: [number, number];
}

export interface FrameChunkResponse extends FrameChunk {
  uuid: string;
  method: string;
  frames: FrameSample[];
  range: [number, number];
  error?: boolean;
}<|MERGE_RESOLUTION|>--- conflicted
+++ resolved
@@ -25,7 +25,6 @@
   targets: string[];
 }
 
-<<<<<<< HEAD
 export type ColorscaleInput = {
   path?: string;
   name?: string;
@@ -38,8 +37,6 @@
   default: ColorscaleInput;
 };
 
-=======
->>>>>>> 85c6f0e5
 export type MaskColorInput = {
   intTarget: number;
   color: string;
