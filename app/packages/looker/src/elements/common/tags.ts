/**
 * Copyright 2017-2023, Voxel51, Inc.
 */
import {
  BOOLEAN_FIELD,
  CLASSIFICATION,
  CLASSIFICATIONS,
  DATE_FIELD,
  DATE_TIME_FIELD,
  Field,
  FLOAT_FIELD,
  formatDate,
  formatDateTime,
  FRAME_NUMBER_FIELD,
  FRAME_SUPPORT_FIELD,
  getColor,
  INT_FIELD,
  LABELS_PATH,
  LIST_FIELD,
  OBJECT_ID_FIELD,
  REGRESSION,
  Schema,
  STRING_FIELD,
  withPath,
} from "@fiftyone/utilities";
import { Classification, Regression } from "../../overlays/classifications";
import { BaseState, CustomizeColor, NONFINITE, Sample } from "../../state";
import { BaseElement } from "../base";
import { lookerTags } from "./tags.module.css";
import {
  getColorFromOptions,
  getColorFromOptionsPrimitives,
  prettify,
} from "./util";

interface TagData {
  color: string;
  title: string;
  path: string;
  value: string;
}

export class TagsElement<State extends BaseState> extends BaseElement<State> {
  private activePaths: string[] = [];
  private customizedColors: CustomizeColor[] = [];
  private colorPool: string[];
  private colorByValue: boolean;
  private colorSeed: number;
  private playing = false;

  createHTMLElement() {
    const container = document.createElement("div");
    container.classList.add(lookerTags);
    return container;
  }

  isShown({ thumbnail }: Readonly<State["config"]>) {
    return thumbnail;
  }

  renderSelf(
    {
      config: { fieldSchema },
      options: { activePaths, coloring, timeZone, customizeColorSetting },
      playing,
    }: Readonly<State>,
    sample: Readonly<Sample>
  ) {
    if (this.playing !== playing) {
      this.playing = playing;
      if (playing) {
        this.element.innerHTML = "";
        return this.element;
      }
    } else if (
      (arraysAreEqual(activePaths, this.activePaths) &&
        this.colorByValue === (coloring.by === "value") &&
        arraysAreEqual(this.colorPool, coloring.pool as string[]) &&
        compareObjectArrays(this.customizedColors, customizeColorSetting) &&
        this.colorSeed === coloring.seed) ||
      !sample
    ) {
      return this.element;
    }

    const elements: TagData[] = [];

    const PRIMITIVE_RENDERERS: {
      [key: string]: (
        path: string,
        value: unknown
      ) => { color: string; value: string; title: string };
    } = {
      [BOOLEAN_FIELD]: (path, value: boolean) => {
        const v = value ? "True" : "False";
        return {
          path,
          value: v,
          title: `${path}: ${v}`,
          color: getColorFromOptionsPrimitives({
            coloring,
            path,
            value,
            customizeColorSetting,
          }),
        };
      },
      [INT_FIELD]: (path, value: number) => {
        const v = prettyNumber(value);

        return {
          path,
          value: v,
          title: `${path}: ${v}`,
          color: getColorFromOptionsPrimitives({
            coloring,
            path,
            value: v,
            customizeColorSetting,
          }),
        };
      },
      [DATE_FIELD]: (path, value: { datetime: number }) => {
        const v = formatDate(value.datetime);

        return {
          path,
          value: v,
          title: `${path}: ${v}`,
          color: getColorFromOptionsPrimitives({
            coloring,
            path,
            value: v,
            customizeColorSetting,
          }),
        };
      },
      [DATE_TIME_FIELD]: (path, value: { datetime: number }) => {
        const v = formatDateTime(value.datetime, timeZone);

        return {
          path,
          value: v,
          title: `${path}: ${v}`,
          color: getColorFromOptionsPrimitives({
            coloring,
            path,
            value: v,
            customizeColorSetting,
          }),
        };
      },
      [FLOAT_FIELD]: (path: string, value: number) => {
        const v = prettyNumber(value);

        return {
          path,
          value: v,
          title: `${path}: ${value}`,
          color: getColorFromOptionsPrimitives({
            coloring,
            path,
            value: v,
            customizeColorSetting,
          }),
        };
      },
      [FRAME_NUMBER_FIELD]: (path, value: number) => {
        const v = prettyNumber(value);

        return {
          path,
          value: v,
          title: `${path}: ${v}`,
          color: getColorFromOptionsPrimitives({
            coloring,
            path,
            value: v,
            customizeColorSetting,
          }),
        };
      },
      [FRAME_SUPPORT_FIELD]: (path, value: [number, number]) => {
        const v = `[${value.join(", ")}]`;
        return {
          path,
          value: v,
          title: `${path}: ${v}`,
          color: getColorFromOptionsPrimitives({
            coloring,
            path,
            value: v,
            customizeColorSetting,
          }),
        };
      },
      [OBJECT_ID_FIELD]: (path, value: string) => {
        return {
          path,
          value,
          title: `${path}: ${value}`,
          color: getColorFromOptionsPrimitives({
            coloring,
            path,
            value,
            customizeColorSetting,
          }),
        };
      },
      [STRING_FIELD]: (path, value: string) => {
        return {
          path,
          value,
          title: `${path}: ${value}`,
          color: getColorFromOptionsPrimitives({
            coloring,
            path,
            value,
            customizeColorSetting,
          }),
        };
      },
    };

    const LABEL_RENDERERS: {
      [key: string]: (
        path: string,
        value: unknown
      ) => { color: string; value: string; title: string };
    } = {
      [withPath(LABELS_PATH, CLASSIFICATION)]: (
        path,
        param: Classification
      ) => {
        if (!param.label) {
          return null;
        }
        return {
          path,
          value: param.label,
          title: `${path}: ${param.label}`,
          color: getColorFromOptions({
            coloring,
            path,
            param,
            customizeColorSetting,
            labelDefault: true,
          }),
        };
      },
      [withPath(LABELS_PATH, REGRESSION)]: (path, param: Regression) => {
        const v = prettyNumber(param.value);
        return {
          path,
          value: v,
          title: `${path}: ${v}`,
          color: getColorFromOptions({
            coloring,
            path,
            param,
            customizeColorSetting,
            labelDefault: false,
          }),
        };
      },
    };

    for (let index = 0; index < activePaths.length; index++) {
      const path = activePaths[index];
      if (path === "tags") {
        if (Array.isArray(sample.tags)) {
          sample.tags.forEach((tag) => {
            const v = coloring.by === "value" ? tag : "tags";
            elements.push({
              color: getColorFromOptions({
                coloring,
                path,
                param: tag,
                customizeColorSetting,
                labelDefault: false,
              }),
              title: tag,
              value: tag,
              path: v,
            });
          });
        }
      } else if (path === "_label_tags") {
        Object.entries(sample._label_tags ?? {}).forEach(([tag, count]) => {
          const value = `${tag}: ${count}`;
          const v = coloring.by === "value" ? tag : path;
          elements.push({
            color: getColor(coloring.pool, coloring.seed, v),
            title: value,
            value: value,
            path: v,
          });
        });
      } else {
        const [field, value] = getFieldAndValue(sample, fieldSchema, path);

        if (field === null) {
          continue;
        }

        const pushList = (renderer, value) => {
          let count = 0;
          let rest = 0;
          for (
            let index = 0;
            index < (value as Array<unknown>)?.length;
            index++
          ) {
            const result = renderer(path, value[index]);
            if (result && count < 3) {
              count++;
              elements.push(result);
            } else {
              rest++;
            }
          }

          if (rest > 0) {
            elements.push({
              color: getColor(coloring.pool, coloring.seed, path),
              title: `${path}: and ${rest} more`,
              value: `and ${rest} more`,
            });
          }
        };

        if (value === undefined) continue;
        if (field && LABEL_RENDERERS[field.embeddedDocType]) {
          if (path.startsWith("frames.")) continue;

          Array.isArray(value)
            ? pushList(LABEL_RENDERERS[field.embeddedDocType], value)
            : elements.push(
                LABEL_RENDERERS[field.embeddedDocType](path, value)
              );

          continue;
        }

        if (field && PRIMITIVE_RENDERERS[field.ftype]) {
          Array.isArray(value)
            ? pushList(PRIMITIVE_RENDERERS[field.ftype], value)
            : elements.push(PRIMITIVE_RENDERERS[field.ftype](path, value));
          continue;
        }

        if (
          field &&
          field.ftype === LIST_FIELD &&
          PRIMITIVE_RENDERERS[field.subfield]
        ) {
          pushList(PRIMITIVE_RENDERERS[field.subfield], value);
          continue;
        }
      }
    }

    this.colorByValue = coloring.by === "value";
    this.colorSeed = coloring.seed;
    this.activePaths = [...activePaths];
    this.element.innerHTML = "";
    this.customizedColors = customizeColorSetting;
    this.colorPool = coloring.pool as string[];

<<<<<<< HEAD
    elements
      .filter((e) => Boolean(e))
      .forEach(({ value, color, title }) => {
        const div = document.createElement("div");
        const child = prettify(value);
        child instanceof HTMLElement
          ? div.appendChild(child)
          : (div.innerHTML = child);
        div.title = title;
        div.style.backgroundColor = color;
        this.element.appendChild(div);
      });
=======
    elements.forEach(({ path, value, color, title }) => {
      const div = document.createElement("div");
      const child = prettify(value);
      child instanceof HTMLElement
        ? div.appendChild(child)
        : (div.innerHTML = child);
      div.title = title;
      div.style.backgroundColor = color;
      div.setAttribute("data-cy", `tag-${path}`);
      this.element.appendChild(div);
    });
>>>>>>> a06b6411

    return this.element;
  }
}

const arraysAreEqual = (a: any[], b: any[]): boolean => {
  if (a === b) return true;
  if (a == null || b == null) return false;
  if (a.length !== b.length) return false;

  for (let i = 0; i < a.length; ++i) {
    if (a[i] !== b[i]) return false;
  }
  return true;
};

const prettyNumber = (value: number | NONFINITE): string => {
  if (typeof value === "string") {
    return value;
  }

  let string = null;
  if (value % 1 === 0) {
    string = value.toFixed(0);
  } else if (value < 0.001) {
    string = value.toFixed(6);
  } else {
    string = value.toFixed(3);
  }
  return Number(string).toLocaleString();
};

const unwind = (name: string, value: unknown) => {
  if (Array.isArray(value)) {
    return value.map((val) => unwind(name, val));
  }

  const v = value[name];
  if (v !== undefined && v !== null) {
    return v;
  }

  if (name == "_id" && value.id) {
    return value.id;
  }
};

const getFieldAndValue = (
  sample: Sample,
  schema: Schema,
  path: string
): [Field | null, unknown] => {
  let value: unknown = sample;
  let field: Field = null;

  for (const key of path.split(".")) {
    if (!schema?.[key]) {
      return [null, null];
    }

    field = schema[key];

    if (field && field.embeddedDocType === "fiftyone.core.frames.FrameSample") {
      return [null, null];
    }

    if (![undefined, null].includes(value) && field) {
      value = unwind(field.dbField, value);
    }

    if (
      field &&
      field.embeddedDocType === withPath(LABELS_PATH, CLASSIFICATIONS)
    ) {
      value = value?.["classifications"] || [];
      field = field.fields?.["classifications"];
      break;
    }

    schema = field ? field.fields : null;
  }

  return [field, value];
};

const compareObjectArrays = (arr1, arr2) => {
  // Check if the arrays are the same length
  if (arr1?.length !== arr2?.length) {
    return false;
  }

  // Create a copy of each array and sort them
  const sortedArr1 = arr1.slice().sort(sortObjectArrays);
  const sortedArr2 = arr2.slice().sort(sortObjectArrays);

  // Compare each object in the sorted arrays
  for (let i = 0; i < sortedArr1.length; i++) {
    const obj1 = sortedArr1[i];
    const obj2 = sortedArr2[i];

    // Check if the objects have the same keys
    const obj1Keys = Object.keys(obj1).sort();
    const obj2Keys = Object.keys(obj2).sort();
    if (JSON.stringify(obj1Keys) !== JSON.stringify(obj2Keys)) {
      return false;
    }

    // Check if the objects have the same values for each key
    for (let j = 0; j < obj1Keys.length; j++) {
      const key = obj1Keys[j];
      if (JSON.stringify(obj1[key]) !== JSON.stringify(obj2[key])) {
        return false;
      }
    }
  }

  // If all objects pass the comparison checks, return true
  return true;
};

// Helper function to sort arrays of objects based on their key-value pairs
function sortObjectArrays(a, b) {
  const keysA = Object.keys(a).sort();
  const keysB = Object.keys(b).sort();
  for (let i = 0; i < keysA.length; i++) {
    const key = keysA[i];
    const comparison = key?.localeCompare(keysB[i]);
    if (comparison !== 0) {
      return comparison;
    }
    const valueComparison = JSON.stringify(a[key])?.localeCompare(
      JSON.stringify(b[key])
    );
    if (valueComparison !== 0) {
      return valueComparison;
    }
  }
  return 0;
}<|MERGE_RESOLUTION|>--- conflicted
+++ resolved
@@ -367,10 +367,9 @@
     this.customizedColors = customizeColorSetting;
     this.colorPool = coloring.pool as string[];
 
-<<<<<<< HEAD
     elements
       .filter((e) => Boolean(e))
-      .forEach(({ value, color, title }) => {
+      .forEach(({ path, value, color, title }) => {
         const div = document.createElement("div");
         const child = prettify(value);
         child instanceof HTMLElement
@@ -378,21 +377,9 @@
           : (div.innerHTML = child);
         div.title = title;
         div.style.backgroundColor = color;
+        div.setAttribute("data-cy", `tag-${path}`);
         this.element.appendChild(div);
       });
-=======
-    elements.forEach(({ path, value, color, title }) => {
-      const div = document.createElement("div");
-      const child = prettify(value);
-      child instanceof HTMLElement
-        ? div.appendChild(child)
-        : (div.innerHTML = child);
-      div.title = title;
-      div.style.backgroundColor = color;
-      div.setAttribute("data-cy", `tag-${path}`);
-      this.element.appendChild(div);
-    });
->>>>>>> a06b6411
 
     return this.element;
   }
