--- conflicted
+++ resolved
@@ -224,6 +224,9 @@
         path,
         param: Classification
       ) => {
+        if (!param.label) {
+          return null;
+        }
         return {
           value: param.label,
           title: `${path}: ${param.label}`,
@@ -311,7 +314,6 @@
         if (value === undefined) continue;
         if (field && LABEL_RENDERERS[field.embeddedDocType]) {
           if (path.startsWith("frames.")) continue;
-<<<<<<< HEAD
 
           Array.isArray(value)
             ? pushList(LABEL_RENDERERS[field.embeddedDocType], value)
@@ -319,25 +321,6 @@
                 LABEL_RENDERERS[field.embeddedDocType](path, value)
               );
 
-=======
-          const classifications = LABEL_LISTS.includes(field.embeddedDocType);
-          if (classifications) {
-            pushList(
-              LABEL_RENDERERS[field.embeddedDocType],
-              value?.classifications
-            );
-          } else {
-            // remove undefined classifications - can show up as None
-            const objVal = value as Object;
-            if (
-              ("_cls" in objVal && typeof objVal._cls === "undefined") ||
-              (objVal._cls === CLASSIFICATION && !objVal?.label)
-            ) {
-              continue;
-            }
-            elements.push(LABEL_RENDERERS[field.embeddedDocType](path, value));
-          }
->>>>>>> d38c8835
           continue;
         }
 
@@ -366,16 +349,18 @@
     this.customizedColors = customizeColorSetting;
     this.colorPool = coloring.pool as string[];
 
-    elements.forEach(({ value, color, title }) => {
-      const div = document.createElement("div");
-      const child = prettify(value);
-      child instanceof HTMLElement
-        ? div.appendChild(child)
-        : (div.innerHTML = child);
-      div.title = title;
-      div.style.backgroundColor = color;
-      this.element.appendChild(div);
-    });
+    elements
+      .filter((e) => Boolean(e))
+      .forEach(({ value, color, title }) => {
+        const div = document.createElement("div");
+        const child = prettify(value);
+        child instanceof HTMLElement
+          ? div.appendChild(child)
+          : (div.innerHTML = child);
+        div.title = title;
+        div.style.backgroundColor = color;
+        this.element.appendChild(div);
+      });
 
     return this.element;
   }
