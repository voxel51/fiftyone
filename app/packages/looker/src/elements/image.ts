--- conflicted
+++ resolved
@@ -76,18 +76,11 @@
   renderSelf({ config: { src } }: Readonly<ImageState>) {
     if (this.src !== src) {
       this.src = src;
-<<<<<<< HEAD
-      this.retryCount = 0;
-      if (this.timeoutId !== null) {
-        window.clearTimeout(this.timeoutId);
-        this.timeoutId = null;
-=======
       if (
         this.customCredentialsAudience &&
         src.includes(this.customCredentialsAudience)
       ) {
         this.element.setAttribute("crossOrigin", "Anonymous");
->>>>>>> 2351ea46
       }
       this.element.setAttribute("src", src);
     }
