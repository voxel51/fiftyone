import { getSampleSrc } from "@fiftyone/state/src/recoil/utils";
import { DETECTION, DETECTIONS } from "@fiftyone/utilities";
import { Coloring, CustomizeColor } from "..";
import { OverlayMask } from "../numpy";
import { Colorscale } from "../state";
<<<<<<< HEAD
import { decodeWithCanvas } from "./canvas-decoder";
=======
import { decodeMaskOnDisk } from "./mask-decoder";
>>>>>>> 847015e0
import { enqueueFetch } from "./pooled-fetch";
import { DenseLabelRenderStatus, getOverlayFieldFromCls } from "./shared";

export type IntermediateMask = {
  data: OverlayMask;
  image: ArrayBuffer;
};

/**
 * Some label types (example: segmentation, heatmap) can have their overlay data stored on-disk,
 * we want to impute the relevant mask property of these labels from what's stored in the disk
 */
export const decodeOverlayOnDisk = async (
  field: string,
  label: Record<string, any>,
  coloring: Coloring,
  customizeColorSetting: CustomizeColor[],
  colorscale: Colorscale,
  sources: { [path: string]: string },
  cls: string,
  maskPathDecodingPromises: Promise<void>[] = [],
  maskTargetsBuffers: ArrayBuffer[] = [],
  overlayCollectionProcessingParams:
    | { idx: number; cls: string }
    | undefined = undefined
) => {
  // handle all list types here
  if (cls === DETECTIONS && label.detections) {
    const promises: Promise<void>[] = [];

    for (let i = 0; i < label.detections.length; i++) {
      const detection = label.detections[i];
      promises.push(
        decodeOverlayOnDisk(
          field,
          detection,
          coloring,
          customizeColorSetting,
          colorscale,
          sources,
          DETECTION,
          maskPathDecodingPromises,
          maskTargetsBuffers,
          { idx: i, cls: DETECTIONS }
        )
      );
    }
    maskPathDecodingPromises.push(...promises);
  }

  const overlayFields = getOverlayFieldFromCls(cls);
  const overlayPathField = overlayFields.disk;
  const overlayField = overlayFields.canonical;

  if (Boolean(label[overlayField]) || !Object.hasOwn(label, overlayPathField)) {
    // it's possible we're just re-coloring, in which case re-init mask image and set bitmap to null
    if (
      label[overlayField] &&
      label[overlayField].bitmap &&
      !label[overlayField].image
    ) {
      const height = label[overlayField].bitmap.height;
      const width = label[overlayField].bitmap.width;

      // close the copied bitmap
      label[overlayField].bitmap.close();
      label[overlayField].bitmap = null;

      label[overlayField].image = new ArrayBuffer(height * width * 4);
      label[overlayField].bitmap.close();
      label[overlayField].bitmap = null;
    }
    // nothing to be done
    return;
  }

  // if we have an explicit source defined from sample.urls, use that
  // otherwise, use the path field from the label
  let source = sources[`${field}.${overlayPathField}`];

  if (typeof overlayCollectionProcessingParams !== "undefined") {
    // example: for detections, we need to access the source from the parent label
    // like: if field is "prediction_masks", we're trying to get "predictiion_masks.detections[INDEX].mask"
    source =
      sources[
        `${field}.${overlayCollectionProcessingParams.cls.toLocaleLowerCase()}[${
          overlayCollectionProcessingParams.idx
        }].${overlayPathField}`
      ];
  }

  // convert absolute file path to a URL that we can "fetch" from
  const overlayImageUrl = getSampleSrc(source || label[overlayPathField]);

  let overlayImageBlob: Blob;
  try {
    const overlayImageFetchResponse = await enqueueFetch({
      url: overlayImageUrl,
      options: { priority: "low" },
    });
    overlayImageBlob = await overlayImageFetchResponse.blob();
  } catch (e) {
    console.error(e);
    // skip decoding if fetch fails altogether
    return;
  }

  let overlayMask: OverlayMask;

  try {
    overlayMask = await decodeMaskOnDisk(
      overlayImageBlob,
      cls,
      field,
      coloring
    );

    if (!overlayMask) {
      console.error("Overlay mask decoding failed");
      return;
    }
  } catch (e) {
    console.error(e);
    return;
  }

  const [overlayHeight, overlayWidth] = overlayMask.shape;

  // set the `mask` property for this label
  // we need to do this because we need raw image pixel data
  // to iterate through and paint it with the color
  // defined by the user for this particular label
  label[overlayField] = {
    data: overlayMask,
    image: new ArrayBuffer(overlayWidth * overlayHeight * 4),
  } as IntermediateMask;

  label.renderStatus = "decoded" as DenseLabelRenderStatus;

  // no need to transfer image's buffer
  //since we'll be constructing ImageBitmap and transfering that
  maskTargetsBuffers.push(overlayMask.buffer);
};<|MERGE_RESOLUTION|>--- conflicted
+++ resolved
@@ -3,11 +3,7 @@
 import { Coloring, CustomizeColor } from "..";
 import { OverlayMask } from "../numpy";
 import { Colorscale } from "../state";
-<<<<<<< HEAD
-import { decodeWithCanvas } from "./canvas-decoder";
-=======
 import { decodeMaskOnDisk } from "./mask-decoder";
->>>>>>> 847015e0
 import { enqueueFetch } from "./pooled-fetch";
 import { DenseLabelRenderStatus, getOverlayFieldFromCls } from "./shared";
 
