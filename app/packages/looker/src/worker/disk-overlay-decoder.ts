import { getSampleSrc } from "@fiftyone/state/src/recoil/utils";
import { DETECTION, DETECTIONS } from "@fiftyone/utilities";
import { Coloring, CustomizeColor } from "..";
import { OverlayMask } from "../numpy";
import { Colorscale } from "../state";
import { decodeMaskOnDisk } from "./mask-decoder";
import { enqueueFetch } from "./pooled-fetch";
import { getOverlayFieldFromCls, RENDER_STATUS_DECODED } from "./shared";

export type IntermediateMask = {
  data: OverlayMask;
  image: ArrayBuffer;
};

/**
 * Some label types (example: segmentation, heatmap) can have their overlay data stored on-disk,
 * we want to impute the relevant mask property of these labels from what's stored in the disk
 */
export const decodeOverlayOnDisk = async (
  field: string,
  label: Record<string, any>,
  coloring: Coloring,
  customizeColorSetting: CustomizeColor[],
  colorscale: Colorscale,
  sources: { [path: string]: string },
  cls: string,
  maskPathDecodingPromises: Promise<void>[] = [],
  maskTargetsBuffers: ArrayBuffer[] = [],
  overlayCollectionProcessingParams:
    | { idx: number; cls: string }
    | undefined = undefined
) => {
  // handle all list types here
  if (cls === DETECTIONS && label.detections) {
    const promises: Promise<void>[] = [];

    for (let i = 0; i < label.detections.length; i++) {
      const detection = label.detections[i];
      promises.push(
        decodeOverlayOnDisk(
          field,
          detection,
          coloring,
          customizeColorSetting,
          colorscale,
          sources,
          DETECTION,
          maskPathDecodingPromises,
          maskTargetsBuffers,
          { idx: i, cls: DETECTIONS }
        )
      );
    }
    maskPathDecodingPromises.push(...promises);
  }

  const overlayFields = getOverlayFieldFromCls(cls);
  const overlayPathField = overlayFields.disk;
  const overlayField = overlayFields.canonical;

  if (Boolean(label[overlayField]) || !Object.hasOwn(label, overlayPathField)) {
    // it's possible we're just re-coloring, in which case re-init mask image and set bitmap to null
    if (
      label[overlayField] &&
      (label[overlayField].bitmap?.height ||
        label[overlayField].bitmap?.width) &&
      !label[overlayField].image
    ) {
      const height = label[overlayField].bitmap.height;
      const width = label[overlayField].bitmap.width;

      // close the copied bitmap
      label[overlayField].bitmap.close();
      label[overlayField].bitmap = null;

      label[overlayField].image = new ArrayBuffer(height * width * 4);
      label[overlayField].bitmap.close();
      label[overlayField].bitmap = null;
    }
    // nothing to be done
    return;
  }

  // if we have an explicit source defined from sample.urls, use that
  // otherwise, use the path field from the label
  let source = sources[`${field}.${overlayPathField}`];

  if (typeof overlayCollectionProcessingParams !== "undefined") {
    // example: for detections, we need to access the source from the parent label
    // like: if field is "prediction_masks", we're trying to get "predictiion_masks.detections[INDEX].mask"
    source =
      sources[
        `${field}.${overlayCollectionProcessingParams.cls.toLocaleLowerCase()}[${
          overlayCollectionProcessingParams.idx
        }].${overlayPathField}`
      ];
  }

  // convert absolute file path to a URL that we can "fetch" from
  const overlayImageUrl = getSampleSrc(source || label[overlayPathField]);

  let overlayImageBlob: Blob;
  try {
    const overlayImageFetchResponse = await enqueueFetch({
      url: overlayImageUrl,
      options: { priority: "low" },
    });
    overlayImageBlob = await overlayImageFetchResponse.blob();
  } catch (e) {
    console.error(e);
    // skip decoding if fetch fails altogether
    return;
  }

  let overlayMask: OverlayMask;

  try {
    overlayMask = await decodeMaskOnDisk(
      overlayImageBlob,
      cls,
      field,
      coloring
    );

    if (!overlayMask) {
      console.error("Overlay mask decoding failed");
      return;
    }
  } catch (e) {
    console.error(e);
    return;
  }

  const [overlayHeight, overlayWidth] = overlayMask.shape;

  // set the `mask` property for this label
  // we need to do this because we need raw image pixel data
  // to iterate through and paint it with the color
  // defined by the user for this particular label
  label[overlayField] = {
    data: overlayMask,
    image: new ArrayBuffer(overlayWidth * overlayHeight * 4),
  } as IntermediateMask;

<<<<<<< HEAD
  label.renderStatus = RENDER_STATUS_DECODED;
=======
  label._renderStatus = RENDER_STATUS_DECODED;
>>>>>>> 773d5095

  // no need to transfer image's buffer
  //since we'll be constructing ImageBitmap and transfering that
  maskTargetsBuffers.push(overlayMask.buffer);
};<|MERGE_RESOLUTION|>--- conflicted
+++ resolved
@@ -142,11 +142,7 @@
     image: new ArrayBuffer(overlayWidth * overlayHeight * 4),
   } as IntermediateMask;
 
-<<<<<<< HEAD
-  label.renderStatus = RENDER_STATUS_DECODED;
-=======
   label._renderStatus = RENDER_STATUS_DECODED;
->>>>>>> 773d5095
 
   // no need to transfer image's buffer
   //since we'll be constructing ImageBitmap and transfering that
