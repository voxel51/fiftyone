--- conflicted
+++ resolved
@@ -1,15 +1,11 @@
 import { HEATMAP } from "@fiftyone/utilities";
 
-<<<<<<< HEAD
-export type DenseLabelRenderStatus = null | "painting" | "painted" | "decoded";
-=======
 export type DenseLabelRenderStatus =
   | null
   | "pending"
   | "painting"
   | "painted"
   | "decoded";
->>>>>>> 35e906b9
 
 /**
  * Map the _id field to id
