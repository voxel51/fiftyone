import { COLOR_BY, get32BitColor, rgbToHexCached } from "@fiftyone/utilities";
import colorString from "color-string";
import { ARRAY_TYPES, OverlayMask, TypedArray } from "../numpy";
import {
  getHashLabel,
  isRgbMaskTargets,
  shouldShowLabelTag,
} from "../overlays/util";
import {
  Coloring,
  Colorscale,
  CustomizeColor,
  LabelTagColor,
  MaskColorInput,
  MaskTargets,
  RgbMaskTargets,
} from "../state";
import { RENDER_STATUS_PAINTED, RENDER_STATUS_PAINTING } from "./shared";

export const PainterFactory = (requestColor) => ({
  Detection: async (
    field,
    label,
    coloring: Coloring,
    customizeColorSetting: CustomizeColor[],
    colorscale: Colorscale,
    labelTagColors: LabelTagColor,
    selectedLabelTags: string[]
  ) => {
    if (!label?.mask) {
      return;
    }
<<<<<<< HEAD
    label.renderStatus = RENDER_STATUS_PAINTING;
=======
    label._renderStatus = RENDER_STATUS_PAINTING;
>>>>>>> 773d5095

    const setting = customizeColorSetting?.find((s) => s.path === field);
    let color;

    const isTagged = shouldShowLabelTag(selectedLabelTags, label.tags);
    if (coloring.by === COLOR_BY.INSTANCE) {
      color = await requestColor(
        coloring.pool,
        coloring.seed,
        getHashLabel(label)
      );
    }
    if (coloring.by === COLOR_BY.FIELD) {
      if (isTagged) {
        if (
          labelTagColors.fieldColor &&
          Boolean(colorString.get(labelTagColors.fieldColor))
        ) {
          color = labelTagColors.fieldColor;
        } else {
          color = await requestColor(
            coloring.pool,
            coloring.seed,
            "_label_tags"
          );
        }
      } else {
        if (setting?.fieldColor) {
          color = setting.fieldColor;
        } else {
          color = await requestColor(coloring.pool, coloring.seed, field);
        }
      }
    }

    if (coloring.by === COLOR_BY.VALUE) {
      if (setting) {
        if (isTagged) {
          const tagColor = labelTagColors?.valueColors?.find((pair) =>
            label.tags.includes(pair.value)
          )?.color;
          if (tagColor && Boolean(colorString.get(tagColor))) {
            color = tagColor;
          } else {
            color = await requestColor(
              coloring.pool,
              coloring.seed,
              label.tags.length > 0 ? label.tags[0] : "_label_tags"
            );
          }
        } else {
          const key = setting.colorByAttribute
            ? setting.colorByAttribute === "index"
              ? ["string", "number"].includes(typeof label.index)
                ? "index"
                : "id"
              : setting.colorByAttribute
            : "label";

          const valueColor = setting?.valueColors?.find((l) => {
            if (
              ["none", "null", "undefined"].includes(l.value?.toLowerCase())
            ) {
              return typeof label[key] === "string"
                ? l.value?.toLowerCase === label[key]
                : !label[key];
            }
            if (["True", "False"].includes(l.value?.toString())) {
              return (
                l.value?.toString().toLowerCase() ==
                label[key]?.toString().toLowerCase()
              );
            }
            return l.value?.toString() == label[key]?.toString();
          })?.color;
          color = valueColor
            ? valueColor
            : await requestColor(coloring.pool, coloring.seed, label[key]);
        }
      } else {
        color = await requestColor(coloring.pool, coloring.seed, label.label);
      }
    }

    const numChannels = label.mask.data.channels;
    const overlay = new Uint32Array(label.mask.image);
    const targets = new ARRAY_TYPES[label.mask.data.arrayType](
      label.mask.data.buffer
    );
    const bitColor = get32BitColor(color);

    if (label.mask_path) {
      // putImageData results in an UInt8ClampedArray,
      // if image is grayscale, it'll be packed as:
      // [I, I, I, I, I...], where I is the intensity value
      // or else it'll be packed as:
      // [R, G, B, A, R, G, B, A...]
      // for non-grayscale masks, we can check every nth byte,
      // where n = numChannels, to check for whether or not the pixel is part of the mask
      for (let i = 0; i < targets.length; i += numChannels) {
        if (targets[i]) {
          const overlayIndex = i / numChannels;
          overlay[overlayIndex] = bitColor;
        }
      }
    } else {
      for (let i = 0; i < overlay.length; i++) {
        if (targets[i]) {
          overlay[i] = bitColor;
        }
      }
    }

<<<<<<< HEAD
    label.renderStatus = RENDER_STATUS_PAINTED;
=======
    label._renderStatus = RENDER_STATUS_PAINTED;
>>>>>>> 773d5095
  },
  Detections: async (
    field,
    labels,
    coloring: Coloring,
    customizeColorSetting: CustomizeColor[],
    colorscale: Colorscale,
    labelTagColors: LabelTagColor,
    selectedLabelTags: string[]
  ) => {
    if (!labels?.detections) {
      return;
    }

<<<<<<< HEAD
    labels.renderStatus = RENDER_STATUS_PAINTING;
=======
    labels._renderStatus = RENDER_STATUS_PAINTING;
>>>>>>> 773d5095

    const promises = labels.detections.map((label) =>
      PainterFactory(requestColor).Detection(
        field,
        label,
        coloring,
        customizeColorSetting,
        colorscale,
        labelTagColors,
        selectedLabelTags
      )
    );

    await Promise.all(promises);

<<<<<<< HEAD
    labels.renderStatus = RENDER_STATUS_PAINTED;
=======
    labels._renderStatus = RENDER_STATUS_PAINTED;
>>>>>>> 773d5095
  },
  Heatmap: async (
    field,
    label,
    coloring: Coloring,
    customizeColorSetting: CustomizeColor[],
    colorscale: Colorscale,
    selectedLabelTags: string[],
    labelTagColors: LabelTagColor
  ) => {
    if (!label?.map) {
      return;
    }
    const overlay = new Uint32Array(label.map.image);

    const mapData = label.map.data;

    const targets = new ARRAY_TYPES[label.map.data.arrayType](
      label.map.data.buffer
    );

    const [start, stop] = label.range
      ? label.range
      : isFloatArray(targets)
      ? [0, 1]
      : [0, 255];
    const max = Math.max(Math.abs(start), Math.abs(stop));

    let color;
    const fieldSetting = customizeColorSetting?.find((x) => field === x.path);

    // when colorscale is null or doe
    let scale;

    if (colorscale?.fields?.find((x) => x.path === field)?.rgb) {
      scale = colorscale?.fields?.find((x) => x.path === field).rgb;
    } else if (colorscale?.default?.rgb) {
      scale = colorscale.default.rgb;
    } else {
      scale = coloring.scale;
    }

    // these for loops must be fast. no "in" or "of" syntax
    for (let i = 0; i < overlay.length; i++) {
      let value;
      if (mapData.channels > 2) {
        // rgb mask
        value = getRgbFromMaskData(targets, mapData.channels, i)[0];
      } else {
        value = targets[i];
      }

      // 0 is background image
      if (value === 0) {
        continue;
      }
      let r: number;
      if (coloring.by === COLOR_BY.FIELD) {
        color =
          fieldSetting?.fieldColor ??
          (await requestColor(coloring.pool, coloring.seed, field));

        r = get32BitColor(color, Math.min(max, Math.abs(value)) / max);
      } else {
        const index = clampedIndex(value, start, stop, scale.length);

        if (index < 0) {
          // values less than range start are background
          continue;
        }

        r = get32BitColor(scale[index]);
      }

      overlay[i] = r;
    }

<<<<<<< HEAD
    label.renderStatus = RENDER_STATUS_PAINTED;
=======
    label._renderStatus = RENDER_STATUS_PAINTED;
>>>>>>> 773d5095
  },
  Segmentation: async (
    field,
    label,
    coloring,
    customizeColorSetting: CustomizeColor[],
    colorscale: Colorscale,
    selectedLabelsTags: string[],
    labelTagColors: LabelTagColor
  ) => {
    if (!label?.mask) {
      return;
    }
<<<<<<< HEAD
    label.renderStatus = RENDER_STATUS_PAINTING;
=======
    label._renderStatus = RENDER_STATUS_PAINTING;
>>>>>>> 773d5095

    // the actual overlay that'll be painted, byte-length of width * height * 4 (RGBA channels)
    const overlay = new Uint32Array(label.mask.image);

    // each field may have its own target map
    let maskTargets: MaskTargets = coloring.maskTargets[field];

    // or, in the absence of field specific targets, use default mask targets that are dataset scoped
    if (!maskTargets) {
      maskTargets = coloring.defaultMaskTargets;
    }

    const maskData: OverlayMask = label.mask.data;

    // target map array
    const targets = new ARRAY_TYPES[maskData.arrayType](maskData.buffer);

    const isMaskTargetsEmpty = Object.keys(maskTargets).length === 0;

    const isRgbMaskTargets_ = isRgbMaskTargets(maskTargets);

    // we have an additional guard for targets length = new image buffer byte length
    // because we reduce the RGBA mask into a grayscale mask in first load for
    // performance reasons
    // For subsequent mask updates, the maskData.buffer is already a single channel
    if (
      maskData.channels === 4 &&
      targets.length === label.mask.image.byteLength
    ) {
      for (let i = 0; i < overlay.length; i++) {
        const [r, g, b] = getRgbFromMaskData(targets, maskData.channels, i);

        const currentHexCode = rgbToHexCached([r, g, b]);

        if (
          // #000000 is semantically treated as background
          currentHexCode === "#000000" ||
          // don't render color if hex is not in mask targets, unless mask targets is completely empty
          (!isMaskTargetsEmpty &&
            isRgbMaskTargets_ &&
            !(currentHexCode in maskTargets))
        ) {
          targets[i] = 0;
          continue;
        }

        overlay[i] = get32BitColor([r, g, b]);

        if (isRgbMaskTargets_) {
          targets[i] = (maskTargets as RgbMaskTargets)[
            currentHexCode
          ].intTarget;
        } else {
          // assign an arbitrary uint8 value here; this isn't used anywhere but absence of it affects tooltip behavior
          targets[i] = r;
        }
      }

      // discard the buffer values of other channels
      maskData.buffer = maskData.buffer.slice(0, overlay.length);
    } else {
      const cache = {};

      let color;
      const setting = customizeColorSetting.find((x) => x.path === field);
      if (
        coloring.by === COLOR_BY.FIELD ||
        (maskTargets && Object.keys(maskTargets).length === 1)
      ) {
        let fieldColor;

        // if field color has valid custom settings, use the custom field color
        // convert the color into hex code, since it could be a color name (e.g. yellowgreen)
        fieldColor = setting?.fieldColor
          ? setting.fieldColor
          : await requestColor(coloring.pool, coloring.seed, field);
        color = get32BitColor(convertToHex(fieldColor));
      }

      const getColor = (i: number) => {
        if (!(i in cache)) {
          cache[i] = get32BitColor(
            convertToHex(
              coloring.targets[
                Math.round(Math.abs(i)) % coloring.targets.length
              ]
            )
          );
        }

        return cache[i];
      };

      // convert the defaultMaskTargetsColors and fields maskTargetsColors into objects to improve performance
      const defaultSetting = convertMaskColorsToObject(
        coloring.defaultMaskTargetsColors
      );
      const fieldSetting = convertMaskColorsToObject(
        setting?.maskTargetsColors
      );

      // these for loops must be fast. no "in" or "of" syntax
      for (let i = 0; i < overlay.length; i++) {
        if (targets[i] !== 0) {
          if (
            !(targets[i] in maskTargets) &&
            !isMaskTargetsEmpty &&
            !isRgbMaskTargets_
          ) {
            targets[i] = 0;
          } else {
            if (coloring.by == COLOR_BY.VALUE) {
              // Attempt to find a color in the fields mask target color settings
              // If not found, attempt to find a color in the default mask target colors.

              const target = targets[i].toString();
              const customColor =
                fieldSetting?.[target] || defaultSetting?.[target];

              // If a customized color setting is found, get the 32-bit color representation.
              if (customColor) {
                color = get32BitColor(convertToHex(customColor));
              } else {
                color = getColor(targets[i]);
              }
            }

            overlay[i] = color ? color : getColor(targets[i]);
          }
        }
      }
    }

<<<<<<< HEAD
    label.renderStatus = RENDER_STATUS_PAINTED;
=======
    label._renderStatus = RENDER_STATUS_PAINTED;
>>>>>>> 773d5095
  },
});

const isFloatArray = (arr) =>
  arr instanceof Float32Array || arr instanceof Float64Array;

const getRgbFromMaskData = (
  maskTypedArray: TypedArray,
  channels: number,
  index: number
) => {
  const r = maskTypedArray[index * channels];
  const g = maskTypedArray[index * channels + 1];
  const b = maskTypedArray[index * channels + 2];

  return [r, g, b] as [number, number, number];
};

export const convertToHex = (color: string) =>
  colorString.to.hex(colorString.get.rgb(color));

const convertMaskColorsToObject = (array: MaskColorInput[]) => {
  const result = {};
  if (!array) return {};
  for (const item of array) {
    result[item.intTarget.toString()] = item.color;
  }
  return result;
};

export const clampedIndex = (
  value: number,
  start: number,
  stop: number,
  length: number
) => {
  if (value < start) {
    return -1;
  }
  const clamped = Math.min(value, stop);
  return Math.round(
    (Math.max(clamped - start, 0) / (stop - start)) * (length - 1)
  );
};<|MERGE_RESOLUTION|>--- conflicted
+++ resolved
@@ -30,11 +30,7 @@
     if (!label?.mask) {
       return;
     }
-<<<<<<< HEAD
-    label.renderStatus = RENDER_STATUS_PAINTING;
-=======
     label._renderStatus = RENDER_STATUS_PAINTING;
->>>>>>> 773d5095
 
     const setting = customizeColorSetting?.find((s) => s.path === field);
     let color;
@@ -148,11 +144,7 @@
       }
     }
 
-<<<<<<< HEAD
-    label.renderStatus = RENDER_STATUS_PAINTED;
-=======
     label._renderStatus = RENDER_STATUS_PAINTED;
->>>>>>> 773d5095
   },
   Detections: async (
     field,
@@ -167,11 +159,7 @@
       return;
     }
 
-<<<<<<< HEAD
-    labels.renderStatus = RENDER_STATUS_PAINTING;
-=======
     labels._renderStatus = RENDER_STATUS_PAINTING;
->>>>>>> 773d5095
 
     const promises = labels.detections.map((label) =>
       PainterFactory(requestColor).Detection(
@@ -187,11 +175,7 @@
 
     await Promise.all(promises);
 
-<<<<<<< HEAD
-    labels.renderStatus = RENDER_STATUS_PAINTED;
-=======
     labels._renderStatus = RENDER_STATUS_PAINTED;
->>>>>>> 773d5095
   },
   Heatmap: async (
     field,
@@ -269,11 +253,7 @@
       overlay[i] = r;
     }
 
-<<<<<<< HEAD
-    label.renderStatus = RENDER_STATUS_PAINTED;
-=======
     label._renderStatus = RENDER_STATUS_PAINTED;
->>>>>>> 773d5095
   },
   Segmentation: async (
     field,
@@ -287,11 +267,7 @@
     if (!label?.mask) {
       return;
     }
-<<<<<<< HEAD
-    label.renderStatus = RENDER_STATUS_PAINTING;
-=======
     label._renderStatus = RENDER_STATUS_PAINTING;
->>>>>>> 773d5095
 
     // the actual overlay that'll be painted, byte-length of width * height * 4 (RGBA channels)
     const overlay = new Uint32Array(label.mask.image);
@@ -425,11 +401,7 @@
       }
     }
 
-<<<<<<< HEAD
-    label.renderStatus = RENDER_STATUS_PAINTED;
-=======
     label._renderStatus = RENDER_STATUS_PAINTED;
->>>>>>> 773d5095
   },
 });
 
