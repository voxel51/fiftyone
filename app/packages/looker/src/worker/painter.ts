--- conflicted
+++ resolved
@@ -190,12 +190,6 @@
     if (!label?.map) {
       return;
     }
-<<<<<<< HEAD
-
-    label.renderStatus = "painting";
-
-=======
->>>>>>> 87f425cb
     const overlay = new Uint32Array(label.map.image);
 
     const mapData = label.map.data;
