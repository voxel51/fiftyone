--- conflicted
+++ resolved
@@ -1,17 +1,5 @@
 import { HEATMAP } from "@fiftyone/utilities";
 import { OverlayMask } from "../numpy";
-<<<<<<< HEAD
-// temporary fix to run app
-let offScreenCanvas: OffscreenCanvas | null = null;
-if (typeof OffscreenCanvas === "undefined") {
-  console.error("OffscreenCanvas not supported");
-} else {
-  offScreenCanvas = new OffscreenCanvas(1, 1);
-}
-const offScreenCanvasCtx = offScreenCanvas?.getContext("2d", {
-  willReadFrequently: true,
-});
-=======
 
 const canvasAndCtx = (() => {
   if (typeof OffscreenCanvas !== "undefined") {
@@ -23,7 +11,6 @@
     return { canvas: offScreenCanvas, ctx: offScreenCanvasCtx };
   }
 })();
->>>>>>> 01cb7632
 
 const PNG_SIGNATURE = [0x89, 0x50, 0x4e, 0x47, 0x0d, 0x0a, 0x1a, 0x0a];
 /**
@@ -104,17 +91,12 @@
   const imageBitmap = await createImageBitmap(blob);
   const { width, height } = imageBitmap;
 
-<<<<<<< HEAD
-  offScreenCanvas!.width = width;
-  offScreenCanvas!.height = height;
-=======
   const { canvas: offScreenCanvas, ctx: offScreenCanvasCtx } = canvasAndCtx!;
 
   offScreenCanvas.width = width;
   offScreenCanvas.height = height;
->>>>>>> 01cb7632
 
-  offScreenCanvasCtx!.drawImage(imageBitmap, 0, 0);
+  offScreenCanvasCtx.drawImage(imageBitmap, 0, 0);
 
   imageBitmap.close();
 
