--- conflicted
+++ resolved
@@ -15,13 +15,7 @@
   setFetchFunction,
   Stage,
   VALID_LABEL_TYPES,
-<<<<<<< HEAD
-=======
-  getCls,
-  getFetchFunction,
-  setFetchFunction,
   is3d,
->>>>>>> 49329247
 } from "@fiftyone/utilities";
 import { CHUNK_SIZE } from "../constants";
 import {
