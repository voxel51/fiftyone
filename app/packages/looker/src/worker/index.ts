/**
 * Copyright 2017-2024, Voxel51, Inc.
 */

import {
  DENSE_LABELS,
  DETECTION,
  DETECTIONS,
  DYNAMIC_EMBEDDED_DOCUMENT,
  EMBEDDED_DOCUMENT,
  LABEL_LIST,
  Schema,
  Stage,
  VALID_LABEL_TYPES,
  getCls,
  getFetchFunction,
  setFetchFunction,
} from "@fiftyone/utilities";
import { CHUNK_SIZE } from "../constants";
import {
  BaseConfig,
  Coloring,
  Colorscale,
  CustomizeColor,
  FrameChunk,
  FrameSample,
  LabelTagColor,
  Sample,
} from "../state";
import { decodeWithCanvas } from "./canvas-decoder";
import { DeserializerFactory } from "./deserializer";
<<<<<<< HEAD
=======
import { decodeOverlayOnDisk } from "./disk-overlay-decoder";
>>>>>>> ae494a51
import { PainterFactory } from "./painter";
import { getOverlayFieldFromCls, mapId } from "./shared";
import { process3DLabels } from "./threed-label-processor";

interface ResolveColor {
  key: string | number;
  seed: number;
  color: string;
}

type ResolveColorMethod = ReaderMethod & ResolveColor;

const [requestColor, resolveColor] = ((): [
  (pool: string[], seed: number, key: string | number) => Promise<string>,
  (result: ResolveColor) => void
] => {
  const cache = {};
  const requests = {};
  const promises = {};

  return [
    (pool, seed, key) => {
      if (!(seed in cache)) {
        cache[seed] = {};
      }

      const colors = cache[seed];

      if (!(key in colors)) {
        if (!(seed in requests)) {
          requests[seed] = {};
          promises[seed] = {};
        }

        const seedRequests = requests[seed];
        const seedPromises = promises[seed];

        if (!(key in seedRequests)) {
          seedPromises[key] = new Promise((resolve) => {
            seedRequests[key] = resolve;
            postMessage({
              method: "requestColor",
              key,
              seed,
              pool,
            });
          });
        }

        return seedPromises[key];
      }

      return Promise.resolve(colors[key]);
    },
    ({ key, seed, color }) => {
      requests[seed][key](color);
    },
  ];
})();

const painterFactory = PainterFactory(requestColor);

const ALL_VALID_LABELS = new Set(VALID_LABEL_TYPES);

/**
 * This function processes labels in a recursive manner. It follows the following steps:
 * 1. Deserialize masks. Accumulate promises.
 * 2. Await mask path decoding to finish.
 * 3. Start painting overlays. Accumulate promises.
 * 4. Await overlay painting to finish.
 * 5. Start bitmap generation. Accumulate promises.
 * 6. Await bitmap generation to finish.
 * 7. Transfer bitmaps and mask targets array buffers back to the main thread.
 */
<<<<<<< HEAD
const imputeOverlayFromPath = async (
  field: string,
  label: Record<string, any>,
  coloring: Coloring,
  customizeColorSetting: CustomizeColor[],
  colorscale: Colorscale,
  buffers: ArrayBuffer[],
  sources: { [path: string]: string },
  cls: string
) => {
  // handle all list types here
  if (cls === DETECTIONS) {
    const promises = [];
    for (const detection of label.detections) {
      promises.push(
        imputeOverlayFromPath(
          field,
          detection,
          coloring,
          customizeColorSetting,
          colorscale,
          buffers,
          {},
          DETECTION
        )
      );
    }
    // if some paths fail to load, it's okay, we can still proceed
    // hence we use `allSettled` instead of `all`
    await Promise.allSettled(promises);
    return;
  }

  // overlay path is in `map_path` property for heatmap, or else, it's in `mask_path` property (for segmentation or detection)
  const overlayPathField = cls === HEATMAP ? "map_path" : "mask_path";
  const overlayField = overlayPathField === "map_path" ? "map" : "mask";

  if (
    Object.hasOwn(label, overlayField) ||
    !Object.hasOwn(label, overlayPathField)
  ) {
    // nothing to be done
    return;
  }

  // convert absolute file path to a URL that we can "fetch" from
  const overlayImageUrl = getSampleSrc(
    sources[`${field}.${overlayPathField}`] || label[overlayPathField]
  );
  const urlTokens = overlayImageUrl.split("?");

  let baseUrl = overlayImageUrl;

  // remove query params if not local URL
  if (!urlTokens.at(1)?.startsWith("filepath=")) {
    baseUrl = overlayImageUrl.split("?")[0];
  }

  const overlayImageBuffer: Blob = await getFetchFunction()(
    "GET",
    overlayImageUrl,
    null,
    "blob"
  );

  const overlayMask = await decodeWithCanvas(overlayImageBuffer);
  const [overlayHeight, overlayWidth] = overlayMask.shape;

  // set the `mask` property for this label
  label[overlayField] = {
    data: overlayMask,
    image: new ArrayBuffer(overlayWidth * overlayHeight * 4),
  };

  // transfer buffers
  buffers.push(overlayMask.buffer);
  buffers.push(label[overlayField].image);
};

=======
>>>>>>> ae494a51
const processLabels = async (
  sample: ProcessSample["sample"],
  coloring: ProcessSample["coloring"],
  prefix = "",
  sources: { [key: string]: string },
  customizeColorSetting: ProcessSample["customizeColorSetting"],
  colorscale: ProcessSample["colorscale"],
  labelTagColors: ProcessSample["labelTagColors"],
  selectedLabelTags: ProcessSample["selectedLabelTags"],
  schema: Schema
): Promise<[Promise<ImageBitmap[]>[], ArrayBuffer[]]> => {
  const maskPathDecodingPromises: Promise<void>[] = [];
  const painterPromises: Promise<void>[] = [];
  const bitmapPromises: Promise<ImageBitmap[]>[] = [];
  const maskTargetsBuffers: ArrayBuffer[] = [];

  // mask deserialization / on-disk overlay decoding loop
  for (const field in sample) {
    let labels = sample[field];
    if (!Array.isArray(labels)) {
      labels = [labels];
    }
    const cls = getCls(`${prefix ? prefix : ""}${field}`, schema);

    if (!cls) {
      continue;
    }

    for (const label of labels) {
      if (!label) {
        continue;
      }

      if (DENSE_LABELS.has(cls)) {
<<<<<<< HEAD
        try {
          await imputeOverlayFromPath(
=======
        maskPathDecodingPromises.push(
          decodeOverlayOnDisk(
>>>>>>> ae494a51
            `${prefix || ""}${field}`,
            label,
            coloring,
            customizeColorSetting,
            colorscale,
<<<<<<< HEAD
            buffers,
            sources,
            cls
          );
        } catch (e) {
          console.error("Couldn't decode overlay image from disk: ", e);
        }
=======
            sources,
            cls,
            maskPathDecodingPromises,
            maskTargetsBuffers
          )
        );
>>>>>>> ae494a51
      }

      if (cls in DeserializerFactory) {
        DeserializerFactory[cls](label, maskTargetsBuffers);
      }

      if ([EMBEDDED_DOCUMENT, DYNAMIC_EMBEDDED_DOCUMENT].includes(cls)) {
        const [moreBitmapPromises, moreMaskTargetsBuffers] =
          await processLabels(
            label,
            coloring,
            `${prefix ? prefix : ""}${field}.`,
            sources,
            customizeColorSetting,
            colorscale,
            labelTagColors,
            selectedLabelTags,
            schema
          );
        bitmapPromises.push(...moreBitmapPromises);
        maskTargetsBuffers.push(...moreMaskTargetsBuffers);
      }

      if (ALL_VALID_LABELS.has(cls)) {
        if (cls in LABEL_LIST) {
          if (Array.isArray(label[LABEL_LIST[cls]])) {
            label[LABEL_LIST[cls]].forEach(mapId);
          }
        } else {
          mapId(label);
        }
      }
    }
  }

  await Promise.allSettled(maskPathDecodingPromises);

  // overlay painting loop
  for (const field in sample) {
    let labels = sample[field];

    if (!Array.isArray(labels)) {
      labels = [labels];
    }

    const cls = getCls(`${prefix ? prefix : ""}${field}`, schema);

    if (!cls) {
      continue;
    }

    for (const label of labels) {
      if (!label) {
        continue;
      }
      if (painterFactory[cls]) {
        painterPromises.push(
          painterFactory[cls](
            prefix ? prefix + field : field,
            label,
            coloring,
            customizeColorSetting,
            colorscale,
            labelTagColors,
            selectedLabelTags
          )
        );
      }
    }
  }

  await Promise.allSettled(painterPromises);

  // bitmap generation loop
  for (const field in sample) {
    let labels = sample[field];

    if (!Array.isArray(labels)) {
      labels = [labels];
    }

    const cls = getCls(`${prefix ? prefix : ""}${field}`, schema);

    if (!cls) {
      continue;
    }

    for (const label of labels) {
      if (!label) {
        continue;
      }

      collectBitmapPromises(label, cls, bitmapPromises);
    }
  }

  return [bitmapPromises, maskTargetsBuffers];
};

const collectBitmapPromises = (label, cls, bitmapPromises) => {
  if (cls === DETECTIONS) {
    label?.detections?.forEach((detection) =>
      collectBitmapPromises(detection, DETECTION, bitmapPromises)
    );
    return;
  }

  const overlayFields = getOverlayFieldFromCls(cls);
  const overlayField = overlayFields.canonical;

  if (label[overlayField]) {
    const [height, width] = label[overlayField].data.shape;

    if (!height || !width) {
      label[overlayField].image = null;
      return;
    }

    const imageData = new ImageData(
      new Uint8ClampedArray(label[overlayField].image),
      width,
      height
    );

    // set raw image to null - will be garbage collected
    // we don't need it anymore since we copied to ImageData
    label[overlayField].image = null;

    bitmapPromises.push(
      new Promise((resolve) => {
        createImageBitmap(imageData).then((imageBitmap) => {
          label[overlayField].bitmap = imageBitmap;
          resolve(imageBitmap);
        });
      })
    );
  }
};

/** GLOBALS */

const HIGH_WATER_MARK = 6;

let stream: FrameStream | null = null;
let streamId: string | null = null;

/** END GLOBALS */

interface ReaderMethod {
  method: string;
}

export interface ProcessSample {
  uuid: string;
  sample: Sample & FrameSample;
  coloring: Coloring;
  customizeColorSetting: CustomizeColor[];
  labelTagColors: LabelTagColor;
  colorscale: Colorscale;
  selectedLabelTags: string[];
  sources: { [path: string]: string };
  schema: Schema;
}

type ProcessSampleMethod = ReaderMethod & ProcessSample;

const processSample = async ({
  sample,
  uuid,
  coloring,
  sources,
  customizeColorSetting,
  colorscale,
  selectedLabelTags,
  labelTagColors,
  schema,
}: ProcessSample) => {
  mapId(sample);

  const imageBitmapPromises: Promise<ImageBitmap[]>[] = [];
  let maskTargetsBuffers: ArrayBuffer[] = [];

  if (sample?._media_type === "point-cloud" || sample?._media_type === "3d") {
    process3DLabels(schema, sample);
  } else {
    const [bitmapPromises, moreMaskTargetsBuffers] = await processLabels(
      sample,
      coloring,
      null,
      sources,
      customizeColorSetting,
      colorscale,
      labelTagColors,
      selectedLabelTags,
      schema
    );

    if (bitmapPromises.length !== 0) {
      imageBitmapPromises.push(...bitmapPromises);
    }

    if (moreMaskTargetsBuffers.length !== 0) {
      maskTargetsBuffers.push(...moreMaskTargetsBuffers);
    }
  }

  // this usually only applies to thumbnail frame
  // other frames are processed in the stream (see `getSendChunk`)
  if (sample.frames?.length) {
    const allFramePromises: ReturnType<typeof processLabels>[] = [];
    for (const frame of sample.frames) {
      allFramePromises.push(
        processLabels(
          frame,
          coloring,
          "frames.",
          sources,
          customizeColorSetting,
          colorscale,
          labelTagColors,
          selectedLabelTags,
          schema
        )
      );
    }
    const framePromisesResolved = await Promise.all(allFramePromises);
    for (const [bitmapPromises, buffers] of framePromisesResolved) {
      if (bitmapPromises.length !== 0) {
        imageBitmapPromises.push(...bitmapPromises);
      }

      if (buffers.length !== 0) {
        maskTargetsBuffers.push(...buffers);
      }
    }
  }

  Promise.all(imageBitmapPromises).then((bitmaps) => {
    const flatBitmaps = bitmaps.flat() ?? [];
    const flatMaskTargetsBuffers = maskTargetsBuffers.flat() ?? [];
    const transferables = [...flatBitmaps, ...flatMaskTargetsBuffers];
    postMessage(
      {
        method: "processSample",
        sample,
        coloring,
        uuid,
        customizeColorSetting,
        colorscale,
        labelTagColors,
        selectedLabelTags,
      },
      // @ts-ignore
      transferables
    );
  });
};

interface FrameStream {
  chunkSize: number;
  frameNumber: number;
  sampleId: string;
  reader: ReadableStreamDefaultReader<FrameChunkResponse>;
  cancel: () => void;
}

interface FrameChunkResponse extends FrameChunk {
  coloring: Coloring;
  customizeColorSetting: CustomizeColor[];
  colorscale: Colorscale;
  labelTagColors: LabelTagColor;
  selectedLabelTags: string[];
  schema: Schema;
}

const createReader = ({
  chunkSize,
  coloring,
  customizeColorSetting,
  colorscale,
  labelTagColors,
  selectedLabelTags,
  frameCount,
  frameNumber,
  sampleId,
  dataset,
  view,
  group,
  schema,
}: {
  chunkSize: number;
  coloring: Coloring;
  customizeColorSetting: CustomizeColor[];
  colorscale: Colorscale;
  labelTagColors: LabelTagColor;
  selectedLabelTags: string[];
  frameCount: number;
  frameNumber: number;
  sampleId: string;
  dataset: string;
  view: Stage[];
  group: BaseConfig["group"];
  schema: Schema;
}): FrameStream => {
  let cancelled = false;

  const privateStream = new ReadableStream<FrameChunkResponse>(
    {
      pull: async (controller: ReadableStreamDefaultController) => {
        if (!frameCount || frameNumber > frameCount || cancelled) {
          controller.close();
          return Promise.resolve();
        }
        const call = (): Promise<FrameChunk> =>
          getFetchFunction()(
            "POST",
            "/frames",
            {
              frameNumber: frameNumber,
              numFrames: chunkSize,
              frameCount: frameCount,
              sampleId,
              dataset,
              view,
              slice: group?.name,
            },
            "json",
            2
          );

        return await (async () => {
          try {
            const { frames, range } = await call();

            controller.enqueue({
              frames,
              range,
              coloring,
              customizeColorSetting,
              colorscale,
              labelTagColors,
              selectedLabelTags,
              schema,
            });
            frameNumber = range[1] + 1;
          } catch (error) {
            postMessage({
              error: {
                cls: error.constructor.name,
                data: error.data,
                message: error.message,
              },
            });
          }
        })();
      },
      cancel: () => {
        cancelled = true;
      },
    },
    new CountQueuingStrategy({ highWaterMark: HIGH_WATER_MARK })
  );
  return {
    sampleId,
    frameNumber,
    chunkSize,
    reader: privateStream.getReader(),
    cancel: () => (cancelled = true),
  };
};

const getSendChunk =
  (uuid: string) =>
  async ({ value }: { done: boolean; value?: FrameChunkResponse }) => {
    if (value) {
      const allLabelsPromiseResults = await Promise.allSettled(
        value.frames.map((frame) =>
          processLabels(
            frame,
            value.coloring,
            "frames.",
            {},
            value.customizeColorSetting,
            value.colorscale,
            value.labelTagColors,
            value.selectedLabelTags,
            value.schema
          )
        )
      );

      const allLabelsResults = allLabelsPromiseResults
        .filter((result) => result.status === "fulfilled")
        .map((result) => result.value);

      const allBuffers = allLabelsResults.map((result) => result[1]).flat();

      const allBitmapsPromises = allLabelsResults
        .map((result) => result[0])
        .flat();

      const bitmapPromiseResults = (
        await Promise.allSettled(allBitmapsPromises)
      )
        .map((result) => (result.status === "fulfilled" ? result.value : []))
        .flat();

      const transferables = [...bitmapPromiseResults, ...allBuffers];
      postMessage(
        {
          method: "frameChunk",
          frames: value.frames,
          range: value.range,
          uuid,
        },
        // @ts-ignore
        transferables
      );
    }
  };

interface RequestFrameChunk {
  uuid: string;
}

type RequestFrameChunkMethod = ReaderMethod & RequestFrameChunk;

const requestFrameChunk = ({ uuid }: RequestFrameChunk) => {
  if (uuid === streamId) {
    stream?.reader.read().then(getSendChunk(uuid));
  }
};

interface SetStream {
  coloring: Coloring;
  customizeColorSetting: CustomizeColor[];
  colorscale: Colorscale;
  labelTagColors: LabelTagColor;
  selectedLabelTags: string[];
  frameCount: number;
  frameNumber: number;
  sampleId: string;
  uuid: string;
  dataset: string;
  view: Stage[];
  group: BaseConfig["group"];
  schema: Schema;
}

type SetStreamMethod = ReaderMethod & SetStream;

const setStream = ({
  coloring,
  customizeColorSetting,
  colorscale,
  selectedLabelTags,
  labelTagColors,
  frameCount,
  frameNumber,
  sampleId,
  uuid,
  dataset,
  view,
  group,
  schema,
}: SetStream) => {
  stream && stream.cancel();
  streamId = uuid;

  stream = createReader({
    coloring,
    customizeColorSetting,
    colorscale,
    selectedLabelTags,
    labelTagColors,
    chunkSize: CHUNK_SIZE,
    frameCount: frameCount,
    frameNumber: frameNumber,
    sampleId,
    dataset,
    view,
    group,
    schema,
  });

  stream.reader.read().then(getSendChunk(uuid));
};

interface Init {
  headers: HeadersInit;
  origin: string;
  pathPrefix?: string;
}

type InitMethod = Init & ReaderMethod;

const init = ({ origin, headers, pathPrefix }: Init) => {
  setFetchFunction(origin, headers, pathPrefix);
};

type Method =
  | InitMethod
  | ProcessSampleMethod
  | RequestFrameChunkMethod
  | ResolveColorMethod
  | SetStreamMethod;

if (typeof onmessage !== "undefined") {
  onmessage = ({ data: { method, ...args } }: MessageEvent<Method>) => {
    switch (method) {
      case "init":
        init(args as Init);
        return;
      case "processSample":
        processSample(args as ProcessSample);
        return;
      case "requestFrameChunk":
        requestFrameChunk(args as RequestFrameChunk);
        return;
      case "setStream":
        setStream(args as SetStream);
        return;
      case "resolveColor":
        resolveColor(args as ResolveColor);
        return;
      default:
        console.warn("Unknown method: ", method);
    }
  };
}<|MERGE_RESOLUTION|>--- conflicted
+++ resolved
@@ -27,12 +27,8 @@
   LabelTagColor,
   Sample,
 } from "../state";
-import { decodeWithCanvas } from "./canvas-decoder";
 import { DeserializerFactory } from "./deserializer";
-<<<<<<< HEAD
-=======
 import { decodeOverlayOnDisk } from "./disk-overlay-decoder";
->>>>>>> ae494a51
 import { PainterFactory } from "./painter";
 import { getOverlayFieldFromCls, mapId } from "./shared";
 import { process3DLabels } from "./threed-label-processor";
@@ -107,88 +103,6 @@
  * 6. Await bitmap generation to finish.
  * 7. Transfer bitmaps and mask targets array buffers back to the main thread.
  */
-<<<<<<< HEAD
-const imputeOverlayFromPath = async (
-  field: string,
-  label: Record<string, any>,
-  coloring: Coloring,
-  customizeColorSetting: CustomizeColor[],
-  colorscale: Colorscale,
-  buffers: ArrayBuffer[],
-  sources: { [path: string]: string },
-  cls: string
-) => {
-  // handle all list types here
-  if (cls === DETECTIONS) {
-    const promises = [];
-    for (const detection of label.detections) {
-      promises.push(
-        imputeOverlayFromPath(
-          field,
-          detection,
-          coloring,
-          customizeColorSetting,
-          colorscale,
-          buffers,
-          {},
-          DETECTION
-        )
-      );
-    }
-    // if some paths fail to load, it's okay, we can still proceed
-    // hence we use `allSettled` instead of `all`
-    await Promise.allSettled(promises);
-    return;
-  }
-
-  // overlay path is in `map_path` property for heatmap, or else, it's in `mask_path` property (for segmentation or detection)
-  const overlayPathField = cls === HEATMAP ? "map_path" : "mask_path";
-  const overlayField = overlayPathField === "map_path" ? "map" : "mask";
-
-  if (
-    Object.hasOwn(label, overlayField) ||
-    !Object.hasOwn(label, overlayPathField)
-  ) {
-    // nothing to be done
-    return;
-  }
-
-  // convert absolute file path to a URL that we can "fetch" from
-  const overlayImageUrl = getSampleSrc(
-    sources[`${field}.${overlayPathField}`] || label[overlayPathField]
-  );
-  const urlTokens = overlayImageUrl.split("?");
-
-  let baseUrl = overlayImageUrl;
-
-  // remove query params if not local URL
-  if (!urlTokens.at(1)?.startsWith("filepath=")) {
-    baseUrl = overlayImageUrl.split("?")[0];
-  }
-
-  const overlayImageBuffer: Blob = await getFetchFunction()(
-    "GET",
-    overlayImageUrl,
-    null,
-    "blob"
-  );
-
-  const overlayMask = await decodeWithCanvas(overlayImageBuffer);
-  const [overlayHeight, overlayWidth] = overlayMask.shape;
-
-  // set the `mask` property for this label
-  label[overlayField] = {
-    data: overlayMask,
-    image: new ArrayBuffer(overlayWidth * overlayHeight * 4),
-  };
-
-  // transfer buffers
-  buffers.push(overlayMask.buffer);
-  buffers.push(label[overlayField].image);
-};
-
-=======
->>>>>>> ae494a51
 const processLabels = async (
   sample: ProcessSample["sample"],
   coloring: ProcessSample["coloring"],
@@ -223,34 +137,19 @@
       }
 
       if (DENSE_LABELS.has(cls)) {
-<<<<<<< HEAD
-        try {
-          await imputeOverlayFromPath(
-=======
         maskPathDecodingPromises.push(
           decodeOverlayOnDisk(
->>>>>>> ae494a51
             `${prefix || ""}${field}`,
             label,
             coloring,
             customizeColorSetting,
             colorscale,
-<<<<<<< HEAD
-            buffers,
-            sources,
-            cls
-          );
-        } catch (e) {
-          console.error("Couldn't decode overlay image from disk: ", e);
-        }
-=======
             sources,
             cls,
             maskPathDecodingPromises,
             maskTargetsBuffers
           )
         );
->>>>>>> ae494a51
       }
 
       if (cls in DeserializerFactory) {
