--- conflicted
+++ resolved
@@ -21,12 +21,7 @@
         "@ungap/event-target": "^0.2.2",
         "@xmldom/xmldom": "^0.8.6",
         "copy-to-clipboard": "^3.3.1",
-<<<<<<< HEAD
-        "decode-tiff": "^0.2.1",
-        "geotiff": "^2.1.3",
-=======
         "fast-png": "^6.2.0",
->>>>>>> 847015e0
         "immutable": "^4.0.0-rc.12",
         "lodash": "^4.17.21",
         "lru-cache": "^11.0.1",
