--- conflicted
+++ resolved
@@ -1,15 +1,8 @@
 {
     "compilerOptions": {
-<<<<<<< HEAD
         "target": "ES2023",
         "module": "ES2022",
         "lib": ["ES2023", "DOM", "DOM.Iterable"],
-=======
-        "composite": true,
-        "target": "ESNext",
-        "module": "ESNext",
-        "lib": ["ESNext", "DOM", "DOM.Iterable"],
->>>>>>> 95188e9d
         "moduleResolution": "Node",
         "sourceMap": true,
         "resolveJsonModule": true,
