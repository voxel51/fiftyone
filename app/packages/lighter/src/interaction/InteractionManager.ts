--- conflicted
+++ resolved
@@ -35,15 +35,10 @@
 
   /**
    * Returns the type of cursor that is currently appropriate
-<<<<<<< HEAD
-   */
-  getCursor?(point: Point): string;
-=======
    * @param worldPoint - Current screen location translated to viewport location.
    * @param scale - The current scaling factor of the renderer.
    */
   getCursor?(worldPoint: Point, scale: number): string;
->>>>>>> 7568248e
 
   /**
    * Returns the position from the start of handler movement
@@ -73,16 +68,12 @@
    * @param scale - The current scaling factor of the renderer.
    * @returns True if the event was handled.
    */
-<<<<<<< HEAD
-  onMove?(point: Point, event: PointerEvent): boolean;
-=======
   onMove?(
     point: Point,
     worldPoint: Point,
     event: PointerEvent,
     sclae: number
   ): boolean;
->>>>>>> 7568248e
 
   /**
    * Handle pointer up event.
@@ -225,15 +216,9 @@
       handler = this.findHandlerAtPoint(point);
     }
 
-<<<<<<< HEAD
-    if (handler?.onPointerDown?.(point, event)) {
-      this.canvas.style.cursor =
-        handler.getCursor?.(point) || this.canvas.style.cursor;
-=======
     if (handler?.onPointerDown?.(point, worldPoint, event, scale)) {
       this.canvas.style.cursor =
         handler.getCursor?.(worldPoint, scale) || this.canvas.style.cursor;
->>>>>>> 7568248e
 
       // If this is a movable overlay, track move state
       if (TypeGuards.isMovable(handler) && TypeGuards.isSpatial(handler)) {
@@ -259,11 +244,8 @@
 
   private handlePointerMove = (event: PointerEvent): void => {
     const point = this.getCanvasPoint(event);
-<<<<<<< HEAD
-=======
     const worldPoint = this.renderer.screenToWorld(point);
     const scale = this.renderer.getScale();
->>>>>>> 7568248e
     this.currentPixelCoordinates = point;
 
     const interactiveHandler = this.getInteractiveHandler();
@@ -278,26 +260,15 @@
     if (handler) {
       // Handle drag move
       if (!interactiveHandler) {
-<<<<<<< HEAD
-        handler.onMove?.(point, event);
-      } else {
-        interactiveHandler.onMove?.(point, event);
-=======
         handler.onMove?.(point, worldPoint, event, scale);
       } else {
         interactiveHandler.onMove?.(point, worldPoint, event, scale);
->>>>>>> 7568248e
       }
 
       if (handler.isMoving?.()) {
         this.renderer.disableZoomPan();
         this.canvas.style.cursor =
-<<<<<<< HEAD
-          handler.getCursor?.(this.currentPixelCoordinates!) ||
-          this.canvas.style.cursor;
-=======
           handler.getCursor?.(worldPoint, scale) || this.canvas.style.cursor;
->>>>>>> 7568248e
 
         // Emit move event with bounds information
         if (TypeGuards.isSpatial(handler)) {
@@ -322,11 +293,8 @@
 
   private handlePointerUp = (event: PointerEvent): void => {
     const point = this.getCanvasPoint(event);
-<<<<<<< HEAD
-=======
     const worldPoint = this.renderer.screenToWorld(point);
     const scale = this.renderer.getScale();
->>>>>>> 7568248e
     const handler = this.findHandlerAtPoint(point);
     const now = Date.now();
 
@@ -334,17 +302,10 @@
       const startPosition = handler.getMoveStartPosition()!;
 
       // Handle drag end
-<<<<<<< HEAD
-      handler.onPointerUp?.(point, event);
-
-      this.canvas.style.cursor =
-        handler.getCursor?.(point) || this.canvas.style.cursor;
-=======
       handler.onPointerUp?.(point, event, scale);
 
       this.canvas.style.cursor =
         handler.getCursor?.(worldPoint, scale) || this.canvas.style.cursor;
->>>>>>> 7568248e
 
       // Emit move end event with bounds information
       if (TypeGuards.isSpatial(handler)) {
@@ -373,11 +334,7 @@
       this.handleClick(point, event, now);
 
       // Clean up drag handler
-<<<<<<< HEAD
-      handler.onPointerUp?.(point, event);
-=======
       handler.onPointerUp?.(point, event, scale);
->>>>>>> 7568248e
       this.canvas.releasePointerCapture(event.pointerId);
     } else {
       // Handle click
@@ -385,11 +342,7 @@
     }
 
     this.canvas.style.cursor =
-<<<<<<< HEAD
-      handler?.getCursor?.(point) || this.canvas.style.cursor;
-=======
       handler?.getCursor?.(worldPoint, scale) || this.canvas.style.cursor;
->>>>>>> 7568248e
   };
 
   private handlePointerCancel = (event: PointerEvent): void => {
@@ -496,12 +449,9 @@
   }
 
   private handleHover(point: Point, event: PointerEvent): void {
-<<<<<<< HEAD
-=======
     const worldPoint = this.renderer.screenToWorld(point);
     const scale = this.renderer.getScale();
 
->>>>>>> 7568248e
     const handler = this.findHandlerAtPoint(point);
     const movingHandler = this.findMovingHandler();
 
@@ -555,11 +505,7 @@
     if (handler && this.hoveredHandler !== handler && !movingHandler) {
       handler.onHoverEnter?.(point, event);
       this.canvas.style.cursor =
-<<<<<<< HEAD
-        handler.getCursor?.(point) || this.canvas.style.cursor;
-=======
         handler.getCursor?.(worldPoint, scale) || this.canvas.style.cursor;
->>>>>>> 7568248e
 
       this.eventBus?.emit({
         type: LIGHTER_EVENTS.OVERLAY_HOVER,
@@ -570,11 +516,7 @@
     // If we are hovering on the same overlay, move the hover
     if (this.hoveredHandler === handler) {
       this.canvas.style.cursor =
-<<<<<<< HEAD
-        handler.getCursor?.(point) || this.canvas.style.cursor;
-=======
         handler.getCursor?.(worldPoint, scale) || this.canvas.style.cursor;
->>>>>>> 7568248e
 
       this.eventBus.emit({
         type: LIGHTER_EVENTS.OVERLAY_HOVER_MOVE,
@@ -583,11 +525,7 @@
     }
 
     this.canvas.style.cursor =
-<<<<<<< HEAD
-      movingHandler?.getCursor?.(point) || this.canvas.style.cursor;
-=======
       movingHandler?.getCursor?.(worldPoint, scale) || this.canvas.style.cursor;
->>>>>>> 7568248e
 
     // Update the hovered handler
     this.hoveredHandler = handler;
