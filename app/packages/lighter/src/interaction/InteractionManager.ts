--- conflicted
+++ resolved
@@ -11,14 +11,11 @@
 import type { SelectionManager } from "../selection/SelectionManager";
 import type { Point, Rect } from "../types";
 import { InteractiveDetectionHandler } from "./InteractiveDetectionHandler";
-<<<<<<< HEAD
 import {
   BoundingBoxOverlay,
   type MoveState,
 } from "../overlay/BoundingBoxOverlay";
 import { BaseOverlay } from "../overlay/BaseOverlay";
-=======
->>>>>>> 6dd32fb0
 
 /**
  * Interface for objects that can handle interaction events.
@@ -376,17 +373,9 @@
     }
 
     if (handler?.isMoving?.()) {
-<<<<<<< HEAD
       const moveState = handler.getMoveState?.();
       const startBounds = handler.getMoveStartBounds()!;
       const startPosition = handler.getMoveStartPosition()!;
-=======
-      const isDragging = handler.isDragging?.();
-      const startBounds = handler.getMoveStartBounds?.();
-      const startPosition = handler.getMoveStartPosition?.();
-
-      if (!startBounds || !startPosition) return;
->>>>>>> 6dd32fb0
 
       // Handle drag end
       handler.onPointerUp?.(point, event, scale);
