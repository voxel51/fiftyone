/**
 * Copyright 2017-2025, Voxel51, Inc.
 */

<<<<<<< HEAD
import { LABEL_ARCHETYPE_PRIORITY } from "../constants";
=======
import {
  FONT_SIZE,
  LABEL_ARCHETYPE_PRIORITY,
  SELECTED_DASH_LENGTH,
} from "../constants";
>>>>>>> e87673c3
import type { Renderer2D } from "../renderer/Renderer2D";
import { BaseOverlay } from "./BaseOverlay";

/**
 * Options for creating a classification overlay.
 */
export interface ClassificationOptions {
  id: string;
  field: string;
}

/**
 * Classification overlay implementation with selection support.
 */
export class ClassificationOverlay extends BaseOverlay {
  constructor(options: ClassificationOptions) {
    super(options.id, options.field);
  }

  getOverlayType(): string {
    return "ClassificationOverlay";
  }

  get containerId() {
    return this.id;
  }

<<<<<<< HEAD
  protected renderImpl(renderer: Renderer2D): void {}
=======
  protected renderImpl(renderer: Renderer2D): void {
    // Dispose of old elements before creating new ones
    renderer.dispose(this.containerId);

    const style = this.getCurrentStyle();
    if (!style) return;

    const text = this.options.showConfidence
      ? `${this.options.label.label} (${(this.options.confidence * 100).toFixed(
          1
        )}%)`
      : this.options.label.label;

    const { overlayStrokeColor, overlayDash } = getSimpleStrokeStyles({
      isSelected: this.isSelectedState,
      strokeColor: style.strokeStyle || "#000000",
      dashLength: this.isSelectedState ? SELECTED_DASH_LENGTH : undefined,
    });

    // Draw the classification text
    renderer.drawText(
      text,
      this.options.position,
      {
        fontColor: style.strokeStyle || "#000",
        fontSize: FONT_SIZE,
        backgroundColor: "rgba(255, 255, 255, 0.9)",
        padding: 4,
        maxWidth: 200,
      },
      this.containerId
    );

    // Draw selection border if selected
    if (overlayStrokeColor && overlayDash) {
      const bounds = this.getBounds();
      const borderBounds = {
        x: bounds.x - 2,
        y: bounds.y - 2,
        width: bounds.width + 4,
        height: bounds.height + 4,
      };
      renderer.drawRect(
        borderBounds,
        {
          strokeStyle: overlayStrokeColor,
          lineWidth: 2,
          dashPattern: [overlayDash, overlayDash],
        },
        this.containerId
      );
    }

    this.emitLoaded();
  }

  // Selectable interface implementation
  isSelected(): boolean {
    return this.isSelectedState;
  }

  setSelected(selected: boolean): void {
    if (this.isSelectedState !== selected) {
      this.isSelectedState = selected;
      this.markDirty(); // Trigger re-render to show/hide selection
    }
  }

  toggleSelected(): boolean {
    this.setSelected(!this.isSelectedState);
    return this.isSelectedState;
  }
>>>>>>> e87673c3

  getSelectionPriority(): number {
    return LABEL_ARCHETYPE_PRIORITY.CLASSIFICATION;
  }
}<|MERGE_RESOLUTION|>--- conflicted
+++ resolved
@@ -2,15 +2,11 @@
  * Copyright 2017-2025, Voxel51, Inc.
  */
 
-<<<<<<< HEAD
-import { LABEL_ARCHETYPE_PRIORITY } from "../constants";
-=======
 import {
   FONT_SIZE,
   LABEL_ARCHETYPE_PRIORITY,
   SELECTED_DASH_LENGTH,
 } from "../constants";
->>>>>>> e87673c3
 import type { Renderer2D } from "../renderer/Renderer2D";
 import { BaseOverlay } from "./BaseOverlay";
 
@@ -38,10 +34,8 @@
     return this.id;
   }
 
-<<<<<<< HEAD
-  protected renderImpl(renderer: Renderer2D): void {}
-=======
   protected renderImpl(renderer: Renderer2D): void {
+    return;
     // Dispose of old elements before creating new ones
     renderer.dispose(this.containerId);
 
@@ -113,7 +107,6 @@
     this.setSelected(!this.isSelectedState);
     return this.isSelectedState;
   }
->>>>>>> e87673c3
 
   getSelectionPriority(): number {
     return LABEL_ARCHETYPE_PRIORITY.CLASSIFICATION;
