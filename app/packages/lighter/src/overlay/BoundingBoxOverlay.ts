--- conflicted
+++ resolved
@@ -263,30 +263,17 @@
     return this.moveStartPosition;
   }
 
-<<<<<<< HEAD
-  private calculateMoving(point: Point) {
-=======
   private calculateMoving(point: Point, worldPoint: Point, scale: number) {
->>>>>>> 7568248e
     if (!this.isSelected() || !this.moveStartPoint || this.moveState !== "NONE")
       return;
 
     const distance = Math.sqrt(
-<<<<<<< HEAD
-      Math.pow(point.x - this.moveStartPoint.x, 2) +
-        Math.pow(point.y - this.moveStartPoint.y, 2)
-    );
-
-    if (distance > this.CLICK_THRESHOLD) {
-      const resizeRegion = this.getResizeRegion(point);
-=======
       Math.pow((point.x - this.moveStartPoint.x) / scale, 2) +
         Math.pow((point.y - this.moveStartPoint.y) / scale, 2)
     );
 
     if (distance > this.CLICK_THRESHOLD) {
       const resizeRegion = this.getResizeRegion(worldPoint, scale);
->>>>>>> 7568248e
       this.moveState = resizeRegion || "DRAGGING";
     }
   }
@@ -303,15 +290,6 @@
     return this.moveState.startsWith("RESIZE_");
   }
 
-<<<<<<< HEAD
-  private getResizeRegion(point: Point): ResizeRegion | null {
-    const { x, y, height, width } = this.absoluteBounds;
-
-    const isNorth = point.y <= y + EDGE_THRESHOLD;
-    const isEast = point.x >= x + width - EDGE_THRESHOLD;
-    const isSouth = point.y >= y + height - EDGE_THRESHOLD;
-    const isWest = point.x <= x + EDGE_THRESHOLD;
-=======
   private getResizeRegion(
     worldPoint: Point,
     scale: number
@@ -322,7 +300,6 @@
     const isEast = worldPoint.x >= x + width - EDGE_THRESHOLD / scale;
     const isSouth = worldPoint.y >= y + height - EDGE_THRESHOLD / scale;
     const isWest = worldPoint.x <= x + EDGE_THRESHOLD / scale;
->>>>>>> 7568248e
 
     return isNorth && isWest
       ? "RESIZE_NW"
@@ -343,17 +320,10 @@
       : null;
   }
 
-<<<<<<< HEAD
-  getCursor(point: Point): string {
-    if (!this.isSelected()) return "pointer";
-
-    const resizeRegion = this.getResizeRegion(point);
-=======
   getCursor(worldPoint: Point, scale: number): string {
     if (!this.isSelected()) return "pointer";
 
     const resizeRegion = this.getResizeRegion(worldPoint, scale);
->>>>>>> 7568248e
 
     if (!resizeRegion) {
       return this.moveStartPoint ? "grabbing" : "grab";
@@ -378,10 +348,6 @@
   }
 
   // Interaction handlers
-<<<<<<< HEAD
-  onPointerDown(point: Point, _event: PointerEvent): boolean {
-    const resizeRegion = this.getResizeRegion(point);
-=======
   onPointerDown(
     point: Point,
     worldPoint: Point,
@@ -389,7 +355,6 @@
     scale: number
   ): boolean {
     const resizeRegion = this.getResizeRegion(worldPoint, scale);
->>>>>>> 7568248e
     const cursorRegion = resizeRegion || "DRAGGING";
 
     if (cursorRegion === "DRAGGING" && !this.isDraggable) return false;
@@ -402,37 +367,6 @@
 
     return true;
   }
-<<<<<<< HEAD
-
-  onMove(point: Point, event: PointerEvent): boolean {
-    this.calculateMoving(point);
-
-    if (this.moveState === "DRAGGING") {
-      return this.onDrag(point, event);
-    } else if (this.moveState.startsWith("RESIZE_")) {
-      return this.onResize(point, event);
-    } else {
-      return false;
-    }
-  }
-
-  private onDrag(point: Point, _event: PointerEvent): boolean {
-    if (!this.moveStartPoint || !this.moveStartBounds) return false;
-
-    const delta = {
-      x: point.x - this.moveStartPoint.x,
-      y: point.y - this.moveStartPoint.y,
-    };
-
-    // Update absolute bounds
-    this.absoluteBounds = {
-      x: this.moveStartBounds.x + delta.x,
-      y: this.moveStartBounds.y + delta.y,
-      width: this.moveStartBounds.width,
-      height: this.moveStartBounds.height,
-    };
-
-=======
 
   onMove(
     point: Point,
@@ -467,27 +401,17 @@
       height: this.moveStartBounds.height,
     };
 
->>>>>>> 7568248e
     this.markDirty();
 
     return true;
   }
 
-<<<<<<< HEAD
-  private onResize(point: Point, _event: PointerEvent): boolean {
-    if (!this.moveStartPoint || !this.moveStartBounds) return false;
-
-    const delta = {
-      x: point.x - this.moveStartPoint.x,
-      y: point.y - this.moveStartPoint.y,
-=======
   private onResize(point: Point, _event: PointerEvent, scale: number): boolean {
     if (!this.moveStartPoint || !this.moveStartBounds) return false;
 
     const delta = {
       x: (point.x - this.moveStartPoint.x) / scale,
       y: (point.y - this.moveStartPoint.y) / scale,
->>>>>>> 7568248e
     };
 
     let { x, y, width, height } = this.moveStartBounds;
