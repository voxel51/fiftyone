/**
 * Copyright 2017-2022, Voxel51, Inc.
 */
import {
  IconButton,
  KeyboardArrowDown,
  KeyboardArrowUp,
  Loading,
  ThemeProvider,
} from "@fiftyone/components";
import {
  Dataset as CoreDataset,
  useDatasetLoader,
  usePreLoadedDataset,
  ViewBar,
} from "@fiftyone/core";
import { useRecoilValue, useSetRecoilState } from "recoil";
import * as fos from "@fiftyone/state";
import { getEventSource, toCamelCase } from "@fiftyone/utilities";
import { useEffect, useState, Suspense, Fragment } from "react";
import { State } from "@fiftyone/state";

import { usePlugins } from "@fiftyone/plugins";
import * as fos from "@fiftyone/state";
import { State } from "@fiftyone/state";
import { getEventSource, toCamelCase } from "@fiftyone/utilities";
import { Suspense, useEffect, useState } from "react";
import { useRecoilValue, useSetRecoilState } from "recoil";
import styled from "styled-components";

// built-in plugins
import "@fiftyone/looker-3d";
import "@fiftyone/map";

enum Events {
  STATE_UPDATE = "state_update",
}

<<<<<<< HEAD
export function Dataset({
  datasetName,
  environment,
  theme,
  themeMode,
  compactLayout,
  toggleHeaders,
  hideHeaders,
}) {
  const [initialState, setInitialState] = useState();
  const [datasetQueryRef, loadDataset] = useDatasetLoader(environment);
  const setThemeMode = useSetRecoilState(fos.theme);
  const setCompactLayout = useSetRecoilState(fos.compactLayout);
=======
const ViewBarWrapper = ({ children }) => <div>{children}</div>;

export function Dataset({ datasetName, environment, theme, readOnly }) {
  theme = theme || darkTheme;

  const [initialState, setInitialState] = useState();
  const [datasetQueryRef, loadDataset] = useDatasetLoader(environment);
  const setReadOnly = useSetRecoilState(fos.readOnly);
>>>>>>> d0a2a413

  useEffect(() => {
    setReadOnly(readOnly);
    loadDataset(datasetName);
<<<<<<< HEAD
    if (themeMode) setThemeMode(themeMode);
    if (compactLayout) setCompactLayout(themeMode);
  }, [datasetName, themeMode, compactLayout]);

=======
  }, [datasetName, readOnly]);
>>>>>>> d0a2a413
  const subscription = useRecoilValue(fos.stateSubscription);
  useEventSource(datasetName, subscription, setInitialState);
  const plugins = usePlugins();
  const loadingElement = <Loading>Pixelating...</Loading>;

  if (plugins.isLoading || !initialState) return loadingElement;
  if (plugins.error) return <div>Plugin error...</div>;

  const Container = styled.div`
    width: 100%;
    height: 100%;
    background: var(--joy-palette-background-level2);
    margin: 0;
    padding: 0;
    font-family: "Palanquin", sans-serif;
    font-size: 14px;

    color: var(--joy-palette-text-primary);
    display: flex;
    flex-direction: column;
    min-width: 660px;
    & * {
      font-family: var(--joy-fontFamily-body);
    }
  `;
  const ViewBarWrapper = styled.div`
    padding: 16px;
    background: var(--joy-palette-background-header);
    display: flex;
  `;

  const themeProviderProps = theme ? { customTheme: theme } : {};

  return (
    <ThemeProvider {...themeProviderProps}>
      <Container>
        <Suspense fallback={loadingElement}>
          <DatasetLoader
            datasetQueryRef={datasetQueryRef}
            initialState={initialState}
          >
            <ViewBarWrapper>
              <ViewBar />
              {toggleHeaders && (
                <HeadersToggle
                  toggleHeaders={toggleHeaders}
                  hideHeaders={hideHeaders}
                />
              )}
            </ViewBarWrapper>
            <CoreDataset />
          </DatasetLoader>
        </Suspense>
        <div id="modal" />
      </Container>
    </ThemeProvider>
  );
}

function HeadersToggle({ toggleHeaders, hideHeaders }) {
  return (
    <IconButton
      title={`${hideHeaders ? "Show" : "Hide"} headers`}
      onClick={() => {
        toggleHeaders();
      }}
      disableRipple
      sx={{ color: (theme) => theme.palette.text.secondary }}
    >
      {hideHeaders && <KeyboardArrowDown />}
      {!hideHeaders && <KeyboardArrowUp />}
    </IconButton>
  );
}

function DatasetLoader({ datasetQueryRef, children, initialState }) {
  const [dataset, ready] =
    datasetQueryRef && usePreLoadedDataset(datasetQueryRef, initialState);

  if (!dataset) {
    return <h4>Dataset not found!</h4>;
  }
  if (!ready) return null;

  return children;
}

function useEventSource(datasetName, subscription, setState) {
  const clearModal = fos.useClearModal();
  useEffect(() => {
    const controller = new AbortController();
    getEventSource(
      "/events",
      {
        onopen: async () => {},
        onmessage: (msg) => {
          if (controller.signal.aborted) {
            return;
          }

          switch (msg.event) {
            case Events.STATE_UPDATE: {
              const { colorscale, config, ...data } = JSON.parse(
                msg.data
              ).state;

              const state = {
                ...toCamelCase(data),
                view: data.view,
              } as State.Description;

              setState((s) => ({ colorscale, config, state }));

              break;
            }
          }
        },
        onclose: () => {
          clearModal();
        },
      },
      controller.signal,
      {
        initializer: datasetName,
        subscription,
        events: [Events.STATE_UPDATE],
      }
    );

    return () => controller.abort();
  }, []);
}<|MERGE_RESOLUTION|>--- conflicted
+++ resolved
@@ -17,7 +17,7 @@
 import { useRecoilValue, useSetRecoilState } from "recoil";
 import * as fos from "@fiftyone/state";
 import { getEventSource, toCamelCase } from "@fiftyone/utilities";
-import { useEffect, useState, Suspense, Fragment } from "react";
+import { useEffect, useState, Suspense } from "react";
 import { State } from "@fiftyone/state";
 
 import { usePlugins } from "@fiftyone/plugins";
@@ -36,7 +36,29 @@
   STATE_UPDATE = "state_update",
 }
 
-<<<<<<< HEAD
+const Container = styled.div`
+  width: 100%;
+  height: 100%;
+  background: var(--joy-palette-background-level2);
+  margin: 0;
+  padding: 0;
+  font-family: "Palanquin", sans-serif;
+  font-size: 14px;
+
+  color: var(--joy-palette-text-primary);
+  display: flex;
+  flex-direction: column;
+  min-width: 660px;
+  & * {
+    font-family: var(--joy-fontFamily-body);
+  }
+`;
+const ViewBarWrapper = styled.div`
+  padding: 16px;
+  background: var(--joy-palette-background-header);
+  display: flex;
+`;
+
 export function Dataset({
   datasetName,
   environment,
@@ -45,33 +67,21 @@
   compactLayout,
   toggleHeaders,
   hideHeaders,
+  readOnly,
 }) {
   const [initialState, setInitialState] = useState();
   const [datasetQueryRef, loadDataset] = useDatasetLoader(environment);
   const setThemeMode = useSetRecoilState(fos.theme);
   const setCompactLayout = useSetRecoilState(fos.compactLayout);
-=======
-const ViewBarWrapper = ({ children }) => <div>{children}</div>;
-
-export function Dataset({ datasetName, environment, theme, readOnly }) {
-  theme = theme || darkTheme;
-
-  const [initialState, setInitialState] = useState();
-  const [datasetQueryRef, loadDataset] = useDatasetLoader(environment);
   const setReadOnly = useSetRecoilState(fos.readOnly);
->>>>>>> d0a2a413
 
   useEffect(() => {
     setReadOnly(readOnly);
     loadDataset(datasetName);
-<<<<<<< HEAD
     if (themeMode) setThemeMode(themeMode);
     if (compactLayout) setCompactLayout(themeMode);
-  }, [datasetName, themeMode, compactLayout]);
+  }, [datasetName, themeMode, compactLayout, readOnly]);
 
-=======
-  }, [datasetName, readOnly]);
->>>>>>> d0a2a413
   const subscription = useRecoilValue(fos.stateSubscription);
   useEventSource(datasetName, subscription, setInitialState);
   const plugins = usePlugins();
@@ -79,29 +89,6 @@
 
   if (plugins.isLoading || !initialState) return loadingElement;
   if (plugins.error) return <div>Plugin error...</div>;
-
-  const Container = styled.div`
-    width: 100%;
-    height: 100%;
-    background: var(--joy-palette-background-level2);
-    margin: 0;
-    padding: 0;
-    font-family: "Palanquin", sans-serif;
-    font-size: 14px;
-
-    color: var(--joy-palette-text-primary);
-    display: flex;
-    flex-direction: column;
-    min-width: 660px;
-    & * {
-      font-family: var(--joy-fontFamily-body);
-    }
-  `;
-  const ViewBarWrapper = styled.div`
-    padding: 16px;
-    background: var(--joy-palette-background-header);
-    display: flex;
-  `;
 
   const themeProviderProps = theme ? { customTheme: theme } : {};
 
