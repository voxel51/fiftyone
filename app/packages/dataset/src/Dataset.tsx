/**
 * Copyright 2017-2022, Voxel51, Inc.
 */
import {
  IconButton,
  KeyboardArrowDown,
  KeyboardArrowUp,
  Loading,
} from "@fiftyone/components";
import {
  Dataset as CoreDataset,
  DatasetNodeQuery,
  DatasetQuery,
  DatasetQueryRef,
  usePreLoadedDataset,
  ViewBar,
} from "@fiftyone/core";
import { usePlugins } from "@fiftyone/plugins";
import * as fos from "@fiftyone/state";
<<<<<<< HEAD
import { getEnvironment, RelayEnvironmentKey } from "@fiftyone/state";
import React, { useState, useEffect, Suspense } from "react";
import { PreloadedQuery, useQueryLoader, usePreloadedQuery } from "react-relay";
import { RecoilRoot, useRecoilValue, useSetRecoilState } from "recoil";
import { RecoilRelayEnvironmentProvider } from "recoil-relay";
=======
import React, { Suspense } from "react";
import { PreloadedQuery, useQueryLoader } from "react-relay";
import { useRecoilValue, useSetRecoilState } from "recoil";
>>>>>>> c57a4b5f
import styled from "styled-components";

// built-in plugins
import "@fiftyone/looker-3d";
import "@fiftyone/map";

const Container = styled.div`
  width: 100%;
  height: 100%;
  background: var(--joy-palette-background-level2);
  margin: 0;
  padding: 0;
  font-family: "Palanquin", sans-serif;
  font-size: 14px;
  color: var(--joy-palette-text-primary);
  display: flex;
  flex-direction: column;
  min-width: 660px;
`;
const ViewBarWrapper = styled.div`
  padding: 16px;
  background: var(--joy-palette-background-header);
  display: flex;
`;
const CoreDatasetContainer = styled.div`
  height: calc(100% - 84px);
`;

export interface DatasetProps {
  dataset: string;
  compactLayout?: boolean;
  hideHeaders?: boolean;
  readOnly?: boolean;
  theme?: "dark" | "light";
  toggleHeaders?: () => void;
  canEditSavedViews?: boolean;
}

export const Dataset: React.FC<DatasetProps> = ({
  dataset,
  compactLayout = true,
  hideHeaders = false,
  readOnly = false,
  theme = "dark",
  toggleHeaders,
  canEditSavedViews = true,
}) => {
  const [queryRef, loadQuery] = useQueryLoader<DatasetQuery>(DatasetNodeQuery);
  const setTheme = useSetRecoilState(fos.theme);
  const setCanChangeSavedViews = useSetRecoilState(fos.canEditSavedViews);
  const setCompactLayout = useSetRecoilState(fos.compactLayout);
  const setReadOnly = useSetRecoilState(fos.readOnly);

  React.useLayoutEffect(() => {
    setCompactLayout(compactLayout);
  }, [compactLayout]);
  React.useEffect(() => {
    loadQuery({ name: dataset });
  }, [dataset]);
  React.useEffect(() => {
    setCanChangeSavedViews(canEditSavedViews);
  }, [canEditSavedViews]);
  React.useLayoutEffect(() => {
    setReadOnly(readOnly);
  }, [readOnly]);
  React.useLayoutEffect(() => {
    setTheme(theme);
  }, [theme]);

  const plugins = usePlugins();
  const loadingElement = <Loading>Pixelating...</Loading>;

  if (plugins.isLoading || !queryRef) return loadingElement;
  if (plugins.hasError) return <div>Plugin error...</div>;

  return (
    <Container>
      <Suspense fallback={loadingElement}>
        <DatasetLoader dataset={dataset} queryRef={queryRef}>
          <ViewBarWrapper>
            <ViewBar />
            {toggleHeaders && (
              <HeadersToggle
                toggleHeaders={toggleHeaders}
                hideHeaders={hideHeaders}
              />
            )}
          </ViewBarWrapper>
          <CoreDatasetContainer>
            <CoreDataset />
          </CoreDatasetContainer>
        </DatasetLoader>
      </Suspense>
      <div id="modal" />
    </Container>
  );
};

const HeadersToggle: React.FC<{
  hideHeaders: boolean;
  toggleHeaders: () => void;
}> = ({ toggleHeaders, hideHeaders }) => {
  return (
    <IconButton
      title={`${hideHeaders ? "Show" : "Hide"} headers`}
      onClick={() => {
        toggleHeaders();
      }}
      disableRipple
      sx={{ color: (theme) => theme.palette.text.secondary }}
    >
      {hideHeaders && <KeyboardArrowDown />}
      {!hideHeaders && <KeyboardArrowUp />}
    </IconButton>
  );
};

const DatasetLoader: React.FC<
  React.PropsWithChildren<{
    dataset: string;
    queryRef: PreloadedQuery<DatasetQuery>;
  }>
> = ({ children, dataset, queryRef }) => {
  const [data, ready] = usePreLoadedDataset(queryRef);
  const datasetData = useRecoilValue(fos.dataset);
  const query = usePreloadedQuery<DatasetQuery>(DatasetNodeQuery, queryRef);

  if (!data) {
    return <h4>Dataset not found!</h4>;
  }

  if (dataset !== datasetData?.name) {
    return null;
  }

  if (!ready) return null;

  return (
    <DatasetQueryRef.Provider value={query}>
      {children}
    </DatasetQueryRef.Provider>
  );
};<|MERGE_RESOLUTION|>--- conflicted
+++ resolved
@@ -17,17 +17,9 @@
 } from "@fiftyone/core";
 import { usePlugins } from "@fiftyone/plugins";
 import * as fos from "@fiftyone/state";
-<<<<<<< HEAD
-import { getEnvironment, RelayEnvironmentKey } from "@fiftyone/state";
-import React, { useState, useEffect, Suspense } from "react";
+import React, { Suspense } from "react";
 import { PreloadedQuery, useQueryLoader, usePreloadedQuery } from "react-relay";
-import { RecoilRoot, useRecoilValue, useSetRecoilState } from "recoil";
-import { RecoilRelayEnvironmentProvider } from "recoil-relay";
-=======
-import React, { Suspense } from "react";
-import { PreloadedQuery, useQueryLoader } from "react-relay";
 import { useRecoilValue, useSetRecoilState } from "recoil";
->>>>>>> c57a4b5f
 import styled from "styled-components";
 
 // built-in plugins
