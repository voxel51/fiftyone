<<<<<<< HEAD
import { extendedSelection, sampleFields, theme } from "@fiftyone/state";
=======
import {
  dataset,
  extendedSelection,
  getBrowserStorageEffectForKey,
  theme,
} from "@fiftyone/state";
>>>>>>> c9f37ad3
import { atom, selector } from "recoil";
import { SELECTION_SCOPE } from "./constants";

export interface Settings {
  clustering?: boolean;
  clusterMaxZoom?: number;
  clusters?: {
    textPaint: mapboxgl.SymbolPaint;
    paint: mapboxgl.CirclePaint;
  };
  pointPaint?: mapboxgl.CirclePaint;
  mapboxAccessToken: string;
}

export const defaultSettings = Object.freeze({
  clustering: true,
  // https://docs.mapbox.com/help/glossary/zoom-level/
  clusterMaxZoom: 11,
  clusters: {
    paint: {
      "circle-color": "rgb(244, 113, 6)",
      "circle-opacity": 0.7,
      // Use step expressions (https://docs.mapbox.com/mapbox-gl-js/style-spec/#expressions-step)
      "circle-radius": ["step", ["get", "point_count"], 20, 10, 30, 25, 40],
    },
    textPaint: {
      "text-color": "white",
    },
  },
  pointPaint: {
    "circle-color": "rgb(244, 113, 6)",
    "circle-opacity": 0.7,
    "circle-radius": 4,
  },
}) as Required<Omit<Settings, "mapboxAccessToken">>;

const defaultActiveField = selector<string>({
  key: "@fiftyone/map/state.defaultActiveField",
  get: ({ get }) => get(geoFields)[0],
});

export const activeField = atom<string>({
  key: "@fiftyone/map/state.activeField",
  default: defaultActiveField,
});

export const geoFields = selector<string[]>({
  key: "@fiftyone/map/state.geoFields",
  get: ({ get }) => {
    return get(sampleFields)
      .filter((f) => f.embeddedDocType === "fiftyone.core.labels.GeoLocation")
      .map(({ name }) => name)
      .sort();
  },
});

export const hasSelection = selector<boolean>({
  key: "hasSelection",
  get: ({ get }) => get(extendedSelection).scope === SELECTION_SCOPE,
});

export const MAP_STYLES = {
  Street: "streets-v11",
  Dark: "dark-v10",
  Light: "light-v10",
  Outdoors: "outdoors-v11",
  Satellite: "satellite-v9",
};
export const STYLES = Object.keys(MAP_STYLES);

const defaultMapStyle = selector<string>({
  key: "defaultMapStyle",
  get: ({ get }) => {
    return get(theme) === "dark" ? "Dark" : "Light";
  },
});

export const mapStyle = atom<string>({
  key: "@fiftyone/map/state.mapStyle",
  default: defaultMapStyle,
  effects: [
    getBrowserStorageEffectForKey("@fiftyone/map/state.style", {
      sessionStorage: true,
      map: (newValue: string) =>
        ["Dark", "Light"].includes(newValue) ? undefined : newValue,
    }),
  ],
});<|MERGE_RESOLUTION|>--- conflicted
+++ resolved
@@ -1,13 +1,9 @@
-<<<<<<< HEAD
-import { extendedSelection, sampleFields, theme } from "@fiftyone/state";
-=======
 import {
-  dataset,
   extendedSelection,
   getBrowserStorageEffectForKey,
+  sampleFields,
   theme,
 } from "@fiftyone/state";
->>>>>>> c9f37ad3
 import { atom, selector } from "recoil";
 import { SELECTION_SCOPE } from "./constants";
 
