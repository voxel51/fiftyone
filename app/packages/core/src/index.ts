--- conflicted
+++ resolved
@@ -1,9 +1,3 @@
 export * from "./components";
-<<<<<<< HEAD
 export * from "./plugins";
-=======
-export { default as makeRoutes } from "./makeRoutes";
-export * from "./Dataset";
-export * from "./plugins";
-export { getUseSearch } from "./Root/Root";
->>>>>>> c9f37ad3
+export { getUseSearch } from "./Root/Root";