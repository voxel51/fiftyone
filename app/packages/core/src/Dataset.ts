import * as fos from "@fiftyone/state";
import { stateProxy } from "@fiftyone/state";
import { toCamelCase } from "@fiftyone/utilities";
import React, { useState } from "react";
import { usePreloadedQuery } from "react-relay";
import { useRecoilValue } from "recoil";
import { graphql } from "relay-runtime";
import {
  DatasetQuery,
  DatasetQuery$data,
} from "./__generated__/DatasetQuery.graphql";

export const DatasetSavedViewsFragment = graphql`
  fragment DatasetSavedViewsFragment on Query
  @refetchable(queryName: "DatasetSavedViewsFragmentQuery") {
    savedViews(datasetName: $name) {
      id
      datasetId
      name
      slug
      description
      color
      viewStages
      createdAt
      lastModifiedAt
      lastLoadedAt
    }
  }
`;

export const DatasetNodeQuery = graphql`
  query DatasetQuery(
    $name: String!
    $view: BSONArray = null
    $savedViewSlug: String = null
  ) {
    ...DatasetSavedViewsFragment
    dataset(name: $name, view: $view, savedViewSlug: $savedViewSlug) {
      stages(slug: $savedViewSlug)
      id
      name
      mediaType
      defaultGroupSlice
      groupField
      groupMediaTypes {
        name
        mediaType
      }
      appConfig {
        gridMediaField
        mediaFields
        modalMediaField
        plugins
        sidebarGroups {
          expanded
          paths
          name
        }
        sidebarMode
      }
      sampleFields {
        ftype
        subfield
        embeddedDocType
        path
        dbField
        description
        info
      }
      frameFields {
        ftype
        subfield
        embeddedDocType
        path
        dbField
        description
        info
      }
      maskTargets {
        name
        targets {
          target
          value
        }
      }
      defaultMaskTargets {
        target
        value
      }
      evaluations {
        key
        version
        timestamp
        viewStages
        config {
          cls
          predField
          gtField
        }
      }
      brainMethods {
        key
        version
        timestamp
        viewStages
        config {
          cls
          embeddingsField
          method
          patchesField
        }
      }
      savedViews {
        id
        datasetId
        name
        slug
        description
        color
        viewStages
      }
      lastLoadedAt
      createdAt
      skeletons {
        name
        labels
        edges
      }
      defaultSkeleton {
        labels
        edges
      }
      version
      viewCls
      viewName
      savedViewSlug
<<<<<<< HEAD
      appConfig {
        gridMediaField
        mediaFields
        modalMediaField
        plugins
        sidebarGroups {
          name
          paths
        }
        sidebarMode
      }
=======
>>>>>>> 7447818e
      info
    }
  }
`;

export const DatasetQueryRef = React.createContext<
  DatasetQuery$data | undefined
>(undefined);

export const usePreLoadedDataset = (
  queryRef
): [DatasetQuery$data["dataset"], boolean] => {
  const [ready, setReady] = useState(false);

  const { dataset } = usePreloadedQuery<DatasetQuery>(
    DatasetNodeQuery,
    queryRef
  );
  const update = fos.useStateUpdate();
  const router = React.useContext(fos.RouterContext);
  const stateProxyValue = useRecoilValue(stateProxy);

  React.useLayoutEffect(() => {
    let { viewName, stages: view, ...rest } = dataset;

    const params = new URLSearchParams(router.history.location.search);
    if (!viewName && !view && params.has("view")) {
      params.delete("view");
      const search = params.toString();
      router.history.replace(
        `${router.pathname}?${search.length ? `?${search}` : ""}`
      );
    }

    if (
      !router.state &&
      typeof window !== "undefined" &&
      window.history.state?.view
    ) {
      view = window.history.state.view;
    }
    if (
      !router.state &&
      typeof window !== "undefined" &&
      window.history.state?.view
    ) {
      view = window.history.state.view;
    }

    const { colorscale, config, state } = router?.state || {};

    if (dataset) {
      update(() => {
        return {
          colorscale,
          config: config
            ? (toCamelCase(config) as fos.State.Config)
            : undefined,
          dataset: fos.transformDataset(
            stateProxyValue?.dataset ? stateProxyValue.dataset : rest
          ),
          state: { view, viewName, ...state, ...(stateProxyValue || {}) },
        };
      });
      setReady(true);
    }
  }, [dataset, router, stateProxyValue]);

  return [dataset, ready];
};<|MERGE_RESOLUTION|>--- conflicted
+++ resolved
@@ -134,20 +134,6 @@
       viewCls
       viewName
       savedViewSlug
-<<<<<<< HEAD
-      appConfig {
-        gridMediaField
-        mediaFields
-        modalMediaField
-        plugins
-        sidebarGroups {
-          name
-          paths
-        }
-        sidebarMode
-      }
-=======
->>>>>>> 7447818e
       info
     }
   }
@@ -189,13 +175,6 @@
     ) {
       view = window.history.state.view;
     }
-    if (
-      !router.state &&
-      typeof window !== "undefined" &&
-      window.history.state?.view
-    ) {
-      view = window.history.state.view;
-    }
 
     const { colorscale, config, state } = router?.state || {};
 
