--- conflicted
+++ resolved
@@ -20,11 +20,7 @@
   const propertiesAsArray = Object.entries(properties).map(([id, property]) => {
     return { id, ...property };
   });
-<<<<<<< HEAD
 
-  const height = props?.layout?.height as number;
-=======
->>>>>>> dcf166b6
   const parsedGap = parseGap(gap);
   const { height, width } = getAdjustedLayoutDimensions({
     height: props?.layout?.height,
