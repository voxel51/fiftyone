import { MuiButton } from "@fiftyone/components";
import { Add } from "@mui/icons-material";
import React from "react";

export default function Evaluate(props: EvaluateProps) {
<<<<<<< HEAD
  const { variant } = props;

  return <EvaluateButton {...props} />; // teams-only

  if (variant === "empty") return null;

=======
  const { onEvaluate } = props;
>>>>>>> 08e40a83
  return (
    <MuiButton onClick={onEvaluate} startIcon={<Add />} variant="contained">
      Evaluate Model
    </MuiButton>
  );
}

function EvaluateButton(props: EvaluateProps) {
  const { onEvaluate } = props;
  return (
    <Button
      variant="contained"
      onClick={() => {
        onEvaluate();
      }}
    >
      Evaluate Model
    </Button>
  );
}

type EvaluateProps = {
  variant: "empty" | "overview";
  onEvaluate: () => void;
  permissions: Record<string, boolean>;
};<|MERGE_RESOLUTION|>--- conflicted
+++ resolved
@@ -3,34 +3,11 @@
 import React from "react";
 
 export default function Evaluate(props: EvaluateProps) {
-<<<<<<< HEAD
-  const { variant } = props;
-
-  return <EvaluateButton {...props} />; // teams-only
-
-  if (variant === "empty") return null;
-
-=======
   const { onEvaluate } = props;
->>>>>>> 08e40a83
   return (
     <MuiButton onClick={onEvaluate} startIcon={<Add />} variant="contained">
       Evaluate Model
     </MuiButton>
-  );
-}
-
-function EvaluateButton(props: EvaluateProps) {
-  const { onEvaluate } = props;
-  return (
-    <Button
-      variant="contained"
-      onClick={() => {
-        onEvaluate();
-      }}
-    >
-      Evaluate Model
-    </Button>
   );
 }
 
