<<<<<<< HEAD
import { LoadingDots } from "@fiftyone/components";
=======
import { EditableLabel, LoadingDots } from "@fiftyone/components";
>>>>>>> 3799178d
import { Card, CardActionArea, Chip, Stack, Typography } from "@mui/material";
import React from "react";
import Evaluate from "./Evaluate";
import EvaluationIcon from "./EvaluationIcon";
import EvaluationNotes from "./EvaluationNotes";
import Status from "./Status";
import {
  ConcreteEvaluationType,
  EvaluationCardProps,
  OverviewProps,
} from "./Types";
<<<<<<< HEAD
import EvaluationIcon from "./EvaluationIcon";
=======
import ActionMenu from "./ActionMenu";
>>>>>>> 3799178d

export default function Overview(props: OverviewProps) {
  const {
    evaluations,
    onEvaluate,
    onSelect,
    statuses = {},
    notes = {},
    permissions = {},
    pending_evaluations,
    onRename,
  } = props;
  const count = evaluations.length;

  return (
    <Stack spacing={2} sx={{ p: 2 }}>
      <Stack
        direction="row"
        sx={{ justifyContent: "space-between", alignItems: "center" }}
      >
        <Typography variant="body1" color="secondary">
          {count} Model Evaluations
        </Typography>
        <Evaluate
          onEvaluate={onEvaluate}
          permissions={permissions}
          variant="overview"
        />
      </Stack>
      {evaluations.map((evaluation) => {
        const { key, id, type, method } = evaluation;
        const status = statuses[id] || "needs_review";
        const note = notes[id];
        return (
          <EvaluationCard
            key={key}
            eval_key={key}
            id={id}
            status={status}
            note={note}
            type={type}
            method={method}
            onSelect={onSelect}
            onRename={onRename}
          />
        );
      })}
      {pending_evaluations.map((evaluation) => {
        const { eval_key, type, method } = evaluation;
        return (
          <EvaluationCard
            key={eval_key}
            eval_key={eval_key}
            pending
            onSelect={onSelect}
            type={type}
            method={method}
          />
        );
      })}
    </Stack>
  );
}

function EvaluationCard(props: EvaluationCardProps) {
<<<<<<< HEAD
  const { pending, onSelect, eval_key, note, status, id, type, method } = props;
=======
  const {
    pending,
    onSelect,
    eval_key,
    note,
    status,
    id,
    type,
    method,
    onRename,
  } = props;
  const [hovering, setHovering] = React.useState(false);
>>>>>>> 3799178d

  return (
    <CardActionArea
      key={eval_key}
      disabled={pending}
      onMouseEnter={() => {
        setHovering(true);
      }}
      onMouseLeave={() => {
        setHovering(false);
      }}
    >
      <Card
        sx={{ p: 2, cursor: "pointer" }}
        onClick={(event: React.MouseEvent<HTMLDivElement>) => {
          onSelect(eval_key, id);
        }}
      >
        <Stack
          direction="row"
          justifyContent="space-between"
          alignItems="center"
        >
          <Stack direction="row" alignItems="center" spacing={0.5}>
            <EvaluationIcon
              type={type as ConcreteEvaluationType}
              method={method}
            />
<<<<<<< HEAD
            <Typography sx={{ fontSize: 16, fontWeight: 600 }}>
              {eval_key}
            </Typography>
          </Stack>
          {pending && (
            <Chip
              variant="filled"
              size="small"
              label={
                <LoadingDots
                  text="Evaluating"
                  style={{ fontSize: "1rem", paddingLeft: 6, color: "#999999" }}
                />
              }
=======
            <EditableLabel
              label={eval_key}
              labelProps={{ sx: { fontSize: 16, fontWeight: 600 } }}
              onSave={(newName) => {
                onRename(eval_key, newName);
              }}
              showEditIcon={hovering}
>>>>>>> 3799178d
            />
          </Stack>
          <Stack direction="row" spacing={0.5} alignItems={"center"}>
            {pending && (
              <Chip
                variant="filled"
                size="small"
                label={
                  <LoadingDots
                    text="Evaluating"
                    style={{
                      fontSize: "1rem",
                      paddingLeft: 6,
                      color: "#999999",
                    }}
                  />
                }
              />
            )}
            {status && <Status status={status} readOnly />}
            <ActionMenu evaluationName={eval_key} />
          </Stack>
        </Stack>
        {note && <EvaluationNotes notes={note} variant="overview" />}
      </Card>
    </CardActionArea>
  );
}<|MERGE_RESOLUTION|>--- conflicted
+++ resolved
@@ -1,8 +1,4 @@
-<<<<<<< HEAD
-import { LoadingDots } from "@fiftyone/components";
-=======
 import { EditableLabel, LoadingDots } from "@fiftyone/components";
->>>>>>> 3799178d
 import { Card, CardActionArea, Chip, Stack, Typography } from "@mui/material";
 import React from "react";
 import Evaluate from "./Evaluate";
@@ -14,11 +10,7 @@
   EvaluationCardProps,
   OverviewProps,
 } from "./Types";
-<<<<<<< HEAD
-import EvaluationIcon from "./EvaluationIcon";
-=======
 import ActionMenu from "./ActionMenu";
->>>>>>> 3799178d
 
 export default function Overview(props: OverviewProps) {
   const {
@@ -84,9 +76,6 @@
 }
 
 function EvaluationCard(props: EvaluationCardProps) {
-<<<<<<< HEAD
-  const { pending, onSelect, eval_key, note, status, id, type, method } = props;
-=======
   const {
     pending,
     onSelect,
@@ -99,7 +88,6 @@
     onRename,
   } = props;
   const [hovering, setHovering] = React.useState(false);
->>>>>>> 3799178d
 
   return (
     <CardActionArea
@@ -128,22 +116,6 @@
               type={type as ConcreteEvaluationType}
               method={method}
             />
-<<<<<<< HEAD
-            <Typography sx={{ fontSize: 16, fontWeight: 600 }}>
-              {eval_key}
-            </Typography>
-          </Stack>
-          {pending && (
-            <Chip
-              variant="filled"
-              size="small"
-              label={
-                <LoadingDots
-                  text="Evaluating"
-                  style={{ fontSize: "1rem", paddingLeft: 6, color: "#999999" }}
-                />
-              }
-=======
             <EditableLabel
               label={eval_key}
               labelProps={{ sx: { fontSize: 16, fontWeight: 600 } }}
@@ -151,7 +123,6 @@
                 onRename(eval_key, newName);
               }}
               showEditIcon={hovering}
->>>>>>> 3799178d
             />
           </Stack>
           <Stack direction="row" spacing={0.5} alignItems={"center"}>
