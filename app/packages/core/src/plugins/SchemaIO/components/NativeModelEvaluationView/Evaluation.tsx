--- conflicted
+++ resolved
@@ -50,16 +50,12 @@
 import EvaluationPlot from "./EvaluationPlot";
 import Status from "./Status";
 import { ConcreteEvaluationType } from "./Types";
-<<<<<<< HEAD
-import { formatValue, getNumericDifference, useTriggerEvent } from "./utils";
-=======
 import {
   computeSortedCompareKeys,
   formatValue,
   getNumericDifference,
   useTriggerEvent,
 } from "./utils";
->>>>>>> 2bd9d9a5
 
 const KEY_COLOR = "#ff6d04";
 const COMPARE_KEY_COLOR = "#03a9f4";
@@ -86,22 +82,14 @@
   const [expanded, setExpanded] = React.useState("summary");
   const [mode, setMode] = useState("chart");
   const [editNoteState, setEditNoteState] = useState({ open: false, note: "" });
-  const [
-    classPerformanceConfig,
-    setClassPerformanceConfig,
-  ] = useState<PLOT_CONFIG_TYPE>({});
-  const [
-    classPerformanceDialogConfig,
-    setClassPerformanceDialogConfig,
-  ] = useState<PLOT_CONFIG_DIALOG_TYPE>(DEFAULT_BAR_CONFIG);
-  const [
-    confusionMatrixConfig,
-    setConfusionMatrixConfig,
-  ] = useState<PLOT_CONFIG_TYPE>({ log: true });
-  const [
-    confusionMatrixDialogConfig,
-    setConfusionMatrixDialogConfig,
-  ] = useState<PLOT_CONFIG_DIALOG_TYPE>(DEFAULT_BAR_CONFIG);
+  const [classPerformanceConfig, setClassPerformanceConfig] =
+    useState<PLOT_CONFIG_TYPE>({});
+  const [classPerformanceDialogConfig, setClassPerformanceDialogConfig] =
+    useState<PLOT_CONFIG_DIALOG_TYPE>(DEFAULT_BAR_CONFIG);
+  const [confusionMatrixConfig, setConfusionMatrixConfig] =
+    useState<PLOT_CONFIG_TYPE>({ log: true });
+  const [confusionMatrixDialogConfig, setConfusionMatrixDialogConfig] =
+    useState<PLOT_CONFIG_DIALOG_TYPE>(DEFAULT_BAR_CONFIG);
   const [metricMode, setMetricMode] = useState("chart");
   const [classMode, setClassMode] = useState("chart");
   const [performanceClass, setPerformanceClass] = useState("precision");
@@ -1776,8 +1764,9 @@
     type === "classPerformance"
       ? CLASS_PERFORMANCE_SORT_OPTIONS
       : CONFUSION_MATRIX_SORT_OPTIONS;
-  const sortByLabel = sortByLabels.find((option) => option.value === sortBy)
-    ?.label;
+  const sortByLabel = sortByLabels.find(
+    (option) => option.value === sortBy
+  )?.label;
   return dashed ? ` - ${sortByLabel}` : sortByLabel;
 }
 
