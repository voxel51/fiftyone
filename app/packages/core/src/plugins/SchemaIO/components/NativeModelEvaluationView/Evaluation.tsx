--- conflicted
+++ resolved
@@ -1,8 +1,4 @@
-<<<<<<< HEAD
-import { Dialog } from "@fiftyone/components";
-=======
 import { Dialog, EditableLabel } from "@fiftyone/components";
->>>>>>> 3799178d
 import { editingFieldAtom, view } from "@fiftyone/state";
 import {
   ArrowBack,
@@ -554,16 +550,12 @@
             <ArrowBack />
           </IconButton>
           <EvaluationIcon type={evaluationType} method={evaluationMethod} />
-<<<<<<< HEAD
-          <Typography>{name}</Typography>
-=======
           <EditableLabel
             label={name}
             onSave={(newLabel) => {
               onRename(name, newLabel);
             }}
           />
->>>>>>> 3799178d
         </Stack>
         <Stack direction="row" spacing={2} sx={{ alignItems: "center" }}>
           <Status
