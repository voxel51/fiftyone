import { usePanelEvent } from "@fiftyone/operators";
import { usePanelId } from "@fiftyone/spaces";
import { capitalize } from "lodash";
import { useCallback } from "react";
import { atom } from "recoil";

export function useTriggerEvent() {
  const panelId = usePanelId();
  const handleEvent = usePanelEvent();

  const triggerEvent = useCallback(
    (event: string, params?: any, prompt?: boolean, callback?: any) => {
      handleEvent(panelId, {
        operator: event,
        params,
        prompt,
        callback,
      });
    },
    [handleEvent, panelId]
  );

  return triggerEvent;
}

export function getNumericDifference(
  value,
  compareValue,
  percentage = false,
  fractionDigits?: number
) {
  if (typeof value === "number" && typeof compareValue === "number") {
    const difference = value - compareValue;
    if (percentage) {
      const percentageDifference = (difference / compareValue) * 100;
      return formatValue(percentageDifference, fractionDigits);
    }
    return formatValue(difference, fractionDigits);
  }
}

export function formatValue(value: string | number, fractionDigits = 3) {
  const numericValue =
    typeof value === "number" ? value : parseFloat(value as string);
  if (!isNaN(numericValue) && numericValue == value) {
    return parseFloat(numericValue.toFixed(fractionDigits));
  }
  return value;
}

export interface CompareKey {
  key: string;
  type: string;
  method: string;
  disabled: boolean;
  tooltip: string;
  tooltipBody: string;
}

export function computeSortedCompareKeys(
  evaluations: any[],
  currentName: string,
  currentType: string,
  currentMethod: string
): CompareKey[] {
  return evaluations
    .filter((evaluation) => evaluation.key !== currentName)
    .map((evaluation) => ({
      key: evaluation.key,
      type: evaluation.type,
      method: evaluation.method,
      disabled: !(
        evaluation.type === currentType && evaluation.method === currentMethod
      ),
      tooltip: `Evaluation Type: ${capitalize(currentType)}`,
      tooltipBody: !(
        evaluation.type === currentType && evaluation.method === currentMethod
      )
        ? `Note: Comparisons are only valid between evaluations of the same type and method.`
        : undefined,
    }))
    .sort((a, b) => {
      // First, non-disabled items come first
      if (a.disabled !== b.disabled) {
        return a.disabled ? 1 : -1;
      }
      // Next, items with type equal to currentType come first
      if ((a.type === currentType) !== (b.type === currentType)) {
        return a.type === currentType ? -1 : 1;
      }
      // Finally, sort alphabetically by key to ensure deterministic order
      return a.key.localeCompare(b.key);
    });
<<<<<<< HEAD
}
=======
}

/**
 * Atom state to control the visibility of the delete evaluation dialog
 */
export const openModelEvalDialog = atom<boolean>({
  key: "openModelEvalDialog",
  default: false,
});

/**
 * Atom state to store the currently selected model evaluation key to act on.
 * Contains the name and id of the selected evaluation.
 */
export const selectedModelEvaluation = atom<string | null>({
  key: "selectedEvalation",
  default: null,
});
>>>>>>> 3799178d
<|MERGE_RESOLUTION|>--- conflicted
+++ resolved
@@ -91,9 +91,6 @@
       // Finally, sort alphabetically by key to ensure deterministic order
       return a.key.localeCompare(b.key);
     });
-<<<<<<< HEAD
-}
-=======
 }
 
 /**
@@ -111,5 +108,4 @@
 export const selectedModelEvaluation = atom<string | null>({
   key: "selectedEvalation",
   default: null,
-});
->>>>>>> 3799178d
+});