import { useTheme } from "@fiftyone/components/src/components/ThemeProvider";
<<<<<<< HEAD
import usePanelEvent from "@fiftyone/operators/src/usePanelEvent";
=======
import { usePanelEvent } from "@fiftyone/operators";
>>>>>>> 76f99df9
import { usePanelId } from "@fiftyone/spaces";
import { Box } from "@mui/material";
import { merge, snakeCase } from "lodash";
import React, { useMemo } from "react";
import Plot from "react-plotly.js";
import { HeaderView } from ".";
import { getComponentProps } from "../utils";

export default function PlotlyView(props) {
  const { data, schema, path } = props;
  const { view = {} } = schema;
  const { config = {}, layout = {} } = view;
  const theme = useTheme();
  const panelId = usePanelId();
  let range = [0, 0];
  const triggerPanelEvent = usePanelEvent();
  const handleEvent = (event?: string) => (e) => {
    // TODO: add more interesting/useful event data
    const data = EventDataMappers[event]?.(e) || {};
    const x_data_source = view.x_data_source;
    let xValue = null;
    let yValue = null;
    if (event === "onClick") {
      const values = e.points[0];
      let selected = [];
      let xBinsSize = null;
      for (const p of e.points) {
        const { data, fullData } = p;
        const { x, y } = data;
        const { type } = fullData;
        if (type === "histogram") {
          xBinsSize = fullData.xbins.size;
          selected = selected.concat(p.pointIndices);
          xValue = p.x;
          range = [xValue - xBinsSize / 2, xValue + xBinsSize / 2];
        } else if (type === "scatter") {
          selected.push(p.pointIndex);
        } else if (type === "bar") {
          xValue = p.x;
          yValue = p.y;
        } else if (type === "heatmap") {
          xValue = p.x;
          yValue = p.y;
        }
      }
      if (selected.length === 0) {
        selected = null;
      }
    }

    const eventHandlerOperator = view[snakeCase(event)];

    if (eventHandlerOperator) {
      let params = {};
      if (event === "onClick") {
        params = {
          event,
          data,
          x_data_source,
          range,
          type: view.type,
          x: xValue,
          y: yValue,
        };
      } else if (event === "onSelected") {
        params = {
          event,
          data,
          type: view.type,
        };
      }
      params = {
        ...params,
        path,
      };
      triggerPanelEvent(panelId, {
        operator: eventHandlerOperator,
        params,
      });
    }
  };
  const eventHandlers = createPlotlyHandlers(handleEvent);

  const dataDefaults = useMemo(() => {
    return {};
  }, []);
  const layoutDefaults = useMemo(() => {
    return {
      font: {
        family: "var(--fo-fontFamily-body)",
        size: 14,
        color: theme.text.secondary,
      },
      showlegend: false,
      xaxis: {
        showgrid: true,
        zeroline: true,
        visible: true,
        zerolinecolor: theme.text.tertiary,
        color: theme.text.secondary,
        gridcolor: theme.primary.softBorder,
      },
      yaxis: {
        showgrid: true,
        zeroline: true,
        visible: true,
        zerolinecolor: theme.text.tertiary,
        color: theme.text.secondary,
        gridcolor: theme.primary.softBorder,
      },
      autosize: true,
      margin: {
        t: 0,
        l: 0,
        b: 0,
        r: 0,
        pad: 0,
      },
      paper_bgcolor: theme.background.mediaSpace,
      plot_bgcolor: theme.background.mediaSpace,
      legend: {
        x: 1,
        y: 1,
        bgcolor: theme.background.mediaSpace,
        font: { color: theme.text.secondary },
      },
    };
  }, [theme]);
  const configDefaults = useMemo(() => {
    return {
      displaylogo: false,
      scrollZoom: true,
    };
  }, []);

  const mergedLayout = useMemo(() => {
    return merge({}, layoutDefaults, layout);
  }, [layoutDefaults, layout]);

  const mergedConfig = useMemo(() => {
    return merge({}, configDefaults, config);
  }, [configDefaults, config]);
  const mergedData = useMemo(() => {
    return mergeData(data, dataDefaults);
  }, [data, dataDefaults]);

  return (
    <Box
      {...getComponentProps(props, "container")}
      useResizeHandler
      sx={{ height: "100%", width: "100%" }}
    >
      <HeaderView {...props} nested />
      <Plot
        data={mergedData}
        style={{ height: "100%", width: "100%", zIndex: 1 }}
        config={mergedConfig}
        layout={mergedLayout}
        {...eventHandlers}
        {...getComponentProps(props, "plotly")}
      />
    </Box>
  );
}

function createPlotlyHandlers(handleEvent: any) {
  const PLOTLY_EVENTS = [
    // 'onAfterExport',
    // 'onAfterPlot',
    // 'onAnimated',
    // 'onAnimatingFrame',
    // 'onAnimationInterrupted',
    // 'onAutoSize',
    // 'onBeforeExport',
    // 'onBeforeHover',
    // 'onButtonClicked',
    "onClick",
    "onClickAnnotation",
    "onDeselect",
    "onDoubleClick",
    // 'onFramework',
    // 'onHover',
    // 'onLegendClick',
    // 'onLegendDoubleClick',
    // 'onRelayout',
    // 'onRelayouting',
    // 'onRestyle',
    // 'onRedraw',
    "onSelected",
    // 'onSelecting',
    "onSliderChange",
    "onSliderEnd",
    "onSliderStart",
    // 'onSunburstClick',
    // 'onTransitioning',
    // 'onTransitionInterrupted',
    // 'onUnhover',
    // 'onWebGlContextLost'
  ];
  let handlers = {} as any;
  for (const event of PLOTLY_EVENTS) {
    handlers[event] = handleEvent(event);
  }
  return handlers;
}

const EventDataMappers = {
  onClick: ({ event, points }) => {
    const { data, fullData, xaxis, yaxis, ...pointdata } = points[0];
    const { x, y, z, ...metadata } = data;
    const result = {
      ...pointdata,
      data: metadata,
    };
    return result;
  },
  onSelected: (e) => {
    const { event, points } = e || { points: [] };
    const selected = [];
    for (const point of points) {
      const { data, fullData, xaxis, yaxis, ...pointdata } = point;
      const { x, y, z, ids, selectedpoints, ...metadata } = data;
      selected.push({
        idx: point.pointIndex,
        id: Array.isArray(ids) ? ids[point.pointIndex] : null,
      });
    }
    return selected;
  },
};

function getValuesAtIndices(array, indices) {
  if (!indices || !indices) return null;
  return indices.map((i) => array[i]);
}

function mergeData(data, defaults) {
  if (!Array.isArray(data)) {
    data = [data];
  }
  return (data || []).map((trace) => {
    return {
      ...trace,
      ...defaults,
    };
  });
}<|MERGE_RESOLUTION|>--- conflicted
+++ resolved
@@ -1,9 +1,5 @@
 import { useTheme } from "@fiftyone/components/src/components/ThemeProvider";
-<<<<<<< HEAD
-import usePanelEvent from "@fiftyone/operators/src/usePanelEvent";
-=======
 import { usePanelEvent } from "@fiftyone/operators";
->>>>>>> 76f99df9
 import { usePanelId } from "@fiftyone/spaces";
 import { Box } from "@mui/material";
 import { merge, snakeCase } from "lodash";
