--- conflicted
+++ resolved
@@ -74,10 +74,6 @@
   const focus = autoFocus(props);
 
   const {
-<<<<<<< HEAD
-    type,
-=======
->>>>>>> af9f0f78
     min: schemaMin,
     max: schemaMax,
     multipleOf: schemaMultipleOf,
@@ -134,11 +130,7 @@
       }
     } else {
       const floatValue = parseFloat(value);
-<<<<<<< HEAD
-      if (!isNaN(floatValue)) {
-=======
       if (!Number.isNaN(floatValue)) {
->>>>>>> af9f0f78
         isMin ? setMinText(value) : setMaxText(value);
       }
     }
