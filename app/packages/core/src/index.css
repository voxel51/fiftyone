--- conflicted
+++ resolved
@@ -21,11 +21,7 @@
   position: absolute;
   width: 100%;
   height: 100%;
-<<<<<<< HEAD
-  background-color: var(--joy-palette-neutral-softBg);
-=======
   background-color: var(--joy-palette-background-modalBackdrop);
->>>>>>> 019a13e4
   top: 0;
   z-index: 1000;
   display: block;
