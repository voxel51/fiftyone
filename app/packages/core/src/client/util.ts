--- conflicted
+++ resolved
@@ -22,14 +22,6 @@
   if (timestamp) {
     return typeof timestamp === "string"
       ? new Date(timestamp)
-<<<<<<< HEAD
-      : timestamp.$date
-      ? new Date(timestamp.$date)
-      : new Date(timestamp.datetime);
-  }
-
-  return null;
-=======
       : "$date" in timestamp
       ? new Date(timestamp.$date)
       : "datetime" in timestamp
@@ -63,5 +55,4 @@
   }
 
   return cleanedValue;
->>>>>>> cf50c1ee
 };