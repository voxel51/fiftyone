import React, {
  MutableRefObject,
  Suspense,
  useLayoutEffect,
  useState,
} from "react";
import numeral from "numeral";
import {
  RecoilState,
  RecoilValue,
  useRecoilCallback,
  useRecoilRefresher_UNSTABLE,
  useRecoilState,
  useRecoilValue,
  useSetRecoilState,
} from "recoil";
import styled from "styled-components";
import { useSpring } from "@react-spring/web";

import Checker, { CheckState } from "./Checker";
import Popout from "./Popout";
import {
  tagStats,
  SwitchDiv,
  SwitcherDiv,
  tagStatistics,
  numItemsInSelection,
  selectedSamplesCount,
  tagParameters,
} from "./utils";
import { Button } from "../utils";
import { PopoutSectionTitle } from "@fiftyone/components";
import { FrameLooker, ImageLooker, VideoLooker } from "@fiftyone/looker";
import { getFetchFunction } from "@fiftyone/utilities";
import { useTheme } from "@fiftyone/components";
import * as fos from "@fiftyone/state";
import {
  currentSlice,
  groupId,
  groupStatistics,
  Lookers,
  refresher,
} from "@fiftyone/state";
import LoadingDots from "../../../../components/src/components/Loading/LoadingDots";

const IconDiv = styled.div`
  position: absolute;
  top: 0.25rem;
  right: -0.75rem;
  height: 2rem;
  width: 2rem;

  & > svg {
    margin-top: 0.5rem;
    margin-right: 0.25rem;
    color: ${({ theme }) => theme.text.primary};
  }
`;

const TaggingContainerInput = styled.div`
  font-size: 14px;
  border-bottom: 1px ${({ theme }) => theme.primary.plainColor} solid;
  position: relative;
  margin: 0.5rem 0;
`;

const TaggingInput = styled.input`
  background-color: transparent;
  border: none;
  color: ${({ theme }) => theme.text.primary};
  height: 2rem;
  font-size: 14px;
  border: none;
  align-items: center;
  font-weight: bold;
  width: 100%;

  &:focus {
    border: none;
    outline: none;
    font-weight: bold;
  }

  &::placeholder {
    color: ${({ theme }) => theme.text.secondary};
    font-weight: bold;
  }
`;

interface SectionProps {
  countAndPlaceholder: () => [number, string];
  taggingAtom: RecoilState<boolean>;
  itemsAtom: RecoilValue<{ [key: string]: number }>;
  submit: ({ changes }) => Promise<void>;
  close: () => void;
  labels: boolean;
}

const Section = ({
  countAndPlaceholder,
  submit,
  taggingAtom,
  itemsAtom,
  close,
  labels,
}: SectionProps) => {
  const items = useRecoilValue(itemsAtom);
  const elementNames = useRecoilValue(fos.elementNames);
  const [tagging, setTagging] = useRecoilState(taggingAtom);
  const [value, setValue] = useState("");
  const [count, placeholder] = countAndPlaceholder();
  const disabled = tagging || typeof count !== "number";
  const [changes, setChanges] = useState<{ [key: string]: CheckState }>({});
  const [active, setActive] = useState(null);
  const [localTagging, setLocalTagging] = useState(false);

  useLayoutEffect(() => {
    setChanges({});
  }, [taggingAtom]);

  useLayoutEffect(() => {
    tagging && setLocalTagging(true);
    !tagging && localTagging && close();
  }, [tagging, localTagging]);

  const filter = (obj: object) =>
    Object.fromEntries(
      Object.entries(obj).filter(([k]) =>
        k.toLowerCase().includes(value.toLowerCase())
      )
    );

  const submitWrapper = (changes) => {
    submit({
      changes: Object.fromEntries(
        Object.entries(changes).map(([k, v]) => [k, v === CheckState.ADD])
      ),
    });
    setTagging(true);
  };

  if (!items) {
    return <LoadingDots text="" />;
  }

  const hasChanges = Object.keys(changes).length > 0;

  const hasCreate = value.length > 0 && !(value in changes || value in items);
  const isLoading = Boolean(tagging || typeof count !== "number");

  return (
    <>
      <TaggingContainerInput>
        {isLoading ? (
          <LoadingDots text="" />
        ) : (
          <TaggingInput
            placeholder={
              count == 0
                ? `No ${labels ? "labels" : elementNames.plural}`
                : disabled
                ? count === null
                  ? "loading..."
                  : "saving..."
                : placeholder
            }
            value={value}
            onChange={(e) => {
              setValue(e.target.value);
              if (e.target.value.length) {
                const results = Array.from(
                  new Set(Object.keys({ ...items, ...changes }))
                )
                  .sort()
                  .filter((v) =>
                    v.toLocaleLowerCase().includes(e.target.value.toLowerCase())
                  );
                results.length && setActive(results[0]);
              }
            }}
            title={
              hasCreate
                ? `Enter to add "${value}" tag to ${count} ${
                    labels && count > 1
                      ? "labels"
                      : labels
                      ? "label"
                      : count > 1
                      ? elementNames.plural
                      : elementNames.singular
                  }`
                : null
            }
            onKeyPress={(e) => {
              if (e.key === "Enter" && hasCreate) {
                setValue("");
                setChanges({ ...changes, [value]: CheckState.ADD });
              }
            }}
            focused={!disabled}
            disabled={disabled || count === 0}
            autoFocus
            onBlur={({ target }) => target.focus()}
            type={"text"}
          />
        )}
      </TaggingContainerInput>
      {count > 0 && (
        <Checker
          active={active}
          disabled={disabled}
          items={filter(items)}
          changes={filter(changes)}
          count={count}
          setActive={setActive}
          setChange={(name: string, value: CheckState | null) => {
            const newChanges = { ...changes };
            if (value === null) {
              delete newChanges[name];
            } else {
              newChanges[name] = value;
            }
            setChanges(newChanges);
          }}
        />
      )}
      {!disabled && (hasChanges || hasCreate) ? (
        <>
          <PopoutSectionTitle />
          {hasCreate && (
            <Button
              text={`Add "${value}" tag to ${
                count > 1 ? numeral(count).format("0,0") + " " : ""
              }${
                labels && count > 1
                  ? "labels"
                  : labels
                  ? "label"
                  : count > 1
                  ? elementNames.plural
                  : elementNames.singular
              }`}
              onClick={(e) => {
                e.stopPropagation();
                setValue("");
                setChanges({ ...changes, [value]: CheckState.ADD });
              }}
              style={{
                margin: "0.25rem -0.5rem",
                paddingLeft: "0.5rem",
                height: "2rem",
                borderRadius: 0,
              }}
            />
          )}
          {hasChanges && !value.length && (
            <Button
              text={"Apply"}
              onClick={() => submitWrapper(changes)}
              style={{
                margin: "0.25rem -0.5rem",
                height: "2rem",
                borderRadius: 0,
                textAlign: "center",
              }}
            />
          )}
        </>
      ) : null}
    </>
  );
};

const labelsPlaceholder = (selection, numLabels, numSamples, elementNames) => {
  if (numSamples === 0) {
    return `no ${elementNames.plural}`;
  }
  const formatted = numeral(numLabels).format("0,0");
  if (numLabels === 0) {
    return "no labels";
  }
  if (selection) {
    return `+ tag ${numLabels > 1 ? `${formatted} ` : ""}selected label${
      numLabels > 1 ? "s" : ""
    }`;
  }

  return `+ tag ${formatted} label${numLabels > 1 ? "s" : ""}`;
};

const labelsModalPlaceholder = (selection, numLabels) => {
  if (selection) {
    numLabels = selection;
    const formatted = numeral(numLabels).format("0,0");
    return `+ tag ${numLabels > 1 ? `${formatted} ` : ""}selected label${
      numLabels === 1 ? "" : "s"
    }`;
  }

  const formatted = numeral(numLabels).format("0,0");
  return `+ tag ${numLabels > 1 ? `${formatted} ` : ""} label${
    numLabels === 1 ? "" : "s"
  }`;
};

const samplesPlaceholder = (numSamples, elementNames, selected = false) => {
  if (numSamples === 0) {
    return `no ${elementNames.plural}`;
  }
  if (selected) {
    const formatted = numeral(numSamples).format("0,0");
    return `+ tag ${numSamples > 1 ? `${formatted} ` : ""}selected ${
      numSamples === 1 ? elementNames.singular : elementNames.plural
    }`;
  }

  const formatted = numeral(numSamples).format("0,0");
  return `+ tag ${numSamples > 1 ? `${formatted} ` : ""}${
    numSamples === 1 ? elementNames.singular : elementNames.plural
  }`;
};

const useTagCallback = (
  modal,
  targetLabels,
  lookerRef?: React.MutableRefObject<Lookers | undefined>
) => {
  const setAggs = useSetRecoilState(fos.aggregationsTick);
  const setLabels = fos.useSetSelectedLabels();
  const setSamples = fos.useSetSelected();
  const updateSample = fos.useUpdateSample();

  const finalize = [
    () => setLabels([]),
    () => setSamples([]),
    () => setAggs((cur) => cur + 1),
    ...[
      useRecoilRefresher_UNSTABLE(tagStatistics({ modal, labels: false })),
      useRecoilRefresher_UNSTABLE(tagStatistics({ modal, labels: true })),
    ],
  ];

  return useRecoilCallback(
    ({ snapshot, set, reset }) =>
      async ({ changes }) => {
        const modalData = modal ? await snapshot.getPromise(fos.modal) : null;
        const isGroup = await snapshot.getPromise(fos.isGroup);

        const { samples } = await getFetchFunction()("POST", "/tag", {
          ...tagParameters({
            activeFields: await snapshot.getPromise(
              fos.activeLabelFields({ modal })
            ),
            dataset: await snapshot.getPromise(fos.datasetName),
            filters: await snapshot.getPromise(
              modal ? fos.modalFilters : fos.filters
            ),
            hiddenLabels: await snapshot.getPromise(fos.hiddenLabelsArray),
            groupData: isGroup
              ? {
                  id: modal ? await snapshot.getPromise(groupId) : null,
                  slice: await snapshot.getPromise(currentSlice(modal)),
                  mode: await snapshot.getPromise(groupStatistics(modal)),
                }
              : null,
            modal,
            sampleId: modal
              ? await snapshot.getPromise(fos.sidebarSampleId)
              : null,
            selectedLabels: await snapshot.getPromise(fos.selectedLabelList),
            selectedSamples: await snapshot.getPromise(fos.selectedSamples),
            targetLabels,
            view: await snapshot.getPromise(fos.view),
          }),
          current_frame: lookerRef?.current?.frameNumber,
          changes,
        });
        set(refresher, (i) => i + 1);

        if (samples) {
          set(fos.refreshGroupQuery, (cur) => cur + 1);
          samples.forEach((sample) => {
            if (modalData.sample._id === sample._id) {
              set(fos.modal, { ...modalData, sample });
              lookerRef &&
                lookerRef.current &&
                lookerRef.current.updateSample(sample);
            }
            updateSample(sample);
          });
        }

        set(fos.anyTagging, false);
        reset(fos.selectedLabels);
        reset(fos.selectedSamples);

        finalize.forEach((r) => r());
      },
    [modal, targetLabels, lookerRef, updateSample]
  );
};

<<<<<<< HEAD
const usePlaceHolder = (
=======
const Loader = () => {
  const theme = useTheme();
  return (
    <div style={{ display: "flex", justifyContent: "center" }}>
      <CircularProgress
        style={{ color: theme.text.secondary, margin: "1rem 0" }}
      />
    </div>
  );
};

const useLabelPlaceHolder = (
>>>>>>> b54c4578
  modal: boolean,
  elementNames: { plural: string; singular: string }
) => {
  return (): [number, string] => {
    const selectedSamples = useRecoilValue(fos.selectedSamples).size;
    const selectedLabels = useRecoilValue(fos.selectedLabelIds).size;
    const selectedLabelCount = useRecoilValue(numItemsInSelection(true));
    const totalLabelCount = useRecoilValue(
      fos.labelCount({ modal, extended: true })
    );
    if (modal && selectedLabels) {
      const labelCount = selectedLabels > 0 ? selectedLabels : totalLabelCount;
      return [labelCount, labelsModalPlaceholder(selectedLabels, labelCount)];
    } else {
      const labelCount = selectedSamples ? selectedLabelCount : totalLabelCount;
      return [
        labelCount,
        labelsPlaceholder(selectedSamples, labelCount, null, elementNames),
      ];
    }
  };
};

const useSamplePlaceHolder = (
  modal: boolean,
  elementNames: { plural: string; singular: string }
) => {
  return (): [number, string] => {
    const selectedSamples = useRecoilValue(fos.selectedSamples).size;
    const totalSamples = useRecoilValue(
      fos.count({ path: "", extended: false, modal })
    );
    const filteredSamples = useRecoilValue(
      fos.count({ path: "", extended: true, modal })
    );
    const count = filteredSamples ?? totalSamples;
    const itemCount = useRecoilValue(selectedSamplesCount(modal));
    if (modal && !selectedSamples) {
      return [itemCount, samplesPlaceholder(count, elementNames)];
    } else {
      return [
        itemCount,
        samplesPlaceholder(itemCount, elementNames, Boolean(selectedSamples)),
      ];
    }
  };
};

const SuspenseLoading = () => {
  return (
    <TaggingContainerInput>
      <LoadingDots text="" />
    </TaggingContainerInput>
  );
};

type TaggerProps = {
  modal: boolean;
  bounds: any;
  close: () => void;
  lookerRef?: MutableRefObject<
    VideoLooker | ImageLooker | FrameLooker | undefined
  >;
};

const Tagger = ({ modal, bounds, close, lookerRef }: TaggerProps) => {
  const [labels, setLabels] = useState(modal);
  const elementNames = useRecoilValue(fos.elementNames);
  const theme = useTheme();
  const sampleProps = useSpring({
    borderBottomColor: labels
      ? theme.background.level2
      : theme.primary.plainColor,
    cursor: labels ? "pointer" : "default",
  });

  const labelProps = useSpring({
    borderBottomColor: labels
      ? theme.primary.plainColor
      : theme.background.level2,
    cursor: labels ? "default" : "pointer",
  });

  const submit = useTagCallback(modal, labels, lookerRef);
  const labelPlaceholder = useLabelPlaceHolder(modal, elementNames);
  const samplePlaceholder = useSamplePlaceHolder(modal, elementNames);
  return (
    <Popout style={{ width: "12rem" }} modal={modal} bounds={bounds}>
      <SwitcherDiv>
        <SwitchDiv
          style={sampleProps}
          onClick={() => labels && setLabels(false)}
        >
          {modal ? elementNames.singular : elementNames.plural}
        </SwitchDiv>
        <SwitchDiv
          style={labelProps}
          onClick={() => !labels && setLabels(true)}
        >
          Labels
        </SwitchDiv>
      </SwitcherDiv>
      {labels && (
        <Suspense fallback={<SuspenseLoading />} key={"labels"}>
          <Section
            countAndPlaceholder={labelPlaceholder}
            submit={submit}
            taggingAtom={fos.tagging({ modal, labels })}
            itemsAtom={tagStats({ modal, labels })}
            close={close}
            labels={true}
          />
        </Suspense>
      )}
      {!labels && (
        <Suspense fallback={<SuspenseLoading />} key={elementNames.plural}>
          <Section
            countAndPlaceholder={samplePlaceholder}
            submit={submit}
            taggingAtom={fos.tagging({ modal, labels })}
            itemsAtom={tagStats({ modal, labels })}
            close={close}
            labels={false}
          />
        </Suspense>
      )}
    </Popout>
  );
};

export default React.memo(Tagger);<|MERGE_RESOLUTION|>--- conflicted
+++ resolved
@@ -400,22 +400,7 @@
   );
 };
 
-<<<<<<< HEAD
-const usePlaceHolder = (
-=======
-const Loader = () => {
-  const theme = useTheme();
-  return (
-    <div style={{ display: "flex", justifyContent: "center" }}>
-      <CircularProgress
-        style={{ color: theme.text.secondary, margin: "1rem 0" }}
-      />
-    </div>
-  );
-};
-
 const useLabelPlaceHolder = (
->>>>>>> b54c4578
   modal: boolean,
   elementNames: { plural: string; singular: string }
 ) => {
