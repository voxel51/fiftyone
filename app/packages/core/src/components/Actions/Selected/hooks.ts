import { useLighter } from "@fiftyone/lighter";
import type { Lookers } from "@fiftyone/looker";
import type { State } from "@fiftyone/state";
import * as fos from "@fiftyone/state";
import type { MutableRefObject } from "react";
import { useCallback } from "react";
import type { RecoilValueReadOnly } from "recoil";
import { useRecoilCallback, useRecoilValue } from "recoil";
import { toLabelMap } from "./utils";

export const useClearSelectedLabels = (close) => {
  const { scene } = useLighter();

  return useRecoilCallback(
    ({ set }) =>
      async () => {
        if (scene) {
<<<<<<< HEAD
          scene.clearSelection({ isBridgeLogicHandled: true });
=======
          scene.clearSelection({ ignoreSideEffects: true });
>>>>>>> ab7c4f14
        }

        set(fos.selectedLabels, []);

        close();
      },
    []
  );
};

export const useClearSampleSelection = (close) => {
  const setSelected = fos.useSetSelected();

  return useCallback(() => {
    setSelected(new Set());
    close();
  }, [close, setSelected]);
};

export const useHideOthers = (
  visibleAtom?: RecoilValueReadOnly<State.SelectedLabel[]>,
  visible?: State.SelectedLabel[]
) => {
  return useRecoilCallback(({ snapshot, set }) => async () => {
    const selected = await snapshot.getPromise(fos.selectedLabelIds);
    const result = visibleAtom
      ? await snapshot.getPromise(visibleAtom)
      : visible ?? [];
    const hidden = await snapshot.getPromise(fos.hiddenLabels);
    set(fos.hiddenLabels, {
      ...hidden,
      ...toLabelMap(result.filter(({ labelId }) => !selected.has(labelId))),
    });
  });
};

export const useHideSelected = () => {
  return useRecoilCallback(({ snapshot, set, reset }) => async () => {
    const selected = await snapshot.getPromise(fos.selectedLabelMap);
    const hidden = await snapshot.getPromise(fos.hiddenLabels);
    reset(fos.selectedLabels);
    set(fos.hiddenLabels, { ...hidden, ...selected });
  });
};

export const useSelectVisible = (
  visibleAtom?: RecoilValueReadOnly<fos.State.SelectedLabel[]> | null,
  visible?: fos.State.SelectedLabel[]
) => {
  const { scene } = useLighter();

  return useRecoilCallback(({ snapshot, set }) => async () => {
    const selected = await snapshot.getPromise(fos.selectedLabelMap);

    if (scene) {
      try {
        const visibleSelectableOverlayIds =
          scene.getVisibleSelectableOverlayIds();

        if (visibleSelectableOverlayIds.length > 0) {
<<<<<<< HEAD
          scene.clearSelection({ isBridgeLogicHandled: true });

          visibleSelectableOverlayIds.forEach((overlayId) => {
            scene.selectOverlay(overlayId, { isBridgeLogicHandled: true });
=======
          scene.clearSelection({ ignoreSideEffects: true });

          visibleSelectableOverlayIds.forEach((overlayId) => {
            scene.selectOverlay(overlayId, { ignoreSideEffects: true });
>>>>>>> ab7c4f14
          });
        }
      } catch (error) {
        console.warn("Failed to select overlays in lighter scene:", error);
      }
    }

    set(fos.selectedLabelMap, {
      ...selected,
      ...toLabelMap(
        visibleAtom ? await snapshot.getPromise(visibleAtom) : visible || []
      ),
    });
  });
};

export const useVisibleSampleLabels = (
  lookerRef: MutableRefObject<Lookers>
) => {
  const isGroup = useRecoilValue(fos.isGroup);
  const activeLabels = useRecoilValue(fos.activeLabels({}));

  const currentSampleLabels = lookerRef.current
    ? lookerRef.current.getCurrentSampleLabels()
    : [];

  if (isGroup) {
    return activeLabels;
  }

  return currentSampleLabels;
};

export const useUnselectVisible = (
  visibleIdsAtom?: RecoilValueReadOnly<Set<string>>,
  visibleIds?: Set<string>
) => {
  const { scene } = useLighter();

  return useRecoilCallback(({ snapshot, set }) => async () => {
    if (scene) {
<<<<<<< HEAD
      scene.clearSelection({ isBridgeLogicHandled: true });
=======
      scene.clearSelection({ ignoreSideEffects: true });
>>>>>>> ab7c4f14
    }

    const selected = await snapshot.getPromise(fos.selectedLabels);
    const result = visibleIdsAtom
      ? await snapshot.getPromise(visibleIdsAtom)
      : visibleIds;

    const filtered = Object.entries(selected).filter(
      ([label_id]) => !result?.has(label_id)
    );
    set(fos.selectedLabelMap, Object.fromEntries(filtered));
  });
};<|MERGE_RESOLUTION|>--- conflicted
+++ resolved
@@ -15,11 +15,7 @@
     ({ set }) =>
       async () => {
         if (scene) {
-<<<<<<< HEAD
-          scene.clearSelection({ isBridgeLogicHandled: true });
-=======
           scene.clearSelection({ ignoreSideEffects: true });
->>>>>>> ab7c4f14
         }
 
         set(fos.selectedLabels, []);
@@ -80,17 +76,10 @@
           scene.getVisibleSelectableOverlayIds();
 
         if (visibleSelectableOverlayIds.length > 0) {
-<<<<<<< HEAD
-          scene.clearSelection({ isBridgeLogicHandled: true });
-
-          visibleSelectableOverlayIds.forEach((overlayId) => {
-            scene.selectOverlay(overlayId, { isBridgeLogicHandled: true });
-=======
           scene.clearSelection({ ignoreSideEffects: true });
 
           visibleSelectableOverlayIds.forEach((overlayId) => {
             scene.selectOverlay(overlayId, { ignoreSideEffects: true });
->>>>>>> ab7c4f14
           });
         }
       } catch (error) {
@@ -132,11 +121,7 @@
 
   return useRecoilCallback(({ snapshot, set }) => async () => {
     if (scene) {
-<<<<<<< HEAD
-      scene.clearSelection({ isBridgeLogicHandled: true });
-=======
       scene.clearSelection({ ignoreSideEffects: true });
->>>>>>> ab7c4f14
     }
 
     const selected = await snapshot.getPromise(fos.selectedLabels);
