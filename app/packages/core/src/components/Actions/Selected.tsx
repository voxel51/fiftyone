import {
  AbstractLooker,
  FrameLooker,
  ImageLooker,
  VideoLooker,
} from "@fiftyone/looker";
import * as fos from "@fiftyone/state";
import { State, useEventHandler, useSetSelected } from "@fiftyone/state";
import {
  MutableRefObject,
  default as React,
  RefObject,
  useCallback,
  useLayoutEffect,
} from "react";
import { RecoilValueReadOnly, useRecoilCallback, useRecoilValue } from "recoil";
import { ActionOption } from "./Common";
import Popout from "./Popout";

const useClearSampleSelection = (close) => {
  const setSelected = useSetSelected();

  return useCallback(() => {
    setSelected(new Set());
    close();
  }, []);
};

const useGridActions = (close: () => void) => {
  const elementNames = useRecoilValue(fos.elementNames);
  const clearSelection = useClearSampleSelection(close);
  const setView = fos.useSetView();
  const selected = useRecoilValue(fos.selectedSamples);
  const addStage = useCallback(
    (name: string) => {
      setView((cur) => [
        ...cur,
        {
          _cls: `fiftyone.core.stages.${name}`,
          kwargs: [["sample_ids", [...selected]]],
        },
      ]);
      close();
    },
    [selected]
  );
  return [
    {
      text: `Clear selected ${elementNames.plural}`,
      title: `Deselect all selected ${elementNames.plural}`,
      onClick: clearSelection,
    },
    {
      text: `Only show selected ${elementNames.plural}`,
      title: `Hide all other ${elementNames.plural}`,
      onClick: () => addStage("Select"),
    },
    {
      text: `Hide selected ${elementNames.plural}`,
      title: `Show only unselected ${elementNames.plural}`,
      onClick: () => addStage("Exclude"),
    },
  ];
};

const toLabelMap = (
  labels: fos.State.SelectedLabel[]
): fos.State.SelectedLabelMap =>
  Object.fromEntries(labels.map(({ labelId, ...rest }) => [labelId, rest]));

const useSelectVisible = (
  visibleAtom?: RecoilValueReadOnly<fos.State.SelectedLabel[]> | null,
  visible?: fos.State.SelectedLabel[]
) => {
  return useRecoilCallback(({ snapshot, set }) => async () => {
<<<<<<< HEAD
    const selected = await snapshot.getPromise(fos.selectedLabelMap);
=======
    const selected = await snapshot.getPromise(fos.selectedLabels);
>>>>>>> fceb2504
    visible = visibleAtom ? await snapshot.getPromise(visibleAtom) : visible;

    set(fos.selectedLabelMap, {
      ...selected,
      ...toLabelMap(visible || []),
    });
  });
};

const useUnselectVisible = (
  visibleIdsAtom?: RecoilValueReadOnly<Set<string>>,
  visibleIds?: Set<string>
) => {
  return useRecoilCallback(({ snapshot, set }) => async () => {
    const selected = await snapshot.getPromise(fos.selectedLabels);
    visibleIds = visibleIdsAtom
      ? await snapshot.getPromise(visibleIdsAtom)
      : visibleIds;

    const filtered = Object.entries(selected).filter(
      ([label_id]) => !visibleIds.has(label_id)
    );
    set(fos.selectedLabelMap, Object.fromEntries(filtered));
  });
};

const useClearSelectedLabels = (close) => {
  return useRecoilCallback(
    ({ set }) =>
      async () => {
        set(fos.selectedLabels, []);
        close();
      },
    []
  );
};

const useHideSelected = () => {
  return useRecoilCallback(({ snapshot, set, reset }) => async () => {
    const selected = await snapshot.getPromise(fos.selectedLabelMap);
    const hidden = await snapshot.getPromise(fos.hiddenLabels);
    reset(fos.selectedLabels);
    set(fos.hiddenLabels, { ...hidden, ...selected });
  });
};

const useHideOthers = (
  visibleAtom?: RecoilValueReadOnly<State.SelectedLabel[]>,
  visible?: State.SelectedLabel[]
) => {
  return useRecoilCallback(({ snapshot, set }) => async () => {
    const selected = await snapshot.getPromise(fos.selectedLabelIds);
    visible = visibleAtom ? await snapshot.getPromise(visibleAtom) : visible;
    const hidden = await snapshot.getPromise(fos.hiddenLabels);
    set(fos.hiddenLabels, {
      ...hidden,
      ...toLabelMap(visible.filter(({ labelId }) => !selected.has(labelId))),
    });
  });
};

const hasSetDiff = <T extends unknown>(a: Set<T>, b: Set<T>): boolean =>
  new Set([...a].filter((e) => !b.has(e))).size > 0;

const hasSetInt = <T extends unknown>(a: Set<T>, b: Set<T>): boolean =>
  new Set([...a].filter((e) => b.has(e))).size > 0;

const toIds = (labels: State.SelectedLabel[]) =>
  new Set([...labels].map(({ labelId }) => labelId));

const useVisibleSampleLabels = (lookerRef: RefObject<AbstractLooker>) => {
  const isGroup = useRecoilValue(fos.isGroup);
  const activeLabels = useRecoilValue(fos.activeLabels({}));

  const currentSampleLabels = lookerRef.current
    ? lookerRef.current.getCurrentSampleLabels()
    : [];

  if (isGroup) {
    return activeLabels;
  }

  return currentSampleLabels;
};

const useModalActions = (
  lookerRef: MutableRefObject<
    VideoLooker | ImageLooker | FrameLooker | undefined
  >,
  close
) => {
  const selected = useRecoilValue(fos.selectedSamples);
  const clearSelection = useClearSampleSelection(close);
  const selectedLabels = useRecoilValue(fos.selectedLabelIds);
  const visibleSampleLabels = useVisibleSampleLabels(lookerRef);
  const isVideo =
    useRecoilValue(fos.isVideoDataset) && useRecoilValue(fos.isRootView);
  const visibleFrameLabels =
    lookerRef.current instanceof VideoLooker
      ? lookerRef.current.getCurrentFrameLabels()
      : new Array<fos.State.SelectedLabel>();

  const closeAndCall = (callback) => {
    return React.useCallback(() => {
      close();
      callback();
    }, []);
  };
  const elementNames = useRecoilValue(fos.elementNames);

  const hasVisibleUnselected = hasSetDiff(
    toIds(visibleSampleLabels),
    selectedLabels
  );
  const hasFrameVisibleUnselected = hasSetDiff(
    toIds(visibleFrameLabels),
    selectedLabels
  );
  const hasVisibleSelection = hasSetInt(
    selectedLabels,
    toIds(visibleSampleLabels)
  );

  return [
    selected.size > 0 && {
      text: `Clear selected ${elementNames.plural}`,
      title: `Deselect all selected ${elementNames.plural}`,
      onClick: clearSelection,
    },
    {
      text: `Select visible (current ${elementNames.singular})`,
      hidden: !hasVisibleUnselected,
      onClick: closeAndCall(useSelectVisible(null, visibleSampleLabels)),
    },
    {
      text: `Unselect visible (current ${elementNames.singular})`,
      hidden: !hasVisibleSelection,
      onClick: closeAndCall(
        useUnselectVisible(null, toIds(visibleSampleLabels))
      ),
    },
    isVideo && {
      text: "Select visible (current frame)",
      hidden: !hasFrameVisibleUnselected,
      onClick: closeAndCall(useSelectVisible(null, visibleFrameLabels)),
    },
    isVideo && {
      text: "Unselect visible (current frame)",
      hidden: !hasVisibleSelection,
      onClick: closeAndCall(
        useUnselectVisible(null, toIds(visibleFrameLabels))
      ),
    },
    {
      text: "Clear selection",
      hidden: !selectedLabels.size,
      onClick: closeAndCall(useClearSelectedLabels(close)),
    },
    {
      text: "Hide selected",
      hidden: !selectedLabels.size,
      onClick: closeAndCall(useHideSelected()),
    },
    {
      text: `Hide unselected (current ${elementNames.singular})`,
      hidden: !hasVisibleUnselected,
      onClick: closeAndCall(useHideOthers(null, visibleSampleLabels)),
    },
    isVideo && {
      text: "Hide unselected (current frame)",
      hidden: !hasFrameVisibleUnselected,
      onClick: closeAndCall(useHideOthers(null, visibleFrameLabels)),
    },
  ].filter(Boolean);
};

interface SelectionActionsProps {
  modal: boolean;
  close: () => void;
  lookerRef?: MutableRefObject<
    VideoLooker | ImageLooker | FrameLooker | undefined
  >;
  bounds: any;
  anchorRef?: MutableRefObject<unknown>;
}

const SelectionActions = ({
  modal,
  close,
  lookerRef,
  bounds,
  anchorRef,
}: SelectionActionsProps) => {
  useLayoutEffect(() => {
    lookerRef &&
      lookerRef.current instanceof VideoLooker &&
      lookerRef.current.pause &&
      lookerRef.current.pause();
  });
  const actions = modal
    ? useModalActions(lookerRef, close)
    : useGridActions(close);

  lookerRef && useEventHandler(lookerRef.current, "play", close);

  return (
    <Popout modal={modal} bounds={bounds} fixed anchorRef={anchorRef}>
      {actions.map((props, i) => (
        <ActionOption {...props} key={i} />
      ))}
    </Popout>
  );
};

export default React.memo(SelectionActions);<|MERGE_RESOLUTION|>--- conflicted
+++ resolved
@@ -73,11 +73,7 @@
   visible?: fos.State.SelectedLabel[]
 ) => {
   return useRecoilCallback(({ snapshot, set }) => async () => {
-<<<<<<< HEAD
     const selected = await snapshot.getPromise(fos.selectedLabelMap);
-=======
-    const selected = await snapshot.getPromise(fos.selectedLabels);
->>>>>>> fceb2504
     visible = visibleAtom ? await snapshot.getPromise(visibleAtom) : visible;
 
     set(fos.selectedLabelMap, {
