--- conflicted
+++ resolved
@@ -1,6 +1,10 @@
 import { useTheme } from "@fiftyone/components";
+import * as fos from "@fiftyone/state";
+import { State, groupId, groupStatistics, isGroup } from "@fiftyone/state";
+import { getFetchFunction, toSnakeCase } from "@fiftyone/utilities";
 import { animated, useSpring } from "@react-spring/web";
 import { useState } from "react";
+import { selectorFamily } from "recoil";
 import styled from "styled-components";
 
 export const ActionDiv = styled.div`
@@ -57,8 +61,6 @@
   };
 };
 
-<<<<<<< HEAD
-=======
 /**
  * Returns true if filters should be omitted from tag parameters
  *
@@ -234,10 +236,8 @@
   };
 };
 
->>>>>>> 96eab080
 /**
- * This function is used to filter out non-string or non-number props. Like
- * functions and objects
+ * This function is used to filter out non-string or non-number props (like functions and objects)
  */
 export const getStringAndNumberProps = (props?: Record<string, unknown>) => {
   if (!props) {
