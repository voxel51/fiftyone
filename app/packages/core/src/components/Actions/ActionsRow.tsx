<<<<<<< HEAD
import { PillButton, useTheme } from "@fiftyone/components";
import {
  AbstractLooker,
  FrameLooker,
  ImageLooker,
  VideoLooker,
} from "@fiftyone/looker";
import { OperatorPlacements, types } from "@fiftyone/operators";
import { useOperatorBrowser } from "@fiftyone/operators/src/state";
import { subscribe } from "@fiftyone/relay";
import * as fos from "@fiftyone/state";
import { useEventHandler, useOutsideClick } from "@fiftyone/state";
=======
import {
  PillButton,
  scrollable,
  scrollableSm,
  useTheme,
} from "@fiftyone/components";
import { FrameLooker, ImageLooker, VideoLooker } from "@fiftyone/looker";
import { OperatorPlacements, types } from "@fiftyone/operators";
import { useOperatorBrowser } from "@fiftyone/operators/src/state";
import * as fos from "@fiftyone/state";
import {
  affectedPathCountState,
  useEventHandler,
  useOutsideClick,
  useSetView,
} from "@fiftyone/state";
>>>>>>> fceb2504
import {
  Bookmark,
  Check,
  ColorLens,
  FlipToBack,
  KeyboardArrowLeft,
  KeyboardArrowRight,
  List,
  LocalOffer,
  Search,
  Settings,
  VisibilityOff,
  Wallpaper,
} from "@mui/icons-material";
import React, {
  MutableRefObject,
  useCallback,
  useEffect,
  useRef,
  useState,
} from "react";
import useMeasure from "react-use-measure";
import {
  selector,
  useRecoilCallback,
  useRecoilState,
  useRecoilValue,
} from "recoil";
import styled from "styled-components";
import LoadingDots from "../../../../components/src/components/Loading/LoadingDots";
import { ACTIVE_FIELD } from "../ColorModal/utils";
import { DynamicGroupAction } from "./DynamicGroupAction";
import { GroupMediaVisibilityContainer } from "./GroupMediaVisibilityContainer";
import OptionsActions from "./Options";
import Patcher, { patchesFields } from "./Patcher";
import Selector from "./Selected";
import Tagger from "./Tagger";
import SortBySimilarity from "./similar/Similar";

export const shouldToggleBookMarkIconOnSelector = selector<boolean>({
  key: "shouldToggleBookMarkIconOn",
  get: ({ get }) => {
    const hasFiltersValue = get(fos.hasFilters(false));
    const { selection } = get(fos.extendedSelection);
    const selectedSampleSet = get(fos.selectedSamples);
    const isSimilarityOn = get(fos.similarityParameters);

<<<<<<< HEAD
    const affectedPathCount = get(fos.affectedPathCountState);
    const isFieldVisibilityOn = affectedPathCount > 0;
=======
    const affectedPathCount = get(affectedPathCountState);
    const isAttributeVisibilityOn = affectedPathCount > 0;
>>>>>>> fceb2504

    const isExtendedSelectionOn =
      (selection && selection.length > 0) || isSimilarityOn;

    return Boolean(
      isExtendedSelectionOn ||
        hasFiltersValue ||
        selectedSampleSet.size > 0 ||
        isAttributeVisibilityOn
    );
  },
});

const Loading = () => {
  const theme = useTheme();
  return <LoadingDots text="" style={{ color: theme.text.primary }} />;
};

export const ActionDiv = styled.div`
  position: relative;
`;

const Patches = () => {
  const [open, setOpen] = useState(false);
  const loading = useRecoilValue(fos.patching);
  const isVideo = useRecoilValue(fos.isVideoDataset);
  const ref = useRef();
  useOutsideClick(ref, () => open && setOpen(false));
  const fields = useRecoilValue(patchesFields);

  return (
    <ActionDiv ref={ref}>
      <PillButton
        icon={loading ? <Loading /> : <FlipToBack />}
        open={open}
        onClick={() => !loading && setOpen(!open)}
        highlight={open || Boolean(fields.length)}
        title={isVideo ? "Clips" : "Patches"}
        style={{ cursor: loading ? "default" : "pointer" }}
        data-cy="action-clips-patches"
      />
      {open && <Patcher close={() => setOpen(false)} anchorRef={ref} />}
    </ActionDiv>
  );
};

const Similarity = ({ modal }: { modal: boolean }) => {
  const [open, setOpen] = useState(false);
  const [isImageSearch, setIsImageSearch] = useState(false);
  const hasSelectedSamples = useRecoilValue(fos.hasSelectedSamples);
  const hasSelectedLabels = useRecoilValue(fos.hasSelectedLabels);
  const hasSorting = Boolean(useRecoilValue(fos.similarityParameters));
  const [mRef, bounds] = useMeasure();
  const ref = useRef<HTMLDivElement>(null);
  useOutsideClick(ref, () => open && setOpen(false));

  const showImageSimilarityIcon =
    hasSelectedSamples ||
    (isImageSearch && hasSorting) ||
    (modal && hasSelectedLabels);

  const toggleSimilarity = useCallback(() => {
    setOpen((open) => !open);
    setIsImageSearch(showImageSimilarityIcon);
  }, [showImageSimilarityIcon]);

  return (
    <ActionDiv ref={ref}>
      <PillButton
        key={"button"}
        icon={showImageSimilarityIcon ? <Wallpaper /> : <Search />}
        open={open}
        onClick={toggleSimilarity}
        highlight={true}
        ref={mRef}
        title={`Sort by ${
          showImageSimilarityIcon ? "image" : "text"
        } similarity`}
        style={{ cursor: "pointer" }}
        data-cy="action-sort-by-similarity"
      />
      {open && (
        <SortBySimilarity
          key={`similary-${isImageSearch}`}
          modal={modal}
          close={() => setOpen(false)}
          bounds={bounds}
          isImageSearch={isImageSearch}
          anchorRef={ref}
        />
      )}
    </ActionDiv>
  );
};

const Tag = ({
  modal,
  lookerRef,
}: {
  modal: boolean;
  lookerRef?: MutableRefObject<
    VideoLooker | ImageLooker | FrameLooker | undefined
  >;
}) => {
  const [open, setOpen] = useState(false);
  const [available, setAvailable] = useState(true);
  const labels = useRecoilValue(fos.selectedLabelIds);
  const samples = useRecoilValue(fos.selectedSamples);

  const selected = labels.size > 0 || samples.size > 0;
  const tagging = useRecoilValue(fos.anyTagging);
  const ref = useRef();
  useOutsideClick(ref, () => open && setOpen(false));

  const [mRef, bounds] = useMeasure();

  const disabled = tagging;

  lookerRef &&
    useEventHandler(lookerRef.current, "play", () => {
      open && setOpen(false);
      setAvailable(false);
    });
  lookerRef &&
    useEventHandler(lookerRef.current, "pause", () => setAvailable(true));

  return (
    <ActionDiv ref={ref}>
      <PillButton
        style={{ cursor: disabled || !available ? "default" : "pointer" }}
        icon={disabled ? <Loading /> : <LocalOffer />}
        open={open}
        onClick={() => !disabled && available && setOpen(!open)}
        highlight={(selected || open) && available}
        ref={mRef}
        title={`Tag sample${modal ? "" : "s"} or labels`}
        data-cy="action-tag-sample-labels"
      />
      {open && available && (
        <Tagger
          modal={modal}
          bounds={bounds}
          close={() => setOpen(false)}
          lookerRef={lookerRef}
          anchorRef={ref}
        />
      )}
    </ActionDiv>
  );
};

const Selected = ({
  modal,
  lookerRef,
}: {
  modal: boolean;
  lookerRef?: MutableRefObject<fos.Lookers | undefined>;
}) => {
  const [open, setOpen] = useState(false);
  const [loading, setLoading] = useState(false);
  const samples = useRecoilValue(fos.selectedSamples);
  const labels = useRecoilValue(fos.selectedLabelIds);
  const ref = useRef<HTMLElement>(null);
  useOutsideClick(ref, () => open && setOpen(false));
  const [mRef, bounds] = useMeasure();

  lookerRef &&
    useEventHandler(lookerRef.current, "buffering", (e) =>
      setLoading(e.detail)
    );

  if (samples.size < 1 && !modal) {
    return null;
  }

  let text = samples.size.toLocaleString();
  if (samples.size > 0 && labels.size > 0 && modal) {
    text = `${text} | ${labels.size.toLocaleString()}`;
  } else if (labels.size > 0 && modal) {
    text = labels.size.toLocaleString();
  }

  return (
    <ActionDiv ref={ref}>
      <PillButton
        icon={loading ? <Loading /> : <Check />}
        open={open}
        onClick={() => {
          if (loading) {
            return;
          }
          setOpen(!open);
        }}
        highlight={samples.size > 0 || open || (labels.size > 0 && modal)}
        text={text}
        ref={mRef}
        title={`Manage selected`}
        style={{
          cursor: loading ? "default" : "pointer",
        }}
        data-cy="action-manage-selected"
      />
      {open && (
        <Selector
          modal={modal}
          close={() => setOpen(false)}
          lookerRef={lookerRef}
          bounds={bounds}
          anchorRef={ref}
        />
      )}
    </ActionDiv>
  );
};

const Options = ({ modal }) => {
  const [open, setOpen] = useState(false);
  const ref = useRef<HTMLDivElement>(null);
  useOutsideClick(ref, () => open && setOpen(false));
  const [mRef, bounds] = useMeasure();

  return (
    <ActionDiv ref={ref}>
      <PillButton
        icon={<Settings />}
        open={open}
        onClick={() => setOpen(!open)}
        highlight={open}
        ref={mRef}
        title={"Display options"}
        data-cy="action-display-options"
      />
      {open && <OptionsActions modal={modal} bounds={bounds} anchorRef={ref} />}
    </ActionDiv>
  );
};

const Colors = () => {
  const [open, setOpen] = useState(false);
  const ref = useRef<HTMLDivElement>(null);
  const [activeField, setActiveField] = useRecoilState(fos.activeColorField);

  const onOpen = () => {
    setOpen(!open);
    setActiveField(ACTIVE_FIELD.global);
  };

  useEffect(() => {
    if (activeField) {
      !open && setOpen(true);
    } else {
      open && setOpen(false);
    }
  }, [Boolean(activeField)]);

  return (
    <ActionDiv ref={ref}>
      <PillButton
        icon={<ColorLens />}
        open={open}
        onClick={onOpen}
        highlight={open}
        title={"Color settings"}
        data-cy="action-color-settings"
      />
    </ActionDiv>
  );
};

const Hidden = () => {
  const [hiddenObjects, setHiddenObjects] = useRecoilState(fos.hiddenLabels);
  const count = Object.keys(hiddenObjects).length;

  if (count < 1) {
    return null;
  }

  return (
    <PillButton
      icon={<VisibilityOff />}
      open={true}
      onClick={() => setHiddenObjects({})}
      highlight={true}
      text={`${count}`}
      title={"Clear hidden labels"}
      data-cy="action-clear-hidden-labels"
    />
  );
};

const SaveFilters = () => {
  const loading = useRecoilValue(fos.savingFilters);

  const saveFilters = useRecoilCallback(
    ({ snapshot, set }) => async () => {
      const loading = await snapshot.getPromise(fos.savingFilters);
      const selected = await snapshot.getPromise(fos.selectedSamples);

<<<<<<< HEAD
        if (loading) {
          return;
        }

        const unsubscribe = subscribe((_, { set, reset }) => {
          set(fos.savingFilters, false);
          reset(fos.similarityParameters);
          reset(fos.extendedSelection);
          unsubscribe();
        });

        set(fos.savingFilters, true);
        set(fos.viewStateForm_INTERNAL, {
          filters: await snapshot.getPromise(fos.filters),
          extended: await snapshot.getPromise(fos.extendedStages),
        });
        if (selected.size > 0) {
          set(fos.view, (v) => [
=======
      if (loading) {
        return;
      }

      set(fos.savingFilters, true);
      if (selected.size > 0) {
        setView(
          (v) => [
>>>>>>> fceb2504
            ...v,
            {
              _cls: "fiftyone.core.stages.Select",
              kwargs: [["sample_ids", [...selected]]],
<<<<<<< HEAD
            } as fos.State.Stage,
          ]);
        } else {
          set(fos.view, (v) => v);
        }
      },
=======
            },
          ],
          undefined,
          undefined,
          true
        );
      } else {
        setView((v) => v);
      }
    },
>>>>>>> fceb2504
    []
  );

  const shouldToggleBookMarkIconOn = useRecoilValue(
    shouldToggleBookMarkIconOnSelector
  );

  return shouldToggleBookMarkIconOn ? (
    <ActionDiv>
      <PillButton
        open={false}
        highlight={true}
        icon={loading ? <Loading /> : <Bookmark />}
        style={{ cursor: loading ? "default" : "pointer" }}
        onClick={saveFilters}
        title={"Convert current filters and/or sorting to view stages"}
        data-cy="action-convert-filters-to-view-stages"
      />
    </ActionDiv>
  ) : null;
};

const ToggleSidebar: React.FC<{
  modal: boolean;
}> = React.forwardRef(({ modal }, ref) => {
  const [visible, setVisible] = useRecoilState(fos.sidebarVisible(modal));

  return (
    <PillButton
      onClick={() => {
        setVisible(!visible);
      }}
      title={`${visible ? "Hide" : "Show"} sidebar`}
      open={visible}
      icon={
        visible ? (
          modal ? (
            <KeyboardArrowRight />
          ) : (
            <KeyboardArrowLeft />
          )
        ) : modal ? (
          <KeyboardArrowLeft />
        ) : (
          <KeyboardArrowRight />
        )
      }
      highlight={!visible}
      ref={ref}
      data-cy="action-toggle-sidebar"
    />
  );
});

const ActionsRowDiv = styled.div`
  position: relative;
  display: flex;
  justify-content: ltr;
  row-gap: 0.5rem;
  column-gap: 0.5rem;
  align-items: center;
  overflow-x: hidden;
  &:hover {
    overflow-x: auto;
  }
`;

export const BrowseOperations = () => {
  const browser = useOperatorBrowser();
  return (
    <ActionDiv>
      <PillButton
        open={false}
        highlight={true}
        icon={<List />}
        onClick={() => browser.toggle()}
        title={"Browse operations"}
        data-cy="action-browse-operations"
      />
    </ActionDiv>
  );
};

export const GridActionsRow = () => {
  const hideTagging = useRecoilValue(fos.readOnly);
<<<<<<< HEAD
=======
  const datasetColorScheme = useRecoilValue(fos.datasetAppConfig)?.colorScheme;
  const setSessionColor = useSetRecoilState(fos.sessionColorScheme);
  const isUsingSessionColorScheme = useRecoilValue(
    fos.isUsingSessionColorScheme
  );
  const actionsRowDivRef = useRef<HTMLDivElement>();

  // In teams environment if the session color scheme is not applied to the dataset,
  // check to see if dataset.appConfig has applicable settings
  useEffect(() => {
    if (!isUsingSessionColorScheme && datasetColorScheme) {
      const colorPool =
        datasetColorScheme.colorPool?.length > 0
          ? datasetColorScheme.colorPool
          : fos.DEFAULT_APP_COLOR_SCHEME.colorPool;
      const fields =
        datasetColorScheme.fields ?? fos.DEFAULT_APP_COLOR_SCHEME.fields;
      setSessionColor({
        colorPool,
        fields,
      });
    }
  }, [isUsingSessionColorScheme, datasetColorScheme, setSessionColor]);
>>>>>>> fceb2504

  useEffect(() => {
    const actionsRowDivElem = actionsRowDivRef.current;
    if (actionsRowDivElem) {
      const handleWheel = (e) => {
        const leftEnd = actionsRowDivElem.offsetWidth;
        const rightEnd = actionsRowDivElem.scrollWidth;
        const scrollLeft = actionsRowDivElem.scrollLeft;
        const leftScrolledEnd = leftEnd + scrollLeft;
        const allowLeftScroll = leftScrolledEnd === leftEnd;
        const allowRightScroll = leftScrolledEnd === rightEnd;

        if (
          e.deltaY == 0 ||
          (e.deltaY < 0 && allowLeftScroll) ||
          (e.deltaY > 0 && allowRightScroll)
        )
          return;

        e.preventDefault();
        actionsRowDivElem.scrollLeft = actionsRowDivElem.scrollLeft + e.deltaY;
      };
      actionsRowDivElem.addEventListener("wheel", handleWheel);
      return () => actionsRowDivElem.removeEventListener("wheel", handleWheel);
    }
  }, []);

  return (
    <ActionsRowDiv
      className={`${scrollable} ${scrollableSm}`}
      ref={actionsRowDivRef}
    >
      <ToggleSidebar modal={false} />
      <Colors />
      {hideTagging ? null : <Tag modal={false} />}
      <Patches />
      <Similarity modal={false} />
      <SaveFilters />
      <Selected modal={false} />
      <DynamicGroupAction />
      <BrowseOperations />
      <Options modal={false} />
      <OperatorPlacements place={types.Places.SAMPLES_GRID_ACTIONS} />
      <OperatorPlacements place={types.Places.SAMPLES_GRID_SECONDARY_ACTIONS} />
    </ActionsRowDiv>
  );
};

export const ModalActionsRow = ({
  lookerRef,
  isGroup,
}: {
  lookerRef?: MutableRefObject<fos.Lookers | undefined>;
  isGroup?: boolean;
}) => {
  const hideTagging = useRecoilValue(fos.readOnly);

  return (
    <ActionsRowDiv
      style={{
        justifyContent: "rtl",
        right: 0,
      }}
    >
      <Hidden />
      <Selected modal={true} lookerRef={lookerRef} />
      <Colors />
      <Similarity modal={true} />
      {!hideTagging && <Tag modal={true} lookerRef={lookerRef} />}
      <Options modal={true} />
      {isGroup && <GroupMediaVisibilityContainer modal={true} />}
      <OperatorPlacements place={types.Places.SAMPLES_VIEWER_ACTIONS} />
      <ToggleSidebar modal={true} />
    </ActionsRowDiv>
  );
};<|MERGE_RESOLUTION|>--- conflicted
+++ resolved
@@ -1,17 +1,3 @@
-<<<<<<< HEAD
-import { PillButton, useTheme } from "@fiftyone/components";
-import {
-  AbstractLooker,
-  FrameLooker,
-  ImageLooker,
-  VideoLooker,
-} from "@fiftyone/looker";
-import { OperatorPlacements, types } from "@fiftyone/operators";
-import { useOperatorBrowser } from "@fiftyone/operators/src/state";
-import { subscribe } from "@fiftyone/relay";
-import * as fos from "@fiftyone/state";
-import { useEventHandler, useOutsideClick } from "@fiftyone/state";
-=======
 import {
   PillButton,
   scrollable,
@@ -21,14 +7,13 @@
 import { FrameLooker, ImageLooker, VideoLooker } from "@fiftyone/looker";
 import { OperatorPlacements, types } from "@fiftyone/operators";
 import { useOperatorBrowser } from "@fiftyone/operators/src/state";
+import { subscribe } from "@fiftyone/relay";
 import * as fos from "@fiftyone/state";
 import {
   affectedPathCountState,
   useEventHandler,
   useOutsideClick,
-  useSetView,
 } from "@fiftyone/state";
->>>>>>> fceb2504
 import {
   Bookmark,
   Check,
@@ -76,13 +61,8 @@
     const selectedSampleSet = get(fos.selectedSamples);
     const isSimilarityOn = get(fos.similarityParameters);
 
-<<<<<<< HEAD
-    const affectedPathCount = get(fos.affectedPathCountState);
-    const isFieldVisibilityOn = affectedPathCount > 0;
-=======
     const affectedPathCount = get(affectedPathCountState);
     const isAttributeVisibilityOn = affectedPathCount > 0;
->>>>>>> fceb2504
 
     const isExtendedSelectionOn =
       (selection && selection.length > 0) || isSimilarityOn;
@@ -377,11 +357,11 @@
   const loading = useRecoilValue(fos.savingFilters);
 
   const saveFilters = useRecoilCallback(
-    ({ snapshot, set }) => async () => {
-      const loading = await snapshot.getPromise(fos.savingFilters);
-      const selected = await snapshot.getPromise(fos.selectedSamples);
-
-<<<<<<< HEAD
+    ({ snapshot, set }) =>
+      async () => {
+        const loading = await snapshot.getPromise(fos.savingFilters);
+        const selected = await snapshot.getPromise(fos.selectedSamples);
+
         if (loading) {
           return;
         }
@@ -400,39 +380,16 @@
         });
         if (selected.size > 0) {
           set(fos.view, (v) => [
-=======
-      if (loading) {
-        return;
-      }
-
-      set(fos.savingFilters, true);
-      if (selected.size > 0) {
-        setView(
-          (v) => [
->>>>>>> fceb2504
             ...v,
             {
               _cls: "fiftyone.core.stages.Select",
               kwargs: [["sample_ids", [...selected]]],
-<<<<<<< HEAD
             } as fos.State.Stage,
           ]);
         } else {
           set(fos.view, (v) => v);
         }
       },
-=======
-            },
-          ],
-          undefined,
-          undefined,
-          true
-        );
-      } else {
-        setView((v) => v);
-      }
-    },
->>>>>>> fceb2504
     []
   );
 
@@ -518,32 +475,7 @@
 
 export const GridActionsRow = () => {
   const hideTagging = useRecoilValue(fos.readOnly);
-<<<<<<< HEAD
-=======
-  const datasetColorScheme = useRecoilValue(fos.datasetAppConfig)?.colorScheme;
-  const setSessionColor = useSetRecoilState(fos.sessionColorScheme);
-  const isUsingSessionColorScheme = useRecoilValue(
-    fos.isUsingSessionColorScheme
-  );
   const actionsRowDivRef = useRef<HTMLDivElement>();
-
-  // In teams environment if the session color scheme is not applied to the dataset,
-  // check to see if dataset.appConfig has applicable settings
-  useEffect(() => {
-    if (!isUsingSessionColorScheme && datasetColorScheme) {
-      const colorPool =
-        datasetColorScheme.colorPool?.length > 0
-          ? datasetColorScheme.colorPool
-          : fos.DEFAULT_APP_COLOR_SCHEME.colorPool;
-      const fields =
-        datasetColorScheme.fields ?? fos.DEFAULT_APP_COLOR_SCHEME.fields;
-      setSessionColor({
-        colorPool,
-        fields,
-      });
-    }
-  }, [isUsingSessionColorScheme, datasetColorScheme, setSessionColor]);
->>>>>>> fceb2504
 
   useEffect(() => {
     const actionsRowDivElem = actionsRowDivRef.current;
