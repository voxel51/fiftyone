import { useTheme } from "@fiftyone/components";
import * as fos from "@fiftyone/state";
import {
  useToClips,
  useToEvaluationPatches,
  useToPatches,
} from "@fiftyone/state";
import {
  CLIPS_FRAME_FIELDS,
  CLIPS_SAMPLE_FIELDS,
  EMBEDDED_DOCUMENT_FIELD,
  PATCHES_FIELDS,
} from "@fiftyone/utilities";
import { useSpring } from "@react-spring/web";
<<<<<<< HEAD
import { default as React, useState } from "react";
=======
import React, { MutableRefObject, RefObject, useState } from "react";
>>>>>>> fceb2504
import { selector, useRecoilValue } from "recoil";
import {
  CLIPS_VIEWS,
  EVALUATION_PATCHES,
  OBJECT_PATCHES,
} from "../../utils/links";
import { ActionOption } from "./Common";
import Popout from "./Popout";
import { SwitchDiv, SwitcherDiv } from "./utils";

export const patchesFields = selector<string[]>({
  key: "patchesFields",
  get: ({ get }) => {
    const paths = get(fos.labelFields({}));
    return paths.filter((p) =>
      get(
        fos.meetsType({
          path: p,
          ftype: EMBEDDED_DOCUMENT_FIELD,
          embeddedDocType: PATCHES_FIELDS,
        })
      )
    );
  },
});

export const clipsFields = selector<string[]>({
  key: "clipsFields",
  get: ({ get }) =>
    [
      ...get(
        fos.fieldPaths({
          space: fos.State.SPACE.FRAME,
          ftype: EMBEDDED_DOCUMENT_FIELD,
          embeddedDocType: CLIPS_FRAME_FIELDS,
        })
      ),
      ...get(
        fos.fieldPaths({
          space: fos.State.SPACE.SAMPLE,
          ftype: EMBEDDED_DOCUMENT_FIELD,
          embeddedDocType: CLIPS_SAMPLE_FIELDS,
        })
      ),
    ].sort(),
});

const evaluationKeys = selector<string[]>({
  key: "evaluationKeys",
  get: ({ get }) => {
    const paths = get(fos.labelFields({}));
    const valid = paths.filter((p) =>
      get(
        fos.meetsType({
          path: p,
          ftype: EMBEDDED_DOCUMENT_FIELD,
          embeddedDocType: PATCHES_FIELDS,
        })
      )
    );

    const evals = get(fos.dataset).evaluations.filter(
      (e) =>
        valid.includes(e.config.predField) || valid.includes(e.config.gtField)
    );

    const keys = evals.map(({ key }) => key);

    return keys;
  },
});

const LabelsClips = ({ close }) => {
  const fields = useRecoilValue(clipsFields);
  const toClips = useToClips();

  return (
    <>
      {fields.map((field) => {
        return (
          <ActionOption
            key={field}
            text={field}
            title={`Switch to clips view for the "${field}" field`}
            onClick={() => {
              close();
              toClips(field);
            }}
          />
        );
      })}
      <ActionOption
        key={0}
        text={"About clips views"}
        title={"About clips views"}
        href={CLIPS_VIEWS}
      />
    </>
  );
};

const LabelsPatches = ({ close }) => {
  const fields = useRecoilValue(patchesFields);
  const toPatches = useToPatches();

  return (
    <>
      {fields.map((field) => {
        return (
          <ActionOption
            key={field}
            text={field}
            title={`Switch to patches view for the "${field}" field`}
            onClick={() => {
              close();
              toPatches(field);
            }}
          />
        );
      })}
      <ActionOption
        key={0}
        text={"About patch views"}
        title={"About patch views"}
        href={OBJECT_PATCHES}
      />
    </>
  );
};

const EvaluationPatches = ({ close }) => {
  const evaluations = useRecoilValue(evaluationKeys);
  const toEvaluationPatches = useToEvaluationPatches();

  return (
    <>
      {evaluations.map((evaluation) => {
        return (
          <ActionOption
            key={evaluation}
            text={evaluation}
            title={`Switch to evaluation patches view for the "${evaluation}" evaluation`}
            onClick={() => {
              close();
              toEvaluationPatches(evaluation);
            }}
          />
        );
      })}
      <ActionOption
        key={0}
        text={"About evaluation views"}
        title={"About evaluation views"}
        href={EVALUATION_PATCHES}
      />
    </>
  );
};

type PatcherProps = {
  close: () => void;
  anchorRef?: MutableRefObject<unknown>;
};

const Patcher = ({ bounds, close, anchorRef }: PatcherProps) => {
  const theme = useTheme();
  const isVideo =
    useRecoilValue(fos.isVideoDataset) && useRecoilValue(fos.isRootView);
  const isClips = useRecoilValue(fos.isClipsView);
  const [labels, setLabels] = useState(true);

  const labelProps = useSpring({
    borderBottomColor: labels
      ? theme.primary.plainColor
      : theme.background.level2,
    cursor: labels ? "default" : "pointer",
  });
  const evaluationProps = useSpring({
    borderBottomColor: labels
      ? theme.background.level2
      : theme.primary.plainColor,
    cursor: labels ? "pointer" : "default",
  });
  return (
    <Popout modal={false} bounds={bounds} fixed anchorRef={anchorRef}>
      <SwitcherDiv>
        <SwitchDiv
          style={labelProps}
          onClick={() => !labels && setLabels(true)}
        >
          Labels
        </SwitchDiv>
        {!isVideo && (
          <SwitchDiv
            style={evaluationProps}
            onClick={() => labels && setLabels(false)}
          >
            Evaluations
          </SwitchDiv>
        )}
      </SwitcherDiv>
      {labels && (isVideo || isClips) && <LabelsClips close={close} />}
      {labels && !isVideo && !isClips && <LabelsPatches close={close} />}
      {!labels && <EvaluationPatches close={close} />}
    </Popout>
  );
};

export default React.memo(Patcher);<|MERGE_RESOLUTION|>--- conflicted
+++ resolved
@@ -12,11 +12,7 @@
   PATCHES_FIELDS,
 } from "@fiftyone/utilities";
 import { useSpring } from "@react-spring/web";
-<<<<<<< HEAD
-import { default as React, useState } from "react";
-=======
-import React, { MutableRefObject, RefObject, useState } from "react";
->>>>>>> fceb2504
+import { MutableRefObject, default as React, useState } from "react";
 import { selector, useRecoilValue } from "recoil";
 import {
   CLIPS_VIEWS,
