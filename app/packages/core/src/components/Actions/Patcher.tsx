import { useTheme } from "@fiftyone/components";
import * as fos from "@fiftyone/state";
import {
  useToClips,
  useToEvaluationPatches,
  useToPatches,
} from "@fiftyone/state";
import {
  CLIPS_FRAME_FIELDS,
  CLIPS_SAMPLE_FIELDS,
  EMBEDDED_DOCUMENT_FIELD,
  PATCHES_FIELDS,
} from "@fiftyone/utilities";
import { useSpring } from "@react-spring/web";
<<<<<<< HEAD
import { MutableRefObject, default as React, useState } from "react";
=======
import React, { MutableRefObject, useState } from "react";
>>>>>>> 466de7c4
import { selector, useRecoilValue } from "recoil";
import {
  CLIPS_VIEWS,
  EVALUATION_PATCHES,
  OBJECT_PATCHES,
} from "../../utils/links";
import { ActionOption } from "./Common";
import Popout from "./Popout";
import { SwitchDiv, SwitcherDiv } from "./utils";

export const patchesFields = selector<string[]>({
  key: "patchesFields",
  get: ({ get }) => {
    const paths = get(fos.labelFields({}));
    return paths.filter((p) =>
      get(
        fos.meetsType({
          path: p,
          ftype: EMBEDDED_DOCUMENT_FIELD,
          embeddedDocType: PATCHES_FIELDS,
        })
      )
    );
  },
});

export const clipsFields = selector<string[]>({
  key: "clipsFields",
  get: ({ get }) =>
    [
      ...get(
        fos.fieldPaths({
          space: fos.State.SPACE.FRAME,
          ftype: EMBEDDED_DOCUMENT_FIELD,
          embeddedDocType: CLIPS_FRAME_FIELDS,
        })
      ),
      ...get(
        fos.fieldPaths({
          space: fos.State.SPACE.SAMPLE,
          ftype: EMBEDDED_DOCUMENT_FIELD,
          embeddedDocType: CLIPS_SAMPLE_FIELDS,
        })
      ),
    ].sort(),
});

const evaluationKeys = selector<string[]>({
  key: "evaluationKeys",
  get: ({ get }) => {
    const paths = get(fos.labelFields({}));
    const valid = paths.filter((p) =>
      get(
        fos.meetsType({
          path: p,
          ftype: EMBEDDED_DOCUMENT_FIELD,
          embeddedDocType: PATCHES_FIELDS,
        })
      )
    );

    const evals = get(fos.dataset).evaluations.filter(
      (e) =>
        valid.includes(e.config.predField) || valid.includes(e.config.gtField)
    );

    const keys = evals.map(({ key }) => key);

    return keys;
  },
});

const LabelsClips = ({ close }) => {
  const fields = useRecoilValue(clipsFields);
  const toClips = useToClips();

  return (
    <>
      {fields.map((field) => {
        return (
          <ActionOption
            key={field}
            text={field}
            title={`Switch to clips view for the "${field}" field`}
            onClick={() => {
              close();
              toClips(field);
            }}
          />
        );
      })}
      <ActionOption
        key={0}
        text={"About clips views"}
        title={"About clips views"}
        href={CLIPS_VIEWS}
      />
    </>
  );
};

const LabelsPatches = ({ close }) => {
  const fields = useRecoilValue(patchesFields);
  const toPatches = useToPatches();

  return (
    <>
      {fields.map((field) => {
        return (
          <ActionOption
            id="labels-patches"
            key={field}
            text={field}
            title={`Switch to patches view for the "${field}" field`}
            onClick={() => {
              close();
              toPatches(field);
            }}
          />
        );
      })}
      <ActionOption
        key={0}
        text={"About patch views"}
        title={"About patch views"}
        href={OBJECT_PATCHES}
      />
    </>
  );
};

const EvaluationPatches = ({ close }) => {
  const evaluations = useRecoilValue(evaluationKeys);
  const toEvaluationPatches = useToEvaluationPatches();

  return (
    <>
      {evaluations.map((evaluation) => {
        return (
          <ActionOption
            key={evaluation}
            text={evaluation}
            title={`Switch to evaluation patches view for the "${evaluation}" evaluation`}
            onClick={() => {
              close();
              toEvaluationPatches(evaluation);
            }}
          />
        );
      })}
      <ActionOption
        key={0}
        text={"About evaluation views"}
        title={"About evaluation views"}
        href={EVALUATION_PATCHES}
      />
    </>
  );
};

type PatcherProps = {
  close: () => void;
  anchorRef?: MutableRefObject<HTMLElement>;
};

const Patcher = ({ close, anchorRef }: PatcherProps) => {
  const theme = useTheme();
  const isVideo =
    useRecoilValue(fos.isVideoDataset) && useRecoilValue(fos.isRootView);
  const isClips = useRecoilValue(fos.isClipsView);
  const [labels, setLabels] = useState(true);

  const labelProps = useSpring({
    borderBottomColor: labels
      ? theme.primary.plainColor
      : theme.background.level2,
    cursor: labels ? "default" : "pointer",
  });
  const evaluationProps = useSpring({
    borderBottomColor: labels
      ? theme.background.level2
      : theme.primary.plainColor,
    cursor: labels ? "pointer" : "default",
  });
  return (
    <Popout modal={false} fixed anchorRef={anchorRef}>
      <SwitcherDiv>
        <SwitchDiv
          style={labelProps}
          onClick={() => !labels && setLabels(true)}
        >
          Labels
        </SwitchDiv>
        {!isVideo && (
          <SwitchDiv
            style={evaluationProps}
            onClick={() => labels && setLabels(false)}
          >
            Evaluations
          </SwitchDiv>
        )}
      </SwitcherDiv>
      {labels && (isVideo || isClips) && <LabelsClips close={close} />}
      {labels && !isVideo && !isClips && <LabelsPatches close={close} />}
      {!labels && <EvaluationPatches close={close} />}
    </Popout>
  );
};

export default React.memo(Patcher);<|MERGE_RESOLUTION|>--- conflicted
+++ resolved
@@ -12,11 +12,7 @@
   PATCHES_FIELDS,
 } from "@fiftyone/utilities";
 import { useSpring } from "@react-spring/web";
-<<<<<<< HEAD
-import { MutableRefObject, default as React, useState } from "react";
-=======
 import React, { MutableRefObject, useState } from "react";
->>>>>>> 466de7c4
 import { selector, useRecoilValue } from "recoil";
 import {
   CLIPS_VIEWS,
