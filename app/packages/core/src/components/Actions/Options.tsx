import {
  PopoutSectionTitle,
  Selector,
  TabOption,
  useTheme,
} from "@fiftyone/components";
import * as fos from "@fiftyone/state";
import { groupStatistics } from "@fiftyone/state";
import type { RefObject } from "react";
import { default as React, useMemo } from "react";
import {
  useRecoilState,
  useRecoilValue,
  useResetRecoilState,
  useSetRecoilState,
} from "recoil";
<<<<<<< HEAD
import { GRID_SETTINGS, QP_MODE } from "../../utils/links";
=======
import {
  MANAGING_GRID_MEMORY,
  OPTIMIZING_QUERY_PERFORMANCE,
} from "../../utils/links";
>>>>>>> 3799178d
import Checkbox from "../Common/Checkbox";
import RadioGroup from "../Common/RadioGroup";
import { gridAutosizing, maxGridItemsSizeBytes } from "../Grid/recoil";
import { ActionOption } from "./Common";
import Popout from "./Popout";

const SortFilterResults = ({ modal }) => {
  const [{ count, asc }, setSortFilterResults] = useRecoilState(
    fos.sortFilterResults(modal)
  );
  const queryPerformance = useRecoilValue(fos.queryPerformance);
  if (queryPerformance) {
    // sidebar sorting is not configurable
    return null;
  }

  return (
    <>
      <PopoutSectionTitle>Sort sidebar contents by</PopoutSectionTitle>
      <TabOption
        active={count ? "count" : "value"}
        options={[
          {
            text: "count",
            title: "Sort by count",
            onClick: () => !count && setSortFilterResults({ count: true, asc }),
          },
          {
            text: "value",
            title: "Sort by value",
            onClick: () => count && setSortFilterResults({ count: false, asc }),
          },
        ]}
      />
      <Checkbox
        name={"Reverse"}
        value={!asc}
        setValue={(value) => setSortFilterResults({ count, asc: !value })}
      />
    </>
  );
};

const Patches = ({ modal }: { modal: boolean }) => {
  const isPatches = useRecoilValue(fos.isPatchesView);
  const [crop, setCrop] = useRecoilState(fos.cropToContent(modal));

  if (!isPatches) {
    return null;
  }

  return (
    <>
      <PopoutSectionTitle>Patches</PopoutSectionTitle>
      <Checkbox
        name={"Crop to patch"}
        value={crop}
        setValue={(value) => setCrop(value)}
      />
    </>
  );
};

const MediaFields = ({ modal }) => {
  const [selectedMediaField, setSelectedMediaField] = useRecoilState(
    fos.selectedMediaField(modal)
  );
  const mediaFields = useRecoilValue(fos.mediaFields);

  if (!mediaFields || mediaFields?.length <= 1) return null;

  return (
    <>
      <PopoutSectionTitle>Media field</PopoutSectionTitle>
      <RadioGroup
        choices={mediaFields}
        value={selectedMediaField}
        setValue={(v) => v !== selectedMediaField && setSelectedMediaField(v)}
      />
    </>
  );
};

const GroupStatistics = ({ modal }) => {
  const [statistics, setStatistics] = useRecoilState(groupStatistics(modal));

  return (
    <>
      <PopoutSectionTitle>Statistics</PopoutSectionTitle>
      <TabOption
        active={statistics}
        options={["slice", "group"].map((value) => ({
          text: value,
          title: `View ${value} sidebar statistics`,
          onClick: () => setStatistics(value as "group" | "slice"),
        }))}
      />
    </>
  );
};

const DynamicGroupsViewMode = ({ modal }: { modal: boolean }) => {
  const isOrderedDynamicGroup = useRecoilValue(fos.isOrderedDynamicGroup);
  const hasGroupSlices = useRecoilValue(fos.hasGroupSlices);

  const [mode, setMode] = useRecoilState(fos.dynamicGroupsViewMode(modal));
  const setIsCarouselVisible = useSetRecoilState(
    fos.groupMediaIsCarouselVisibleSetting
  );
  const setIsMainVisible = useSetRecoilState(
    fos.groupMediaIsMainVisibleSetting
  );

  const tabOptions = useMemo(() => {
    const options = [
      {
        text: "pagination",
        title: "Random Access",
        onClick: () => setMode("pagination"),
      },
    ];

    if (!hasGroupSlices) {
      options.push({
        text: "carousel",
        title: "Sequential Access",
        onClick: () => {
          setMode("carousel");
          setIsCarouselVisible(true);
        },
      });
    }

    if (isOrderedDynamicGroup) {
      options.push({
        text: "video",
        title: "Video",
        onClick: () => {
          setMode("video");
          setIsMainVisible(true);
        },
      });
    }

    return options;
  }, [
    isOrderedDynamicGroup,
    hasGroupSlices,
    setIsCarouselVisible,
    setIsMainVisible,
    setMode,
  ]);

  if (!modal && !isOrderedDynamicGroup) {
    return null;
  }

  return (
    <>
      <PopoutSectionTitle>Dynamic Groups Navigation</PopoutSectionTitle>
      {modal && <TabOption active={mode} options={tabOptions} />}
      {isOrderedDynamicGroup && !modal && (
        <Checkbox
          name={"Render frames as video"}
          value={mode === "video"}
          setValue={(value) => setMode(value ? "video" : "pagination")}
        />
      )}
    </>
  );
};

const QueryPerformance = () => {
  const theme = useTheme();
  const [enabled, setEnabled] = useRecoilState(fos.queryPerformance);
  if (!useRecoilValue(fos.enableQueryPerformanceConfig)) {
    return null;
  }

  return (
    <>
      <ActionOption
        id="qp-mode"
        text="Query Performance mode"
        href={OPTIMIZING_QUERY_PERFORMANCE}
        title={"More on Query Performance mode"}
        style={{
          background: "unset",
          color: theme.text.primary,
          paddingTop: 0,
          paddingBottom: 0,
        }}
        svgStyles={{ height: "1rem", marginTop: 7.5 }}
      />
      <TabOption
        active={enabled ? "enabled" : "disabled"}
        options={["disabled", "enabled"].map((value) => ({
          text: value,
          title: value,
          dataCy: `qp-mode-${value}`,
          onClick: () => setEnabled(value === "enabled"),
        }))}
      />
    </>
  );
};

const HideFieldSetting = () => {
  const [hideNone, setHideNone] = useRecoilState(fos.hideNoneValuedFields);
  const theme = useTheme();

  return (
    <>
      <ActionOption
        id="hide-none-valued-field-setting"
        text="Hide None fields"
        title={"More on hiding none fields"}
        style={{
          background: "unset",
          color: theme.text.primary,
          paddingTop: 0,
          paddingBottom: 0,
        }}
        svgStyles={{ height: "1rem", marginTop: 7.5 }}
      />
      <TabOption
        active={hideNone ? "enable" : "disable"}
        options={["disable", "enable"].map((value) => ({
          text: value,
          title: value,
          onClick: () => setHideNone(value === "enable"),
        }))}
      />
    </>
  );
};

const ShowModalNav = () => {
  const [showModalNavigationControls, setShowModalNavigationControls] =
    useRecoilState(fos.showModalNavigationControls);
  const theme = useTheme();

  return (
    <>
      <ActionOption
        id="show-modal-navigation-controls"
        text="Modal navigation controls"
        style={{
          background: "unset",
          color: theme.text.primary,
          paddingTop: 0,
          paddingBottom: 0,
        }}
        svgStyles={{ height: "1rem", marginTop: 7.5 }}
      />
      <TabOption
        active={showModalNavigationControls ? "enable" : "disable"}
        options={["disable", "enable"].map((value) => ({
          text: value,
          title: value,
          onClick: () => setShowModalNavigationControls(value === "enable"),
        }))}
      />
    </>
  );
};

const Grid = () => {
  const [autosizing, setAutosizing] = useRecoilState(gridAutosizing);
  const resetSizeBytes = useResetRecoilState(maxGridItemsSizeBytes);
  const [sizeBytes, setSizeBytes] = useRecoilState(maxGridItemsSizeBytes);
  const theme = useTheme();

  return (
    <>
      <ActionOption
        id="grid-options"
<<<<<<< HEAD
        href={GRID_SETTINGS}
=======
        href={MANAGING_GRID_MEMORY}
>>>>>>> 3799178d
        style={{
          background: "unset",
          color: theme.text.primary,
          paddingTop: 0,
          paddingBottom: 0,
        }}
        svgStyles={{ height: "1rem", marginTop: 7.5 }}
        text="Grid settings"
        title={"More on grid settings"}
      />
      <div
        style={{
          display: "flex",
          justifyContent: "space-between",
          columnGap: "0.5rem",
        }}
      >
        <Selector
          placeholder="size"
          onSelect={async (text) => {
            if (text === "") {
              resetSizeBytes();
              return "";
            }
            const value = Number.parseInt(text);

            if (!Number.isNaN(value)) {
              setSizeBytes(value * 1e6);
              return text;
            }

            return "";
          }}
          inputStyle={{
            fontSize: "1rem",
            textAlign: "right",
            float: "right",
          }}
          key={"grid-cache-size"}
          value={(sizeBytes / 1e6).toString()}
          containerStyle={{ display: "flex", justifyContent: "right", flex: 1 }}
        />
        <div>MB cache</div>
      </div>
      <Checkbox
        name={"Autosizing"}
        value={autosizing}
        setValue={(value) => {
          setAutosizing(value);
        }}
      />
    </>
  );
};

type OptionsProps = {
  modal?: boolean;
  anchorRef: RefObject<HTMLElement>;
};

const Options = ({ modal, anchorRef }: OptionsProps) => {
  const isGroup = useRecoilValue(fos.isGroup);
  const isDynamicGroup = useRecoilValue(fos.isDynamicGroup);
  const view = useRecoilValue(fos.view);

  return (
    <Popout modal={modal} fixed anchorRef={anchorRef}>
      {modal && <HideFieldSetting />}
      {modal && <ShowModalNav />}
      {isDynamicGroup && <DynamicGroupsViewMode modal={!!modal} />}
      {isGroup && !isDynamicGroup && <GroupStatistics modal={modal} />}
      <MediaFields modal={modal} />
      <Patches modal={!!modal} />
      {!view?.length && <QueryPerformance />}
      <SortFilterResults modal={modal} />
      {!modal && <Grid />}
    </Popout>
  );
};

export default React.memo(Options);<|MERGE_RESOLUTION|>--- conflicted
+++ resolved
@@ -14,14 +14,10 @@
   useResetRecoilState,
   useSetRecoilState,
 } from "recoil";
-<<<<<<< HEAD
-import { GRID_SETTINGS, QP_MODE } from "../../utils/links";
-=======
 import {
   MANAGING_GRID_MEMORY,
   OPTIMIZING_QUERY_PERFORMANCE,
 } from "../../utils/links";
->>>>>>> 3799178d
 import Checkbox from "../Common/Checkbox";
 import RadioGroup from "../Common/RadioGroup";
 import { gridAutosizing, maxGridItemsSizeBytes } from "../Grid/recoil";
@@ -299,11 +295,7 @@
     <>
       <ActionOption
         id="grid-options"
-<<<<<<< HEAD
-        href={GRID_SETTINGS}
-=======
         href={MANAGING_GRID_MEMORY}
->>>>>>> 3799178d
         style={{
           background: "unset",
           color: theme.text.primary,
