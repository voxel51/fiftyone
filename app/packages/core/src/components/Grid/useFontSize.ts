--- conflicted
+++ resolved
@@ -1,13 +1,8 @@
 import { useCallback } from "react";
 import useThreshold from "./useThreshold";
 
-<<<<<<< HEAD
-const MAX = 32;
-const MIN = 14;
-=======
 const MAX = 14;
 const MIN = 10;
->>>>>>> cbd52763
 const SCALE_FACTOR = 0.09;
 
 export default (id: string) => {
