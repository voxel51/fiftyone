import { Button, ExternalLink, InfoIcon, useTheme } from "@fiftyone/components";
import * as fos from "@fiftyone/state";
import { useOutsideClick } from "@fiftyone/state";
import CloseIcon from "@mui/icons-material/Close";
import { Box, Typography } from "@mui/material";
import React, { Fragment, useCallback, useRef } from "react";
import styled from "styled-components";
import { TabOption } from "../utils";
import { SchemaSearch } from "./SchemaSearch";
import { SchemaSelection } from "./SchemaSelection";

const ModalWrapper = styled.div`
  position: fixed;
  top: 0;
  left: 0;
  width: 100%;
  height: 100%;
  z-index: 1000000;
  align-items: center;
  display: flex;
  justify-content: center;
  background-color: ${({ theme }) => theme.neutral.softBg};
`;

const Container = styled.div`
  position: relative;

  & > div {
    position: absolute;
    transform-origin: 50% 50% 0px;
    touch-action: none;
    width: 100%;
  }

  margin: 1rem;
  width: 750px;
  height: 80vh;
  overflow-y: auto;
  min-height: auto;
  background: white;
`;

const FIELD_VISIBILITY_DOCUMENTATION_LINK =
  "https://docs.voxel51.com/user_guide/app.html#app-field-visibility";

const SchemaSettings = () => {
  const theme = useTheme();

  const schemaModalWrapperRef = useRef<HTMLDivElement>(null);
  const schemaModalRef = useRef<HTMLDivElement>(null);

  const {
    settingModal,
    setSettingsModal,
    searchTerm,
    setSearchTerm,
    setSelectedTab,
    selectedTab,
    datasetName,
    excludedPaths,
    resetExcludedPaths,
    setSelectedPaths,
    setLastAppliedPaths,
    lastAppliedPaths,
    setExcludedPaths,
    isFilterRuleActive,
    enabledSelectedPaths,
    setShowNestedFields,
    mergedSchema,
  } = fos.useSchemaSettings();
  const { searchResults } = fos.useSearchSchemaFields(mergedSchema);

  const applyDisabled =
    isFilterRuleActive && (!searchTerm || !searchResults.length);
  const resetDisabled = isFilterRuleActive && !searchResults.length;

  const { setSearchResults, searchMetaFilter } =
    fos.useSearchSchemaFields(mergedSchema);

  const { setViewToFields: setSelectedFieldsStage } =
    fos.useSetSelectedFieldsStage();

  const { resetAttributeFilters } = fos.useSchemaSettings();

  useOutsideClick(schemaModalRef, (_) => {
    close();
  });

  const keyboardHandler = useCallback(
    (e: KeyboardEvent) => {
      const active = document.activeElement;
      if (active?.tagName === "INPUT") {
        if ((active as HTMLInputElement).type === "text") {
          return;
        }
      }
      if (e.key === "Escape") {
        setSettingsModal({ open: false });
      }
    },
    [setSettingsModal]
  );
  fos.useEventHandler(document, "keydown", keyboardHandler);

  const { open: isSettingsModalOpen } = settingModal || {};
  if (!isSettingsModalOpen) {
    return null;
  }

  const close = () => {
    setSearchTerm("");
    setSearchResults([]);
    setSettingsModal({ open: false });
    setSelectedPaths({ [datasetName]: new Set(lastAppliedPaths.selected) });
    setExcludedPaths({ [datasetName]: new Set(lastAppliedPaths.excluded) });
  };

  return (
    <Fragment>
      <ModalWrapper
        ref={schemaModalWrapperRef}
        onClick={(event) => event.target === schemaModalWrapperRef.current}
      >
        <Container
          ref={schemaModalRef}
          style={{
            ...screen,
            zIndex: 10001,
            padding: "1.5rem",
            backgroundColor: theme.background.level2,
          }}
        >
          <Box
            style={{
              position: "relative",
              display: "flex",
              justifyContent: "space-between",
              alignItems: "center",
            }}
          >
            <Typography
              component="h1"
              color={theme.text.primary}
              fontSize="1.5rem"
              style={{
                width: "100%",
                letterSpacing: "0.05rem",
              }}
            >
              Field visibility
            </Typography>
            <ExternalLink
              style={{
                color: theme.text.secondary,
                display: "flex",
                alignItems: "center",
                marginRight: "0.5rem",
              }}
              title="Documentation"
              href={FIELD_VISIBILITY_DOCUMENTATION_LINK}
            >
              <InfoIcon />
            </ExternalLink>
            <CloseIcon
              sx={{
                color: theme.text.primary,
                cursor: "pointer",
              }}
              onClick={() => close()}
            />
          </Box>
          <Box
            sx={{
              position: "relative !important",
              overflow: "hidden",
              width: "100%",
              paddingTop: "0.5rem",
              letterSpacing: "0.05rem",
            }}
          >
            <TabOption
              active={selectedTab}
              options={fos.TAB_OPTIONS.map((value) => {
                return {
                  key: value,
                  text: value,
                  title: `Fiele ${value}`,
                  onClick: () => {
                    setSelectedTab(value);
                    setShowNestedFields(false);
                    setSelectedPaths({
                      [datasetName]: new Set(lastAppliedPaths.selected),
                    });
                    setExcludedPaths({
                      [datasetName]: new Set(lastAppliedPaths.excluded),
                    });
                  },
                };
              })}
            />
          </Box>
          {isFilterRuleActive && (
            <SchemaSearch
              setSearchTerm={setSearchTerm}
              searchTerm={searchTerm}
            />
          )}
          {!isFilterRuleActive && <SchemaSelection />}
          <Box
            style={{
              position: "sticky",
              display: "flex",
              padding: "1rem 0",
              bottom: "-20px",
              background: theme.background.level2,
              left: 0,
            }}
          >
            <Button
              style={{
                color: theme.text.primary,
                marginRight: "0.5rem",
                boxShadow: "none",
                padding: "0.25rem 0.5rem",
                borderRadius: "4px",
              }}
              disabled={applyDisabled}
              onClick={() => {
<<<<<<< HEAD
                const initialFieldNames = [
                  ...(excludedPaths[datasetName] || []),
                ];

=======
                resetAttributeFilters();
                const initialFieldNames = [...excludedPaths[datasetName]];
>>>>>>> fceb2504
                let stage;
                if (isFilterRuleActive) {
                  stage = {
                    _cls: "fiftyone.core.stages.SelectFields",
                    kwargs: {
                      meta_filter: searchMetaFilter,
                      _allow_missing: true,
                    },
                  };
                } else {
                  stage = {
                    _cls: "fiftyone.core.stages.ExcludeFields",
                    kwargs: {
                      field_names: initialFieldNames,
                      _allow_missing: true,
                    },
                  };
                }

                try {
                  setSelectedFieldsStage(stage);
                } catch (e) {
                  console.error("error setting field visibility", e);
                } finally {
                  setSettingsModal({ open: false });
                }
                setLastAppliedPaths({
                  selected: enabledSelectedPaths[datasetName],
                  excluded: excludedPaths[datasetName],
                });
              }}
            >
              Apply
            </Button>
            <Button
              style={{
                color: theme.text.primary,
                boxShadow: "none",
                padding: "0.25rem 0.5rem",
                borderRadius: "4px",
              }}
              disabled={resetDisabled}
              onClick={() => {
                setSettingsModal({ open: false });
                setSearchTerm("");
                setSelectedFieldsStage(null);
                resetExcludedPaths();
                setSearchResults([]);
                resetAttributeFilters();
              }}
            >
              Reset
            </Button>
          </Box>
        </Container>
      </ModalWrapper>
    </Fragment>
  );
};

export default SchemaSettings;<|MERGE_RESOLUTION|>--- conflicted
+++ resolved
@@ -3,7 +3,7 @@
 import { useOutsideClick } from "@fiftyone/state";
 import CloseIcon from "@mui/icons-material/Close";
 import { Box, Typography } from "@mui/material";
-import React, { Fragment, useCallback, useRef } from "react";
+import { Fragment, useCallback, useRef } from "react";
 import styled from "styled-components";
 import { TabOption } from "../utils";
 import { SchemaSearch } from "./SchemaSearch";
@@ -184,7 +184,7 @@
                 return {
                   key: value,
                   text: value,
-                  title: `Fiele ${value}`,
+                  title: `Field ${value}`,
                   onClick: () => {
                     setSelectedTab(value);
                     setShowNestedFields(false);
@@ -226,15 +226,8 @@
               }}
               disabled={applyDisabled}
               onClick={() => {
-<<<<<<< HEAD
-                const initialFieldNames = [
-                  ...(excludedPaths[datasetName] || []),
-                ];
-
-=======
                 resetAttributeFilters();
                 const initialFieldNames = [...excludedPaths[datasetName]];
->>>>>>> fceb2504
                 let stage;
                 if (isFilterRuleActive) {
                   stage = {
