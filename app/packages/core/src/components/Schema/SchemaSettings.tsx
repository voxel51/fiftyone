import React, { Fragment, useCallback, useRef } from "react";
import styled from "styled-components";

import * as fos from "@fiftyone/state";

import CloseIcon from "@mui/icons-material/Close";
import { Box, Typography } from "@mui/material";

import { Button, ExternalLink, InfoIcon, useTheme } from "@fiftyone/components";
import { TabOption } from "../utils";

<<<<<<< HEAD
import useSchemaSettings, {
  TAB_OPTIONS,
} from "@fiftyone/state/src/hooks/useSchemaSettings";

import { useOutsideClick } from "@fiftyone/state";
=======
>>>>>>> 2f5e53ec
import { SchemaSearch } from "./SchemaSearch";
import { SchemaSelection } from "./SchemaSelection";

const ModalWrapper = styled.div`
  position: fixed;
  top: 0;
  left: 0;
  width: 100%;
  height: 100%;
  z-index: 1000000;
  align-items: center;
  display: flex;
  justify-content: center;
  background-color: ${({ theme }) => theme.neutral.softBg};
`;

const Container = styled.div`
  position: relative;

  & > div {
    position: absolute;
    transform-origin: 50% 50% 0px;
    touch-action: none;
    width: 100%;
  }

  margin: 1rem;
  width: 750px;
  height: 80vh;
  overflow-y: auto;
  min-height: auto;
  background: white;
`;

const FIELD_VISIBILITY_DOCUMENTATION_LINK =
  "https://docs.voxel51.com/user_guide/app.html#app-field-visibility";

const SchemaSettings = () => {
  const theme = useTheme();

  const schemaModalWrapperRef = useRef<HTMLDivElement>(null);
  const schemaModalRef = useRef<HTMLDivElement>(null);

  const {
    settingModal,
    setSettingsModal,
    searchTerm,
    setSearchTerm,
    setSelectedTab,
    selectedTab,
    setSearchResults,
    setSelectedFieldsStage,
    datasetName,
    excludedPaths,
    resetExcludedPaths,
    setSelectedPaths,
    setLastAppliedPaths,
    lastAppliedPaths,
    setExcludedPaths,
    isFilterRuleActive,
    searchMetaFilter,
    enabledSelectedPaths,
    setShowNestedFields,
  } = fos.useSchemaSettings();

  useOutsideClick(schemaModalRef, (_) => {
    close();
  });

  const keyboardHandler = useCallback(
    (e: KeyboardEvent) => {
      const active = document.activeElement;
      if (active?.tagName === "INPUT") {
        if ((active as HTMLInputElement).type === "text") {
          return;
        }
      }
      if (e.key === "Escape") {
        setSettingsModal({ open: false });
      }
    },
    [setSettingsModal]
  );
  fos.useEventHandler(document, "keydown", keyboardHandler);

  const { open: isSettingsModalOpen } = settingModal || {};
  if (!isSettingsModalOpen) {
    return null;
  }

  const close = () => {
    setSearchTerm("");
    setSearchResults([]);
    setSettingsModal({ open: false });
    setSelectedPaths({ [datasetName]: new Set(lastAppliedPaths.selected) });
    setExcludedPaths({ [datasetName]: new Set(lastAppliedPaths.excluded) });
  };

  return (
    <Fragment>
      <ModalWrapper
        ref={schemaModalWrapperRef}
        onClick={(event) => event.target === schemaModalWrapperRef.current}
      >
        <Container
          ref={schemaModalRef}
          style={{
            ...screen,
            zIndex: 10001,
            padding: "1.5rem",
            backgroundColor: theme.background.level2,
          }}
        >
          <Box
            style={{
              position: "relative",
              display: "flex",
              justifyContent: "space-between",
              alignItems: "center",
            }}
          >
            <Typography
              component="h1"
              color={theme.text.primary}
              fontSize="1.5rem"
              style={{
                width: "100%",
                letterSpacing: "0.05rem",
              }}
            >
              Field visibility
            </Typography>
            <ExternalLink
              style={{
                color: theme.text.secondary,
                display: "flex",
                alignItems: "center",
                marginRight: "0.5rem",
              }}
              title="Documentation"
              href={FIELD_VISIBILITY_DOCUMENTATION_LINK}
            >
              <InfoIcon />
            </ExternalLink>
            <CloseIcon
              sx={{
                color: theme.text.primary,
                cursor: "pointer",
              }}
              onClick={() => close()}
            />
          </Box>
          <Box
            sx={{
              position: "relative !important",
              overflow: "hidden",
              width: "100%",
              paddingTop: "0.5rem",
              letterSpacing: "0.05rem",
            }}
          >
            <TabOption
              active={selectedTab}
              options={fos.TAB_OPTIONS.map((value) => {
                return {
                  key: value,
                  text: value,
                  title: `Fiele ${value}`,
                  onClick: () => {
                    setSelectedTab(value);
                    setShowNestedFields(false);
                    setSelectedPaths({
                      [datasetName]: new Set(lastAppliedPaths.selected),
                    });
                    setExcludedPaths({
                      [datasetName]: new Set(lastAppliedPaths.excluded),
                    });
                  },
                };
              })}
            />
          </Box>
          {isFilterRuleActive && (
            <SchemaSearch
              setSearchTerm={setSearchTerm}
              searchTerm={searchTerm}
            />
          )}
          {!isFilterRuleActive && <SchemaSelection />}
          <Box
            style={{
              position: "sticky",
              display: "flex",
              padding: "1rem 0",
              bottom: "-20px",
              background: theme.background.level2,
              left: 0,
            }}
          >
            <Button
              style={{
                color: theme.text.primary,
                marginRight: "0.5rem",
                boxShadow: "none",
                padding: "0.25rem 0.5rem",
                borderRadius: "4px",
              }}
              onClick={() => {
                const initialFieldNames = [
                  ...(excludedPaths[datasetName] || []),
                ];

                let stage;
                if (isFilterRuleActive) {
                  stage = {
                    _cls: "fiftyone.core.stages.SelectFields",
                    kwargs: {
                      meta_filter: searchMetaFilter,
                      _allow_missing: true,
                    },
                  };
                } else {
                  stage = {
                    _cls: "fiftyone.core.stages.ExcludeFields",
                    kwargs: {
                      field_names: initialFieldNames,
                      _allow_missing: true,
                    },
                  };
                }

                try {
                  setSelectedFieldsStage(stage);
                } catch (e) {
                  console.error("error setting field visibility", e);
                } finally {
                  setSettingsModal({ open: false });
                }
                setLastAppliedPaths({
                  selected: enabledSelectedPaths[datasetName],
                  excluded: excludedPaths[datasetName],
                });
              }}
            >
              Apply
            </Button>
            <Button
              style={{
                color: theme.text.primary,
                boxShadow: "none",
                padding: "0.25rem 0.5rem",
                borderRadius: "4px",
              }}
              onClick={() => {
                setSettingsModal({ open: false });
                setSearchTerm("");
                setSelectedFieldsStage(null);
                resetExcludedPaths();
                setSearchResults([]);
              }}
            >
              Reset
            </Button>
          </Box>
        </Container>
      </ModalWrapper>
    </Fragment>
  );
};

export default SchemaSettings;<|MERGE_RESOLUTION|>--- conflicted
+++ resolved
@@ -1,22 +1,11 @@
+import { Button, ExternalLink, InfoIcon, useTheme } from "@fiftyone/components";
+import * as fos from "@fiftyone/state";
+import { useOutsideClick } from "@fiftyone/state";
+import CloseIcon from "@mui/icons-material/Close";
+import { Box, Typography } from "@mui/material";
 import React, { Fragment, useCallback, useRef } from "react";
 import styled from "styled-components";
-
-import * as fos from "@fiftyone/state";
-
-import CloseIcon from "@mui/icons-material/Close";
-import { Box, Typography } from "@mui/material";
-
-import { Button, ExternalLink, InfoIcon, useTheme } from "@fiftyone/components";
 import { TabOption } from "../utils";
-
-<<<<<<< HEAD
-import useSchemaSettings, {
-  TAB_OPTIONS,
-} from "@fiftyone/state/src/hooks/useSchemaSettings";
-
-import { useOutsideClick } from "@fiftyone/state";
-=======
->>>>>>> 2f5e53ec
 import { SchemaSearch } from "./SchemaSearch";
 import { SchemaSelection } from "./SchemaSelection";
 
