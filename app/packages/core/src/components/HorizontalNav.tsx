--- conflicted
+++ resolved
@@ -45,23 +45,15 @@
   display: inline-block;
   margin-right: 5px;
   padding: 0 1em;
-<<<<<<< HEAD
-  color: ${({ theme }) => theme.text.primary};
-  background-color: ${({ theme }) => theme.background.level1};
-=======
   color: ${({ theme }) => theme.text.secondary};
   background-color: ${({ theme }) => theme.background.button};
->>>>>>> 019a13e4
   text-decoration: none;
   border-radius: 2px;
   font-weight: bold;
 
   &.active {
     background-color: ${({ theme }) => theme.neutral.plainColor};
-<<<<<<< HEAD
-=======
     color: ${({ theme }) => theme.text.buttonHighlight};
->>>>>>> 019a13e4
   }
 `;
 
