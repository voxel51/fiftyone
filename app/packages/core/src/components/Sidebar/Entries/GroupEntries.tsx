import {
  Add,
  Check,
  Close,
  Edit,
  FilterList,
  Remove,
} from "@mui/icons-material";
import VisibilityIcon from "@mui/icons-material/Visibility";
import React, { useRef, useState } from "react";
import {
  SetterOrUpdater,
<<<<<<< HEAD
  selectorFamily,
  useRecoilCallback,
=======
>>>>>>> 29ae0a04
  useRecoilStateLoadable,
  useRecoilValue,
  useRecoilValueLoadable,
} from "recoil";
import styled from "styled-components";

import * as fos from "@fiftyone/state";

import { PillButton, useTheme } from "@fiftyone/components";
<<<<<<< HEAD
import { datasetName } from "@fiftyone/state";
import Draggable from "./Draggable";

const groupLength = selectorFamily<number, { modal: boolean; group: string }>({
  key: "groupLength",
  get:
    (params) =>
    ({ get }) =>
      get(fos.sidebarGroup({ ...params, loading: true })).length,
});

const numGroupFieldsFiltered = selectorFamily<
  number,
  { modal: boolean; group: string }
>({
  key: "numGroupFieldsFiltered",
  get:
    (params) =>
    ({ get }) => {
      let count = 0;

      let f = null;

      if (params.modal) {
        const labels = get(fos.labelPaths({ expanded: false }));
        f = (path) => labels.includes(path);
      }

      for (const path of get(fos.sidebarGroup({ ...params, loading: true }))) {
        if (
          get(fos.fieldIsFiltered({ path, modal: params.modal })) &&
          (!f || f(path))
        )
          count++;
      }

      return count;
    },
});

const numGroupFieldsActive = selectorFamily<
  number,
  { modal: boolean; group: string }
>({
  key: "numGroupFieldsActive",
  get:
    (params) =>
    ({ get }) => {
      let active = get(fos.activeFields({ modal: params.modal }));

      let f = null;

      if (params.modal) {
        const labels = get(fos.labelPaths({ expanded: false }));
        f = (path) => labels.includes(path);
        active = active.filter((p) => f(p));
      }

      f = get(fos.textFilter(params.modal));

      if (params.group === "tags") {
        return active.filter(
          (p) => p.startsWith("tags.") && p.slice("tags.".length).includes(f)
        ).length;
      }

      if (params.group === "tags") {
        return active.filter(
          (p) =>
            p.startsWith("_label_tags.") &&
            p.slice("_label_tags.".length).includes(f)
        ).length;
      }

      const paths = new Set(
        get(fos.sidebarGroup({ ...params, loading: true }))
      );

      return active.filter((p) => p.includes(f) && paths.has(p)).length;
    },
});

export const replace = {};

export const useRenameGroup = (modal: boolean, group: string) => {
  return useRecoilCallback(
    ({ set, snapshot }) =>
      async (newName: string) => {
        newName = newName.toLowerCase();

        const current = await snapshot.getPromise(
          fos.sidebarGroupsDefinition(modal)
        );
        if (
          !fos.validateGroupName(
            current.map(({ name }) => name).filter((name) => name !== group),
            newName
          )
        ) {
          return false;
        }

        const newGroups = current.map(({ name, ...rest }) => ({
          name: name === group ? newName : name,
          ...rest,
        }));

        const view = await snapshot.getPromise(fos.view);
        const shown = await snapshot.getPromise(
          fos.groupShown({ modal, group, loading: true })
        );

        replace[newName] = group;

        set(fos.groupShown({ group: newName, modal, loading: true }), shown);
        set(fos.sidebarGroupsDefinition(modal), newGroups);
        !modal &&
          fos.persistSidebarGroups({
            dataset: await snapshot.getPromise(datasetName),
            stages: view,
            sidebarGroups: newGroups,
          });
        return true;
      },
    []
  );
};

export const useDeleteGroup = (modal: boolean, group: string) => {
  const numFields = useRecoilValue(groupLength({ modal, group }));
  const onDelete = useRecoilCallback(
    ({ set, snapshot }) =>
      async () => {
        const groups = await snapshot.getPromise(
          fos.sidebarGroups({ modal, loading: true })
        );
        set(
          fos.sidebarGroups({ modal, loading: true }),
          groups.filter(({ name }) => name !== group)
        );
      },
    []
  );

  if (numFields) {
    return null;
  }

  return onDelete;
};

const useClearActive = (modal: boolean, group: string) => {
  return useRecoilCallback(
    ({ set, snapshot }) =>
      async () => {
        const paths = await snapshot.getPromise(
          fos.sidebarGroup({ modal, group, loading: true })
        );
        const active = await snapshot.getPromise(fos.activeFields({ modal }));

        set(
          fos.activeFields({ modal }),
          active.filter((p) => !paths.includes(p))
        );
      },
    [modal, group]
  );
};

const useClearFiltered = (modal: boolean, group: string) => {
  return useRecoilCallback(
    ({ set, snapshot }) =>
      async () => {
        const paths = await snapshot.getPromise(
          fos.sidebarGroup({ modal, group, loading: true })
        );
        const filters = await snapshot.getPromise(
          modal ? fos.modalFilters : fos.filters
        );

        set(
          modal ? fos.modalFilters : fos.filters,
          removeKeys(filters, paths, true)
        );
      },
    [modal, group]
  );
};

=======
import {
  useClearActive,
  useClearFiltered,
  useClearVisibility,
  useDeleteGroup,
  useRenameGroup,
} from "@fiftyone/state/src/hooks/useGroupEntries";
import {
  numGroupFieldsActive,
  numGroupFieldsFiltered,
  numGroupFieldsVisible,
} from "@fiftyone/state/src/recoil/groupEntries";
import Draggable from "./Draggable";

>>>>>>> 29ae0a04
type PillEntry = {
  onClick: () => void;
  text: string;
  title: string;
  icon?: React.ReactNode;
};

const Pills = ({ entries }: { entries: PillEntry[] }) => {
  const theme = useTheme();

  return (
    <>
      {entries.map((data, i) => (
        <PillButton
          {...data}
          highlight={false}
          open={false}
          style={{
            height: "1.5rem",
            fontSize: "0.8rem",
            lineHeight: "1rem",
            color: theme.text.primary,
            padding: "0.25rem 0.5rem",
            margin: "0 0.25rem",
          }}
          key={i}
        />
      ))}
    </>
  );
};

const PlusMinusButton = ({ expanded }: { expanded: boolean }) =>
  expanded ? <Remove /> : <Add />;

const GroupHeader = styled.div`
  border-bottom: 2px solid ${({ theme }) => theme.primary.softBorder};
  border-top-radius: 3px;
  margin-left: 2px;
  padding: 3px 3px 3px 8px;
  text-transform: uppercase;
  display: flex;
  justify-content: space-between;
  vertical-align: middle;
  align-items: center;
  font-weight: bold;
  color: ${({ theme }) => theme.text.secondary};
  background: ${({ theme }) => theme.neutral.softBg};
  user-select: text;

  svg {
    font-size: 1.25em;
    vertical-align: middle;
  }
  cursor: pointer;
`;

const GroupInput = styled.input`
  width: 100%;
  background: transparent;
  border: none;
  outline: none;
  text-transform: uppercase;
  font-weight: bold;
  color: ${({ theme }) => theme.text.secondary};
`;

type GroupEntryProps = {
  entryKey: string;
  pills?: React.ReactNode;
  title: string;
  setValue?: (name: string) => Promise<boolean>;
  onDelete?: () => void;
  before?: React.ReactNode;
  expanded: boolean;
  trigger: (
    event: React.MouseEvent<HTMLDivElement>,
    key: string,
    cb: () => void
  ) => void;
} & React.HTMLProps<HTMLDivElement>;

const GroupEntry = React.memo(
  ({
    entryKey,
    title,
    pills,
    onDelete,
    setValue,
    before,
    onClick,
    expanded,
    trigger,
  }: GroupEntryProps) => {
    const [editing, setEditing] = useState(false);
    const [hovering, setHovering] = useState(false);
    const ref = useRef<HTMLInputElement>();
    const canCommit = useRef(false);
    const theme = useTheme();

    return (
      <div
        data-cy={`sidebar-group-entry-${title}`}
        style={{
          boxShadow: `0 2px 20px ${theme.custom.shadow}`,
        }}
      >
        <div style={{ position: "relative", cursor: "pointer" }}>
          <Draggable
            color={theme.primary.softBorder}
            entryKey={entryKey}
            trigger={trigger}
          >
            <GroupHeader
              title={title}
              onMouseEnter={() => !hovering && setHovering(true)}
              onMouseLeave={() => hovering && setHovering(false)}
              onMouseDown={(event) => {
                editing ? event.stopPropagation() : (canCommit.current = true);
              }}
              onMouseMove={() => (canCommit.current = false)}
              style={{
                cursor: "unset",
                borderBottomColor: editing
                  ? theme.primary.plainColor
                  : theme.primary.softBorder,
              }}
              onMouseUp={(event) => {
                canCommit.current && onClick && onClick(event);
              }}
            >
              {before}
              <GroupInput
                ref={ref}
                maxLength={40}
                style={{
                  flexGrow: 1,
                  pointerEvents: editing ? "unset" : "none",
                  textOverflow: "ellipsis",
                }}
                defaultValue={title}
                onKeyDown={(event) => {
                  if (event.key === "Enter") {
                    setValue(event.target.value).then((success) => {
                      if (!success) {
                        event.target.value = title;
                      }

                      setEditing(false);
                      event.target.blur();
                    });

                    return;
                  }
                  if (event.key === "Escape") {
                    event.target.blur();
                  }
                }}
                onFocus={() => !editing && setEditing(true)}
                onBlur={() => {
                  if (editing) {
                    setEditing(false);
                  }
                }}
              />
              {hovering && !editing && setValue && (
                <span title={"Rename group"} style={{ margin: "0 0.25rem" }}>
                  <Edit
                    onMouseDown={(event) => {
                      event.preventDefault();
                      event.stopPropagation();
                    }}
                    onClick={() => {
                      setEditing(true);
                      if (ref.current) {
                        ref.current.setSelectionRange(
                          0,
                          ref.current.value.length
                        );
                        ref.current.focus();
                      }
                    }}
                  />
                </span>
              )}
              {pills}
              {onDelete && !editing && (
                <span title={"Delete group"} style={{ margin: "0 0.25rem" }}>
                  <Close
                    onMouseDown={(event) => {
                      event.preventDefault();
                      event.stopPropagation();
                    }}
                    onClick={() => onDelete()}
                  />
                </span>
              )}
              <span>
                <PlusMinusButton expanded={expanded} />
              </span>
            </GroupHeader>
          </Draggable>
        </div>
      </div>
    );
  }
);

const useShown = (
  key: string,
  modal: boolean
): [boolean, SetterOrUpdater<boolean>] => {
  const expanded = useRecoilValueLoadable(
    fos.groupShown({ group: key, modal, loading: false })
  );
  const [expandedLoading, setExpanded] = useRecoilStateLoadable(
    fos.groupShown({ group: key, modal, loading: true })
  );

  if (expanded.state === "hasValue") {
    return [expanded.contents, setExpanded];
  }

  if (expandedLoading.state !== "hasValue") {
    throw new Error(expandedLoading.contents);
  }
  return [expandedLoading.contents, setExpanded];
};

interface PathGroupProps {
  entryKey: string;
  name: string;
  modal: boolean;
  mutable?: boolean;
  trigger: (
    event: React.MouseEvent<HTMLDivElement>,
    key: string,
    cb: () => void
  ) => void;
}

export const PathGroupEntry = React.memo(
  ({ entryKey, name, modal, mutable = true, trigger }: PathGroupProps) => {
    const [expanded, setExpanded] = useShown(name, modal);

    const renameGroup = useRenameGroup(modal, name);
    const onDelete = !modal ? useDeleteGroup(modal, name) : null;
    const empty = useRecoilValue(fos.groupIsEmpty({ modal, group: name }));

    return (
      <GroupEntry
        entryKey={entryKey}
        title={name.toUpperCase()}
        expanded={expanded}
        onClick={() => setExpanded(!expanded)}
        setValue={modal || !mutable ? null : (value) => renameGroup(value)}
        onDelete={!empty ? null : onDelete}
        pills={
          <Pills
            entries={[
              {
                count: useRecoilValue(
                  numGroupFieldsFiltered({ modal, group: name })
                ),
                onClick: useClearFiltered(modal, name),
                icon: <FilterList />,
                title: `Clear ${name} filters`,
              },
              {
                count: useRecoilValue(
                  numGroupFieldsVisible({ modal, group: name })
                ),
                onClick: useClearVisibility(modal, name),
                icon: <VisibilityIcon />,
                title: `Clear ${name} filters`,
              },
              {
                count: useRecoilValue(
                  numGroupFieldsActive({ modal, group: name })
                ),
                onClick: useClearActive(modal, name),
                icon: <Check />,
                title: `Clear shown ${name}`,
              },
            ]
              .filter(({ count }) => count > 0)
              .map(({ count, ...rest }) => ({
                ...rest,
                text: count.toLocaleString(),
              }))}
          />
        }
        trigger={trigger}
      />
    );
  }
);<|MERGE_RESOLUTION|>--- conflicted
+++ resolved
@@ -1,3 +1,17 @@
+import { PillButton, useTheme } from "@fiftyone/components";
+import * as fos from "@fiftyone/state";
+import {
+  useClearActive,
+  useClearFiltered,
+  useClearVisibility,
+  useDeleteGroup,
+  useRenameGroup,
+} from "@fiftyone/state/src/hooks/useGroupEntries";
+import {
+  numGroupFieldsActive,
+  numGroupFieldsFiltered,
+  numGroupFieldsVisible,
+} from "@fiftyone/state/src/recoil/groupEntries";
 import {
   Add,
   Check,
@@ -10,226 +24,13 @@
 import React, { useRef, useState } from "react";
 import {
   SetterOrUpdater,
-<<<<<<< HEAD
-  selectorFamily,
-  useRecoilCallback,
-=======
->>>>>>> 29ae0a04
   useRecoilStateLoadable,
   useRecoilValue,
   useRecoilValueLoadable,
 } from "recoil";
 import styled from "styled-components";
-
-import * as fos from "@fiftyone/state";
-
-import { PillButton, useTheme } from "@fiftyone/components";
-<<<<<<< HEAD
-import { datasetName } from "@fiftyone/state";
 import Draggable from "./Draggable";
 
-const groupLength = selectorFamily<number, { modal: boolean; group: string }>({
-  key: "groupLength",
-  get:
-    (params) =>
-    ({ get }) =>
-      get(fos.sidebarGroup({ ...params, loading: true })).length,
-});
-
-const numGroupFieldsFiltered = selectorFamily<
-  number,
-  { modal: boolean; group: string }
->({
-  key: "numGroupFieldsFiltered",
-  get:
-    (params) =>
-    ({ get }) => {
-      let count = 0;
-
-      let f = null;
-
-      if (params.modal) {
-        const labels = get(fos.labelPaths({ expanded: false }));
-        f = (path) => labels.includes(path);
-      }
-
-      for (const path of get(fos.sidebarGroup({ ...params, loading: true }))) {
-        if (
-          get(fos.fieldIsFiltered({ path, modal: params.modal })) &&
-          (!f || f(path))
-        )
-          count++;
-      }
-
-      return count;
-    },
-});
-
-const numGroupFieldsActive = selectorFamily<
-  number,
-  { modal: boolean; group: string }
->({
-  key: "numGroupFieldsActive",
-  get:
-    (params) =>
-    ({ get }) => {
-      let active = get(fos.activeFields({ modal: params.modal }));
-
-      let f = null;
-
-      if (params.modal) {
-        const labels = get(fos.labelPaths({ expanded: false }));
-        f = (path) => labels.includes(path);
-        active = active.filter((p) => f(p));
-      }
-
-      f = get(fos.textFilter(params.modal));
-
-      if (params.group === "tags") {
-        return active.filter(
-          (p) => p.startsWith("tags.") && p.slice("tags.".length).includes(f)
-        ).length;
-      }
-
-      if (params.group === "tags") {
-        return active.filter(
-          (p) =>
-            p.startsWith("_label_tags.") &&
-            p.slice("_label_tags.".length).includes(f)
-        ).length;
-      }
-
-      const paths = new Set(
-        get(fos.sidebarGroup({ ...params, loading: true }))
-      );
-
-      return active.filter((p) => p.includes(f) && paths.has(p)).length;
-    },
-});
-
-export const replace = {};
-
-export const useRenameGroup = (modal: boolean, group: string) => {
-  return useRecoilCallback(
-    ({ set, snapshot }) =>
-      async (newName: string) => {
-        newName = newName.toLowerCase();
-
-        const current = await snapshot.getPromise(
-          fos.sidebarGroupsDefinition(modal)
-        );
-        if (
-          !fos.validateGroupName(
-            current.map(({ name }) => name).filter((name) => name !== group),
-            newName
-          )
-        ) {
-          return false;
-        }
-
-        const newGroups = current.map(({ name, ...rest }) => ({
-          name: name === group ? newName : name,
-          ...rest,
-        }));
-
-        const view = await snapshot.getPromise(fos.view);
-        const shown = await snapshot.getPromise(
-          fos.groupShown({ modal, group, loading: true })
-        );
-
-        replace[newName] = group;
-
-        set(fos.groupShown({ group: newName, modal, loading: true }), shown);
-        set(fos.sidebarGroupsDefinition(modal), newGroups);
-        !modal &&
-          fos.persistSidebarGroups({
-            dataset: await snapshot.getPromise(datasetName),
-            stages: view,
-            sidebarGroups: newGroups,
-          });
-        return true;
-      },
-    []
-  );
-};
-
-export const useDeleteGroup = (modal: boolean, group: string) => {
-  const numFields = useRecoilValue(groupLength({ modal, group }));
-  const onDelete = useRecoilCallback(
-    ({ set, snapshot }) =>
-      async () => {
-        const groups = await snapshot.getPromise(
-          fos.sidebarGroups({ modal, loading: true })
-        );
-        set(
-          fos.sidebarGroups({ modal, loading: true }),
-          groups.filter(({ name }) => name !== group)
-        );
-      },
-    []
-  );
-
-  if (numFields) {
-    return null;
-  }
-
-  return onDelete;
-};
-
-const useClearActive = (modal: boolean, group: string) => {
-  return useRecoilCallback(
-    ({ set, snapshot }) =>
-      async () => {
-        const paths = await snapshot.getPromise(
-          fos.sidebarGroup({ modal, group, loading: true })
-        );
-        const active = await snapshot.getPromise(fos.activeFields({ modal }));
-
-        set(
-          fos.activeFields({ modal }),
-          active.filter((p) => !paths.includes(p))
-        );
-      },
-    [modal, group]
-  );
-};
-
-const useClearFiltered = (modal: boolean, group: string) => {
-  return useRecoilCallback(
-    ({ set, snapshot }) =>
-      async () => {
-        const paths = await snapshot.getPromise(
-          fos.sidebarGroup({ modal, group, loading: true })
-        );
-        const filters = await snapshot.getPromise(
-          modal ? fos.modalFilters : fos.filters
-        );
-
-        set(
-          modal ? fos.modalFilters : fos.filters,
-          removeKeys(filters, paths, true)
-        );
-      },
-    [modal, group]
-  );
-};
-
-=======
-import {
-  useClearActive,
-  useClearFiltered,
-  useClearVisibility,
-  useDeleteGroup,
-  useRenameGroup,
-} from "@fiftyone/state/src/hooks/useGroupEntries";
-import {
-  numGroupFieldsActive,
-  numGroupFieldsFiltered,
-  numGroupFieldsVisible,
-} from "@fiftyone/state/src/recoil/groupEntries";
-import Draggable from "./Draggable";
-
->>>>>>> 29ae0a04
 type PillEntry = {
   onClick: () => void;
   text: string;
@@ -267,7 +68,8 @@
 
 const GroupHeader = styled.div`
   border-bottom: 2px solid ${({ theme }) => theme.primary.softBorder};
-  border-top-radius: 3px;
+  border-top-left-radius: 3px;
+  border-top-right-radius: 3px;
   margin-left: 2px;
   padding: 3px 3px 3px 8px;
   text-transform: uppercase;
