--- conflicted
+++ resolved
@@ -11,16 +11,8 @@
   useResetRecoilState,
   useSetRecoilState,
 } from "recoil";
-<<<<<<< HEAD
-import { InputDiv } from "./utils";
-import * as fos from "@fiftyone/state";
-import { Settings, VisibilityOff } from "@mui/icons-material";
-import { Box, Typography } from "@mui/material";
-import { Tooltip, useTheme } from "@fiftyone/components";
-=======
 import styled from "styled-components";
 import { FilterInputDiv } from "./utils";
->>>>>>> ab947f50
 
 const Filter = ({ modal }: { modal: boolean }) => {
   const theme = useTheme();
@@ -38,25 +30,17 @@
     resetTextFilter,
     resetExcludedPaths,
     affectedPathCount,
-    setSearchResults,
+    mergedSchema,
   } = fos.useSchemaSettings();
 
-<<<<<<< HEAD
+  const { setSearchResults } = fos.useSearchSchemaFields(mergedSchema);
+
   const { setViewToFields: setSelectedFieldsStage } =
     fos.useSetSelectedFieldsStage();
 
-  useDebounce(
-    () => {
-      setDebouncedValue(value);
-    },
-    200,
-    [value]
-  );
-=======
   const Text = styled.div`
     font-size: 1rem;
   `;
->>>>>>> ab947f50
 
   return (
     <FilterInputDiv modal={modal}>
