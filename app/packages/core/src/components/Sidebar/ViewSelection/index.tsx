--- conflicted
+++ resolved
@@ -49,19 +49,12 @@
   const setEditView = useSetRecoilState(viewDialogContent);
   const resetView = useResetRecoilState(fos.view);
   const [viewSearch, setViewSearch] = useRecoilState<string>(viewSearchTerm);
-<<<<<<< HEAD
   const fragmentRef = useContext(datasetQueryContext);
-=======
   const isReadOnly = useRecoilValue(fos.readOnly);
   const canEdit = useMemo(
     () => canEditSavedViews && !isReadOnly,
     [canEditSavedViews, isReadOnly]
   );
-
-  const { savedViews: savedViewsV2 = [] } = fos.useSavedViews();
-
-  const fragmentRef = useContext(DatasetQueryRef);
->>>>>>> 7136d887
 
   if (!fragmentRef) throw new Error("ref not defined");
 
