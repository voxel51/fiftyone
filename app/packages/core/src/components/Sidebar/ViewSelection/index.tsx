--- conflicted
+++ resolved
@@ -56,18 +56,8 @@
   const [selected, setSelected] = useRecoilState<DatasetViewOption | null>(
     selectedSavedViewState
   );
-<<<<<<< HEAD
-
   const datasetName = useRecoilValue(fos.datasetName);
-=======
   const canEditSavedViews = useRecoilValue<boolean>(fos.canEditSavedViews);
-  const existingQueries = qs.parse(location.search, {
-    ignoreQueryPrefix: true,
-  });
-  const isIPython = existingQueries?.["context"] === "ipython";
-
-  const { datasetName, queryRef } = props;
->>>>>>> d11e9043
   const setIsOpen = useSetRecoilState<boolean>(viewDialogOpen);
   const savedViewParam = useRecoilValue(fos.viewName);
   const setEditView = useSetRecoilState(viewDialogContent);
