import React, {
  Suspense,
  useCallback,
  useEffect,
  useRef,
  useState,
} from "react";
import { animated, Controller, config } from "@react-spring/web";
import styled from "styled-components";

import { move } from "@fiftyone/utilities";

import { useEventHandler } from "@fiftyone/state";
import { scrollbarStyles } from "../utils";
import { Resizable } from "re-resizable";
import { useRecoilState, useRecoilValue } from "recoil";
import { replace } from "./Entries/GroupEntries";
import { useTheme } from "@fiftyone/components";
import * as fos from "@fiftyone/state";
import { Box } from "@mui/material";
import ViewSelection from "./ViewSelection";
import { DatasetSavedViewsQuery } from "../../Root/Root";
import { useQueryLoader } from "react-relay";
const MARGIN = 3;

const fn = (
  items: InteractiveItems,
  currentOrder: string[],
  newOrder: string[],
  activeKey: string = null,
  delta = 0,
  lastTouched: string = null
) => {
  let groupActive = false;
  const currentY = {};
  let y = 0;
  for (const key of currentOrder) {
    const {
      entry,
      el,
      controller: { springs },
    } = items[key];
    if (entry.kind === fos.EntryKind.GROUP) {
      groupActive = key === activeKey;
    }
    let shown = true;

    if (entry.kind === fos.EntryKind.PATH) {
      shown = entry.shown;
    } else if (entry.kind === fos.EntryKind.EMPTY) {
      shown = entry.shown;
    }

    const height = el.getBoundingClientRect().height;
    const scale = springs.scale.get();
    if (scale > 1) {
      y += (height - height / scale) / 2;
    }

    currentY[key] = y;

    if (shown) {
      y += height + MARGIN;
    }
  }

  let scale = 1;
  if (activeKey) {
    const w = items[activeKey].el.parentElement.getBoundingClientRect().width;
    scale = (w - 12) / (w - 16);
  }

  const results = {};
  y = 0;
  let paths = 0;

  groupActive = false;
  let groupRaised = false;
  for (const key of newOrder) {
    const {
      entry,
      active,
      el,
      controller: { springs },
    } = items[key];
    if (entry.kind === fos.EntryKind.GROUP) {
      groupActive = key === activeKey;
      groupRaised = lastTouched === key;
      paths = 0;
    }

    const dragging =
      (activeKey === key || groupActive) && entry.kind !== fos.EntryKind.INPUT;
    const raise = dragging || groupRaised || key === lastTouched;
    let shown = true;

    if (entry.kind === fos.EntryKind.PATH) {
      shown = entry.shown;
      paths++;
    } else if (entry.kind === fos.EntryKind.EMPTY) {
      shown = paths === 0 && entry.shown;
    }

    results[key] = {
      cursor: dragging ? "grabbing" : "pointer",
      top: dragging ? currentY[key] + delta : y,
      zIndex: dragging || raise ? 1 : 0,
      scale: dragging ? scale : 1,
      shadow: dragging ? 8 : 0,
      left: shown ? 0 : -3000,
      height: shown
        ? Array.from(el.children).reduce((height, child) => {
            return height + child.getBoundingClientRect().height;
          }, 0)
        : 0,
    };

    if (active) {
      results[key].immediate = (k) => ["left", "zIndex", "cursor"].includes(k);
    }

    if (shown) {
      y += el.getBoundingClientRect().height / springs.scale.get() + MARGIN;
    }

    if (activeKey) {
      results[key].immediate = (k) =>
        (dragging && k !== "scale") || ["left", "zIndex", "cursor"].includes(k);
    }
  }

  return { results, minHeight: y };
};

export const getEntryKey = (entry: fos.SidebarEntry) => {
  if (entry.kind === fos.EntryKind.GROUP) {
    return JSON.stringify([entry.name]);
  }

  if (entry.kind === fos.EntryKind.PATH) {
    return JSON.stringify(["", entry.path]);
  }

  if (entry.kind === fos.EntryKind.EMPTY) {
    return JSON.stringify([entry.group, ""]);
  }
  if (entry.kind === fos.EntryKind.INPUT) {
    return `input-${entry.type}`;
  }

  throw new Error("invalid entry");
};

const isShown = (entry: fos.SidebarEntry) => {
  if (entry.kind === fos.EntryKind.PATH && !entry.shown) {
    return false;
  }

  if (entry.kind === fos.EntryKind.EMPTY && !entry.shown) {
    return false;
  }

  if (entry.kind === fos.EntryKind.INPUT) {
    return true;
  }

  return true;
};

const measureEntries = (
  activeKey: string,
  items: InteractiveItems,
  order: string[]
): {
  data: { top: number; height: number; key: string }[];
  activeHeight: number;
} => {
  const data = [];
  let previous = { top: -MARGIN, height: 0 };
  let activeHeight = 0;

  for (let i = 0; i < order.length; i++) {
    const key = order[i];
    const entry = items[key].entry;

    if (!isShown(entry)) continue;

    let height = items[key].el.getBoundingClientRect().height;

    if (key === activeKey) activeHeight = height;

    height /= items[key].controller.springs.scale.get();

    const top = previous.top + previous.height + MARGIN;
    data.push({ key, height, top });
    previous = { top, height };
  }

  return { data, activeHeight };
};

const measureGroups = (
  activeKey: string,
  items: InteractiveItems,
  order: string[]
): {
  data: { top: number; height: number; key: string }[];
  activeHeight: number;
} => {
  const data = [];
  let current = {
    top: -MARGIN,
    height: 0,
    key: getEntryKey(items[order[0]].entry),
  };
  let activeHeight = -MARGIN;

  for (let i = 0; i < order.length; i++) {
    const key = order[i];
    const entry = items[key].entry;

    if (entry.kind === fos.EntryKind.INPUT && entry.type === "add") break;

    if (entry.kind === fos.EntryKind.GROUP) {
      data.push(current);
      current = { top: current.top + current.height, height: 0, key };
      data[data.length - 1].height -= MARGIN;
    }

    if (!isShown(entry)) continue;

    const height = items[key].el.getBoundingClientRect().height;
    if (current.key === activeKey) {
      activeHeight += MARGIN + height;
    }

    current.height +=
      height / items[key].controller.springs.scale.get() + MARGIN;
  }

  data.push(current);

  return { data, activeHeight };
};

const isDisabledEntry = (
  entry: fos.SidebarEntry,
  disabled: Set<string>,
  excludeGroups: boolean = false
) => {
  if (entry.kind === fos.EntryKind.PATH) {
    return (
      entry.path.startsWith("tags.") ||
      entry.path.startsWith("_label_tags.") ||
      disabled.has(entry.path)
    );
  }

  if (entry.kind === fos.EntryKind.EMPTY) {
    return entry.group === "tags" || entry.group === "label tags";
  }

  if (excludeGroups && entry.kind === fos.EntryKind.GROUP) {
    return (
      entry.name === "tags" ||
      entry.name === "label tags" ||
      entry.name === "other"
    );
  }

  if (entry.kind === fos.EntryKind.INPUT) {
    return true;
  }

  return false;
};

const getAfterKey = (
  activeKey: string,
  items: InteractiveItems,
  order: string[],
  direction: Direction,
  disabled: Set<string>
): string | null => {
  if (!items[activeKey]) {
    return;
  }

  const up = direction === Direction.UP;
  const baseTop = items[order[0]].el.parentElement.getBoundingClientRect().y;
  const isGroup = items[activeKey].entry.kind === fos.EntryKind.GROUP;
  let { data, activeHeight } = isGroup
    ? measureGroups(activeKey, items, order)
    : measureEntries(activeKey, items, order);

  data = data.filter(
    ({ key }) => !isDisabledEntry(items[key].entry, disabled, !isGroup)
  );

  const { top } = items[activeKey].el.getBoundingClientRect();
  let y = top - baseTop;

  if (!up) {
    y += activeHeight;
  }

  let filtered = data
    .map(({ key, top, height }) => {
      const midpoint = up ? top + height / 2 : top + height - height / 2;
      return {
        delta: up ? midpoint - y : y - midpoint,
        key,
      };
    })
    .sort((a, b) => a.delta - b.delta)
    .filter(({ delta, key }) => delta >= 0 || key === activeKey);

  if (!filtered.length) {
    return up ? data.slice(-1)[0].key : data[0].key;
  }

  if (up && !isGroup) {
    filtered = filtered.filter(({ key }) => {
      const prev = order[order.indexOf(key) - 1];
      return !prev || !isDisabledEntry(items[prev].entry, disabled);
    });
  }

  let result = filtered[0].key;
  if (isGroup) {
    if (result === null) return order[0];

    let index = order.indexOf(result) + (up ? -1 : 1);
    if (result === activeKey) up ? index++ : index--;
    if (index <= 0) order[0];

    if (order[index] === activeKey) return activeKey;

    index++;
    try {
      while (
        [fos.EntryKind.PATH, fos.EntryKind.EMPTY].includes(
          items[order[index]].entry.kind
        )
      )
        index++;

      index--;
    } catch {}

    return order[index];
  }

  const first = order.filter(
    (key) => !isDisabledEntry(items[key].entry, disabled, true)
  )[0];
  if (order.indexOf(result) <= order.indexOf(first)) {
    if (up) return order[order.indexOf(first) + 1];
    return first;
  }

  return result;
};

type InteractiveItems = {
  [key: string]: {
    el: HTMLDivElement;
    controller: Controller;
    entry: fos.SidebarEntry;
    active: boolean;
  };
};

enum Direction {
  UP = "UP",
  DOWN = "DOWN",
}

const SidebarColumn = styled.div`
  position: relative;
  max-height: 100%;
  height: 92%;
  width: 100%;

  overflow-y: scroll;
  overflow-x: hidden;

  scrollbar-color: ${({ theme }) => theme.text.tertiary}
    ${({ theme }) => theme.background.body};
  background: ${({ theme }) => theme.background.sidebar};
  ${scrollbarStyles}
`;

const Container = animated(styled.div`
  position: relative;
  min-height: 100%;
  margin: 0 0.25rem 0 1rem;

  & > div {
    position: absolute;
    transform-origin: 50% 50% 0px;
    touch-action: none;
    width: 100%;
  }
`);

type RenderEntry = (
  key: string,
  group: string,
  entry: fos.SidebarEntry,
  controller: Controller,
  trigger: (
    event: React.MouseEvent<HTMLDivElement>,
    key: string,
    cb: () => void
  ) => void
) => { children: React.ReactNode; disabled: boolean };

const InteractiveSidebar = ({
  render,
  modal,
}: {
  render: RenderEntry;
  modal: boolean;
}) => {
  const order = useRef<string[]>([]);
  const lastOrder = useRef<string[]>([]);
  const down = useRef<string>(null);
  const last = useRef<number>(null);
  const lastDirection = useRef<Direction>(null);
  const start = useRef<number>(0);
  const items = useRef<InteractiveItems>({});
  const container = useRef<HTMLDivElement>();
  const scroll = useRef<number>(0);
  const maxScrollHeight = useRef<number>();
  const [width, setWidth] = useRecoilState(fos.sidebarWidth(modal));
  const shown = useRecoilValue(fos.sidebarVisible(modal));
  const [entries, setEntries] = fos.useEntries(modal);
  const disabled = useRecoilValue(fos.disabledPaths);
  const cb = useRef<() => void>();
  const [containerController] = useState(
    () => new Controller({ minHeight: 0 })
  );
  const loadedDatasetName = useRecoilValue<string>(fos.datasetName);

  if (entries instanceof Error) {
    throw entries;
  }

  let group = null;
  order.current = [...entries].map((entry) => getEntryKey(entry));
  for (const entry of entries) {
    const key = getEntryKey(entry);
    if (entry.kind === fos.EntryKind.GROUP) {
      group = entry.name;
    }

    if (entry.kind === fos.EntryKind.GROUP && entry.name in replace) {
      const oldKey = getEntryKey({ ...entry, name: replace[entry.name] });
      items.current[key] = items.current[oldKey];

      items.current = Object.fromEntries(
        Object.entries(items.current).filter(([k]) => k !== oldKey)
      );
      items.current[key].entry = entry;
    } else if (entry.kind === fos.EntryKind.EMPTY && entry.group in replace) {
      const oldKey = getEntryKey({ ...entry, group: replace[entry.group] });
      items.current[key] = items.current[oldKey];

      items.current = Object.fromEntries(
        Object.entries(items.current).filter(([k]) => k !== oldKey)
      );
      items.current[key].entry = entry;
      delete replace[entry.group];
    } else if (!(key in items.current)) {
      items.current[key] = {
        el: null,
        controller: new Controller({
          cursor: "pointer",
          top: -3000,
          left: 0,
          zIndex: 0,
          scale: 1,
          shadow: 0,
          height: 0,
          config: {
            ...config.stiff,
            bounce: 0,
          },
          overflow: "visible",
        }),
        entry,
        active: false,
      };
    } else {
      items.current[key].entry = entry;
    }
  }

  const getNewOrder = (direction: Direction): string[] => {
    let after = getAfterKey(
      down.current,
      items.current,
      lastOrder.current,
      direction,
      disabled
    );

    let entry = items.current[down.current].entry;
    if (down.current === after && entry.kind === fos.EntryKind.GROUP) {
      const ai = lastOrder.current.indexOf(after) - 1;
      after = ai >= 0 ? lastOrder.current[ai] : null;
    }

    let from = lastOrder.current.indexOf(down.current);
    let to = after ? lastOrder.current.indexOf(after) : 0;
    if (entry.kind === fos.EntryKind.PATH) {
      to = Math.max(to, 1);
      return move(lastOrder.current, from, to);
    }

    const section = [];
    do {
      section.push(lastOrder.current[from]);
      from++;

      if (from >= order.current.length) break;

      entry = items.current[lastOrder.current[from]].entry;
    } while (
      entry.kind !== fos.EntryKind.GROUP &&
      entry.kind !== fos.EntryKind.INPUT
    );

    if (after === null) {
      return [
        ...section,
        ...lastOrder.current.filter((key) => !section.includes(key)),
      ];
    }
    const result = [];
    const pool = lastOrder.current.filter((key) => !section.includes(key));
    let i = 0;
    let terminate = false;
    while (i < pool.length && !terminate) {
      result.push(pool[i]);
      terminate = pool[i] === after;
      i++;
    }

    return [...result, ...section, ...pool.slice(i)];
  };
  const lastTouched = useRef<string>();

  const placeItems = useCallback(() => {
    const { results: placements, minHeight } = fn(
      items.current,
      order.current,
      order.current,
      null,
      0,
      lastTouched.current
    );

    containerController.set({ minHeight: minHeight + MARGIN });
    for (const key of order.current) {
      const item = items.current[key];

      if (item.active) {
        item.controller.start(placements[key]);
      } else {
        item.controller.set(placements[key]);
        item.active = true;
      }
    }
  }, []);

  const exit = useCallback(() => {
    if (down.current === null) {
      start.current = null;
      cb.current = null;
      return;
    }

    requestAnimationFrame(() => {
      cb.current();

      lastTouched.current = down.current;
      const newOrder = getNewOrder(lastDirection.current);
      order.current = newOrder;

      const newEntries = order.current.map((key) => items.current[key].entry);

      cb.current = null;
      down.current = null;
      start.current = null;
      lastDirection.current = null;

      setEntries(newEntries);
    });
  }, [entries]);

  useEventHandler(document.body, "mouseup", exit);
  useEventHandler(document.body, "mouseleave", exit);

  const scrollWith = useCallback((direction: Direction, y: number) => {
    requestAnimationFrame(() => {
      const { top, bottom, height } = container.current.getBoundingClientRect();
      const up = direction === Direction.UP;
      let delta = up ? y - top : bottom - y;
      const canScroll = up
        ? scroll.current > 0
        : scroll.current + height < maxScrollHeight.current;

      if (down.current && canScroll && delta < 24) {
        container.current.scroll(
          0,
          container.current.scrollTop + (up ? -1 : 1)
        );
        animate(y);
        scrollWith(direction, y);
      }
    });
  }, []);

  const animate = useCallback((y) => {
    if (down.current == null) return;
    document.getSelection().removeAllRanges();
    const entry = items.current[down.current].entry;

    const d = y - last.current;

    if (d > 0) {
      lastDirection.current = Direction.DOWN;
    } else if (d < 0 || !lastDirection.current) {
      lastDirection.current = Direction.UP;
    }

    if (![fos.EntryKind.PATH, fos.EntryKind.GROUP].includes(entry.kind)) return;
    const realDelta = y - start.current;
    const newOrder = getNewOrder(lastDirection.current);
    const { results, minHeight } = fn(
      items.current,
      order.current,
      newOrder,
      down.current,
      realDelta
    );
    containerController.set({ minHeight: minHeight + MARGIN });

    for (const key of order.current)
      items.current[key].controller.start(results[key]);

    last.current = y;
    lastOrder.current = newOrder;
  }, []);

  useEventHandler(document.body, "mousemove", ({ clientY }) => {
    if (!down.current) return;

    requestAnimationFrame(() => {
      animate(clientY);
      scrollWith(lastDirection.current, clientY);
    });
  });

  const trigger = useCallback(
    (
      event: React.MouseEvent<HTMLDivElement>,
      key: string,
      callback: () => void
    ) => {
      if (event.button !== 0) return;

      down.current = key;
      cb.current = callback;
      start.current = event.clientY;
      last.current = start.current;
      lastOrder.current = order.current;
      maxScrollHeight.current = container.current.scrollHeight;
      lastTouched.current = null;
      placeItems();
    },
    [placeItems]
  );

  const [observer] = useState<ResizeObserver>(
    () => new ResizeObserver(placeItems)
  );
  const theme = useTheme();

  return shown ? (
    <Resizable
      size={{ height: "100%", width }}
      minWidth={200}
      maxWidth={600}
      enable={{
        top: false,
        right: !modal,
        bottom: false,
        left: modal,
        topRight: false,
        bottomRight: false,
        bottomLeft: false,
        topLeft: false,
      }}
      onResizeStop={(e, direction, ref, { width: delta }) => {
        setWidth(width + delta);
      }}
      style={{
        borderLeft: modal
          ? `1px solid ${theme.primary.plainBorder}`
          : undefined,
        borderRight: !modal
          ? `1px solid ${theme.primary.plainBorder}`
          : undefined,
        borderTopRightRadius: 8,
      }}
    >
      {!modal && (
        <Suspense>
<<<<<<< HEAD
          <Box style={{ padding: 8, paddingLeft: 16, paddingRight: 16 }}>
            <ViewSelection />
=======
          <Box
            style={{
              padding: 8,
              paddingLeft: 16,
              paddingRight: 16,
              background: theme.background.mediaSpace,
              borderTopRightRadius: 8,
            }}
          >
            {savedViewsQueryRef !== null && (
              <ViewSelection
                datasetName={loadedDatasetName}
                queryRef={savedViewsQueryRef}
              />
            )}
>>>>>>> c57a4b5f
          </Box>
        </Suspense>
      )}
      <Suspense>
        <SidebarColumn
          ref={container}
          onScroll={({ target }) => {
            if (start.current !== null) {
              start.current += scroll.current - target.scrollTop;
            }

            scroll.current = target.scrollTop;
            down.current && animate(last.current);
          }}
        >
          <Container style={containerController.springs}>
            {order.current.map((key) => {
              const entry = items.current[key].entry;
              if (entry.kind === fos.EntryKind.GROUP) {
                group = entry.name;
              }
              const { shadow, cursor, ...springs } =
                items.current[key].controller.springs;
              const { children } = render(
                key,
                group,
                entry,
                items.current[key].controller,
                trigger
              );
              const style = {};
              if (entry.kind === fos.EntryKind.INPUT) {
                style.zIndex = 0;
              }

              return (
                <animated.div
                  onMouseDownCapture={() => {
                    lastTouched.current = undefined;
                    placeItems();
                  }}
                  key={key}
                  style={{
                    ...springs,
                    boxShadow: shadow.to(
                      (s) => `rgba(0, 0, 0, 0.15) 0px ${s}px ${2 * s}px 0px`
                    ),
                    ...style,
                  }}
                >
                  <div
                    ref={(node) => {
                      if (!items.current[key]) {
                        return;
                      }

                      items.current[key].el &&
                        observer.unobserve(items.current[key].el);
                      node && observer.observe(node);
                      items.current[key].el = node;
                    }}
                  >
                    {children}
                  </div>
                </animated.div>
              );
            })}
          </Container>
        </SidebarColumn>
      </Suspense>
    </Resizable>
  ) : null;
};

export default React.memo(InteractiveSidebar);<|MERGE_RESOLUTION|>--- conflicted
+++ resolved
@@ -719,10 +719,6 @@
     >
       {!modal && (
         <Suspense>
-<<<<<<< HEAD
-          <Box style={{ padding: 8, paddingLeft: 16, paddingRight: 16 }}>
-            <ViewSelection />
-=======
           <Box
             style={{
               padding: 8,
@@ -732,13 +728,7 @@
               borderTopRightRadius: 8,
             }}
           >
-            {savedViewsQueryRef !== null && (
-              <ViewSelection
-                datasetName={loadedDatasetName}
-                queryRef={savedViewsQueryRef}
-              />
-            )}
->>>>>>> c57a4b5f
+            <ViewSelection />
           </Box>
         </Suspense>
       )}
