--- conflicted
+++ resolved
@@ -1,40 +1,24 @@
-<<<<<<< HEAD
+import { useTheme } from "@fiftyone/components";
+import * as fos from "@fiftyone/state";
+import { useEventHandler } from "@fiftyone/state";
+import { move, scrollbarStyles } from "@fiftyone/utilities";
+import { Box } from "@mui/material";
 import { animated, config, Controller } from "@react-spring/web";
-import React, { useCallback, useRef, useState } from "react";
-=======
-import React, {
-  Suspense,
+import { Resizable } from "re-resizable";
+import {
+  default as React,
+  default as React,
   useCallback,
-  useEffect,
   useRef,
   useState,
 } from "react";
-import { animated, Controller, config } from "@react-spring/web";
->>>>>>> c9f37ad3
+import { useRecoilState, useRecoilValue, useResetRecoilState } from "recoil";
 import styled from "styled-components";
-
-import { move } from "@fiftyone/utilities";
-
-import { useTheme } from "@fiftyone/components";
-import * as fos from "@fiftyone/state";
-import { useEventHandler } from "@fiftyone/state";
-<<<<<<< HEAD
-import { Box } from "@mui/material";
-=======
-import { scrollbarStyles } from "@fiftyone/utilities";
->>>>>>> c9f37ad3
-import { Resizable } from "re-resizable";
-import { useRecoilState, useRecoilValue, useResetRecoilState } from "recoil";
-import { scrollbarStyles } from "../utils";
+import SchemaSettings from "../Schema/SchemaSettings";
 import { replace } from "./Entries/GroupEntries";
 import { resizeHandle } from "./Sidebar.module.css";
-<<<<<<< HEAD
 import ViewSelection from "./ViewSelection";
-=======
-import SchemaSettings from "../Schema/SchemaSettings";
-import { graphql, useFragment } from "react-relay";
-
->>>>>>> c9f37ad3
+
 const MARGIN = 3;
 
 const fn = (
