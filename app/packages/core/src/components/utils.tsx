--- conflicted
+++ resolved
@@ -53,11 +53,7 @@
   border-radius: 3px;
   background-color: ${({ theme }) => theme.background.level3};
   color: ${({ theme }) => theme.text.secondary};
-<<<<<<< HEAD
-  border: 1px solid #191c1f;
-=======
   border: 1px solid ${({ theme }) => theme.primary.plainBorder};
->>>>>>> 019a13e4
   box-shadow: 0 8px 15px 0 rgba(0, 0, 0, 0.43);
   border-radius: 2px;
   padding: 0.5rem;
@@ -124,14 +120,10 @@
     ) => {
       const theme = useTheme();
       const props = useSpring({
-<<<<<<< HEAD
-        backgroundColor: !highlight ? theme.divider : theme.primary.plainColor,
-=======
         backgroundColor: !highlight
           ? theme.background.button
           : theme.primary.plainColor,
         color: !highlight ? theme.text.secondary : theme.text.buttonHighlight,
->>>>>>> 019a13e4
       });
 
       const children = (
@@ -164,11 +156,7 @@
   background-color: ${({ theme }) => theme.background.level2};
   border: 1px solid ${({ theme }) => theme.primary.plainBorder};
   border-radius: 2px;
-<<<<<<< HEAD
-  box-shadow: 0 2px 20px ${({ theme }) => theme.background.level2};
-=======
   box-shadow: 0 2px 20px ${({ theme }) => theme.custom.shadow};
->>>>>>> 019a13e4
   box-sizing: border-box;
   margin-top: 0.6rem;
   position: absolute;
@@ -317,11 +305,7 @@
   const [hover, setHover] = useState(false);
   color = color ?? theme.primary.plainColor;
   const props = useSpring({
-<<<<<<< HEAD
-    backgroundColor: hover ? color : theme.background,
-=======
     backgroundColor: hover ? color : theme.background.body,
->>>>>>> 019a13e4
     color: hover ? theme.text.primary : theme.text.secondary,
     config: {
       duration: 150,
