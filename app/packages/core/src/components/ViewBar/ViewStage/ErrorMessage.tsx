<<<<<<< HEAD
import React, { useEffect, useRef, useState } from "react";
import { config, animated, useSpring } from "@react-spring/web";
import styled from "styled-components";
import { useService } from "@xstate/react";
import { ReportProblem } from "@mui/icons-material";
=======
import { ReportProblem } from "@mui/icons-material";
import { animated, config, useSpring } from "@react-spring/web";
import { useService } from "@xstate/react";
import React, { useContext, useEffect, useRef, useState } from "react";
import styled, { ThemeContext } from "styled-components";
>>>>>>> c1f0ca7a

import { useFollow, useOutsideClick } from "@fiftyone/state";
import { useTheme } from "@fiftyone/components";

const ErrorMessageDiv = animated(styled.div`
  box-sizing: border-box;
  border-radius: 3px;
  background-color: ${({ theme }) => theme.background.level3};
  box-shadow: 0 2px 25px 0 ${({ theme }) => theme.primary.plainBorder};
  color: ${({ theme }) => theme.text.secondary};
  border-radius: 2px;
  padding: 0.5rem;
  line-height: 1rem;
  margin-top: 2.5rem;
  font-weight: bold;
  position: fixed;
  width: auto;
  z-index: 802;
`);

const ErrorHeader = styled.div`
  color: ${({ theme }) => theme.text.primary};
  display: flex;
  padding-bottom: 0.5rem;
`;

const ErrorMessage = React.memo(
  ({ barRef, followRef, serviceRef, style, machine }) => {
    const theme = useTheme();
    let state, send;
    if (machine) {
      [state, send] = machine;
    } else {
      [state, send] = useService(serviceRef);
    }
    const ref = useRef();
    const [errorTimeout, setErrorTimeout] = useState(null);
    const { error, errorId } = state.context;
    const [props, set] = useSpring(() => {
      const obj = followRef
        ? {
            left: followRef.current.getBoundingClientRect().x,
            top: followRef.current.getBoundingClientRect().y,
          }
        : {};
      return {
        ...obj,
        opacity: errorId ? 1 : 0,
        from: {
          opacity: 0,
        },
        config: config.stiff,
      };
    });

    useEffect(() => {
      errorTimeout && clearTimeout(errorTimeout);
      !errorId && setErrorTimeout(setTimeout(() => send("CLEAR_ERROR"), 1000));
      set({ opacity: errorId ? 1 : 0 });
    }, [errorId]);

    useOutsideClick(ref, () => send("CLEAR_ERROR_ID"));

    useFollow(barRef, followRef, set);

    return (
      <ErrorMessageDiv
        ref={ref}
        style={{ ...props, display: error ? "block" : "none", ...style }}
      >
        {error ? (
          <>
            <ErrorHeader>
              <ReportProblem
                style={{
                  color: theme.danger.plainColor,
                  marginRight: "0.5rem",
                }}
              />
              <div
                style={{ marginTop: "0.25rem" }}
              >{`Invalid ${error.name}.`}</div>
            </ErrorHeader>
            {error.error}
          </>
        ) : null}
      </ErrorMessageDiv>
    );
  }
);

export default ErrorMessage;<|MERGE_RESOLUTION|>--- conflicted
+++ resolved
@@ -1,16 +1,9 @@
-<<<<<<< HEAD
 import React, { useEffect, useRef, useState } from "react";
 import { config, animated, useSpring } from "@react-spring/web";
 import styled from "styled-components";
 import { useService } from "@xstate/react";
+
 import { ReportProblem } from "@mui/icons-material";
-=======
-import { ReportProblem } from "@mui/icons-material";
-import { animated, config, useSpring } from "@react-spring/web";
-import { useService } from "@xstate/react";
-import React, { useContext, useEffect, useRef, useState } from "react";
-import styled, { ThemeContext } from "styled-components";
->>>>>>> c1f0ca7a
 
 import { useFollow, useOutsideClick } from "@fiftyone/state";
 import { useTheme } from "@fiftyone/components";
