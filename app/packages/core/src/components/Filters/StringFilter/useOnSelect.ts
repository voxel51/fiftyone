--- conflicted
+++ resolved
@@ -1,10 +1,6 @@
-<<<<<<< HEAD
-=======
 import { SelectorValidationError } from "@fiftyone/components";
 import { isObjectIdField, snackbarErrors } from "@fiftyone/state";
 import { isObjectIdString } from "@fiftyone/utilities";
-import { useRef } from "react";
->>>>>>> 757fa81d
 import { RecoilState, useRecoilCallback } from "recoil";
 import { Result } from "./Result";
 
@@ -13,10 +9,17 @@
   path: string,
   selectedAtom: RecoilState<(string | null)[]>
 ) {
-<<<<<<< HEAD
   return useRecoilCallback(
     ({ snapshot, set }) =>
       async (value: string | null, d?: Result) => {
+        const isObjectId = await snapshot.getPromise(isObjectIdField(path));
+        if (isObjectId && (value === null || !isObjectIdString(value))) {
+          set(snackbarErrors, [
+            `${value} is not a 24 character hexadecimal string`,
+          ]);
+          throw new SelectorValidationError();
+        }
+
         const selected = new Set(await snapshot.getPromise(selectedAtom));
         if (d?.value === null) {
           value = null;
@@ -27,33 +30,4 @@
       },
     [modal, path, selectedAtom]
   );
-=======
-  const selectedMap = useRef<Map<string | null, number | null>>(new Map());
-  return {
-    onSelect: useRecoilCallback(
-      ({ snapshot, set }) =>
-        async (value: string | null, d?: Result) => {
-          const isObjectId = await snapshot.getPromise(isObjectIdField(path));
-          if (isObjectId && (value === null || !isObjectIdString(value))) {
-            set(snackbarErrors, [
-              `${value} is not a 24 character hexadecimal string`,
-            ]);
-            throw new SelectorValidationError();
-          }
-
-          const selected = new Set(await snapshot.getPromise(selectedAtom));
-          if (d?.value === null) {
-            value = null;
-          }
-          selectedMap.current.set(value, d?.count || null);
-          selected.add(value);
-          set(selectedAtom, [...selected].sort());
-
-          return "";
-        },
-      [modal, path, selectedAtom, selectedMap]
-    ),
-    selectedMap,
-  };
->>>>>>> 757fa81d
 }