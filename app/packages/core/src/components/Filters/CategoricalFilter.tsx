--- conflicted
+++ resolved
@@ -21,11 +21,8 @@
 import { getFetchFunction, VALID_KEYPOINTS } from "@fiftyone/utilities";
 import { Selector, useTheme } from "@fiftyone/components";
 import * as fos from "@fiftyone/state";
-<<<<<<< HEAD
 import withSuspense from "./withSuspense";
-=======
 import FieldLabelAndInfo from "../FieldLabelAndInfo";
->>>>>>> 81f215de
 
 const CategoricalFilterContainer = styled.div`
   background: ${({ theme }) => theme.background.level2};
@@ -356,16 +353,14 @@
 }: Props<T>) => {
   const name = path.split(".").slice(-1)[0];
   const color = useRecoilValue(fos.pathColor({ modal, path }));
-  const { count, results } = useRecoilValue(countsAtom);
   const selectedCounts = useRef(new Map<V["value"], number>());
   const onSelect = useOnSelect(selectedValuesAtom, selectedCounts);
   const useSearch = getUseSearch({ modal, path });
   const skeleton = useRecoilValue(isKeypointLabel(path));
   const theme = useTheme();
   const field = useRecoilValue(fos.field(path));
-
-<<<<<<< HEAD
-=======
+  const countsLoadable = useRecoilValueLoadable(countsAtom);
+
   if (countsLoadable.state !== "hasValue") return null;
 
   const { count, results } = countsLoadable.contents;
@@ -374,7 +369,6 @@
     return null;
   }
 
->>>>>>> 81f215de
   return (
     <NamedCategoricalFilterContainer>
       <FieldLabelAndInfo
