--- conflicted
+++ resolved
@@ -1,9 +1,7 @@
-<<<<<<< HEAD
-=======
-import { LoadingDots, useTheme } from "@fiftyone/components";
->>>>>>> e63f0254
+import { useTheme } from "@fiftyone/components";
 import * as fos from "@fiftyone/state";
 import * as schemaAtoms from "@fiftyone/state/src/recoil/schema";
+import Bolt from "@mui/icons-material/Bolt";
 import React, { Suspense } from "react";
 import { useRecoilValue } from "recoil";
 import styled from "styled-components";
@@ -12,7 +10,6 @@
 import Box from "./Box";
 import RangeSlider from "./RangeSlider";
 import * as state from "./state";
-import Bolt from "@mui/icons-material/Bolt";
 
 const Container = styled.div`
   margin: 3px;
@@ -42,14 +39,15 @@
   showRange: boolean
 ) => {
   const queryPerformance = useRecoilValue(fos.queryPerformance);
-
   const hasBounds = useRecoilValue(
     state.hasBounds({ path, modal, shouldCalculate: !queryPerformance })
   );
+  const indexed = useRecoilValue(fos.pathHasIndexes(path));
 
   return {
     show: !(!queryPerformance && named && !hasBounds),
     showLoadButton: isGroup && queryPerformance && !showRange && !modal,
+    showQueryPerformanceIcon: isGroup && queryPerformance && indexed && !modal,
   };
 };
 
@@ -59,20 +57,13 @@
   const isGroup = fieldType.length > 1;
   const [showRange, setShowRange] = React.useState(!isGroup);
   const field = fos.useAssertedRecoilValue(fos.field(path));
-<<<<<<< HEAD
 
-  const { show, showLoadButton } = useShow(
+  const { show, showLoadButton, showQueryPerformanceIcon } = useShow(
     isGroup,
     modal,
     named,
     path,
     showRange
-=======
-  const queryPerformance = useRecoilValue(fos.queryPerformance);
-  const indexed = useRecoilValue(fos.pathHasIndexes(path));
-  const hasBounds = useRecoilValue(
-    state.hasBounds({ path, modal, shouldCalculate: !queryPerformance })
->>>>>>> e63f0254
   );
   const theme = useTheme();
 
@@ -84,12 +75,6 @@
     setShowRange(true);
   };
 
-<<<<<<< HEAD
-=======
-  const showButton = isGroup && queryPerformance && !showRange && !modal;
-  const showQueryPerformanceIcon =
-    isGroup && queryPerformance && indexed && !modal;
->>>>>>> e63f0254
   return (
     <Container onClick={(e) => e.stopPropagation()}>
       {named && name && (
