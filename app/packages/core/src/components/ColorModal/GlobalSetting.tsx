--- conflicted
+++ resolved
@@ -1,10 +1,5 @@
 import { SettingsBackupRestore } from "@mui/icons-material";
-<<<<<<< HEAD
-import { Divider, Slider } from "@mui/material";
-=======
 import { Divider, Slider, Typography } from "@mui/material";
->>>>>>> fceb2504
-import React from "react";
 
 import * as fos from "@fiftyone/state";
 
