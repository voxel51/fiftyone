--- conflicted
+++ resolved
@@ -5,17 +5,14 @@
 import Editor from "@monaco-editor/react";
 import { Link } from "@mui/material";
 import colorString from "color-string";
-<<<<<<< HEAD
-import React, { useEffect, useMemo, useState } from "react";
-=======
-import React, {
-  useEffect,
+import {
+  default as React,
+  default as React,
   useLayoutEffect,
   useMemo,
   useRef,
   useState,
 } from "react";
->>>>>>> cadae4ea
 import { useRecoilValue } from "recoil";
 import { COLOR_SCHEME } from "../../utils/links";
 import { Button } from "../utils";
@@ -25,13 +22,9 @@
 const JSONViewer: React.FC = () => {
   const themeMode = useRecoilValue(fos.theme);
   const theme = useTheme();
-<<<<<<< HEAD
   const colorScheme = useRecoilValue(fos.colorScheme);
-=======
   const editorRef = useRef(null);
   const ref = useRef<HTMLDivElement>(null);
-  const sessionColor = useRecoilValue(fos.sessionColorScheme);
->>>>>>> cadae4ea
 
   const setting = useMemo(() => {
     return {
