--- conflicted
+++ resolved
@@ -145,7 +145,6 @@
   return true;
 };
 
-<<<<<<< HEAD
 export const getRGBColorFromPool = (pool: readonly string[]): string => {
   const color = getRandomColorFromPool(pool);
   const rgb = colorString.get.rgb(color).slice(0, 3);
@@ -248,7 +247,7 @@
   "mrybm",
   "mygbm",
 ];
-=======
+
 export const isValidMaskInput = (input: MaskColorInput[]) => {
   let result = true;
   input.forEach((item: MaskColorInput) => {
@@ -257,5 +256,4 @@
     }
   });
   return result;
-};
->>>>>>> 5d5db7ff
+};