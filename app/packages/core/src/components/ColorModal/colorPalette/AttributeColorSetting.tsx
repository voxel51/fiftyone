--- conflicted
+++ resolved
@@ -251,11 +251,7 @@
             )}
           </ColorSquare>
           <Input
-<<<<<<< HEAD
-            placeholder="#dd00dd"
-=======
             placeholder="#009900"
->>>>>>> 4658b6ec
             value={input[index].color ?? ""}
             setter={(v) =>
               setInput((prev) => {
