import * as fos from "@fiftyone/state";
import AddIcon from "@material-ui/icons/Add";
import DeleteIcon from "@material-ui/icons/Delete";
import React, { useEffect, useRef, useState } from "react";
import { ChromePicker } from "react-color";
import { selector, useRecoilValue } from "recoil";
import styled from "styled-components";
import Checkbox from "../../Common/Checkbox";
import { colorBlindFriendlyPalette, isSameArray } from "../utils";
import { colorPicker } from "./Colorpicker.module.css";

interface ColorPaletteProps {
  maxColors?: number;
  style?: React.CSSProperties;
}

const isDefaultColorPool = selector({
  key: "isDefaultColorPool",
  get: ({ get }) =>
    isSameArray(get(fos.colorScheme).colorPool, get(fos.config).colorPool),
});

const isColorBlindColorPool = selector({
  key: "isColorBlindColorPool",
  get: ({ get }) =>
    isSameArray(get(fos.colorScheme).colorPool, colorBlindFriendlyPalette),
});

const ColorPalette: React.FC<ColorPaletteProps> = ({
  maxColors = 20,
  style,
}) => {
  const colorScheme = useRecoilValue(fos.colorScheme);
  const setColorScheme = fos.useSetSessionColorScheme();
  const colors = colorScheme.colorPool;
  const [pickerColor, setPickerColor] = useState<string | null>(null);

  const isUsingDefault = useRecoilValue(isDefaultColorPool);
  const isUsingColorBlindOption = useRecoilValue(isColorBlindColorPool);
  const defaultPool = useRecoilValue(fos.config).colorPool;

  const [activeIndex, setActiveIndex] = useState<number | null>(null);
  const [showPicker, setShowPicker] = useState(false);
  const [deleteIndex, setDeleteIndex] = useState<number | null>(null);
  const pickerRef = useRef<ChromePicker>(null);
  const wrapperRef = useRef<HTMLDivElement>(null);

  const handleColorChange = (color: any) => {
    if (activeIndex !== null && color) {
      const newColors = colors ? [...colors] : [];
      newColors[activeIndex] = color.hex;
      setColorScheme((current) => ({
        ...current,
        colorPool: newColors,
      }));
    }
  };

  const handleColorDelete = (index: number) => {
    const newColors = colors ? [...colors] : [];
    newColors.splice(index, 1);
    setColorScheme((current) => ({
      ...current,
      colorPool: newColors,
    }));
  };

  const handleColorAdd = () => {
    if (colors.length < maxColors) {
      setColorScheme({
        colorPool: [...colors, "#ffffff"],
        fields: colorScheme.fields,
      });
    }
  };

  fos.useOutsideClick(wrapperRef, () => {
    setShowPicker(false);
    setActiveIndex(null);
  });

  useEffect(() => {
    if (!showPicker) setPickerColor(null);
  }, [showPicker]);

  if (!colors) return null;

  return (
    <div style={style} id="color-palette">
      <ColorPaletteContainer>
        {colors.map((color, index) => (
          <ColorSquare
            key={index}
            color={color}
            data-cy={`color-palette-${index}`}
            onClick={() => {
              setActiveIndex(index);
              setShowPicker(true);
              setDeleteIndex(null);
            }}
            onMouseEnter={() => setDeleteIndex(index)}
            onMouseLeave={() => setDeleteIndex(null)}
          >
            {color && deleteIndex === index && (
              <div
                style={{
                  color: "#ffffff",
                  position: "absolute",
                  right: "-2px",
                  top: "-2px",
                }}
              >
                <DeleteIcon
                  onClick={() => handleColorDelete(index)}
                  fontSize={"small"}
                  id={`delete-${index}`}
                  data-cy={`delete-color-square-${index}`}
                />
              </div>
            )}
            {showPicker && activeIndex === index && (
              <ChromePickerWrapper ref={wrapperRef}>
                <ChromePicker
                  color={pickerColor || color}
                  onChange={(color) => setPickerColor(color.hex)}
                  onChangeComplete={handleColorChange}
                  ref={pickerRef}
                  disableAlpha={true}
                  className={colorPicker}
                />
              </ChromePickerWrapper>
            )}
          </ColorSquare>
        ))}
        {colors.length < maxColors && (
<<<<<<< HEAD
          <AddSquare onClick={handleColorAdd} data-cy="add-color">
=======
          <AddSquare onClick={handleColorAdd} data-cy="custom-colors-add-color">
>>>>>>> 4658b6ec
            <AddIcon>+</AddIcon>
          </AddSquare>
        )}
      </ColorPaletteContainer>
      <div style={{ width: "50%" }}>
        {!isUsingDefault && (
          <Checkbox
            name={"Use default"}
            value={isUsingDefault}
            setValue={(v) =>
              v &&
              setColorScheme((current) => ({
                ...current,
                colorPool: defaultPool,
              }))
            }
          />
        )}
        {!isUsingColorBlindOption && (
          <Checkbox
            name={"Use color blind friendly option"}
            value={isUsingColorBlindOption}
            setValue={(v) =>
              v &&
              setColorScheme((current) => ({
                ...current,
                colorPool: colorBlindFriendlyPalette,
              }))
            }
          />
        )}
      </div>
    </div>
  );
};

const ColorPaletteContainer = styled.div`
  display: flex;
  flex-wrap: wrap;
  align-items: center;
`;

const ColorSquare = styled.div<{ color: string }>`
  position: relative;
  width: 40px;
  height: 40px;
  margin: 5px;
  cursor: pointer;
  background-color: ${(props) => props.color || "#ddd"};
`;

const ChromePickerWrapper = styled.div`
  position: absolute;
  top: 60px;
  left: 0;
  z-index: 10001;
`;

const AddSquare = styled.div`
  display: flex;
  justify-content: center;
  align-items: center;
  width: 40px;
  height: 40px;
  margin: 5px;
  cursor: pointer;
  background-color: #eee;
  border-radius: 3px;

  &:hover {
    background-color: #ddd;
  }
`;

export default ColorPalette;<|MERGE_RESOLUTION|>--- conflicted
+++ resolved
@@ -133,11 +133,7 @@
           </ColorSquare>
         ))}
         {colors.length < maxColors && (
-<<<<<<< HEAD
-          <AddSquare onClick={handleColorAdd} data-cy="add-color">
-=======
           <AddSquare onClick={handleColorAdd} data-cy="custom-colors-add-color">
->>>>>>> 4658b6ec
             <AddIcon>+</AddIcon>
           </AddSquare>
         )}
