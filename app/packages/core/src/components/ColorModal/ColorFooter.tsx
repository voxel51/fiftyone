import { Button } from "@fiftyone/components";
import * as foq from "@fiftyone/relay";
import * as fos from "@fiftyone/state";
import React, { useMemo } from "react";
import {
  commitLocalUpdate,
  useMutation,
  useRelayEnvironment,
} from "react-relay";
import { useRecoilCallback, useRecoilState, useRecoilValue } from "recoil";
import { RecordSourceProxy } from "relay-runtime";
import { v4 as uuid } from "uuid";
import { ButtonGroup, ModalActionButtonContainer } from "./ShareStyledDiv";
import { activeColorEntry } from "./state";
import { COLOR_BY } from "@fiftyone/utilities";

const ColorFooter: React.FC = () => {
  const isReadOnly = useRecoilValue(fos.readOnly);
  const canEditCustomColors = useRecoilValue(fos.canEditCustomColors);
  const canEdit = useMemo(
    () => !isReadOnly && canEditCustomColors,
    [canEditCustomColors, isReadOnly]
  );
  const setColorScheme = fos.useSetSessionColorScheme();
  const [activeColorModalField, setActiveColorModalField] =
    useRecoilState(activeColorEntry);
  const [setDatasetColorScheme] =
    useMutation<foq.setDatasetColorSchemeMutation>(foq.setDatasetColorScheme);
  const colorScheme = useRecoilValue(fos.colorScheme);
  const datasetName = useRecoilValue(fos.datasetName);
  const configDefault = useRecoilValue(fos.config);
  const datasetDefault = useRecoilValue(fos.datasetAppConfig)?.colorScheme;
  const updateDatasetColorScheme = useUpdateDatasetColorScheme();
  const subscription = useRecoilValue(fos.stateSubscription);

  if (!activeColorModalField) return null;

  if (!datasetName) {
    throw new Error("dataset not defined");
  }

  return (
    <ModalActionButtonContainer>
      <ButtonGroup style={{ marginRight: "4px" }}>
        <Button
          title={`Clear session settings and revert to default settings`}
          onClick={() => {
            setColorScheme(fos.ensureColorScheme(datasetDefault));
          }}
        >
          Reset
        </Button>
        <Button
          title={
            canEdit
              ? "Save to dataset app config"
              : "Can not save to dataset appConfig in read-only mode"
          }
          onClick={() => {
            updateDatasetColorScheme({
              ...colorScheme,
              fields: colorScheme.fields ?? [],
              colorPool: colorScheme.colorPool ?? [],
              colorBy: colorScheme.colorBy ?? "field",
              multicolorKeypoints: colorScheme.multicolorKeypoints ?? false,
              showSkeletons: colorScheme.showSkeletons ?? true,
              defaultMaskTargetsColors:
                colorScheme.defaultMaskTargetsColors ?? [],
            });

            setDatasetColorScheme({
              variables: {
                subscription,
                datasetName,
                colorScheme: {
                  ...colorScheme,
                  fields: colorScheme.fields ?? [],
                  multicolorKeypoints: colorScheme.multicolorKeypoints ?? false,
                  showSkeletons: colorScheme.showSkeletons ?? true,
                  colorBy: colorScheme.colorBy ?? "field",
                  colorPool: colorScheme.colorPool ?? [],
                  labelTags: colorScheme.labelTags ?? {},
                  defaultMaskTargetsColors:
                    colorScheme.defaultMaskTargetsColors ?? [],
                },
              },
            });
            setActiveColorModalField(null);
          }}
          disabled={!canEdit}
        >
          Save as default
        </Button>
        {datasetDefault && (
          <Button
            title={canEdit ? "Clear" : "Can not clear in read-only mode"}
            onClick={() => {
              updateDatasetColorScheme(null);
              setDatasetColorScheme({
                variables: { subscription, datasetName, colorScheme: null },
              });
              setColorScheme((cur) => ({
                ...cur,
                fields: [],
                defaultMaskTargetsColors: [],
                labelTags: {},
                colorscale: null,
                colorPool: configDefault.colorPool,
                colorBy: configDefault.colorBy,
                multicolorKeypoints: false,
                showSkeletons: true,
              }));
            }}
            disabled={!canEdit}
          >
            Clear default
          </Button>
        )}
      </ButtonGroup>
    </ModalActionButtonContainer>
  );
};

const useUpdateDatasetColorScheme = () => {
  const environment = useRelayEnvironment();

  return useRecoilCallback(
    ({ snapshot }) =>
      async (colorScheme: foq.ColorSchemeInput | null) => {
        const id = (await snapshot.getPromise(fos.dataset))?.id;
        id &&
          commitLocalUpdate(environment, (store) => {
            const appConfigRecord = store
              .get<foq.datasetFragment$data>(id)
              ?.getLinkedRecord("appConfig");

            if (!appConfigRecord) {
              throw new Error("app config not found");
            }

            if (!colorScheme) {
              appConfigRecord.setValue(null, "colorScheme");
              return;
            }
            let colorSchemeRecord =
              appConfigRecord.getLinkedRecord("colorScheme");

            if (!colorSchemeRecord) {
              colorSchemeRecord = store.create(uuid(), "ColorScheme");
              appConfigRecord.setLinkedRecord(colorSchemeRecord, "colorScheme");
            }
            colorSchemeRecord.setValue(colorScheme.colorBy, "colorBy");
            colorSchemeRecord.setValue(
              [...(colorScheme.colorPool || [])],
              "colorPool"
            );
            colorSchemeRecord.setLinkedRecords(
              setEntries(store, "CustomizeColor", colorScheme?.fields ?? null),
              "fields"
            );
            colorSchemeRecord.setLinkedRecords(
              setEntries(
                store,
                "DefaultMaskTargetsColors",
                colorScheme?.defaultMaskTargetsColors ?? null
              ),
              "defaultMaskTargetsColors"
            );

            // get or create labelTags data
            let labelTagsRecord =
              colorSchemeRecord.getLinkedRecord("labelTags");
            if (!labelTagsRecord) {
              labelTagsRecord = store.create(uuid(), "LabelTagColor");
              colorSchemeRecord.setLinkedRecord(labelTagsRecord, "labelTags");
            }

            labelTagsRecord.setValue(
              colorScheme.labelTags?.fieldColor,
              "fieldColor"
            );
            labelTagsRecord.setLinkedRecords(
              setEntries(
                store,
                "ValueColor",
                colorScheme.labelTags?.valueColors ?? null
              ),
              "valueColors"
            );

<<<<<<< HEAD
            // colorSchemeRecord.setLinkedRecords(
            //   setEntries(store, "LabelTagColor", colorScheme?.labelTags ?? null),
            //   "labelTags"
            // );

            // get or create colorScale data
            // let colorscaleRecord =
            //   colorSchemeRecord.getLinkedRecord("colorscale");
            // if (!colorscaleRecord) {
            //   colorscaleRecord = store.create(uuid(), "Colorscale");
            //   colorSchemeRecord.setLinkedRecord(colorscaleRecord, "colorscale");
            // }

            // colorscaleRecord.setValue(colorScheme.colorscale?.name, "name");
            // labelTagsRecord.setLinkedRecords(
            //   setEntries(store, "list", colorScheme.colorscale?.list ?? null),
            //   "list"
            // );

            // colorSchemeRecord.setLinkedRecords(
            //   setEntries(store, "colorscale", colorScheme?.colorscale ?? null),
            //   "colorscale"
            // );
=======
>>>>>>> 882fe833
            colorSchemeRecord.setValue(
              colorScheme.multicolorKeypoints,
              "multicolorKeypoints"
            );
            colorSchemeRecord.setValue(colorScheme.opacity, "opacity");
            colorSchemeRecord.setValue(
              colorScheme.showSkeletons,
              "showSkeletons"
            );
          });
      },
    [environment]
  );
};

const setEntries = (
  store: RecordSourceProxy,
  name: string,
  entries: readonly object[] | null
) =>
  entries?.map((entry) => {
    const record = store.create(uuid(), name);
    Object.entries(entry).forEach((key, value) => {
      // @ts-ignore
      record.setValue(value, key);
    });

    return record;
  });

export default ColorFooter;<|MERGE_RESOLUTION|>--- conflicted
+++ resolved
@@ -188,32 +188,6 @@
               "valueColors"
             );
 
-<<<<<<< HEAD
-            // colorSchemeRecord.setLinkedRecords(
-            //   setEntries(store, "LabelTagColor", colorScheme?.labelTags ?? null),
-            //   "labelTags"
-            // );
-
-            // get or create colorScale data
-            // let colorscaleRecord =
-            //   colorSchemeRecord.getLinkedRecord("colorscale");
-            // if (!colorscaleRecord) {
-            //   colorscaleRecord = store.create(uuid(), "Colorscale");
-            //   colorSchemeRecord.setLinkedRecord(colorscaleRecord, "colorscale");
-            // }
-
-            // colorscaleRecord.setValue(colorScheme.colorscale?.name, "name");
-            // labelTagsRecord.setLinkedRecords(
-            //   setEntries(store, "list", colorScheme.colorscale?.list ?? null),
-            //   "list"
-            // );
-
-            // colorSchemeRecord.setLinkedRecords(
-            //   setEntries(store, "colorscale", colorScheme?.colorscale ?? null),
-            //   "colorscale"
-            // );
-=======
->>>>>>> 882fe833
             colorSchemeRecord.setValue(
               colorScheme.multicolorKeypoints,
               "multicolorKeypoints"
