import { Button } from "@fiftyone/components";
import * as foq from "@fiftyone/relay";
import * as fos from "@fiftyone/state";
import React, { useMemo } from "react";
import {
  commitLocalUpdate,
  useMutation,
  useRelayEnvironment,
} from "react-relay";
import { useRecoilCallback, useRecoilState, useRecoilValue } from "recoil";
import { v4 as uuid } from "uuid";
import { ButtonGroup, ModalActionButtonContainer } from "./ShareStyledDiv";
import { activeColorEntry } from "./state";

const ColorFooter: React.FC = () => {
  const isReadOnly = useRecoilValue(fos.readOnly);
  const canEditCustomColors = useRecoilValue(fos.canEditCustomColors);
  const canEdit = useMemo(
    () => !isReadOnly && canEditCustomColors,
    [canEditCustomColors, isReadOnly]
  );
  const setColorScheme = fos.useSetSessionColorScheme();
  const [activeColorModalField, setActiveColorModalField] =
    useRecoilState(activeColorEntry);
  const [setDatasetColorScheme] =
    useMutation<foq.setDatasetColorSchemeMutation>(foq.setDatasetColorScheme);
  const colorScheme = useRecoilValue(fos.colorScheme);
  const datasetName = useRecoilValue(fos.datasetName);
  const configDefault = useRecoilValue(fos.config);
  const datasetDefault = useRecoilValue(fos.datasetAppConfig).colorScheme;
  const updateDatasetColorScheme = useUpdateDatasetColorScheme();
  const subscription = useRecoilValue(fos.stateSubscription);

  if (!activeColorModalField) return null;

  if (!datasetName) {
    throw new Error("dataset not defined");
  }

  return (
    <ModalActionButtonContainer>
      <ButtonGroup style={{ marginRight: "4px" }}>
        <Button
          title={`Clear session settings and revert to default settings`}
          onClick={() => {
            setColorScheme(
              datasetDefault || {
                fields: [],
                colorPool: configDefault.colorPool,
                colorBy: configDefault.colorBy,
                multicolorKeypoints: false,
                opacity: fos.DEFAULT_ALPHA,
                showSkeletons: true,
              }
            );
          }}
<<<<<<< HEAD
          style={BUTTON_STYLE}
        />
        {canEdit && (
          <Button
            text={"Save as default"}
            title={`Save to dataset appConfig`}
            onClick={() => {
              updateDatasetColorScheme({
                ...colorScheme,
                fields: colorScheme.fields || [],
                colorPool: colorScheme.colorPool || [],
              });

              setDatasetColorScheme({
                variables: {
                  subscription,
                  datasetName,
                  colorScheme: {
                    ...colorScheme,
                    fields: colorScheme.fields || [],
                    colorPool: colorScheme.colorPool || [],
                  },
=======
        >
          Reset
        </Button>
        <Button
          title={
            canEdit
              ? "Save to dataset app config"
              : "Can not save to dataset appConfig in read-only mode"
          }
          onClick={() => {
            updateDatasetColorScheme({
              fields: colorScheme.fields || [],
              colorPool: colorScheme.colorPool || [],
            });

            setDatasetColorScheme({
              variables: {
                subscription,
                datasetName,
                colorScheme: {
                  fields: colorScheme.fields || [],
                  colorPool: colorScheme.colorPool || [],
>>>>>>> fbd71c1f
                },
              },
            });
            setActiveColorModalField(null);
          }}
          disabled={!canEdit}
        >
          Save as default
        </Button>
        {datasetDefault && (
          <Button
            title={canEdit ? "Clear" : "Can not clear in read-only mode"}
            onClick={() => {
              updateDatasetColorScheme(null);
              setDatasetColorScheme({
                variables: { subscription, datasetName, colorScheme: null },
              });
              setColorScheme({
                fields: [],
                colorPool: configDefault.colorPool,
              });
            }}
            disabled={!canEdit}
          >
            Clear default
          </Button>
        )}
      </ButtonGroup>
    </ModalActionButtonContainer>
  );
};

const useUpdateDatasetColorScheme = () => {
  const environment = useRelayEnvironment();

  return useRecoilCallback(
    ({ snapshot }) =>
      async (colorScheme: foq.ColorSchemeInput | null) => {
        const id = (await snapshot.getPromise(fos.dataset))?.id;
        id &&
          commitLocalUpdate(environment, (store) => {
            const appConfigRecord = store
              .get<foq.datasetFragment$data>(id)
              ?.getLinkedRecord("appConfig");

            if (!appConfigRecord) {
              throw new Error("app config not found");
            }

            if (!colorScheme) {
              appConfigRecord.setValue(null, "colorScheme");
              return;
            }
            let colorSchemeRecord =
              appConfigRecord.getLinkedRecord("colorScheme");

            if (!colorSchemeRecord) {
              colorSchemeRecord = store.create(uuid(), "ColorScheme");
              appConfigRecord.setLinkedRecord(colorSchemeRecord, "colorScheme");
            }
            const fields = colorScheme?.fields?.map((field) => {
              const record = store.create(uuid(), "CustomizeColor");
              Object.entries(field).forEach((key, value) => {
                // @ts-ignore
                record.setValue(value, key);
              });

              return record;
            });

            colorSchemeRecord.setValue(colorScheme.colorBy, "colorBy");
            colorSchemeRecord.setValue(
              [...(colorScheme.colorPool || [])],
              "colorPool"
            );
            colorSchemeRecord.setLinkedRecords(fields, "fields");
            colorSchemeRecord.setValue(
              colorScheme.multicolorKeypoints,
              "multicolorKeypoints"
            );
            colorSchemeRecord.setValue(colorScheme.opacity, "opacity");
            colorSchemeRecord.setValue(
              colorScheme.showSkeletons,
              "showSkeletons"
            );
          });
      },
    [environment]
  );
};

export default ColorFooter;<|MERGE_RESOLUTION|>--- conflicted
+++ resolved
@@ -54,30 +54,6 @@
               }
             );
           }}
-<<<<<<< HEAD
-          style={BUTTON_STYLE}
-        />
-        {canEdit && (
-          <Button
-            text={"Save as default"}
-            title={`Save to dataset appConfig`}
-            onClick={() => {
-              updateDatasetColorScheme({
-                ...colorScheme,
-                fields: colorScheme.fields || [],
-                colorPool: colorScheme.colorPool || [],
-              });
-
-              setDatasetColorScheme({
-                variables: {
-                  subscription,
-                  datasetName,
-                  colorScheme: {
-                    ...colorScheme,
-                    fields: colorScheme.fields || [],
-                    colorPool: colorScheme.colorPool || [],
-                  },
-=======
         >
           Reset
         </Button>
@@ -100,7 +76,6 @@
                 colorScheme: {
                   fields: colorScheme.fields || [],
                   colorPool: colorScheme.colorPool || [],
->>>>>>> fbd71c1f
                 },
               },
             });
