--- conflicted
+++ resolved
@@ -29,11 +29,8 @@
     [setActiveColorModalField]
   );
   if (!activeColorModalField) return null;
-<<<<<<< HEAD
+
   console.log("datasetDefault", datasetDefault);
-=======
-
->>>>>>> 45f7b2ea
   if (!datasetName) {
     throw new Error("dataset not defined");
   }
