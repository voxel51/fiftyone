--- conflicted
+++ resolved
@@ -58,7 +58,6 @@
               : "Can not save to dataset appConfig in read-only mode"
           }
           onClick={() => {
-<<<<<<< HEAD
             // remove rgb list from defaultColorscale and colorscales
             const { rgb, ...rest } = colorScheme.defaultColorscale;
             const newDefaultColorscale = rest;
@@ -66,20 +65,6 @@
               ? colorScheme.colorscales?.map(({ rgb, ...rest }) => rest)
               : [];
 
-=======
-            updateDatasetColorScheme({
-              ...colorScheme,
-              fields: colorScheme.fields ?? [],
-              labelTags: checkLabelTagsDefault(colorScheme.labelTags ?? {}),
-              colorPool:
-                colorScheme.colorPool ?? fos.appConfigDefault.colorPool ?? [],
-              colorBy: colorScheme.colorBy ?? "field",
-              multicolorKeypoints: colorScheme.multicolorKeypoints ?? false,
-              showSkeletons: colorScheme.showSkeletons ?? true,
-              defaultMaskTargetsColors:
-                colorScheme.defaultMaskTargetsColors ?? [],
-            });
->>>>>>> 85c6f0e5
             setDatasetColorScheme({
               variables: {
                 subscription,
@@ -87,22 +72,19 @@
                 colorScheme: {
                   ...colorScheme,
                   id: datasetDefault?.id,
-                  fields: colorScheme.fields ?? [],
-                  multicolorKeypoints: colorScheme.multicolorKeypoints ?? false,
-                  showSkeletons: colorScheme.showSkeletons ?? true,
                   colorBy: colorScheme.colorBy ?? "field",
                   colorPool: colorScheme.colorPool ?? [],
-                  labelTags: colorScheme.labelTags ?? {},
+                  colorscales: colorScheme.colorscales ? newColorscales : [],
                   defaultMaskTargetsColors:
                     colorScheme.defaultMaskTargetsColors ?? [],
-<<<<<<< HEAD
                   defaultColorscale: newDefaultColorscale ?? {
                     name: "virdis",
                     list: [],
                   },
-                  colorscales: colorScheme.colorscales ? newColorscales : [],
-=======
->>>>>>> 85c6f0e5
+                  fields: colorScheme.fields ?? [],
+                  labelTags: colorScheme.labelTags ?? {},
+                  multicolorKeypoints: colorScheme.multicolorKeypoints ?? false,
+                  showSkeletons: colorScheme.showSkeletons ?? true,
                 },
               },
               updater: (store, { setDatasetColorScheme }) => {
@@ -137,23 +119,18 @@
               });
               setColorScheme((cur) => ({
                 ...cur,
-                fields: [],
-                defaultMaskTargetsColors: [],
-                labelTags: {},
                 colorPool: configDefault.colorPool,
                 colorBy: configDefault.colorBy ?? "field",
-<<<<<<< HEAD
-                multicolorKeypoints: false,
-                showSkeletons: true,
+                colorscales: [],
                 defaultColorscale: {
                   name: configDefault.colorscale ?? "virdis",
                   list: [],
                 },
-                colorscales: [],
-=======
+                defaultMaskTargetsColors: [],
+                fields: [],
+                labelTags: {},
                 multicolorKeypoints: configDefault.multicolorKeypoints ?? false,
                 showSkeletons: configDefault.showSkeletons ?? true,
->>>>>>> 85c6f0e5
               }));
             }}
             disabled={!canEdit}
@@ -166,119 +143,4 @@
   );
 };
 
-<<<<<<< HEAD
-=======
-const useUpdateDatasetColorScheme = () => {
-  const environment = useRelayEnvironment();
-
-  return useRecoilCallback(
-    ({ snapshot }) =>
-      async (colorScheme: foq.ColorSchemeInput | null) => {
-        const id = (await snapshot.getPromise(fos.dataset))?.id;
-        id &&
-          commitLocalUpdate(environment, (store) => {
-            const appConfigRecord = store
-              .get<foq.datasetFragment$data>(id)
-              ?.getLinkedRecord("appConfig");
-
-            if (!appConfigRecord) {
-              throw new Error("app config not found");
-            }
-
-            if (!colorScheme) {
-              appConfigRecord.setValue(null, "colorScheme");
-              return;
-            }
-            let colorSchemeRecord =
-              appConfigRecord.getLinkedRecord("colorScheme");
-
-            if (!colorSchemeRecord) {
-              colorSchemeRecord = store.create(uuid(), "ColorScheme");
-              appConfigRecord.setLinkedRecord(colorSchemeRecord, "colorScheme");
-            }
-            colorSchemeRecord.setValue(colorScheme.colorBy, "colorBy");
-            colorSchemeRecord.setValue(
-              [...(colorScheme.colorPool || [])],
-              "colorPool"
-            );
-
-            colorSchemeRecord.setLinkedRecords(
-              setEntries(store, "CustomizeColor", colorScheme?.fields ?? null),
-              "fields"
-            );
-
-            colorSchemeRecord.setLinkedRecords(
-              setEntries(
-                store,
-                "MaskColor",
-                colorScheme?.defaultMaskTargetsColors ?? null
-              ),
-              "defaultMaskTargetsColors"
-            );
-
-            // get or create labelTags data {fieldcolor: null, valueColors: []}
-            let labelTagsRecord =
-              colorSchemeRecord.getLinkedRecord("labelTags");
-            if (!labelTagsRecord) {
-              labelTagsRecord = store.create(uuid(), "LabelTagColor");
-              colorSchemeRecord.setLinkedRecord(labelTagsRecord, "labelTags");
-            }
-
-            labelTagsRecord.setValue(
-              colorScheme.labelTags?.fieldColor,
-              "fieldColor"
-            );
-            labelTagsRecord.setLinkedRecords(
-              setEntries(
-                store,
-                "ValueColor",
-                colorScheme.labelTags?.valueColors ?? null
-              ),
-              "valueColors"
-            );
-
-            colorSchemeRecord.setValue(
-              colorScheme.multicolorKeypoints,
-              "multicolorKeypoints"
-            );
-            colorSchemeRecord.setValue(colorScheme.opacity, "opacity");
-            colorSchemeRecord.setValue(
-              colorScheme.showSkeletons,
-              "showSkeletons"
-            );
-          });
-      },
-    [environment]
-  );
-};
-
-// do not send null or {} or {fieldColor: null, valueColors: null}
-// updateDatasetColorScheme expect valueColors to be an array
-const checkLabelTagsDefault = (obj: foq.LabelTagColorInput) => ({
-  fieldColor: obj.fieldColor,
-  valueColors: obj.valueColors ?? [],
-});
-
-const setEntries = (
-  store: RecordSourceProxy,
-  name: string,
-  entries: readonly object[] | null
-) =>
-  entries?.map((entry) => {
-    const record = store.create(uuid(), name);
-
-    Object.entries(entry).forEach(([key, value]) => {
-      if (key !== "valueColors") {
-        record.setValue(value, key);
-        return;
-      }
-      if (value === "valueColors") {
-        record.setLinkedRecords(setEntries(store, "ValueColor", value), key);
-      }
-    });
-
-    return record;
-  });
-
->>>>>>> 85c6f0e5
 export default ColorFooter;