--- conflicted
+++ resolved
@@ -280,11 +280,7 @@
       onClick={(e) => e.stopPropagation()}
     >
       <FieldInfoExpandedContainer color={color}>
-<<<<<<< HEAD
-        {!isModal && (
-=======
         {!isModal && !disabled.has(field) && (
->>>>>>> a53b9019
           <CustomizeColor
             onClick={onClickCustomizeColor}
             color={color}
