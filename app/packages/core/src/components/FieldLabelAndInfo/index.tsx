--- conflicted
+++ resolved
@@ -19,10 +19,6 @@
 } from "recoil";
 import styled from "styled-components";
 import { ExternalLink } from "../../utils/generic";
-<<<<<<< HEAD
-=======
-import { ACTIVE_FIELD } from "../ColorModal/utils";
->>>>>>> f693208c
 
 const selectedFieldInfo = atom<string | null>({
   key: "selectedFieldInfo",
