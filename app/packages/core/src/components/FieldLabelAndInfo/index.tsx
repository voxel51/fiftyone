--- conflicted
+++ resolved
@@ -285,11 +285,7 @@
   );
 }
 
-<<<<<<< HEAD
 function ExpFieldInfoDesc({ collapsed, description }) {
-=======
-function ExpFieldInfoDesc({ collapsed, description, onViewMore }) {
->>>>>>> fe86a0b4
   return (
     <FieldInfoDesc
       collapsed={collapsed}
