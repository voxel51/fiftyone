--- conflicted
+++ resolved
@@ -74,11 +74,7 @@
           <StyledInput
             ref={ref}
             placeholder={placeholder}
-<<<<<<< HEAD
-            data-cy={`baseinput`}
-=======
             data-cy={`input-${placeholder}`}
->>>>>>> 4658b6ec
             value={value === null ? "" : String(value)}
             onChange={(e: React.FormEvent<HTMLInputElement>) => {
               if (validator(e.currentTarget.value)) {
