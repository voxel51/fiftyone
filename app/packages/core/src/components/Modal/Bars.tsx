--- conflicted
+++ resolved
@@ -89,27 +89,10 @@
           fontSize: "1.2rem",
         }}
       >
-<<<<<<< HEAD
-        {hasPinned && (
-          <div
-            data-cy="pinned-slice-bar-description"
-            style={{
-              color: "var(--fo-palette-text-primary)",
-              display: "flex",
-              fontWeight: "bold",
-              alignItems: "center",
-              columnGap: "0.25rem",
-            }}
-          >
-            <Pin />
-            {slice} is pinned
-          </div>
-        )}
-=======
         <div
           data-cy="pinned-slice-bar-description"
           style={{
-            color: "var(--joy-palette-text-primary)",
+            color: "var(--fo-palette-text-primary)",
             display: "flex",
             fontWeight: "bold",
             alignItems: "center",
@@ -119,7 +102,6 @@
           <Pin />
           {pinnedSliceLabel}
         </div>
->>>>>>> 90b26829
       </div>
       <ModalActionsRow lookerRef={lookerRef} isGroup />
     </Bar>
