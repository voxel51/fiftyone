--- conflicted
+++ resolved
@@ -4,18 +4,8 @@
 
 import type { OverlayEventDetail, Scene2D } from "@fiftyone/lighter";
 import { LIGHTER_EVENTS } from "@fiftyone/lighter";
-<<<<<<< HEAD
-import * as fos from "@fiftyone/state";
-import { AnnotationLabel } from "@fiftyone/state";
-import { useCallback, useEffect, useMemo } from "react";
-import { useRecoilValue, useSetRecoilState } from "recoil";
-import { JSONDeltas, patchSample } from "../../../client";
-import { parseTimestamp } from "../../../client/util";
-import { OpType, buildJsonPath, buildLabelDeltas } from "./deltas";
-=======
-import { useCallback, useEffect, useMemo } from "react";
-import { JSONDeltas, patchSample } from "../../../client";
-import { useRecoilValue, useSetRecoilState } from "recoil";
+import { Sample } from "@fiftyone/looker";
+import { isSampleIsh } from "@fiftyone/looker/src/util";
 import {
   AnnotationLabel,
   datasetId as fosDatasetId,
@@ -24,12 +14,12 @@
   snackbarMessage,
   useRefreshSample,
 } from "@fiftyone/state";
+import { useCallback, useEffect, useMemo } from "react";
+import { useRecoilValue, useSetRecoilState } from "recoil";
+import { JSONDeltas, patchSample } from "../../../client";
+import { transformSampleData } from "../../../client/transformer";
 import { parseTimestamp } from "../../../client/util";
 import { buildJsonPath, buildLabelDeltas, OpType } from "./deltas";
-import { transformSampleData } from "../../../client/transformer";
-import { Sample } from "@fiftyone/looker";
-import { isSampleIsh } from "@fiftyone/looker/src/util";
->>>>>>> 5303cd91
 
 /**
  * Hook that handles overlay persistence events.
