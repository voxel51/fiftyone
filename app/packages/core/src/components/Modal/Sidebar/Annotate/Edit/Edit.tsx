--- conflicted
+++ resolved
@@ -1,13 +1,7 @@
 import { useClearModal } from "@fiftyone/state";
-<<<<<<< HEAD
-import { DETECTION } from "@fiftyone/utilities";
+import { DETECTION, POLYLINE } from "@fiftyone/utilities";
 import { useAtomValue } from "jotai";
 import React, { useEffect } from "react";
-=======
-import { DETECTION, POLYLINE } from "@fiftyone/utilities";
-import { useAtomValue } from "jotai";
-import { useEffect } from "react";
->>>>>>> be8414f4
 import styled from "styled-components";
 import Confirmation from "../Confirmation";
 import useConfirmExit from "../Confirmation/useConfirmExit";
