--- conflicted
+++ resolved
@@ -8,35 +8,21 @@
   POLYLINES,
 } from "@fiftyone/utilities";
 import type { PrimitiveAtom } from "jotai";
-<<<<<<< HEAD
 import { atom } from "jotai";
-import { atomFamily } from "jotai/utils";
-=======
-import { atom, getDefaultStore } from "jotai";
 import { atomFamily, atomWithReset } from "jotai/utils";
->>>>>>> be8414f4
 import { activeSchemas, fieldType, schemaConfig } from "../state";
 import { addLabel, labels, labelsByPath } from "../useLabels";
 
 export const savedLabel = atom<AnnotationLabel["data"] | null>(null);
 
-<<<<<<< HEAD
-=======
 export const editing = atomWithReset<
   PrimitiveAtom<AnnotationLabel> | LabelType | null
 >(null);
 
-const store = getDefaultStore();
-store.sub(editing, () => {
-  store.set(savedLabel, store.get(currentData));
-});
-
->>>>>>> be8414f4
 export const hasChanges = atom((get) => {
   const label = get(currentData);
   const saved = get(savedLabel);
 
-  console.log(saved, label);
   return saved === null
     ? false
     : JSON.stringify(label) !== JSON.stringify(saved);
