import { Button, MuiButton } from "@fiftyone/components";
import { DeleteOutline } from "@mui/icons-material";
import { useAtomValue } from "jotai";
import React, { default as React, default as React, useContext } from "react";
import { RoundButton } from "../Actions";
import { ConfirmationContext } from "../Confirmation";
import { Row } from "./Components";
import { currentField, isNew } from "./state";
import useExit from "./useExit";
import useHasChanges from "./useHasChanges";
import useSave from "./useSave";

const SaveFooter = () => {
<<<<<<< HEAD
  const { onDelete } = useContext(ConfirmationContext);
  const onExit = useExit();
  const onSave = useSave();
  const showCancel = useAtomValue(isNew);

  const hasChanges = useHasChanges();
=======
  const { scene } = useLighter();
  const annotationLabel = useAtomValue(currentLabelAtom);
  const setEditing = useSetAtom(editing);
  const showCancel = useAtomValue(isNew);

  const onSave = useCallback(() => {
    if (scene) {
      scene.dispatchSafely({
        type: LIGHTER_EVENTS.DO_PERSIST_OVERLAY,
        detail: { ...annotationLabel },
      });
    }
  }, [annotationLabel, scene]);

  const onDelete = useCallback(() => {
    if (scene) {
      scene.dispatchSafely({
        type: LIGHTER_EVENTS.DO_REMOVE_OVERLAY,
        detail: {
          label: { ...annotationLabel },
          onSuccess: () => setEditing(null),
        },
      });
    }
  }, [annotationLabel, scene, setEditing]);
>>>>>>> 5303cd91

  return (
    <>
      <MuiButton
        disabled={!hasChanges}
        onClick={() => {
          onSave();
          onExit();
        }}
        variant="contained"
        color="primary"
      >
        Save
      </MuiButton>
      <RoundButton onClick={onDelete}>
        {showCancel ? (
          "Cancel"
        ) : (
          <>
            <DeleteOutline />
            Delete
          </>
        )}
      </RoundButton>
    </>
  );
};

const CancelFooter = () => {
  const { onDelete } = useContext(ConfirmationContext);

  return <Button onClick={onDelete}>Cancel</Button>;
};

export default function Footer() {
  const field = useAtomValue(currentField);

  return (
    <Row style={{ flexDirection: "row-reverse" }}>
      {!field ? <CancelFooter /> : <SaveFooter />}
    </Row>
  );
}<|MERGE_RESOLUTION|>--- conflicted
+++ resolved
@@ -11,40 +11,11 @@
 import useSave from "./useSave";
 
 const SaveFooter = () => {
-<<<<<<< HEAD
   const { onDelete } = useContext(ConfirmationContext);
   const onExit = useExit();
   const onSave = useSave();
   const showCancel = useAtomValue(isNew);
-
   const hasChanges = useHasChanges();
-=======
-  const { scene } = useLighter();
-  const annotationLabel = useAtomValue(currentLabelAtom);
-  const setEditing = useSetAtom(editing);
-  const showCancel = useAtomValue(isNew);
-
-  const onSave = useCallback(() => {
-    if (scene) {
-      scene.dispatchSafely({
-        type: LIGHTER_EVENTS.DO_PERSIST_OVERLAY,
-        detail: { ...annotationLabel },
-      });
-    }
-  }, [annotationLabel, scene]);
-
-  const onDelete = useCallback(() => {
-    if (scene) {
-      scene.dispatchSafely({
-        type: LIGHTER_EVENTS.DO_REMOVE_OVERLAY,
-        detail: {
-          label: { ...annotationLabel },
-          onSuccess: () => setEditing(null),
-        },
-      });
-    }
-  }, [annotationLabel, scene, setEditing]);
->>>>>>> 5303cd91
 
   return (
     <>
