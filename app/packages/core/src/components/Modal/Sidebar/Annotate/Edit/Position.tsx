--- conflicted
+++ resolved
@@ -1,17 +1,11 @@
 import {
   BoundingBoxOverlay,
   LIGHTER_EVENTS,
+  TransformOverlayCommand,
   useLighter,
 } from "@fiftyone/lighter";
-import { TransformOverlayCommand } from "@fiftyone/lighter/src/commands/TransformOverlayCommand";
-<<<<<<< HEAD
 import { useAtom, useAtomValue } from "jotai";
-import React, { useEffect, useMemo, useState } from "react";
-import uuid from "react-uuid";
-=======
-import { useAtomValue, useSetAtom } from "jotai";
-import { useEffect, useState } from "react";
->>>>>>> 4572517e
+import React, { useEffect, useState } from "react";
 import { SchemaIOComponent } from "../../../../../plugins/SchemaIO";
 import { setPathUserUnchanged } from "../../../../../plugins/SchemaIO/hooks";
 import { currentData, currentOverlay } from "./state";
@@ -76,24 +70,14 @@
       ) {
         return;
       }
-<<<<<<< HEAD
-
-      const rect = overlay.getAbsoluteBounds();
-=======
       const absolute = overlay.getAbsoluteBounds();
       const relative = overlay.getRelativeBounds();
->>>>>>> 4572517e
 
       setState({
         position: { x: absolute.x, y: absolute.y },
         dimensions: { width: absolute.width, height: absolute.height },
       });
 
-<<<<<<< HEAD
-      const relative = overlay.getRelativeBounds();
-
-=======
->>>>>>> 4572517e
       setData({
         bounding_box: [relative.x, relative.y, relative.width, relative.height],
       });
