import { useAnnotationEventBus } from "@fiftyone/annotation";
import { expandPath, field } from "@fiftyone/state";
import {
  BOOLEAN_FIELD,
  FLOAT_FIELD,
  INT_FIELD,
  STRING_FIELD,
} from "@fiftyone/utilities";
import { useAtom, useAtomValue } from "jotai";
import { isEqual } from "lodash";
import React, { useMemo } from "react";
import { useRecoilCallback } from "recoil";
import { SchemaIOComponent } from "../../../../../plugins/SchemaIO";
import {
  currentData,
  currentField,
  currentOverlay,
  currentSchema,
} from "./state";
import type {
  NumberSchemaType,
  SchemaType,
} from "@fiftyone/core/src/plugins/SchemaIO/utils/types";

const getLabel = (value) => {
  if (typeof value === "boolean") {
    return value ? "True" : "False";
  }

  if (value === null || value === undefined) {
    return "None";
  }

  return value;
};

const createInput = (
  name: string,
  { ftype, multipleOf }: { ftype: string; multipleOf: number }
): SchemaType => {
  const type =
    ftype === STRING_FIELD
      ? "string"
      : ftype === BOOLEAN_FIELD
      ? "boolean"
      : "number";

  const schema: SchemaType = {
    type,
    view: {
      name: "PrimitiveView",
      label: name,
      component: "PrimitiveView",
    },
  };

  if (multipleOf) {
    (schema as NumberSchemaType).multipleOf = multipleOf;
  }

  return schema;
};

const createRadio = (name: string, choices) => {
  return {
    type: "string",
    view: {
      name: "RadioGroup",
      label: name,
      component: "RadioView",
      choices: choices.map((choice) => ({
        label: getLabel(choice),
        value: choice,
      })),
    },
  };
};

const createTags = (name: string, choices: string[]) => {
  return {
    type: "array",
    view: {
      name: "AutocompleteView",
      label: name,
      component: "AutocompleteView",
      allow_user_input: false,
      choices: choices.map((choice) => ({
        name: "Choice",
        label: getLabel(choice),
        value: choice,
      })),
    },
    required: true,
  };
};

const createSelect = (name: string, choices: string[]) => {
  return {
    type: "string",
    view: {
      name: "DropdownView",
      label: name,
      component: "DropdownView",
      choices: choices.map((choice) => ({
        name: "Choice",
        label: getLabel(choice),
        value: choice,
      })),
    },
  };
};

const useSchema = () => {
  const config = useAtomValue(currentSchema);

  return useMemo(() => {
    const properties: Record<string, any> = {};

    const attributes = config?.attributes;
    properties.label = createSelect("label", config?.classes ?? []);

    for (const attr in attributes) {
      if (attr === "id") {
        continue;
      }

      if (attributes[attr].type === "input") {
<<<<<<< HEAD
        properties[attr] = createInput(attr, attributes[attr]);
=======
        properties[attr] = createInput(
          attr,
          attributes[attr].ftype || STRING_FIELD
        );
>>>>>>> 68d1229e
      }

      if (attributes[attr].type === "radio") {
        properties[attr] = createRadio(attr, attributes[attr].values);
      }

      if (attributes[attr].type === "tags") {
        properties[attr] = createTags(attr, attributes[attr].values);
      }

      if (attributes[attr].type === "text") {
        throw "text";
      }
    }

    return {
      type: "object",
      view: {
        component: "ObjectView",
      },
      properties,
    };
  }, [config]);
};

const useHandleChanges = () => {
  return useRecoilCallback(
    ({ snapshot }) =>
      async (currentField: string, path: string, data) => {
        const expanded = await snapshot.getPromise(expandPath(currentField));
        const schema = await snapshot.getPromise(field(`${expanded}.${path}`));

        if (typeof data === "string") {
          if (schema?.ftype === FLOAT_FIELD) {
            if (!data.length) return null;
            const parsed = Number.parseFloat(data);
            return Number.isFinite(parsed) ? parsed : null;
          }

          if (schema?.ftype === INT_FIELD) {
            if (!data.length) return null;
            const parsed = Number.parseInt(data);
            return Number.isFinite(parsed) ? parsed : null;
          }
        }

        return data;
      },
    []
  );
};

const AnnotationSchema = () => {
  const schema = useSchema();
  const [data, save] = useAtom(currentData);
  const overlay = useAtomValue(currentOverlay);
  const eventBus = useAnnotationEventBus();
  const handleChanges = useHandleChanges();
  const field = useAtomValue(currentField);

<<<<<<< HEAD
  useEffect(() => {
    const handler = (event) => {
      // Here, this would be true for `undo` or `redo`

      if (!(event.detail?.command instanceof UpdateLabelCommand)) {
        const label = overlay?.label;

        if (label) {
          save(label);
        }

        return;
      }

      const newLabel = coerceStringBooleans(event.detail.command.nextLabel);

      if (newLabel) {
        save(newLabel);
      }
    };

    lighter.scene?.on(LIGHTER_EVENTS.COMMAND_EXECUTED, handler);
    lighter.scene?.on(LIGHTER_EVENTS.REDO, handler);
    lighter.scene?.on(LIGHTER_EVENTS.UNDO, handler);

    return () => {
      lighter.scene?.off(LIGHTER_EVENTS.COMMAND_EXECUTED, handler);
      lighter.scene?.off(LIGHTER_EVENTS.REDO, handler);
      lighter.scene?.off(LIGHTER_EVENTS.UNDO, handler);
    };
  }, [lighter.scene, overlay, save]);
=======
  const schemaKeys = Object.keys(schema.properties);
>>>>>>> 68d1229e

  if (!field) {
    throw new Error("no field");
  }

  if (!overlay) {
    throw new Error("no overlay");
  }

  return (
    <div>
      <SchemaIOComponent
        useJSONSchema={true}
        schema={schema}
        data={data}
        onChange={async (changes) => {
          const result = Object.fromEntries(
            await Promise.all(
              Object.entries(changes).map(async ([key, value]) => [
                key,
                await handleChanges(field, key, value),
              ])
            )
          );

          const value = { ...data, ...result };

          if (isEqual(value, overlay.label)) {
            return;
          }

          eventBus.dispatch("annotation:notification:sidebarValueUpdated", {
            overlayId: overlay.id,
            currentLabel: overlay.label as any,
            value,
          });
        }}
      />
    </div>
  );
};

export default AnnotationSchema;<|MERGE_RESOLUTION|>--- conflicted
+++ resolved
@@ -125,14 +125,7 @@
       }
 
       if (attributes[attr].type === "input") {
-<<<<<<< HEAD
         properties[attr] = createInput(attr, attributes[attr]);
-=======
-        properties[attr] = createInput(
-          attr,
-          attributes[attr].ftype || STRING_FIELD
-        );
->>>>>>> 68d1229e
       }
 
       if (attributes[attr].type === "radio") {
@@ -160,74 +153,37 @@
 
 const useHandleChanges = () => {
   return useRecoilCallback(
-    ({ snapshot }) =>
-      async (currentField: string, path: string, data) => {
-        const expanded = await snapshot.getPromise(expandPath(currentField));
-        const schema = await snapshot.getPromise(field(`${expanded}.${path}`));
-
-        if (typeof data === "string") {
-          if (schema?.ftype === FLOAT_FIELD) {
-            if (!data.length) return null;
-            const parsed = Number.parseFloat(data);
-            return Number.isFinite(parsed) ? parsed : null;
-          }
-
-          if (schema?.ftype === INT_FIELD) {
-            if (!data.length) return null;
-            const parsed = Number.parseInt(data);
-            return Number.isFinite(parsed) ? parsed : null;
-          }
+    ({ snapshot }) => async (currentField: string, path: string, data) => {
+      const expanded = await snapshot.getPromise(expandPath(currentField));
+      const schema = await snapshot.getPromise(field(`${expanded}.${path}`));
+
+      if (typeof data === "string") {
+        if (schema?.ftype === FLOAT_FIELD) {
+          if (!data.length) return null;
+          const parsed = Number.parseFloat(data);
+          return Number.isFinite(parsed) ? parsed : null;
         }
 
-        return data;
-      },
+        if (schema?.ftype === INT_FIELD) {
+          if (!data.length) return null;
+          const parsed = Number.parseInt(data);
+          return Number.isFinite(parsed) ? parsed : null;
+        }
+      }
+
+      return data;
+    },
     []
   );
 };
 
 const AnnotationSchema = () => {
   const schema = useSchema();
-  const [data, save] = useAtom(currentData);
+  const [data, _save] = useAtom(currentData);
   const overlay = useAtomValue(currentOverlay);
   const eventBus = useAnnotationEventBus();
   const handleChanges = useHandleChanges();
   const field = useAtomValue(currentField);
-
-<<<<<<< HEAD
-  useEffect(() => {
-    const handler = (event) => {
-      // Here, this would be true for `undo` or `redo`
-
-      if (!(event.detail?.command instanceof UpdateLabelCommand)) {
-        const label = overlay?.label;
-
-        if (label) {
-          save(label);
-        }
-
-        return;
-      }
-
-      const newLabel = coerceStringBooleans(event.detail.command.nextLabel);
-
-      if (newLabel) {
-        save(newLabel);
-      }
-    };
-
-    lighter.scene?.on(LIGHTER_EVENTS.COMMAND_EXECUTED, handler);
-    lighter.scene?.on(LIGHTER_EVENTS.REDO, handler);
-    lighter.scene?.on(LIGHTER_EVENTS.UNDO, handler);
-
-    return () => {
-      lighter.scene?.off(LIGHTER_EVENTS.COMMAND_EXECUTED, handler);
-      lighter.scene?.off(LIGHTER_EVENTS.REDO, handler);
-      lighter.scene?.off(LIGHTER_EVENTS.UNDO, handler);
-    };
-  }, [lighter.scene, overlay, save]);
-=======
-  const schemaKeys = Object.keys(schema.properties);
->>>>>>> 68d1229e
 
   if (!field) {
     throw new Error("no field");
