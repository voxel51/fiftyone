import { useAnnotationEventBus } from "@fiftyone/annotation";
import { expandPath, field } from "@fiftyone/state";
import {
  BOOLEAN_FIELD,
  FLOAT_FIELD,
  INT_FIELD,
  STRING_FIELD,
} from "@fiftyone/utilities";
import { useAtom, useAtomValue } from "jotai";
import { isEqual } from "lodash";
import React, { useMemo } from "react";
import { useRecoilCallback } from "recoil";
import { SchemaIOComponent } from "../../../../../plugins/SchemaIO";
import {
  currentData,
  currentField,
  currentOverlay,
  currentSchema,
} from "./state";
import type {
  NumberSchemaType,
  SchemaType,
} from "@fiftyone/core/src/plugins/SchemaIO/utils/types";

const getLabel = (value) => {
  if (typeof value === "boolean") {
    return value ? "True" : "False";
  }

  if (value === null || value === undefined) {
    return "None";
  }

  return value;
};

const createInput = (
  name: string,
  { ftype, multipleOf }: { ftype: string; multipleOf: number }
): SchemaType => {
  const type =
    ftype === STRING_FIELD
      ? "string"
      : ftype === BOOLEAN_FIELD
      ? "boolean"
      : "number";

  const schema: SchemaType = {
    type,
    view: {
      name: "PrimitiveView",
      label: name,
      component: "PrimitiveView",
    },
  };

  if (typeof multipleOf === "number" && type === "number") {
    (schema as NumberSchemaType).multipleOf = multipleOf;
  }

  return schema;
};

const createRadio = (name: string, choices) => {
  return {
    type: "string",
    view: {
      name: "RadioGroup",
      label: name,
      component: "RadioView",
      choices: choices.map((choice) => ({
        label: getLabel(choice),
        value: choice,
      })),
    },
  };
};

const createTags = (name: string, choices: string[]) => {
  return {
    type: "array",
    view: {
      name: "AutocompleteView",
      label: name,
      component: "AutocompleteView",
      allow_user_input: false,
      choices: choices.map((choice) => ({
        name: "Choice",
        label: getLabel(choice),
        value: choice,
      })),
    },
    required: true,
  };
};

const createSelect = (name: string, choices: string[]) => {
  return {
    type: "string",
    view: {
      name: "DropdownView",
      label: name,
      component: "DropdownView",
      choices: choices.map((choice) => ({
        name: "Choice",
        label: getLabel(choice),
        value: choice,
      })),
    },
  };
};

const useSchema = () => {
  const config = useAtomValue(currentSchema);

  return useMemo(() => {
    const properties: Record<string, any> = {};

    const attributes = config?.attributes;
    properties.label = createSelect("label", config?.classes ?? []);

    for (const attr in attributes) {
      if (attr === "id") {
        continue;
      }

      if (attributes[attr].type === "input") {
        properties[attr] = createInput(attr, attributes[attr]);
      }

      if (attributes[attr].type === "radio") {
        properties[attr] = createRadio(attr, attributes[attr].values);
      }

      if (attributes[attr].type === "tags") {
        properties[attr] = createTags(attr, attributes[attr].values);
      }

      if (attributes[attr].type === "text") {
        throw "text";
      }
    }

    return {
      type: "object",
      view: {
        component: "ObjectView",
      },
      properties,
    };
  }, [config]);
};

const useHandleChanges = () => {
  return useRecoilCallback(
    ({ snapshot }) => async (currentField: string, path: string, data) => {
      const expanded = await snapshot.getPromise(expandPath(currentField));
      const schema = await snapshot.getPromise(field(`${expanded}.${path}`));

      if (typeof data === "string") {
        if (schema?.ftype === FLOAT_FIELD) {
          if (!data.length) return null;
          const parsed = Number.parseFloat(data);
          return Number.isFinite(parsed) ? parsed : null;
        }

        if (schema?.ftype === INT_FIELD) {
          if (!data.length) return null;
          const parsed = Number.parseInt(data);
          return Number.isFinite(parsed) ? parsed : null;
        }
      }

      return data;
    },
    []
  );
};

const AnnotationSchema = () => {
  const schema = useSchema();
  const [data, _save] = useAtom(currentData);
  const overlay = useAtomValue(currentOverlay);
  const eventBus = useAnnotationEventBus();
  const handleChanges = useHandleChanges();
  const field = useAtomValue(currentField);

  if (!field) {
    throw new Error("no field");
  }

  if (!overlay) {
    throw new Error("no overlay");
  }

  return (
    <div>
      <SchemaIOComponent
<<<<<<< HEAD
        key={overlay.id}
=======
        smartForm={true}
>>>>>>> 1053bf03
        schema={schema}
        data={data}
        onChange={async (changes) => {
          const result = Object.fromEntries(
            await Promise.all(
              Object.entries(changes).map(async ([key, value]) => [
                key,
                await handleChanges(field, key, value),
              ])
            )
          );

          const value = { ...data, ...result };

          if (isEqual(value, overlay.label)) {
            return;
          }

          eventBus.dispatch("annotation:notification:sidebarValueUpdated", {
            overlayId: overlay.id,
            currentLabel: overlay.label as any,
            value,
          });
        }}
      />
    </div>
  );
};

export default AnnotationSchema;<|MERGE_RESOLUTION|>--- conflicted
+++ resolved
@@ -196,11 +196,8 @@
   return (
     <div>
       <SchemaIOComponent
-<<<<<<< HEAD
         key={overlay.id}
-=======
         smartForm={true}
->>>>>>> 1053bf03
         schema={schema}
         data={data}
         onChange={async (changes) => {
