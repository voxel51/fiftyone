import { LIGHTER_EVENTS, useLighter } from "@fiftyone/lighter";
import { useAtomValue, useSetAtom } from "jotai";
import { useCallback } from "react";
import { current, deleteValue } from "./state";
<<<<<<< HEAD
=======
import useExit from "./useExit";
import { useRecoilValue } from "recoil";
import * as fos from "@fiftyone/state";
import { getFieldSchema } from "../../../Lighter/deltas";
>>>>>>> 104abd5f

export default function useDelete() {
  const { scene, removeOverlay } = useLighter();
  const label = useAtomValue(current);
  const setter = useSetAtom(deleteValue);
  const schema = useRecoilValue(
    fos.fieldSchema({ space: fos.State.SPACE.SAMPLE })
  );

  return useCallback(() => {
<<<<<<< HEAD
    setter();

    scene?.exitInteractiveMode();
    !label?.isNew &&
      scene?.dispatchSafely({
        type: LIGHTER_EVENTS.DO_REMOVE_OVERLAY,
        detail: {
          label,
        },
      });
    removeOverlay(label?.data._id);
  }, [label, scene, setter, removeOverlay]);
=======
    scene?.dispatchSafely({
      type: LIGHTER_EVENTS.DO_REMOVE_OVERLAY,
      detail: {
        label,
        schema: getFieldSchema(schema, label.path),
        onSuccess: () => {
          scene.exitInteractiveMode();
          setter();
          exit();
        },
      },
    });
  }, [exit, label, scene, schema, setter]);
>>>>>>> 104abd5f
}<|MERGE_RESOLUTION|>--- conflicted
+++ resolved
@@ -1,14 +1,10 @@
 import { LIGHTER_EVENTS, useLighter } from "@fiftyone/lighter";
+import * as fos from "@fiftyone/state";
 import { useAtomValue, useSetAtom } from "jotai";
 import { useCallback } from "react";
+import { useRecoilValue } from "recoil";
+import { getFieldSchema } from "../../../Lighter/deltas";
 import { current, deleteValue } from "./state";
-<<<<<<< HEAD
-=======
-import useExit from "./useExit";
-import { useRecoilValue } from "recoil";
-import * as fos from "@fiftyone/state";
-import { getFieldSchema } from "../../../Lighter/deltas";
->>>>>>> 104abd5f
 
 export default function useDelete() {
   const { scene, removeOverlay } = useLighter();
@@ -19,7 +15,6 @@
   );
 
   return useCallback(() => {
-<<<<<<< HEAD
     setter();
 
     scene?.exitInteractiveMode();
@@ -28,23 +23,9 @@
         type: LIGHTER_EVENTS.DO_REMOVE_OVERLAY,
         detail: {
           label,
+          schema: getFieldSchema(schema, label?.path),
         },
       });
     removeOverlay(label?.data._id);
-  }, [label, scene, setter, removeOverlay]);
-=======
-    scene?.dispatchSafely({
-      type: LIGHTER_EVENTS.DO_REMOVE_OVERLAY,
-      detail: {
-        label,
-        schema: getFieldSchema(schema, label.path),
-        onSuccess: () => {
-          scene.exitInteractiveMode();
-          setter();
-          exit();
-        },
-      },
-    });
-  }, [exit, label, scene, schema, setter]);
->>>>>>> 104abd5f
+  }, [label, scene, setter, removeOverlay, schema]);
 }