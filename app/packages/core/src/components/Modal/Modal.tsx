--- conflicted
+++ resolved
@@ -240,11 +240,7 @@
           <SpacesContainer>
             <ModalSpace />
           </SpacesContainer>
-<<<<<<< HEAD
-          <Sidebar />
-=======
           {isSidebarVisible && <Sidebar />}
->>>>>>> ab7c4f14
           <OperatorPromptArea area={OPERATOR_PROMPT_AREAS.DRAWER_RIGHT} />
 
           {jsonPanel.isOpen && (
