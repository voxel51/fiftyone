import { ErrorBoundary, HelpPanel, JSONPanel } from "@fiftyone/components";
import * as fos from "@fiftyone/state";
import { Controller } from "@react-spring/core";
import React, {
  Fragment,
  Suspense,
  useCallback,
  useEffect,
  useRef,
} from "react";
import ReactDOM from "react-dom";
import { useRecoilState, useRecoilValue, useSetRecoilState } from "recoil";
import styled from "styled-components";
import Sidebar, { Entries } from "../Sidebar";
import Group from "./Group";
import { GroupContextProvider } from "./Group/GroupContextProvider";
import ModalNavigation from "./ModalNavigation";
import Sample from "./Sample";
import { Sample3d } from "./Sample3d";
import { TooltipInfo } from "./TooltipInfo";
import { usePanels } from "./hooks";

const ModalWrapper = styled.div`
  position: fixed;
  top: 0;
  left: 0;
  width: 100%;
  height: 100%;
  z-index: 1000; // do not set more than 1300 (operator panel)
  align-items: center;
  display: flex;
  justify-content: center;
  background-color: ${({ theme }) => theme.neutral.softBg};
`;

const Container = styled.div`
  background-color: ${({ theme }) => theme.background.level2};
  border: 1px solid ${({ theme }) => theme.primary.plainBorder};
  position: relative;
  display: flex;
  justify-content: center;
  overflow: hidden;
  box-shadow: 0 20px 25px -20px #000;
`;

const ContentColumn = styled.div`
  flex-grow: 1;
  width: 1px;
  height: 100%;
  position: relative;
  display: flex;
  flex-direction: column;
`;

const SampleModal = () => {
  const lookerRef = useRef<fos.Lookers>();
  const wrapperRef = useRef<HTMLDivElement>(null);

  const disabled = useRecoilValue(fos.disabledPaths);
  const labelPaths = useRecoilValue(fos.labelPaths({ expanded: false }));

  const mode = useRecoilValue(fos.groupStatistics(true));
  const screen = useRecoilValue(fos.fullscreen)
    ? { width: "100%", height: "100%" }
    : { width: "95%", height: "90%", borderRadius: "3px" };
  const isGroup = useRecoilValue(fos.isGroup);
  const isPcd = useRecoilValue(fos.isPointcloudDataset);
  const is3D = useRecoilValue(fos.is3DDataset);
<<<<<<< HEAD
  const sampleId = useRecoilValue(fos.currentSampleId);

=======
>>>>>>> e4207410
  const clearModal = fos.useClearModal();
  const { jsonPanel, helpPanel, onNavigate } = usePanels();
  const tooltip = fos.useTooltip();
  const [isTooltipLocked, setIsTooltipLocked] = useRecoilState(
    fos.isTooltipLocked
  );
  const setTooltipDetail = useSetRecoilState(fos.tooltipDetail);

  const tooltipEventHandler = useCallback(
    (e) => {
      if (e.detail) {
        setTooltipDetail(e.detail);
        if (!isTooltipLocked && e.detail?.coordinates) {
          tooltip.setCoords(e.detail.coordinates);
        }
      } else if (!isTooltipLocked) {
        setTooltipDetail(null);
      }
    },
    [isTooltipLocked, tooltip]
  );

  useEffect(() => {
    // reset tooltip state when modal is closed
    setIsTooltipLocked(false);

    return () => {
      setTooltipDetail(null);
    };
  }, []);

  /**
   * a bit hacky, this is using the callback-ref pattern to get looker reference so that event handler can be registered
   * note: cannot use `useEventHandler()` hook since there's no direct reference to looker in Modal
   */
  const lookerRefCallback = useCallback(
    (looker: fos.Lookers) => {
      lookerRef.current = looker;
      looker.addEventListener("tooltip", tooltipEventHandler);
    },
    [tooltipEventHandler]
  );

  const renderEntry = useCallback(
    (
      key: string,
      group: string,
      entry: fos.SidebarEntry,
      controller: Controller,
      trigger: (
        event: React.MouseEvent<HTMLDivElement>,
        key: string,
        cb: () => void
      ) => void
    ) => {
      switch (entry.kind) {
        case fos.EntryKind.PATH: {
          const isTag = entry.path === "tags";
          const isLabelTag = entry.path === "_label_tags";
          const isLabel = labelPaths.includes(entry.path);
          const isOther = disabled.has(entry.path);
          const isFieldPrimitive =
            !isLabelTag && !isLabel && !isOther && !(isTag && mode === "group");

          return {
            children: (
              <>
                {(isLabel ||
                  isOther ||
                  isLabelTag ||
                  (isTag && mode === "group")) && (
                  <Entries.FilterablePath
                    entryKey={key}
                    modal={true}
                    path={entry.path}
                    group={group}
                    onFocus={() => {
                      controller.set({ zIndex: "1" });
                    }}
                    onBlur={() => {
                      controller.set({ zIndex: "0" });
                    }}
                    disabled={isOther}
                    key={key}
                    trigger={trigger}
                  />
                )}
                {isFieldPrimitive && (
                  <Entries.PathValue
                    entryKey={key}
                    key={key}
                    path={entry.path}
                    trigger={trigger}
                  />
                )}
              </>
            ),
            disabled: isTag || isOther,
          };
        }
        case fos.EntryKind.GROUP: {
          return {
            children: (
              <Entries.PathGroup
                entryKey={key}
                name={entry.name}
                modal={true}
                key={key}
                trigger={trigger}
              />
            ),
            disabled: false,
          };
        }
        case fos.EntryKind.EMPTY:
          return {
            children: (
              <Entries.Empty
                useText={() => ({ text: "No fields", loading: false })}
                key={key}
              />
            ),
            disabled: true,
          };
        case fos.EntryKind.INPUT:
          return {
            children: <Entries.Filter modal={true} key={key} />,
            disabled: true,
          };
        default:
          throw new Error("invalid entry");
      }
    },
    [disabled, labelPaths, mode]
  );

  useEffect(() => {
    return () => {
      lookerRef.current &&
        lookerRef.current.removeEventListener("tooltip", tooltipEventHandler);
    };
  }, [tooltipEventHandler]);

  const isNestedDynamicGroup = useRecoilValue(fos.isNestedDynamicGroup);
  const isOrderedDynamicGroup = useRecoilValue(fos.isOrderedDynamicGroup);
  const isLooker3DVisible = useRecoilValue(fos.groupMedia3dVisibleSetting);
  const isCarouselVisible = useRecoilValue(
    fos.groupMediaIsCarouselVisibleSetting
  );

  const [dynamicGroupsViewMode, setDynamicGroupsViewMode] = useRecoilState(
    fos.dynamicGroupsViewMode
  );
  const setIsMainLookerVisible = useSetRecoilState(
    fos.groupMediaIsMainVisibleSetting
  );

  useEffect(() => {
    // if it is unordered nested dynamic group and mode is not pagination, set to pagination
    if (
      isNestedDynamicGroup &&
      !isOrderedDynamicGroup &&
      dynamicGroupsViewMode !== "pagination"
    ) {
      setDynamicGroupsViewMode("pagination");
    }

    // hide 3d looker and carousel if `hasGroupSlices`
    if (
      dynamicGroupsViewMode === "video" &&
      (isLooker3DVisible || isCarouselVisible)
    ) {
      setIsMainLookerVisible(true);
    }
  }, [
    dynamicGroupsViewMode,
    isNestedDynamicGroup,
    isOrderedDynamicGroup,
    isLooker3DVisible,
    isCarouselVisible,
  ]);

  return ReactDOM.createPortal(
    <Fragment>
      <ModalWrapper
        ref={wrapperRef}
        onClick={(event) => event.target === wrapperRef.current && clearModal()}
      >
        <Container style={{ ...screen, zIndex: 10001 }} data-cy="modal">
          <TooltipInfo />
          <ContentColumn>
            <ModalNavigation onNavigate={onNavigate} />
            <ErrorBoundary onReset={() => {}}>
              <Suspense>
                {isGroup ? (
                  <GroupContextProvider lookerRefCallback={lookerRefCallback}>
                    <Group />
                  </GroupContextProvider>
                ) : isPcd || is3D ? (
                  <Sample3d />
                ) : (
                  <Sample lookerRefCallback={lookerRefCallback} />
                )}
                {jsonPanel.isOpen && (
                  <JSONPanel
                    containerRef={jsonPanel.containerRef}
                    onClose={() => jsonPanel.close()}
                    onCopy={() => jsonPanel.copy()}
                    json={jsonPanel.json}
                  />
                )}
                {helpPanel.isOpen && (
                  <HelpPanel
                    containerRef={helpPanel.containerRef}
                    onClose={() => helpPanel.close()}
                    items={helpPanel.items}
                  />
                )}
              </Suspense>
            </ErrorBoundary>
          </ContentColumn>
          <Sidebar render={renderEntry} modal={true} />
        </Container>
      </ModalWrapper>
    </Fragment>,
    document.getElementById("modal") as HTMLDivElement
  );
};

export default React.memo(SampleModal);<|MERGE_RESOLUTION|>--- conflicted
+++ resolved
@@ -66,11 +66,6 @@
   const isGroup = useRecoilValue(fos.isGroup);
   const isPcd = useRecoilValue(fos.isPointcloudDataset);
   const is3D = useRecoilValue(fos.is3DDataset);
-<<<<<<< HEAD
-  const sampleId = useRecoilValue(fos.currentSampleId);
-
-=======
->>>>>>> e4207410
   const clearModal = fos.useClearModal();
   const { jsonPanel, helpPanel, onNavigate } = usePanels();
   const tooltip = fos.useTooltip();
