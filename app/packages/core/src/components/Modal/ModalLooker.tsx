import { LoadingDots, useTheme } from "@fiftyone/components";
import type { ImageLooker } from "@fiftyone/looker";
import { isNativeMediaType } from "@fiftyone/looker/src/util";
import * as fos from "@fiftyone/state";
import { useAtomValue } from "jotai";
import React, { useMemo } from "react";
import { useRecoilCallback, useRecoilValue } from "recoil";
import { ImaVidLookerReact } from "./ImaVidLooker";
import { LighterSampleRenderer } from "./Lighter/LighterSampleRenderer";
import { MetadataLooker } from "./MetadataLooker";
<<<<<<< HEAD
import { labelAtoms, loading } from "./Sidebar/Annotate/useLabels";
=======
>>>>>>> ab7c4f14
import { VideoLookerReact } from "./VideoLooker";
import useLooker from "./use-looker";
import { useImageModalSelectiveRendering } from "./use-modal-selective-rendering";

export const useShowOverlays = () => {
  return useRecoilCallback(({ set }) => async (event: CustomEvent) => {
    set(fos.showOverlays, event.detail);
  });
};

export const useClearSelectedLabels = () => {
  return useRecoilCallback(
    ({ set }) =>
      async () =>
        set(fos.selectedLabels, []),
    []
  );
};

interface LookerProps {
  sample: fos.ModalSample;

  // note: this is a hack we're using while migrating to lighter
  // a lot of components depend on lighterRef being defined (see `useVisibleSampleLabels` for example)
  // we'll remove this once we've migrated to lighter
  // `ghost` means looker will render but with width and height set to 0
  ghost?: boolean;
}

const Load = ({ children }) => {
  const isLoading = useAtomValue(loading);
  const mode = useAtomValue(fos.modalMode);
  if (mode === "annotate" && isLoading) {
    return <LoadingDots />;
  }

  return <>{children}</>;
};

const ModalLookerNoTimeline = React.memo((props: LookerProps) => {
  const { id, ref, looker } = useLooker<ImageLooker>(props);
  const theme = useTheme();

  useImageModalSelectiveRendering(id, looker);

  return (
    <div
      ref={ref}
      id={id}
      data-cy="modal-looker-container"
      style={{
        width: props.ghost ? 0 : "100%",
        height: props.ghost ? 0 : "100%",
        background: theme.background.level2,
        position: "relative",
      }}
    />
  );
});

export const ModalLooker = React.memo(
  ({ sample: propsSampleData }: LookerProps) => {
    const modalSampleData = useRecoilValue(fos.modalSample);
    const mode = useAtomValue(fos.modalMode);
    const sample = useMemo(() => {
      if (propsSampleData) {
        return {
          ...modalSampleData,
          ...propsSampleData,
        };
      }

      return modalSampleData;
    }, [propsSampleData, modalSampleData]);

    const shouldRenderImavid = useRecoilValue(
      fos.shouldRenderImaVidLooker(true)
    );
    const video = useRecoilValue(fos.isVideoDataset);

    const modalMediaField = useRecoilValue(fos.selectedMediaField(true));

    if (shouldRenderImavid) {
      return <ImaVidLookerReact sample={sample} key={modalMediaField} />;
    }

    if (video) {
      return <VideoLookerReact sample={sample} />;
    }

    if (
      isNativeMediaType(sample.sample.media_type ?? sample.sample._media_type)
    ) {
      return (
        <>
<<<<<<< HEAD
          {mode === "annotate" && (
            <LighterSampleRenderer sample={sample} labels={labelAtoms} />
          )}
=======
          {mode === "annotate" && <LighterSampleRenderer sample={sample} />}
>>>>>>> ab7c4f14
          <ModalLookerNoTimeline sample={sample} ghost={mode === "annotate"} />
        </>
      );
    }

    return <MetadataLooker sample={sample} />;
  }
);<|MERGE_RESOLUTION|>--- conflicted
+++ resolved
@@ -1,4 +1,4 @@
-import { LoadingDots, useTheme } from "@fiftyone/components";
+import { useTheme } from "@fiftyone/components";
 import type { ImageLooker } from "@fiftyone/looker";
 import { isNativeMediaType } from "@fiftyone/looker/src/util";
 import * as fos from "@fiftyone/state";
@@ -8,10 +8,6 @@
 import { ImaVidLookerReact } from "./ImaVidLooker";
 import { LighterSampleRenderer } from "./Lighter/LighterSampleRenderer";
 import { MetadataLooker } from "./MetadataLooker";
-<<<<<<< HEAD
-import { labelAtoms, loading } from "./Sidebar/Annotate/useLabels";
-=======
->>>>>>> ab7c4f14
 import { VideoLookerReact } from "./VideoLooker";
 import useLooker from "./use-looker";
 import { useImageModalSelectiveRendering } from "./use-modal-selective-rendering";
@@ -40,16 +36,6 @@
   // `ghost` means looker will render but with width and height set to 0
   ghost?: boolean;
 }
-
-const Load = ({ children }) => {
-  const isLoading = useAtomValue(loading);
-  const mode = useAtomValue(fos.modalMode);
-  if (mode === "annotate" && isLoading) {
-    return <LoadingDots />;
-  }
-
-  return <>{children}</>;
-};
 
 const ModalLookerNoTimeline = React.memo((props: LookerProps) => {
   const { id, ref, looker } = useLooker<ImageLooker>(props);
@@ -107,13 +93,7 @@
     ) {
       return (
         <>
-<<<<<<< HEAD
-          {mode === "annotate" && (
-            <LighterSampleRenderer sample={sample} labels={labelAtoms} />
-          )}
-=======
           {mode === "annotate" && <LighterSampleRenderer sample={sample} />}
->>>>>>> ab7c4f14
           <ModalLookerNoTimeline sample={sample} ghost={mode === "annotate"} />
         </>
       );
