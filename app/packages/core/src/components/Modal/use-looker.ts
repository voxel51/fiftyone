import * as fos from "@fiftyone/state";
import React, { useEffect, useRef, useState } from "react";
import { useErrorHandler } from "react-error-boundary";
import { useRecoilValue, useSetRecoilState } from "recoil";
import { v4 as uuid } from "uuid";
<<<<<<< HEAD
import { useShouldReloadSampleOnActiveFieldsChange } from "../Sidebar/useShouldReloadSample";
=======
import { useDetectNewActiveLabelFields } from "../Sidebar/useDetectNewActiveLabelFields";
>>>>>>> 87f425cb
import { useClearSelectedLabels, useShowOverlays } from "./ModalLooker";
import { useLookerOptionsUpdate, useModalContext } from "./hooks";
import useKeyEvents from "./use-key-events";
import { shortcutToHelpItems } from "./utils";

const CLOSE = "close";

function useLooker<L extends fos.Lookers>({
  sample,
}: {
  sample: fos.ModalSample;
}) {
  const [id] = useState(() => uuid());
  const initialRef = useRef<boolean>(true);
  const ref = useRef<HTMLDivElement>(null);
  const [reset, setReset] = useState(false);
  const lookerOptions = fos.useLookerOptions(true);
  const createLooker = fos.useCreateLooker(
    true,
    false,
    lookerOptions,
    undefined,
    true
  );
  const selectedMediaField = useRecoilValue(fos.selectedMediaField(true));
  const colorScheme = useRecoilValue(fos.colorScheme);
  const looker = React.useMemo(() => {
    /** start refreshers */
    reset;
    selectedMediaField;
    /** end refreshers */

    return createLooker.current(sample);
  }, [createLooker, reset, sample, selectedMediaField]) as L;
  const handleError = useErrorHandler();
  const updateLookerOptions = useLookerOptionsUpdate();

  fos.useEventHandler(looker, "clear", useClearSelectedLabels());
  fos.useEventHandler(looker, "error", (event) => handleError(event.detail));
  fos.useEventHandler(looker, "options", (e) => updateLookerOptions(e.detail));
  fos.useEventHandler(looker, "reset", () => setReset((c) => !c));
  fos.useEventHandler(looker, "select", fos.useOnSelectLabel());
  fos.useEventHandler(looker, "showOverlays", useShowOverlays());

  useEffect(() => {
    !initialRef.current && looker.updateOptions(lookerOptions);
  }, [looker, lookerOptions]);

<<<<<<< HEAD
  const getNewFields = useShouldReloadSampleOnActiveFieldsChange({
=======
  const getNewFields = useDetectNewActiveLabelFields({
>>>>>>> 87f425cb
    modal: true,
  });

  useEffect(() => {
    if (!looker) {
      return;
    }

    const newFieldsIfAny = getNewFields(id);

    if (newFieldsIfAny) {
      looker?.refreshSample(newFieldsIfAny);
    }
<<<<<<< HEAD
  }, [id, getNewFields, lookerOptions.activePaths, looker]);
=======
  }, [id, lookerOptions.activePaths, looker]);
>>>>>>> 87f425cb

  useEffect(() => {
    /** start refreshers */
    colorScheme;
    /** end refreshers */

    !initialRef.current && looker.updateSample(sample.sample);
  }, [colorScheme, looker, sample]);

  useEffect(() => {
    initialRef.current = false;
  }, []);

  useEffect(() => {
    ref.current?.dispatchEvent(
      new CustomEvent("looker-attached", { bubbles: true })
    );
  }, []);

  useEffect(() => {
    looker.attach(id);
  }, [looker, id]);

  useEffect(() => {
    return () => looker?.destroy();
  }, [looker]);

  const jsonPanel = fos.useJSONPanel();
  const helpPanel = fos.useHelpPanel();

  fos.useEventHandler(
    looker,
    "panels",
    async ({ detail: { showJSON, showHelp, SHORTCUTS } }) => {
      if (showJSON) {
        jsonPanel[showJSON](sample);
      }
      if (showHelp) {
        if (showHelp === CLOSE) {
          helpPanel.close();
        } else {
          helpPanel[showHelp](shortcutToHelpItems(SHORTCUTS));
        }
      }

      updateLookerOptions({}, (updatedOptions) =>
        looker.updateOptions(updatedOptions)
      );
    }
  );

  useKeyEvents(initialRef, sample.sample._id, looker);

  const setModalLooker = useSetRecoilState(fos.modalLooker);

  const { setActiveLookerRef } = useModalContext();

  useEffect(() => {
    setModalLooker(looker);
  }, [looker, setModalLooker]);

  useEffect(() => {
    if (looker) {
      setActiveLookerRef(looker as fos.Lookers);
    }
  }, [looker, setActiveLookerRef]);

  return { id, looker, ref, sample, updateLookerOptions };
}

export default useLooker;<|MERGE_RESOLUTION|>--- conflicted
+++ resolved
@@ -3,11 +3,7 @@
 import { useErrorHandler } from "react-error-boundary";
 import { useRecoilValue, useSetRecoilState } from "recoil";
 import { v4 as uuid } from "uuid";
-<<<<<<< HEAD
-import { useShouldReloadSampleOnActiveFieldsChange } from "../Sidebar/useShouldReloadSample";
-=======
 import { useDetectNewActiveLabelFields } from "../Sidebar/useDetectNewActiveLabelFields";
->>>>>>> 87f425cb
 import { useClearSelectedLabels, useShowOverlays } from "./ModalLooker";
 import { useLookerOptionsUpdate, useModalContext } from "./hooks";
 import useKeyEvents from "./use-key-events";
@@ -56,11 +52,7 @@
     !initialRef.current && looker.updateOptions(lookerOptions);
   }, [looker, lookerOptions]);
 
-<<<<<<< HEAD
-  const getNewFields = useShouldReloadSampleOnActiveFieldsChange({
-=======
   const getNewFields = useDetectNewActiveLabelFields({
->>>>>>> 87f425cb
     modal: true,
   });
 
@@ -74,11 +66,7 @@
     if (newFieldsIfAny) {
       looker?.refreshSample(newFieldsIfAny);
     }
-<<<<<<< HEAD
   }, [id, getNewFields, lookerOptions.activePaths, looker]);
-=======
-  }, [id, lookerOptions.activePaths, looker]);
->>>>>>> 87f425cb
 
   useEffect(() => {
     /** start refreshers */
