import { useTheme } from "@fiftyone/components";
import { AbstractLooker } from "@fiftyone/looker";
import * as fos from "@fiftyone/state";
import { useEventHandler, useOnSelectLabel } from "@fiftyone/state";
import React, {
  MutableRefObject,
  useEffect,
  useMemo,
  useRef,
  useState,
} from "react";
import { useErrorHandler } from "react-error-boundary";
import { useRecoilCallback, useRecoilValue } from "recoil";
import { v4 as uuid } from "uuid";

type EventCallback = (event: CustomEvent) => void;

const useLookerOptionsUpdate = () => {
  return useRecoilCallback(
    ({ snapshot, set }) =>
      async (update: object, updater?: Function) => {
        const currentOptions = await snapshot.getPromise(
          fos.savedLookerOptions
        );

        const panels = await snapshot.getPromise(fos.lookerPanels);
        const updated = {
          ...currentOptions,
          ...update,
          showJSON: panels.json.isOpen,
          showHelp: panels.help.isOpen,
        };
        set(fos.savedLookerOptions, updated);
        if (updater) updater(updated);
      }
  );
};

const useFullscreen = () => {
  return useRecoilCallback(({ set }) => async (event: CustomEvent) => {
    set(fos.fullscreen, event.detail);
  });
};

const useShowOverlays = () => {
  return useRecoilCallback(({ set }) => async (event: CustomEvent) => {
    set(fos.showOverlays, event.detail);
  });
};

const useClearSelectedLabels = () => {
  return useRecoilCallback(
    ({ set }) =>
      async () =>
        set(fos.selectedLabels, []),
    []
  );
};

interface LookerProps {
  sample?: fos.ModalSample;
<<<<<<< HEAD
  urls?: { field: string; url: string }[];
=======
>>>>>>> a53b9019
  lookerRef?: MutableRefObject<any>;
  lookerRefCallback?: (looker: AbstractLooker) => void;
  onClose?: EventCallback;
  onClick?: React.MouseEventHandler<HTMLDivElement>;
}

const Looker = ({
  sample: propsSampleData,
  lookerRef,
  lookerRefCallback,
  onClose,
}: LookerProps) => {
  const [id] = useState(() => uuid());

  const modalSampleData = useRecoilValue(fos.modalSample);
<<<<<<< HEAD
  const colorScheme = useRecoilValue(fos.colorScheme);
=======
  const sessionColorScheme = useRecoilValue(fos.sessionColorScheme);
>>>>>>> a53b9019

  if (!modalSampleData && !propsSampleData) {
    throw new Error("bad");
  }

  const sampleData = useMemo(() => {
    if (propsSampleData) {
      return {
        ...modalSampleData,
<<<<<<< HEAD
        urls,
        sample: propsSampleData,
=======
        ...propsSampleData,
>>>>>>> a53b9019
      };
    }

    return modalSampleData;
  }, [propsSampleData, modalSampleData, urls]);

  const { sample } = sampleData;

  const theme = useTheme();
  const initialRef = useRef<boolean>(true);
  const lookerOptions = fos.useLookerOptions(true);
  const [reset, setReset] = useState(false);
  const createLooker = fos.useCreateLooker(true, false, {
    ...lookerOptions,
  });
  const looker = React.useMemo(
    () => createLooker.current(sampleData),
    [useRecoilValue(fos.selectedMediaField(true)), reset, createLooker]
  );

  useEffect(() => {
    if (looker) {
      lookerRefCallback && lookerRefCallback(looker);
    }
  }, [looker, lookerRefCallback]);

  useEffect(() => {
    !initialRef.current && looker.updateOptions(lookerOptions);
  }, [lookerOptions]);

  useEffect(() => {
    !initialRef.current && looker.updateSample(sample);
  }, [sample, colorScheme]);

  useEffect(() => {
    return () => looker && looker.destroy();
  }, [looker]);

  const handleError = useErrorHandler();
  lookerRef && (lookerRef.current = looker);

  const updateLookerOptions = useLookerOptionsUpdate();
  useEventHandler(looker, "options", (e) => updateLookerOptions(e.detail));
  useEventHandler(looker, "fullscreen", useFullscreen());
  useEventHandler(looker, "showOverlays", useShowOverlays());
  useEventHandler(looker, "reset", () => {
    setReset((c) => !c);
  });

  useEventHandler(looker, "close", () => {
    jsonPanel.close();
    helpPanel.close();
    onClose();
  });

  useEventHandler(looker, "select", useOnSelectLabel());
  useEventHandler(looker, "error", (event) => handleError(event.detail));
  const jsonPanel = fos.useJSONPanel();
  const helpPanel = fos.useHelpPanel();
  useEventHandler(
    looker,
    "panels",
    async ({ detail: { showJSON, showHelp, SHORTCUTS } }) => {
      if (showJSON) {
        jsonPanel[showJSON](sample);
      }
      if (showHelp) {
        if (showHelp == "close") {
          helpPanel.close();
        } else {
          helpPanel[showHelp](shortcutToHelpItems(SHORTCUTS));
        }
      }

      updateLookerOptions({}, (updatedOptions) =>
        looker.updateOptions(updatedOptions)
      );
    }
  );

  onClose && useEventHandler(looker, "close", onClose);

  useEffect(() => {
    initialRef.current = false;
  }, []);

  useEffect(() => {
    looker.attach(id);
  }, [looker, id]);

  useEventHandler(looker, "clear", useClearSelectedLabels());

  const hoveredSample = useRecoilValue(fos.hoveredSample);

  useEffect(() => {
    const hoveredSampleId = hoveredSample && hoveredSample._id;
    looker.updater((state) => ({
      ...state,
      shouldHandleKeyEvents: hoveredSampleId === sample._id,
      options: {
        ...state.options,
      },
    }));
  }, [hoveredSample, sample, looker]);

  return (
    <div
      id={id}
      style={{
        width: "100%",
        height: "100%",
        background: theme.background.level2,
        position: "relative",
      }}
    />
  );
};

export default React.memo(Looker);

function shortcutToHelpItems(SHORTCUTS) {
  return Object.values(
    Object.values(SHORTCUTS).reduce((acc, v) => {
      acc[v.shortcut] = v;

      return acc;
    }, {})
  );
}<|MERGE_RESOLUTION|>--- conflicted
+++ resolved
@@ -59,10 +59,6 @@
 
 interface LookerProps {
   sample?: fos.ModalSample;
-<<<<<<< HEAD
-  urls?: { field: string; url: string }[];
-=======
->>>>>>> a53b9019
   lookerRef?: MutableRefObject<any>;
   lookerRefCallback?: (looker: AbstractLooker) => void;
   onClose?: EventCallback;
@@ -78,11 +74,7 @@
   const [id] = useState(() => uuid());
 
   const modalSampleData = useRecoilValue(fos.modalSample);
-<<<<<<< HEAD
-  const colorScheme = useRecoilValue(fos.colorScheme);
-=======
   const sessionColorScheme = useRecoilValue(fos.sessionColorScheme);
->>>>>>> a53b9019
 
   if (!modalSampleData && !propsSampleData) {
     throw new Error("bad");
@@ -92,12 +84,7 @@
     if (propsSampleData) {
       return {
         ...modalSampleData,
-<<<<<<< HEAD
-        urls,
-        sample: propsSampleData,
-=======
         ...propsSampleData,
->>>>>>> a53b9019
       };
     }
 
