--- conflicted
+++ resolved
@@ -1,5 +1,4 @@
-<<<<<<< HEAD
-import { AbstractLooker, VideoLooker } from "@fiftyone/looker";
+import { AbstractLooker } from "@fiftyone/looker";
 import {
   modalSample,
   modalSampleId,
@@ -7,49 +6,23 @@
   useHoveredSample,
 } from "@fiftyone/state";
 import React, { MutableRefObject, useCallback, useRef, useState } from "react";
-=======
-import { AbstractLooker } from "@fiftyone/looker";
-import { modal, useClearModal, useHoveredSample } from "@fiftyone/state";
-import React, {
-  MutableRefObject,
-  useCallback,
-  useMemo,
-  useRef,
-  useState,
-} from "react";
->>>>>>> f693208c
 import { useRecoilValue } from "recoil";
 import { SampleBar } from "./Bars";
 import Looker from "./Looker";
 
 interface SampleProps {
   lookerRefCallback: (looker: AbstractLooker) => void;
-<<<<<<< HEAD
-}> = ({ lookerRefCallback }) => {
-  const lookerRef = useRef<VideoLooker>();
-=======
   lookerRef?: MutableRefObject<AbstractLooker | undefined>;
   hideSampleBar?: boolean;
 }
 
-const Sample: React.FC<SampleProps> = ({
+const Sample = ({
   lookerRefCallback,
   lookerRef: propsLookerRef,
   hideSampleBar,
-}) => {
-  const data = useRecoilValue(modal);
-
-  if (!data) {
-    throw new Error("no data");
-  }
-
-  const lookerRef = useMemo(
-    () => propsLookerRef ?? React.createRef<AbstractLooker | undefined>(),
-    [propsLookerRef]
-  );
->>>>>>> f693208c
-
+}: SampleProps) => {
   const clearModal = useClearModal();
+  const lookerRef = useRef<AbstractLooker | undefined>(undefined);
 
   const [hovering, setHovering] = useState(false);
 
@@ -80,23 +53,14 @@
       style={{ width: "100%", height: "100%", position: "relative" }}
       {...hover.handlers}
     >
-<<<<<<< HEAD
-      <SampleBar
-        sampleId={`bar-${id}`}
-        lookerRef={lookerRef}
-        visible={hovering}
-        hoveringRef={hoveringRef}
-      />
-=======
       {!hideSampleBar && (
         <SampleBar
-          sampleId={_id}
-          lookerRef={lookerRef}
+          sampleId={id}
+          lookerRef={propsLookerRef || lookerRef}
           visible={hovering}
           hoveringRef={hoveringRef}
         />
       )}
->>>>>>> f693208c
       <Looker
         key={`looker-${id}`}
         lookerRef={lookerRef}
