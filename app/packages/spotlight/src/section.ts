--- conflicted
+++ resolved
@@ -133,11 +133,7 @@
     top,
     zooming,
   }: {
-<<<<<<< HEAD
-    measure: Measure<K, V>;
-=======
     measure?: Measure<K, V>;
->>>>>>> 3799178d
     spotlight: Spotlight<K, V>;
     target: number;
     threshold: (n: number) => boolean;
