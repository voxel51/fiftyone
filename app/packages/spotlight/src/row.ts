/**
 * Copyright 2017-2024, Voxel51, Inc.
 */
import styles from "./styles.module.css";

import type Iter from "./iter";
import type { Focus, ID, ItemData, SpotlightConfig } from "./types";

import { BOTTOM, DIV, ONE, TOP, UNSET, ZERO } from "./constants";
import { create, pixels } from "./utilities";

export default class Row<K, V> {
  #from: number;
  #hidden: boolean;

  readonly #aborter: AbortController = new AbortController();
  readonly #config: SpotlightConfig<K, V>;
  readonly #dangle?: boolean;
  readonly #container: HTMLDivElement = create(DIV);
  readonly #row: { item: ItemData<K, V>; element: HTMLDivElement }[];
  readonly #width: number;

  constructor({
    config,
    dangle,
    from,
    focus,
    items,
    iter,
    width,
  }: {
    config: SpotlightConfig<K, V>;
    dangle: boolean;
    focus: Focus;
    from: number;
    items: ItemData<K, V>[];
    iter: Iter<K, V>;
    width: number;
  }) {
    this.#config = config;
    this.#dangle = dangle;
    this.#container.classList.add(styles.spotlightRow);
    this.#from = from;
    this.#width = width;

    this.#row = items.map((item) => {
      const element = create(DIV);
      element.style.top = pixels(ZERO);

      if (config.onItemClick) {
        const handler = (event) => {
          if (event.metaKey || event.shiftKey) {
            return;
          }

          event.preventDefault();
          focus(item.id);
          config.onItemClick({
            event,
            item,
            iter,
          });
        };

        element.addEventListener("click", handler, {
          signal: this.#aborter.signal,
        });
        element.addEventListener("contextmenu", handler, {
          signal: this.#aborter.signal,
        });
      }

      this.#container.appendChild(element);
      return { element, item };
    });

    const height = this.height;

    let left = ZERO;

    for (const {
      element,
      item: { aspectRatio },
    } of this.#row) {
      const itemWidth = height * aspectRatio;

      element.style.height = pixels(height);
      element.style.width = pixels(itemWidth);
      element.style.left = pixels(left);

      left += itemWidth + config.spacing;
    }

    this.#container.style.height = pixels(height);
    this.#container.style.width = pixels(this.#width);
  }

  get attached() {
    return Boolean(this.#container.parentElement);
  }

  get first() {
    return this.#row[ZERO].item.id;
  }

  get from() {
    return this.#from;
  }

  set from(from: number) {
    this.#from = from;
  }

  get height() {
    return this.#cleanWidth / this.#cleanAspectRatio;
  }

  get last() {
    return this.#row[this.#row.length - ONE].item.id;
  }

  destroy() {
<<<<<<< HEAD
    for (const item of this.#row) this.#config.destroy(item.item.id);
=======
    this.#destroyItems();
>>>>>>> fbc57ebc
    this.#aborter.abort();
  }

  has(item: string) {
    for (const i of this.#row) {
      if (i.item.id.description === item) {
        return true;
      }
    }
    return false;
  }

  hide(): void {
    if (!this.attached) {
      throw new Error("row is not attached");
    }

    this.#container.remove();
<<<<<<< HEAD
    for (const { item } of this.#row) {
      this.#config.destroy(item.id);
    }
=======
    this.#destroyItems();
>>>>>>> fbc57ebc
  }

  show(
    element: HTMLDivElement,
    hidden: boolean,
    attr: typeof BOTTOM | typeof TOP,
    soft: boolean,
    config: SpotlightConfig<K, V>
  ): void {
    if (hidden !== this.#hidden) {
      hidden
        ? this.#container.classList.add(styles.spotlightRowHidden)
        : this.#container.classList.remove(styles.spotlightRowHidden);
      this.#hidden = hidden;
    }

    if (!this.attached) {
      this.#container.style[attr] = `${this.#from}px`;
      this.#container.style[attr === BOTTOM ? TOP : BOTTOM] = UNSET;
      element.appendChild(this.#container);
    }

    if (this.#hidden) {
      return;
    }

    for (const { element, item } of this.#row) {
      const width = item.aspectRatio * this.height;
      config.render(item.id, element, [width, this.height], soft, hidden);
    }
  }

  switch(attr) {
    this.#container.style[attr] = `${this.#from}px`;
    this.#container.style[attr === BOTTOM ? TOP : BOTTOM] = UNSET;
  }

  updateItems(updater: (id: ID) => void) {
    for (const row of this.#row) updater(row.item.id);
  }

  get #cleanAspectRatio() {
    const result = this.#row
      .map(({ item }) => item.aspectRatio)
      .reduce((ar, next) => ar + next, ZERO);
    if (this.#dangle) {
      const ar = this.#singleAspectRatio;
      if (ar !== null) {
        return this.#dangleSingleAspectRatioCount * ar;
      }

      const target = this.#config.rowAspectRatioThreshold(this.#width);
      return result > target ? result : target;
    }

    return result;
  }

  get #cleanWidth() {
    if (!this.#dangle || this.#singleAspectRatio === null) {
      return this.#width - (this.#row.length - ONE) * this.#config.spacing;
    }

    return (
      this.#width -
      (this.#dangleSingleAspectRatioCount - ONE) * this.#config.spacing
    );
  }

  get #dangleSingleAspectRatioCount() {
    const ar = this.#row[ZERO].item.aspectRatio;
    const target = this.#config.rowAspectRatioThreshold(this.#width);

    let count = ONE;
    let result = ar;
    while (result < target) {
      count++;
      result += ar;
    }

    return count;
  }

  get #singleAspectRatio() {
    const set = new Set(this.#row.map(({ item }) => item.aspectRatio));
    return set.size === ONE ? this.#row[ZERO].item.aspectRatio : null;
  }

  #destroyItems() {
    const destroy = this.#config.destroy;
    if (!destroy) {
      return;
    }

    const errors = [];
    for (const item of this.#row) {
      try {
        destroy(item.item.id);
      } catch (e) {
        errors.push(e);
      }
    }

    if (errors.length > 0) {
      console.error("Errors occurred during row destruction:", errors);
    }
  }
}<|MERGE_RESOLUTION|>--- conflicted
+++ resolved
@@ -120,11 +120,7 @@
   }
 
   destroy() {
-<<<<<<< HEAD
-    for (const item of this.#row) this.#config.destroy(item.item.id);
-=======
     this.#destroyItems();
->>>>>>> fbc57ebc
     this.#aborter.abort();
   }
 
@@ -143,13 +139,7 @@
     }
 
     this.#container.remove();
-<<<<<<< HEAD
-    for (const { item } of this.#row) {
-      this.#config.destroy(item.id);
-    }
-=======
     this.#destroyItems();
->>>>>>> fbc57ebc
   }
 
   show(
