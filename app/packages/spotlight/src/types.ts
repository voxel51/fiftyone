/**
 * Copyright 2017-2025, Voxel51, Inc.
 */

import type Spotlight from "./index";

export interface At {
  description: string;
  offset?: number;
}

export interface Edge<K, V> {
  key: K | null;
  remainder?: ItemData<K, V>[];
}

export type Focus = (id?: ID) => ID | undefined;

export type Get<K, V> = (key: K) => Promise<Response<K, V>>;

export type Hide = (ctx: { id: ID }) => void;

export type ItemClick<K, V> = (
  callbackInterface: ItemClickInterface<K, V>
) => void;

export interface ItemClickInterface<K, V> {
  event: MouseEvent;
  item: ItemData<K, V>;
  iter: { next: (from: number, soft?: boolean) => Promise<ID | undefined> };
}

export type ID = { description: string };
export interface ItemData<K, V> {
  aspectRatio: number;
  data: V;
  id: ID;
  key: K;
}

export type Measure<K, V> = (
  id: ItemData<K, V>,
<<<<<<< HEAD
  sizeBytes: () => number | Promise<number>
=======
  sizeBytes: Promise<number>
>>>>>>> 3799178d
) => void;

export interface Response<K, V> {
  items: ItemData<K, V>[];
  next: K | null;
  previous: K | null;
}

export type Request<K, V> = (key: K) => Promise<{
  items: ItemData<K, V>[];
  focus: Focus;
  next?: K;
  previous?: K;
}>;

export type Show<K, V> = (ctx: {
  id: ID;
  dimensions: [number, number];
  element: HTMLDivElement;
  spotlight: Spotlight<K, V>;
  zooming: boolean;
<<<<<<< HEAD
}) => number | Promise<number>;

export interface SpotlightConfig<K, V> {
  at?: At;
  spacing?: number;
  scrollbar?: boolean;
=======
}) => Promise<number>;

export interface SpotlightConfig<K, V> {
  at?: At;
>>>>>>> 3799178d
  key: K;
  maxRows?: number;
  maxItemsSizeBytes?: number;
  offset?: number;
<<<<<<< HEAD
=======
  scrollbar?: boolean;
  spacing?: number;
>>>>>>> 3799178d

  detachItem: (id: ID) => void;
  get: Get<K, V>;
  getItemSizeBytes?: (id: ID) => number;
  hideItem: Hide;
  onItemClick?: ItemClick<K, V>;
<<<<<<< HEAD
  showItem: Show<K, V>;
  rowAspectRatioThreshold: (width: number) => number;
=======
  rowAspectRatioThreshold: (width: number) => number;
  showItem: Show<K, V>;
>>>>>>> 3799178d
}

export type Updater = (id: ID) => void;<|MERGE_RESOLUTION|>--- conflicted
+++ resolved
@@ -40,11 +40,7 @@
 
 export type Measure<K, V> = (
   id: ItemData<K, V>,
-<<<<<<< HEAD
-  sizeBytes: () => number | Promise<number>
-=======
   sizeBytes: Promise<number>
->>>>>>> 3799178d
 ) => void;
 
 export interface Response<K, V> {
@@ -66,41 +62,24 @@
   element: HTMLDivElement;
   spotlight: Spotlight<K, V>;
   zooming: boolean;
-<<<<<<< HEAD
-}) => number | Promise<number>;
-
-export interface SpotlightConfig<K, V> {
-  at?: At;
-  spacing?: number;
-  scrollbar?: boolean;
-=======
 }) => Promise<number>;
 
 export interface SpotlightConfig<K, V> {
   at?: At;
->>>>>>> 3799178d
   key: K;
   maxRows?: number;
   maxItemsSizeBytes?: number;
   offset?: number;
-<<<<<<< HEAD
-=======
   scrollbar?: boolean;
   spacing?: number;
->>>>>>> 3799178d
 
   detachItem: (id: ID) => void;
   get: Get<K, V>;
   getItemSizeBytes?: (id: ID) => number;
   hideItem: Hide;
   onItemClick?: ItemClick<K, V>;
-<<<<<<< HEAD
-  showItem: Show<K, V>;
-  rowAspectRatioThreshold: (width: number) => number;
-=======
   rowAspectRatioThreshold: (width: number) => number;
   showItem: Show<K, V>;
->>>>>>> 3799178d
 }
 
 export type Updater = (id: ID) => void;