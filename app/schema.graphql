--- conflicted
+++ resolved
@@ -4,7 +4,13 @@
   histogramValues: HistogramValues = null
 }
 
-union AggregateResult = BooleanAggregation | DataAggregation | IntAggregation | FloatAggregation | RootAggregation | StringAggregation
+union AggregateResult =
+    BooleanAggregation
+  | DataAggregation
+  | IntAggregation
+  | FloatAggregation
+  | RootAggregation
+  | StringAggregation
 
 interface Aggregation {
   path: String!
@@ -28,7 +34,14 @@
   viewName: String = null
 }
 
-union AggregationResponses = CountResponse | BoolCountValuesResponse | IntCountValuesResponse | StrCountValuesResponse | DatetimeHistogramValuesResponse | FloatHistogramValuesResponse | IntHistogramValuesResponse
+union AggregationResponses =
+    CountResponse
+  | BoolCountValuesResponse
+  | IntCountValuesResponse
+  | StrCountValuesResponse
+  | DatetimeHistogramValuesResponse
+  | FloatHistogramValuesResponse
+  | IntHistogramValuesResponse
 
 type AppConfig {
   colorBy: ColorBy!
@@ -104,25 +117,19 @@
 type ColorScheme {
   id: ID!
   colorPool: [String!]!
-<<<<<<< HEAD
   colorBy: String
   opacity: Float
   useMultiColorKeypoints: Boolean
   showKeypointSkeleton: Boolean
-=======
->>>>>>> 491c237b
   fields: [CustomizeColor!]
 }
 
 input ColorSchemeInput {
   colorPool: [String!]!
-<<<<<<< HEAD
   colorBy: String = null
   opacity: Float = null
   useMultiColorKeypoints: Boolean = null
   showKeypointSkeleton: Boolean = null
-=======
->>>>>>> 491c237b
   fields: [CustomizeColorInput!] = null
 }
 
@@ -326,20 +333,6 @@
 }
 
 type Mutation {
-<<<<<<< HEAD
-  setColorScheme(subscription: String!, colorScheme: ColorSchemeInput!): Boolean!
-  setDatasetColorScheme(subscription: String!, datasetName: String!, colorScheme: ColorSchemeInput = null): Void
-  setDataset(subscription: String!, session: String, name: String, viewName: String): Boolean!
-  setGroupSlice(subscription: String!, session: String, slice: String!): Boolean!
-  setSidebarGroups(subscription: String!, session: String, dataset: String!, stages: BSONArray!, sidebarGroups: [SidebarGroupInput!]!): Boolean!
-  setSelected(subscription: String!, session: String, selected: [String!]!): Boolean!
-  setSelectedLabels(subscription: String!, session: String, selectedLabels: [SelectedLabel!]!): Boolean!
-  setView(subscription: String!, session: String, datasetName: String!, view: BSONArray = null, savedViewSlug: String = null, form: StateForm = null): BSONArray
-  storeTeamsSubmission: Boolean!
-  createSavedView(subscription: String!, session: String, viewName: String!, viewStages: BSONArray = null, form: StateForm = null, datasetName: String = null, description: String = null, color: String = null): SavedView
-  deleteSavedView(subscription: String!, session: String, viewName: String!, datasetName: String): String
-  updateSavedView(viewName: String!, subscription: String, session: String, updatedInfo: SavedViewInfo!, datasetName: String = null): SavedView
-=======
   setColorScheme(
     subscription: String!
     colorScheme: ColorSchemeInput!
@@ -409,7 +402,6 @@
     updatedInfo: SavedViewInfo!
     datasetName: String = null
   ): SavedView
->>>>>>> 491c237b
   setSpaces(subscription: String!, session: String, spaces: BSON!): Boolean!
   searchSelectFields(datasetName: String!, metaFilter: JSON): [String!]!
 }
@@ -433,11 +425,6 @@
 }
 
 type Query {
-<<<<<<< HEAD
-  aggregate(datasetName: String!, view: BSONArray, aggregations: [Aggregate!]!, viewName: String = null, form: ExtendedViewForm = null): [AggregationResponses!]!
-  dataset(name: String!, savedViewSlug: String, view: BSONArray = null): Dataset
-  datasets(search: String, first: Int = 200, after: String = null): DatasetStrConnection!
-=======
   aggregate(
     datasetName: String!
     view: BSONArray
@@ -451,17 +438,12 @@
     first: Int = 200
     after: String = null
   ): DatasetStrConnection!
->>>>>>> 491c237b
   aggregations(form: AggregationForm!): [AggregateResult!]!
   colorscale: [[Int!]!]
   config: AppConfig!
   context: String!
   dev: Boolean!
   doNotTrack: Boolean!
-<<<<<<< HEAD
-  samples(dataset: String!, view: BSONArray!, first: Int = 20, after: String = null, filter: SampleFilter = null, filters: BSON = null, extendedStages: BSON = null, paginationData: Boolean = true): SampleItemStrConnection!
-  sample(dataset: String!, view: BSONArray!, filter: SampleFilter!, filters: JSON = null): SampleItem
-=======
   samples(
     dataset: String!
     view: BSONArray!
@@ -478,13 +460,15 @@
     filter: SampleFilter!
     filters: JSON = null
   ): SampleItem
->>>>>>> 491c237b
   stageDefinitions: [StageDefinition!]!
   teamsSubmission: Boolean!
   uid: String!
   version: String!
   savedViews(datasetName: String!): [SavedView!]
-  schemaForViewStages(datasetName: String!, viewStages: BSONArray!): SchemaResult!
+  schemaForViewStages(
+    datasetName: String!
+    viewStages: BSONArray!
+  ): SchemaResult!
 }
 
 type RootAggregation implements Aggregation {
@@ -673,13 +657,9 @@
   frameRate: Float!
 }
 
-<<<<<<< HEAD
-"""Represents NULL values"""
-=======
 """
 Represents NULL values
 """
->>>>>>> 491c237b
 scalar Void
 
 scalar date
