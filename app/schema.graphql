input Aggregate {
  count: Count = null
  countValues: CountValues = null
  histogramValues: HistogramValues = null
}

union AggregateResult =
    BooleanAggregation
  | DataAggregation
  | IntAggregation
  | FloatAggregation
  | RootAggregation
  | StringAggregation

interface Aggregation {
  path: String!
  count: Int!
  exists: Int!
}

input AggregationForm {
  dataset: String!
  extendedStages: BSONArray!
  filters: BSON
  groupId: ID
  hiddenLabels: [SelectedLabel!]!
  index: Int
  mixed: Boolean!
  paths: [String!]!
  sampleIds: [ID!]!
  slice: String
  slices: [String!]
  view: BSONArray!
  viewName: String = null
}

union AggregationResponses =
    CountResponse
  | BoolCountValuesResponse
  | IntCountValuesResponse
  | StrCountValuesResponse
  | DatetimeHistogramValuesResponse
  | FloatHistogramValuesResponse
  | IntHistogramValuesResponse

type AppConfig {
  colorBy: ColorBy!
  colorPool: [String!]!
  colorscale: String!
  gridZoom: Int!
  loopVideos: Boolean!
  notebookHeight: Int!
  plugins: JSON
  showConfidence: Boolean!
  showIndex: Boolean!
  showLabel: Boolean!
  showSkeletons: Boolean!
  showTooltip: Boolean!
  sidebarMode: SidebarMode!
  theme: Theme!
  timezone: String
  useFrameNumber: Boolean!
  spaces: JSON
}

scalar BSON

scalar BSONArray

type BoolCountValuesResponse {
  values: [BoolValueCount!]!
}

type BoolValueCount {
  key: Boolean
  value: Int!
}

type BooleanAggregation implements Aggregation {
  path: String!
  count: Int!
  exists: Int!
  false: Int!
  true: Int!
}

type BrainRun implements Run {
  key: String!
  version: String
  timestamp: datetime
  config: BrainRunConfig
  viewStages: [String!]
}

type BrainRunConfig implements RunConfig {
  cls: String!
  embeddingsField: String
  method: String
  patchesField: String
  supportsPrompts: Boolean
  type: BrainRunType
  maxK: Int
  supportsLeastSimilarity: Boolean
}

enum BrainRunType {
  similarity
  visualization
}

enum ColorBy {
  field
  instance
  value
}

type ColorScheme {
  id: ID!
  colorPool: [String!]!
  fields: [CustomizeColor!]
}

input ColorSchemeInput {
  colorPool: [String!]!
  fields: [CustomizeColorInput!] = null
}

input Count {
  field: String!
}

type CountResponse {
  count: Int!
}

input CountValues {
  field: String!
}

type CustomizeColor {
  path: String!
  valueColors: [ValueColor!]
  colorByAttribute: String
  fieldColor: String
}

input CustomizeColorInput {
  path: String!
  valueColors: [ValueColorInput!] = null
  colorByAttribute: String = null
  fieldColor: String = null
}

type DataAggregation implements Aggregation {
  path: String!
  count: Int!
  exists: Int!
}

type Dataset {
  id: ID!
  name: String!
  createdAt: date
  lastLoadedAt: datetime
  persistent: Boolean!
  groupMediaTypes: [Group!]
  groupField: String
  defaultGroupSlice: String
  mediaType: MediaType
  parentMediaType: MediaType
  maskTargets: [NamedTargets!]!
  defaultMaskTargets: [Target!]
  sampleFields: [SampleField!]!
  frameFields: [SampleField!]
  brainMethods: [BrainRun!]
  evaluations: [EvaluationRun!]
  savedViewSlug: String
  savedViews: [SavedView!]
  version: String
  viewCls: String
  viewName: String
  defaultSkeleton: KeypointSkeleton
  skeletons: [NamedKeypointSkeleton!]!
  appConfig: DatasetAppConfig
  info: JSON
<<<<<<< HEAD
  headName: String
  snapshotName: String
  stages(slug: String = null): BSONArray
=======
  stages(slug: String = null, view: BSONArray = null): BSONArray
>>>>>>> ccb1a271
}

type DatasetAppConfig {
  colorScheme: ColorScheme
  mediaFields: [String!]
  plugins: JSON
  sidebarGroups: [SidebarGroup!]
  sidebarMode: SidebarMode
  spaces: JSON
  gridMediaField: String!
  modalMediaField: String!
}

type DatasetStrConnection {
  pageInfo: DatasetStrPageInfo!
  edges: [DatasetStrEdge!]!
  total: Int
}

type DatasetStrEdge {
  node: Dataset!
  cursor: String!
}

type DatasetStrPageInfo {
  hasNextPage: Boolean!
  hasPreviousPage: Boolean!
  startCursor: String
  endCursor: String
}

type DatetimeHistogramValuesResponse {
  counts: [Int!]!
  edges: [datetime!]!
  other: Int!
}

type EvaluationRun implements Run {
  key: String!
  version: String
  timestamp: datetime
  config: EvaluationRunConfig
  viewStages: [String!]
}

type EvaluationRunConfig implements RunConfig {
  cls: String!
  gtField: String
  predField: String
  method: String
}

input ExtendedViewForm {
  filters: JSON = null
  mixed: Boolean = null
  sampleIds: [String!] = null
  slice: String = null
}

type FloatAggregation implements Aggregation {
  path: String!
  count: Int!
  exists: Int!
  inf: Int!
  max: Float
  min: Float
  nan: Int!
  ninf: Int!
}

type FloatHistogramValuesResponse {
  counts: [Int!]!
  edges: [Float!]!
  other: Int!
}

type Group {
  name: String!
  mediaType: MediaType!
}

input GroupElementFilter {
  id: String = null
  slice: String = null
  slices: [String!] = null
}

input HistogramValues {
  field: String!
}

type ImageSample implements Sample {
  id: ID!
  sample: JSON!
  urls: [MediaURL!]!
  aspectRatio: Float!
}

type IntAggregation implements Aggregation {
  path: String!
  count: Int!
  exists: Int!
  max: Float
  min: Float
}

type IntCountValuesResponse {
  values: [IntValueCount!]!
}

type IntHistogramValuesResponse {
  counts: [Int!]!
  edges: [Float!]!
  other: Int!
}

type IntValueCount {
  key: Int
  value: Int!
}

scalar JSON

type KeypointSkeleton {
  labels: [String!]
  edges: [[Int!]!]!
}

enum MediaType {
  image
  group
  point_cloud
  video
}

type MediaURL {
  field: String!
  url: String
}

type Mutation {
  setColorScheme(
    subscription: String!
    colorScheme: ColorSchemeInput!
  ): Boolean!
  setDatasetColorScheme(
    subscription: String!
    datasetName: String!
    colorScheme: ColorSchemeInput = null
  ): Void
  setDataset(
    subscription: String!
    session: String
    name: String
    viewName: String
  ): Boolean!
  setGroupSlice(
    subscription: String!
    session: String
    slice: String!
  ): Boolean!
  setSidebarGroups(
    subscription: String!
    session: String
    dataset: String!
    stages: BSONArray!
    sidebarGroups: [SidebarGroupInput!]!
  ): Boolean!
  setSelected(
    subscription: String!
    session: String
    selected: [String!]!
  ): Boolean!
  setSelectedLabels(
    subscription: String!
    session: String
    selectedLabels: [SelectedLabel!]!
  ): Boolean!
  setView(
    subscription: String!
    session: String
    datasetName: String!
    view: BSONArray = null
    savedViewSlug: String = null
    form: StateForm = null
  ): BSONArray
  storeTeamsSubmission: Boolean!
  createSavedView(
    subscription: String!
    session: String
    viewName: String!
    viewStages: BSONArray = null
    form: StateForm = null
    datasetName: String = null
    description: String = null
    color: String = null
  ): SavedView
  deleteSavedView(
    subscription: String!
    session: String
    viewName: String!
    datasetName: String
  ): String
  updateSavedView(
    viewName: String!
    subscription: String
    session: String
    updatedInfo: SavedViewInfo!
    datasetName: String = null
  ): SavedView
  setSpaces(subscription: String!, session: String, spaces: BSON!): Boolean!
  searchSelectFields(datasetName: String!, metaFilter: JSON): [String!]!
}

type NamedKeypointSkeleton {
  labels: [String!]
  edges: [[Int!]!]!
  name: String!
}

type NamedTargets {
  name: String!
  targets: [Target!]!
}

type PointCloudSample implements Sample {
  id: ID!
  sample: JSON!
  urls: [MediaURL!]!
  aspectRatio: Float!
}

type Query {
  aggregate(
    datasetName: String!
    view: BSONArray
    aggregations: [Aggregate!]!
    viewName: String = null
    form: ExtendedViewForm = null
  ): [AggregationResponses!]!
  dataset(name: String!, savedViewSlug: String, view: BSONArray = null): Dataset
  datasets(
    search: String
    first: Int = 200
    after: String = null
  ): DatasetStrConnection!
  aggregations(form: AggregationForm!): [AggregateResult!]!
  colorscale: [[Int!]!]
  config: AppConfig!
  context: String!
  dev: Boolean!
  doNotTrack: Boolean!
  samples(
    dataset: String!
    view: BSONArray!
    first: Int = 20
    after: String = null
    filter: SampleFilter = null
    filters: BSON = null
    extendedStages: BSON = null
    paginationData: Boolean = true
  ): SampleItemStrConnection!
  sample(
    dataset: String!
    view: BSONArray!
    filter: SampleFilter!
    filters: JSON = null
  ): SampleItem
  stageDefinitions: [StageDefinition!]!
  teamsSubmission: Boolean!
  uid: String!
  version: String!
  savedViews(datasetName: String!): [SavedView!]
  schemaForViewStages(
    datasetName: String!
    viewStages: BSONArray!
  ): SchemaResult!
}

type RootAggregation implements Aggregation {
  path: String!
  count: Int!
  exists: Int!
  slice: Int
  expandedFieldCount: Int!
  frameLabelFieldCount: Int
}

interface Run {
  key: String!
  version: String
  timestamp: datetime
  config: RunConfig
  viewStages: [String!]
}

interface RunConfig {
  cls: String!
}

interface Sample {
  id: ID!
  sample: JSON!
  urls: [MediaURL!]!
  aspectRatio: Float!
}

type SampleField {
  ftype: String!
  path: String!
  subfield: String
  embeddedDocType: String
  dbField: String
  description: String
  info: JSON
}

input SampleFilter {
  id: String = null
  group: GroupElementFilter = null
}

union SampleItem = ImageSample | PointCloudSample | VideoSample

type SampleItemStrConnection {
  pageInfo: SampleItemStrPageInfo!
  edges: [SampleItemStrEdge!]!
  total: Int
}

type SampleItemStrEdge {
  node: SampleItem!
  cursor: String!
}

type SampleItemStrPageInfo {
  hasNextPage: Boolean!
  hasPreviousPage: Boolean!
  startCursor: String
  endCursor: String
}

type SavedView {
  id: String
  datasetId: String
  name: String
  description: String
  color: String
  slug: String
  viewStages: [String!]
  createdAt: datetime
  lastModifiedAt: datetime
  lastLoadedAt: datetime
  viewName: String
  stageDicts: BSONArray
}

input SavedViewInfo {
  name: String = null
  description: String = null
  color: String = null
}

type SchemaResult {
  fieldSchema: [SampleField!]!
  frameFieldSchema: [SampleField!]!
}

input SelectedLabel {
  labelId: ID!
  field: String!
  sampleId: ID!
  frameNumber: Int = null
}

type SidebarGroup {
  name: String!
  paths: [String!]
  expanded: Boolean
}

input SidebarGroupInput {
  name: String!
  paths: [String!]
  expanded: Boolean = null
}

enum SidebarMode {
  all
  best
  fast
}

type StageDefinition {
  name: String!
  params: [StageParameter!]!
}

type StageParameter {
  name: String!
  type: String!
  default: String
  placeholder: String
}

input StateForm {
  addStages: BSONArray = null
  filters: JSON = null
  sampleIds: [String!] = null
  labels: [SelectedLabel!] = null
  extended: BSON = null
  slice: String = null
}

type StrCountValuesResponse {
  values: [StrValueCount!]!
}

type StrValueCount {
  key: String
  value: Int!
}

type StringAggregation implements Aggregation {
  path: String!
  count: Int!
  exists: Int!
  values: [StringAggregationValue!]!
}

type StringAggregationValue {
  count: Int!
  value: String!
}

type Target {
  target: String!
  value: String!
}

enum Theme {
  browser
  dark
  light
}

type ValueColor {
  color: String!
  value: String!
}

input ValueColorInput {
  color: String!
  value: String!
}

type VideoSample implements Sample {
  id: ID!
  sample: JSON!
  urls: [MediaURL!]!
  aspectRatio: Float!
  frameNumber: Int!
  frameRate: Float!
}

"""
Represents NULL values
"""
scalar Void

scalar date

scalar datetime<|MERGE_RESOLUTION|>--- conflicted
+++ resolved
@@ -183,13 +183,9 @@
   skeletons: [NamedKeypointSkeleton!]!
   appConfig: DatasetAppConfig
   info: JSON
-<<<<<<< HEAD
   headName: String
   snapshotName: String
-  stages(slug: String = null): BSONArray
-=======
   stages(slug: String = null, view: BSONArray = null): BSONArray
->>>>>>> ccb1a271
 }
 
 type DatasetAppConfig {
