--- conflicted
+++ resolved
@@ -442,12 +442,9 @@
     first: Int = 20
     after: String = null
     filter: SampleFilter = null
+    filters: BSON = null
     extendedStages: BSON = null
-<<<<<<< HEAD
     paginationData: Boolean = true
-=======
-    filters: BSON = null
->>>>>>> 86ae1b4c
   ): SampleItemStrConnection!
   sample(
     dataset: String!
