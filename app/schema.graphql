--- conflicted
+++ resolved
@@ -211,8 +211,6 @@
   frameIndexes: [Index!]
   sampleIndexes: [Index!]
   stages(slug: String = null, view: BSONArray = null): BSONArray
-  estimatedSampleCount: Int!
-  estimatedFrameCount: Int
 }
 
 type DatasetAppConfig {
@@ -395,18 +393,6 @@
   valueColors: [ValueColorInput!] = null
 }
 
-<<<<<<< HEAD
-type MaskColor {
-  color: String!
-  intTarget: Int!
-}
-
-input MaskColorInput {
-  color: String!
-  intTarget: Int!
-}
-
-=======
 input LightningInput {
   dataset: String!
   paths: [LightningPathInput!]!
@@ -435,7 +421,16 @@
   | IntLightningResult
   | StringLightningResult
 
->>>>>>> a2e11584
+type MaskColor {
+  color: String!
+  intTarget: Int!
+}
+
+input MaskColorInput {
+  color: String!
+  intTarget: Int!
+}
+
 enum MediaType {
   image
   group
